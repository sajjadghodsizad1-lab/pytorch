--- conflicted
+++ resolved
@@ -1148,12 +1148,11 @@
             "--replace",
             "@AT_KLEIDIAI_ENABLED@",
             "0",
-<<<<<<< HEAD
-            "@AT_ZENDNN_ENABLED@",
-=======
             "--replace",
             "@AT_USE_EIGEN_SPARSE@",
->>>>>>> 8cfc1194
+            "0",
+            "--replace",
+            "@AT_ZENDNN_ENABLED@",
             "0",
         ]),
         outs = {
