#pragma once
#include <cuda.h>
#define NVML_NO_UNVERSIONED_FUNC_DEFS
#include <nvml.h>

#include <c10/util/Exception.h>

#define C10_CUDA_DRIVER_CHECK(EXPR)                                        \
  do {                                                                     \
    CUresult __err = EXPR;                                                 \
    if (__err != CUDA_SUCCESS) {                                           \
      const char* err_str;                                                 \
      CUresult get_error_str_err [[maybe_unused]] =                        \
          c10::cuda::DriverAPI::get()->cuGetErrorString_(__err, &err_str); \
      if (get_error_str_err != CUDA_SUCCESS) {                             \
        TORCH_CHECK(false, "CUDA driver error: unknown error");            \
      } else {                                                             \
        TORCH_CHECK(false, "CUDA driver error: ", err_str);                \
      }                                                                    \
    }                                                                      \
  } while (0)

#define C10_LIBCUDA_DRIVER_API(_)   \
  _(cuDeviceGetAttribute)           \
  _(cuMemAddressReserve)            \
  _(cuMemRelease)                   \
  _(cuMemMap)                       \
  _(cuMemAddressFree)               \
  _(cuMemSetAccess)                 \
  _(cuMemUnmap)                     \
  _(cuMemCreate)                    \
  _(cuMemGetAllocationGranularity)  \
  _(cuMemExportToShareableHandle)   \
  _(cuMemImportFromShareableHandle) \
  _(cuMemsetD32Async)               \
  _(cuStreamWriteValue32)           \
  _(cuGetErrorString)

#if defined(CUDA_VERSION) && (CUDA_VERSION >= 12030)
<<<<<<< HEAD
#define C10_LIBCUDA_DRIVER_API_12030(_) \
  _(cuMulticastAddDevice)               \
  _(cuMulticastBindMem)                 \
  _(cuMulticastCreate)
=======
#define C10_LIBCUDA_DRIVER_API_OPTIONAL(_) \
  _(cuMulticastAddDevice, 12030)           \
  _(cuMulticastBindMem, 12030)             \
  _(cuMulticastCreate, 12030)              \
  _(cuMulticastUnbind, 12030)
>>>>>>> eaa5d9d3
#else
#define C10_LIBCUDA_DRIVER_API_12030(_)
#endif

#define C10_NVML_DRIVER_API(_)            \
  _(nvmlInit_v2)                          \
  _(nvmlDeviceGetHandleByPciBusId_v2)     \
  _(nvmlDeviceGetNvLinkRemoteDeviceType)  \
  _(nvmlDeviceGetNvLinkRemotePciInfo_v2)  \
  _(nvmlDeviceGetComputeRunningProcesses) \
  _(nvmlSystemGetCudaDriverVersion_v2)

namespace c10::cuda {

struct DriverAPI {
#define CREATE_MEMBER(name) decltype(&name) name##_;
  C10_LIBCUDA_DRIVER_API(CREATE_MEMBER)
  C10_LIBCUDA_DRIVER_API_12030(CREATE_MEMBER)
  C10_NVML_DRIVER_API(CREATE_MEMBER)
#undef CREATE_MEMBER
  static DriverAPI* get();
  static void* get_nvml_handle();
};

} // namespace c10::cuda<|MERGE_RESOLUTION|>--- conflicted
+++ resolved
@@ -20,37 +20,43 @@
     }                                                                      \
   } while (0)
 
-#define C10_LIBCUDA_DRIVER_API(_)   \
-  _(cuDeviceGetAttribute)           \
-  _(cuMemAddressReserve)            \
-  _(cuMemRelease)                   \
-  _(cuMemMap)                       \
-  _(cuMemAddressFree)               \
-  _(cuMemSetAccess)                 \
-  _(cuMemUnmap)                     \
-  _(cuMemCreate)                    \
-  _(cuMemGetAllocationGranularity)  \
-  _(cuMemExportToShareableHandle)   \
-  _(cuMemImportFromShareableHandle) \
-  _(cuMemsetD32Async)               \
-  _(cuStreamWriteValue32)           \
-  _(cuGetErrorString)
+// The integer in the second column specifies the requested CUDA Driver API
+// version. The dynamic loader will accept a driver with a newer version, but it
+// ensures that the requested symbol exists in *at least* the specified version
+// or earlier.
+
+// Keep these requested versions as low as possible to maximize compatibility
+// across different driver versions.
+
+// Why do we pin to an older version instead of using the latest?
+// If a user installs a newer driver, blindly resolving the symbol may bind to a
+// newer version of the function with different behavior, potentially breaking
+// PyTorch.
+
+#define C10_LIBCUDA_DRIVER_API_REQUIRED(_) \
+  _(cuDeviceGetAttribute, 12000)           \
+  _(cuMemAddressReserve, 12000)            \
+  _(cuMemRelease, 12000)                   \
+  _(cuMemMap, 12000)                       \
+  _(cuMemAddressFree, 12000)               \
+  _(cuMemSetAccess, 12000)                 \
+  _(cuMemUnmap, 12000)                     \
+  _(cuMemCreate, 12000)                    \
+  _(cuMemGetAllocationGranularity, 12000)  \
+  _(cuMemExportToShareableHandle, 12000)   \
+  _(cuMemImportFromShareableHandle, 12000) \
+  _(cuMemsetD32Async, 12000)               \
+  _(cuStreamWriteValue32, 12000)           \
+  _(cuGetErrorString, 12000)
 
 #if defined(CUDA_VERSION) && (CUDA_VERSION >= 12030)
-<<<<<<< HEAD
-#define C10_LIBCUDA_DRIVER_API_12030(_) \
-  _(cuMulticastAddDevice)               \
-  _(cuMulticastBindMem)                 \
-  _(cuMulticastCreate)
-=======
 #define C10_LIBCUDA_DRIVER_API_OPTIONAL(_) \
   _(cuMulticastAddDevice, 12030)           \
   _(cuMulticastBindMem, 12030)             \
   _(cuMulticastCreate, 12030)              \
   _(cuMulticastUnbind, 12030)
->>>>>>> eaa5d9d3
 #else
-#define C10_LIBCUDA_DRIVER_API_12030(_)
+#define C10_LIBCUDA_DRIVER_API_OPTIONAL(_)
 #endif
 
 #define C10_NVML_DRIVER_API(_)            \
@@ -64,11 +70,14 @@
 namespace c10::cuda {
 
 struct DriverAPI {
+#define CREATE_MEMBER_VERSIONED(name, version) decltype(&name) name##_;
 #define CREATE_MEMBER(name) decltype(&name) name##_;
-  C10_LIBCUDA_DRIVER_API(CREATE_MEMBER)
-  C10_LIBCUDA_DRIVER_API_12030(CREATE_MEMBER)
+  C10_LIBCUDA_DRIVER_API_REQUIRED(CREATE_MEMBER_VERSIONED)
+  C10_LIBCUDA_DRIVER_API_OPTIONAL(CREATE_MEMBER_VERSIONED)
   C10_NVML_DRIVER_API(CREATE_MEMBER)
+#undef CREATE_MEMBER_VERSIONED
 #undef CREATE_MEMBER
+
   static DriverAPI* get();
   static void* get_nvml_handle();
 };
