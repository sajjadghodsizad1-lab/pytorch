--- conflicted
+++ resolved
@@ -1,15 +1,11 @@
 #pragma once
 
+#include <c10/core/AllocatorConfig.h>
+#include <c10/cuda/CUDAException.h>
 #include <c10/cuda/CUDAMacros.h>
+#include <c10/util/Deprecated.h>
 #include <c10/util/Exception.h>
 #include <c10/util/env.h>
-
-#include <atomic>
-#include <cstddef>
-#include <cstdlib>
-#include <mutex>
-#include <string>
-#include <vector>
 
 namespace c10::cuda::CUDACachingAllocator {
 
@@ -22,21 +18,28 @@
 // Environment config parser
 class C10_CUDA_API CUDAAllocatorConfig {
  public:
+  C10_DEPRECATED_MESSAGE(
+      "c10::cuda::CUDACachingAllocator::CUDAAllocatorConfig::max_split_size() is deprecated. Please use c10::CachingAllocator::AcceleratorAllocatorConfig::max_split_size() instead.")
   static size_t max_split_size() {
-    return instance().m_max_split_size;
+    return c10::CachingAllocator::AcceleratorAllocatorConfig::max_split_size();
   }
+  C10_DEPRECATED_MESSAGE(
+      "c10::cuda::CUDACachingAllocator::CUDAAllocatorConfig::garbage_collection_threshold() is deprecated. Please use c10::CachingAllocator::AcceleratorAllocatorConfig::garbage_collection_threshold() instead.")
   static double garbage_collection_threshold() {
-    return instance().m_garbage_collection_threshold;
+    return c10::CachingAllocator::AcceleratorAllocatorConfig::
+        garbage_collection_threshold();
   }
 
   static bool expandable_segments() {
+    bool enabled = c10::CachingAllocator::AcceleratorAllocatorConfig::
+        use_expandable_segments();
 #ifndef PYTORCH_C10_DRIVER_API_SUPPORTED
-    if (instance().m_expandable_segments) {
+    if (enabled) {
       TORCH_WARN_ONCE("expandable_segments not supported on this platform")
     }
     return false;
 #else
-    return instance().m_expandable_segments;
+    return enabled;
 #endif
   }
 
@@ -62,8 +65,11 @@
     return instance().m_pinned_num_register_threads;
   }
 
+  C10_DEPRECATED_MESSAGE(
+      "c10::cuda::CUDACachingAllocator::CUDAAllocatorConfig::pinned_use_background_threads() is deprecated. Please use c10::CachingAllocator::AcceleratorAllocatorConfig::pinned_use_background_threads() instead.")
   static bool pinned_use_background_threads() {
-    return instance().m_pinned_use_background_threads;
+    return c10::CachingAllocator::AcceleratorAllocatorConfig::
+        pinned_use_background_threads();
   }
 
   static size_t pinned_max_register_threads() {
@@ -73,26 +79,30 @@
     return 128;
   }
 
-  // This is used to round-up allocation size to nearest power of 2 divisions.
-  // More description below in function roundup_power2_next_division
-  // As an example, if we want 4 divisions between 2's power, this can be done
-  // using env variable: PYTORCH_CUDA_ALLOC_CONF=roundup_power2_divisions:4
-  static size_t roundup_power2_divisions(size_t size);
-
-  static std::vector<size_t> roundup_power2_divisions() {
-    return instance().m_roundup_power2_divisions;
+  C10_DEPRECATED_MESSAGE(
+      "c10::cuda::CUDACachingAllocator::CUDAAllocatorConfig::roundup_power2_divisions() is deprecated. Please use c10::CachingAllocator::AcceleratorAllocatorConfig::roundup_power2_divisions() instead.")
+  static size_t roundup_power2_divisions(size_t size) {
+    return c10::CachingAllocator::AcceleratorAllocatorConfig::
+        roundup_power2_divisions(size);
   }
 
-  static size_t max_non_split_rounding_size() {
-    return instance().m_max_non_split_rounding_size;
+  C10_DEPRECATED_MESSAGE(
+      "c10::cuda::CUDACachingAllocator::CUDAAllocatorConfig::roundup_power2_divisions() is deprecated. Please use c10::CachingAllocator::AcceleratorAllocatorConfig::roundup_power2_divisions() instead.")
+  static std::vector<size_t> roundup_power2_divisions() {
+    return c10::CachingAllocator::AcceleratorAllocatorConfig::
+        roundup_power2_divisions();
   }
 
+  C10_DEPRECATED_MESSAGE(
+      "c10::cuda::CUDACachingAllocator::CUDAAllocatorConfig::max_non_split_rounding_size() is deprecated. Please use c10::CachingAllocator::AcceleratorAllocatorConfig::max_non_split_rounding_size() instead.")
+  static size_t max_non_split_rounding_size() {
+    return c10::CachingAllocator::AcceleratorAllocatorConfig::
+        max_non_split_rounding_size();
+  }
+
+  C10_DEPRECATED_MESSAGE(
+      "c10::cuda::CUDACachingAllocator::CUDAAllocatorConfig::last_allocator_settings() is deprecated. Please use c10::CachingAllocator::AcceleratorAllocatorConfig::last_allocator_settings() instead.")
   static std::string last_allocator_settings() {
-<<<<<<< HEAD
-    std::lock_guard<std::mutex> lock(
-        instance().m_last_allocator_settings_mutex);
-    return instance().m_last_allocator_settings;
-=======
     return c10::CachingAllocator::getAllocatorSettings();
   }
 
@@ -116,74 +126,46 @@
         "pinned_use_hip_host_register",
         "pinned_num_register_threads"};
     return keys;
->>>>>>> eed9dbf7
   }
 
   static CUDAAllocatorConfig& instance() {
     static CUDAAllocatorConfig* s_instance = ([]() {
       auto inst = new CUDAAllocatorConfig();
-      auto env = c10::utils::get_env("PYTORCH_CUDA_ALLOC_CONF");
+      auto env = c10::utils::get_env("PYTORCH_ALLOC_CONF");
+      if (!env.has_value()) {
+        // For backward compatibility, check for the old environment variable
+        // PYTORCH_CUDA_ALLOC_CONF.
+        env = c10::utils::get_env("PYTORCH_CUDA_ALLOC_CONF");
+      }
 #ifdef USE_ROCM
       // convenience for ROCm users, allow alternative HIP token
       if (!env.has_value()) {
         env = c10::utils::get_env("PYTORCH_HIP_ALLOC_CONF");
       }
 #endif
-      inst->parseArgs(env);
+      if (env.has_value()) {
+        inst->parseArgs(env.value());
+      }
       return inst;
     })();
     return *s_instance;
   }
 
-  void parseArgs(const std::optional<std::string>& env);
+  void parseArgs(const std::string& env);
 
  private:
-  CUDAAllocatorConfig();
+  CUDAAllocatorConfig() = default;
 
-  static void lexArgs(const std::string& env, std::vector<std::string>& config);
-  static void consumeToken(
-      const std::vector<std::string>& config,
-      size_t i,
-      const char c);
-  size_t parseMaxSplitSize(const std::vector<std::string>& config, size_t i);
-  size_t parseMaxNonSplitRoundingSize(
-      const std::vector<std::string>& config,
+  size_t parseAllocatorConfig(
+      const c10::CachingAllocator::ConfigTokenizer& tokenizer,
       size_t i);
-  size_t parseGarbageCollectionThreshold(
-      const std::vector<std::string>& config,
-      size_t i);
-  size_t parseRoundUpPower2Divisions(
-      const std::vector<std::string>& config,
-      size_t i);
-  size_t parseAllocatorConfig(
-      const std::vector<std::string>& config,
-      size_t i,
-      bool& used_cudaMallocAsync);
   size_t parsePinnedUseCudaHostRegister(
-      const std::vector<std::string>& config,
+      const c10::CachingAllocator::ConfigTokenizer& tokenizer,
       size_t i);
   size_t parsePinnedNumRegisterThreads(
-      const std::vector<std::string>& config,
-      size_t i);
-  size_t parsePinnedUseBackgroundThreads(
-      const std::vector<std::string>& config,
+      const c10::CachingAllocator::ConfigTokenizer& tokenizer,
       size_t i);
 
-<<<<<<< HEAD
-  std::atomic<size_t> m_max_split_size;
-  std::atomic<size_t> m_max_non_split_rounding_size;
-  std::vector<size_t> m_roundup_power2_divisions;
-  std::atomic<double> m_garbage_collection_threshold;
-  std::atomic<size_t> m_pinned_num_register_threads;
-  std::atomic<bool> m_expandable_segments;
-  std::atomic<Expandable_Segments_Handle_Type>
-      m_expandable_segments_handle_type;
-  std::atomic<bool> m_release_lock_on_cudamalloc;
-  std::atomic<bool> m_pinned_use_cuda_host_register;
-  std::atomic<bool> m_pinned_use_background_threads;
-  std::string m_last_allocator_settings;
-  std::mutex m_last_allocator_settings_mutex;
-=======
   std::atomic<size_t> m_pinned_num_register_threads{1};
   std::atomic<Expandable_Segments_Handle_Type> m_expandable_segments_handle_type
 #if CUDA_VERSION >= 12030
@@ -195,10 +177,9 @@
   std::atomic<bool> m_pinned_use_cuda_host_register{false};
   std::atomic<bool> m_use_async_allocator{false};
   std::atomic<bool> m_is_allocator_loaded{false};
->>>>>>> eed9dbf7
 };
 
-// General caching allocator utilities
-C10_CUDA_API void setAllocatorSettings(const std::string& env);
+// Keep this for backwards compatibility
+using c10::CachingAllocator::setAllocatorSettings;
 
 } // namespace c10::cuda::CUDACachingAllocator