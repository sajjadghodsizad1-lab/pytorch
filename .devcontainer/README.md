# Step by step guide on using PyTorch's DevContainer

Using PyTorch's DevContainer environment involves a series of steps that will help you set up a development environment that is isolated and replicable. Below, we'll guide you through each step to make this process as smooth as possible:

## Step 1: Install VSCode

1. Navigate to the [Visual Studio Code website](https://code.visualstudio.com/).
2. Download the appropriate installer for your operating system (Windows, Linux, or macOS).
3. Run the installer and follow the on-screen instructions to install VSCode on your system.
4. After installation, launch VSCode.

## Step 2: Install DevContainer Extension

1. In VSCode, go to the Extensions view by clicking on the Extensions icon in the Activity Bar on the side of the window.
2. Search for "Dev Containers" in the Extensions view search bar.
3. Find the "Dev Containers" extension in the search results and click on the install button to install it.

You can also go to the extension's [homepage](https://marketplace.visualstudio.com/items?itemName=ms-vscode-remote.remote-containers) and [documentation page](https://code.visualstudio.com/docs/devcontainers/containers) to find more details.

## Step 3: Install Docker and Add Current Login User to Docker Group

1. Follow the [official guide](https://docs.docker.com/get-docker/) to install Docker. Don't forget the [post installation steps](https://docs.docker.com/engine/install/linux-postinstall/).

If you are using [Visual Studio Code Remote - SSH](https://code.visualstudio.com/docs/remote/ssh), then you only need to install Docker in the remote host, not your local computer. And the following steps should be run in the remote host.

## Step 4 (Optional): Install NVIDIA Container Toolkit for GPU Usage

1. If you intend to use GPU resources, first ensure you have NVIDIA drivers installed on your system. Check if `nvidia-smi` works to verify your GPU setup.
2. Follow the [official guide](https://docs.nvidia.com/datacenter/cloud-native/container-toolkit/latest/install-guide.html#docker) to install the NVIDIA Container Toolkit.
3. After installation, verify that the toolkit is installed correctly by running:
   ```
   docker run --rm --runtime=nvidia --gpus all nvidia/cuda:11.6.2-base-ubuntu20.04 nvidia-smi
   ```

## Step 5: Clone PyTorch

1. Open a terminal or command prompt.
2. Use the following command to clone the PyTorch repository:
   ```
   git clone https://github.com/pytorch/pytorch
   ```
3. Navigate to the cloned directory:
   ```
   cd pytorch
   ```

## Step 6: Open in DevContainer

1. In VSCode, use the Command Palette (`Ctrl+Shift+P` or `Cmd+Shift+P` on macOS) to run the "Dev Containers: Open Folder in Container..." command.
2. You will be prompted with two options: CPU dev container or CUDA dev container. Choose the one you want to run.

## Step 7: Wait for Building the Environment

1. After opening the folder in a DevContainer, VSCode will start building the container. This process can take some time as it involves downloading necessary images and setting up the environment.
2. You can monitor the progress in the VSCode terminal.
3. Once the build process completes, you'll have a fully configured PyTorch development environment in a container.
4. The next time you open the same dev container, it will be much faster, as it does not require building the image again.

You are now all set to start developing with PyTorch in a DevContainer environment. This setup ensures you have a consistent and isolated development environment for your PyTorch projects.

## Step 8: Build PyTorch

To build pytorch from source, simply run:
<<<<<<< HEAD
   ```
   python -m pip install -e . -v --no-build-isolation
=======
   ```bash
   python -m pip install --no-build-isolation -v -e .
>>>>>>> c69533ee
   ```

The process involves compiling thousands of files, and would take a long time. Fortunately, the compiled objects can be useful for your next build. When you modify some files, you only need to compile the changed files the next time.

Note that only contents in the `pytorch` directory are saved to disk. This directory is mounted to the docker image, while other contents in the docker image are all temporary, and will be lost if docker restarts the image or the server reboots.

For an in-depth understanding of Dev Container and its caveats, please refer to [the full documentation](https://code.visualstudio.com/docs/devcontainers/containers).<|MERGE_RESOLUTION|>--- conflicted
+++ resolved
@@ -61,13 +61,8 @@
 ## Step 8: Build PyTorch
 
 To build pytorch from source, simply run:
-<<<<<<< HEAD
-   ```
-   python -m pip install -e . -v --no-build-isolation
-=======
    ```bash
    python -m pip install --no-build-isolation -v -e .
->>>>>>> c69533ee
    ```
 
 The process involves compiling thousands of files, and would take a long time. Fortunately, the compiled objects can be useful for your next build. When you modify some files, you only need to compile the changed files the next time.
