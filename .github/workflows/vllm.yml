name: vllm-test

on:
  push:
    tags:
      - ciflow/vllm/*
  workflow_dispatch:

concurrency:
  group: ${{ github.workflow }}-${{ github.event.pull_request.number || github.ref_name }}-${{ github.ref_type == 'branch' && github.sha }}-${{ github.event_name == 'workflow_dispatch' }}
  cancel-in-progress: true

permissions:
  id-token: write
  contents: read

jobs:
  get-label-type:
    name: get-label-type
    uses: pytorch/pytorch/.github/workflows/_runner-determinator.yml@main
    if: ${{ (github.event_name != 'schedule' || github.repository == 'pytorch/pytorch') && github.repository_owner == 'pytorch' }}
    with:
      triggering_actor: ${{ github.triggering_actor }}
      issue_owner: ${{ github.event.pull_request.user.login || github.event.issue.user.login }}
      curr_branch: ${{ github.head_ref || github.ref_name }}
      curr_ref_type: ${{ github.ref_type }}
      opt_out_experiments: lf

  torch-build-sm89:
    name: cuda12.8-py3.12-gcc11-sm89-vllm-test
    uses: ./.github/workflows/_linux-build.yml
    needs: get-label-type
    with:
      build-additional-packages: "vision audio torchao"
      build-environment: linux-jammy-cuda12.8-py3.12-gcc11-sm89
      docker-image-name: ci-image:pytorch-linux-jammy-cuda12.8-cudnn9-py3.12-gcc11-vllm
      cuda-arch-list: '8.9'
      test-matrix: |
        { include: [
<<<<<<< HEAD
          { config: "vllm_basic_correctness_test", shard: 1, num_shards: 1, runner: "linux.aws.a100" },
          { config: "vllm_basic_models_test", shard: 1, num_shards: 1, runner: "linux.aws.a100" },
=======
          { config: "vllm_basic_correctness_test", shard: 1, num_shards: 1, runner: "${{ needs.get-label-type.outputs.label-type }}linux.g6.4xlarge.experimental.nvidia.gpu"  },
          { config: "vllm_regression_test", shard: 1, num_shards: 1, runner: "${{ needs.get-label-type.outputs.label-type }}linux.g6.4xlarge.experimental.nvidia.gpu" },
          { config: "vllm_entrypoints_test_llm", shard: 1, num_shards: 1, runner: "${{ needs.get-label-type.outputs.label-type }}linux.g6.4xlarge.experimental.nvidia.gpu" },
          { config: "vllm_basic_models_test", shard: 1, num_shards: 1, runner: "${{ needs.get-label-type.outputs.label-type }}linux.g6.4xlarge.experimental.nvidia.gpu" },
>>>>>>> 031bbc11
        ]}
    secrets: inherit

  vllm-build-sm89:
    name: cuda12.8-py3.12-gcc11-sm89-vllm-test
    uses: ./.github/workflows/_linux-external-build-main.yml
    needs: [
      get-label-type,
      torch-build-sm89
    ]
    with:
      build-additional-packages: "vision audio"
      build-environment: linux-jammy-cuda12.8-py3.12-gcc11-sm89
      build-target: vllm
      ci-config: ".github/ci_configs/vllm.yaml"
      runner_prefix: ${{ needs.get-label-type.outputs.label-type }}
      docker-image: ${{ needs.torch-build-sm89.outputs.docker-image }}
      runner: linux.24xlarge.memory
    secrets: inherit

  linux-jammy-cuda12_8-cudnn9-py3_12-gcc11-vllm-test:
    name: cuda12.8-py3.12-gcc11-sm80-vllm-test
    uses: ./.github/workflows/_linux-test.yml
    needs: [
      linux-jammy-cuda12_8-cudnn9-py3_12-gcc11-vllm-build-80,
      linux-jammy-cuda12_8-cudnn9-py3_12-gcc11-vllm-external-build-sm80
    ]
    with:
      build-environment: linux-jammy-cuda12.8-py3.12-gcc11-sm80
      docker-image: ${{ needs.linux-jammy-cuda12_8-cudnn9-py3_12-gcc11-vllm-build-80.outputs.docker-image }}
      test-matrix: ${{ needs.linux-jammy-cuda12_8-cudnn9-py3_12-gcc11-vllm-build-80.outputs.test-matrix }}
      additional-artifact-name: linux-jammy-cuda12.8-py3.12-gcc11-sm80-additional-build
    secrets: inherit<|MERGE_RESOLUTION|>--- conflicted
+++ resolved
@@ -37,15 +37,10 @@
       cuda-arch-list: '8.9'
       test-matrix: |
         { include: [
-<<<<<<< HEAD
-          { config: "vllm_basic_correctness_test", shard: 1, num_shards: 1, runner: "linux.aws.a100" },
-          { config: "vllm_basic_models_test", shard: 1, num_shards: 1, runner: "linux.aws.a100" },
-=======
           { config: "vllm_basic_correctness_test", shard: 1, num_shards: 1, runner: "${{ needs.get-label-type.outputs.label-type }}linux.g6.4xlarge.experimental.nvidia.gpu"  },
           { config: "vllm_regression_test", shard: 1, num_shards: 1, runner: "${{ needs.get-label-type.outputs.label-type }}linux.g6.4xlarge.experimental.nvidia.gpu" },
           { config: "vllm_entrypoints_test_llm", shard: 1, num_shards: 1, runner: "${{ needs.get-label-type.outputs.label-type }}linux.g6.4xlarge.experimental.nvidia.gpu" },
           { config: "vllm_basic_models_test", shard: 1, num_shards: 1, runner: "${{ needs.get-label-type.outputs.label-type }}linux.g6.4xlarge.experimental.nvidia.gpu" },
->>>>>>> 031bbc11
         ]}
     secrets: inherit
 
@@ -66,16 +61,16 @@
       runner: linux.24xlarge.memory
     secrets: inherit
 
-  linux-jammy-cuda12_8-cudnn9-py3_12-gcc11-vllm-test:
-    name: cuda12.8-py3.12-gcc11-sm80-vllm-test
+  vllm-test-sm89:
+    name: cuda12.8-py3.12-gcc11-sm89-vllm-test
     uses: ./.github/workflows/_linux-test.yml
     needs: [
-      linux-jammy-cuda12_8-cudnn9-py3_12-gcc11-vllm-build-80,
-      linux-jammy-cuda12_8-cudnn9-py3_12-gcc11-vllm-external-build-sm80
+      linux-jammy-cuda12_8-cudnn9-py3_12-gcc11-vllm-build-89,
+      linux-jammy-cuda12_8-cudnn9-py3_12-gcc11-vllm-external-build-sm89
     ]
     with:
-      build-environment: linux-jammy-cuda12.8-py3.12-gcc11-sm80
-      docker-image: ${{ needs.linux-jammy-cuda12_8-cudnn9-py3_12-gcc11-vllm-build-80.outputs.docker-image }}
-      test-matrix: ${{ needs.linux-jammy-cuda12_8-cudnn9-py3_12-gcc11-vllm-build-80.outputs.test-matrix }}
-      additional-artifact-name: linux-jammy-cuda12.8-py3.12-gcc11-sm80-additional-build
+      build-environment: linux-jammy-cuda12.8-py3.12-gcc11-sm89
+      docker-image: ${{ needstorch-build-sm89.outputs.docker-image }}
+      test-matrix: ${{ needs.torch-build-sm89.outputs.test-matrix }}
+      additional-artifact-name: linux-jammy-cuda12.8-py3.12-gcc11-sm89-additional-build
     secrets: inherit