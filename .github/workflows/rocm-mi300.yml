name: rocm-mi300

on:
  push:
    branches:
      - main
      - release/*
    tags:
      - ciflow/rocm-mi300/*
  workflow_dispatch:
  schedule:
    - cron: 29 8 * * *  # about 1:29am PDT

concurrency:
  group: ${{ github.workflow }}-${{ github.event.pull_request.number || github.ref_name }}-${{ github.ref_type == 'branch' && github.sha }}-${{ github.event_name == 'workflow_dispatch' }}-${{ github.event_name == 'schedule' }}
  cancel-in-progress: true

permissions: read-all

jobs:
  target-determination:
    if: github.repository_owner == 'pytorch'
    name: before-test
    uses: ./.github/workflows/target_determination.yml
    permissions:
      id-token: write
      contents: read

  get-label-type:
    name: get-label-type
    uses: pytorch/pytorch/.github/workflows/_runner-determinator.yml@main
    if: ${{ (github.event_name != 'schedule' || github.repository == 'pytorch/pytorch') && github.repository_owner == 'pytorch' }}
    with:
      triggering_actor: ${{ github.triggering_actor }}
      issue_owner: ${{ github.event.pull_request.user.login || github.event.issue.user.login }}
      curr_branch: ${{ github.head_ref || github.ref_name }}
      curr_ref_type: ${{ github.ref_type }}

  linux-jammy-rocm-py3_10-build:
    if: ${{ (github.event_name != 'schedule' || github.repository == 'pytorch/pytorch') && github.repository_owner == 'pytorch' }}
    name: linux-jammy-rocm-py3.10-mi300
    uses: ./.github/workflows/_linux-build.yml
    needs: get-label-type
    with:
      runner_prefix: "${{ needs.get-label-type.outputs.label-type }}"
      build-environment: linux-jammy-rocm-py3.10-mi300
      docker-image-name: ci-image:pytorch-linux-jammy-rocm-n-py3
      sync-tag: rocm-build
      test-matrix: |
        { include: [
<<<<<<< HEAD
          { config: "default", shard: 1, num_shards: 6, runner: "linux.rocm.gpu.mi300.2" },
          { config: "default", shard: 2, num_shards: 6, runner: "linux.rocm.gpu.mi300.2" },
          { config: "default", shard: 3, num_shards: 6, runner: "linux.rocm.gpu.mi300.2" },
          { config: "default", shard: 4, num_shards: 6, runner: "linux.rocm.gpu.mi300.2" },
          { config: "default", shard: 5, num_shards: 6, runner: "linux.rocm.gpu.mi300.2" },
          { config: "default", shard: 6, num_shards: 6, runner: "linux.rocm.gpu.mi300.2" },
=======
          { config: "default", shard: 1, num_shards: 6, runner: "linux.rocm.gpu.gfx942.1" },
          { config: "default", shard: 2, num_shards: 6, runner: "linux.rocm.gpu.gfx942.1" },
          { config: "default", shard: 3, num_shards: 6, runner: "linux.rocm.gpu.gfx942.1" },
          { config: "default", shard: 4, num_shards: 6, runner: "linux.rocm.gpu.gfx942.1" },
          { config: "default", shard: 5, num_shards: 6, runner: "linux.rocm.gpu.gfx942.1" },
          { config: "default", shard: 6, num_shards: 6, runner: "linux.rocm.gpu.gfx942.1" },
>>>>>>> eaa5d9d3
        ]}
    secrets: inherit

  linux-jammy-rocm-py3_10-test:
    permissions:
      id-token: write
      contents: read
    name: linux-jammy-rocm-py3.10-mi300
    uses: ./.github/workflows/_rocm-test.yml
    needs:
      - linux-jammy-rocm-py3_10-build
      - target-determination
    with:
      build-environment: linux-jammy-rocm-py3.10-mi300
      docker-image: ${{ needs.linux-jammy-rocm-py3_10-build.outputs.docker-image }}
      test-matrix: ${{ needs.linux-jammy-rocm-py3_10-build.outputs.test-matrix }}
    secrets: inherit<|MERGE_RESOLUTION|>--- conflicted
+++ resolved
@@ -36,47 +36,38 @@
       curr_branch: ${{ github.head_ref || github.ref_name }}
       curr_ref_type: ${{ github.ref_type }}
 
-  linux-jammy-rocm-py3_10-build:
+  linux-noble-rocm-py3_12-build:
     if: ${{ (github.event_name != 'schedule' || github.repository == 'pytorch/pytorch') && github.repository_owner == 'pytorch' }}
-    name: linux-jammy-rocm-py3.10-mi300
+    name: linux-noble-rocm-py3.12-mi300
     uses: ./.github/workflows/_linux-build.yml
     needs: get-label-type
     with:
       runner_prefix: "${{ needs.get-label-type.outputs.label-type }}"
-      build-environment: linux-jammy-rocm-py3.10-mi300
-      docker-image-name: ci-image:pytorch-linux-jammy-rocm-n-py3
+      build-environment: linux-noble-rocm-py3.12-mi300
+      docker-image-name: ci-image:pytorch-linux-noble-rocm-n-py3
       sync-tag: rocm-build
       test-matrix: |
         { include: [
-<<<<<<< HEAD
-          { config: "default", shard: 1, num_shards: 6, runner: "linux.rocm.gpu.mi300.2" },
-          { config: "default", shard: 2, num_shards: 6, runner: "linux.rocm.gpu.mi300.2" },
-          { config: "default", shard: 3, num_shards: 6, runner: "linux.rocm.gpu.mi300.2" },
-          { config: "default", shard: 4, num_shards: 6, runner: "linux.rocm.gpu.mi300.2" },
-          { config: "default", shard: 5, num_shards: 6, runner: "linux.rocm.gpu.mi300.2" },
-          { config: "default", shard: 6, num_shards: 6, runner: "linux.rocm.gpu.mi300.2" },
-=======
           { config: "default", shard: 1, num_shards: 6, runner: "linux.rocm.gpu.gfx942.1" },
           { config: "default", shard: 2, num_shards: 6, runner: "linux.rocm.gpu.gfx942.1" },
           { config: "default", shard: 3, num_shards: 6, runner: "linux.rocm.gpu.gfx942.1" },
           { config: "default", shard: 4, num_shards: 6, runner: "linux.rocm.gpu.gfx942.1" },
           { config: "default", shard: 5, num_shards: 6, runner: "linux.rocm.gpu.gfx942.1" },
           { config: "default", shard: 6, num_shards: 6, runner: "linux.rocm.gpu.gfx942.1" },
->>>>>>> eaa5d9d3
         ]}
     secrets: inherit
 
-  linux-jammy-rocm-py3_10-test:
+  linux-noble-rocm-py3_12-test:
     permissions:
       id-token: write
       contents: read
-    name: linux-jammy-rocm-py3.10-mi300
+    name: linux-noble-rocm-py3.12-mi300
     uses: ./.github/workflows/_rocm-test.yml
     needs:
-      - linux-jammy-rocm-py3_10-build
+      - linux-noble-rocm-py3_12-build
       - target-determination
     with:
-      build-environment: linux-jammy-rocm-py3.10-mi300
-      docker-image: ${{ needs.linux-jammy-rocm-py3_10-build.outputs.docker-image }}
-      test-matrix: ${{ needs.linux-jammy-rocm-py3_10-build.outputs.test-matrix }}
+      build-environment: linux-noble-rocm-py3.12-mi300
+      docker-image: ${{ needs.linux-noble-rocm-py3_12-build.outputs.docker-image }}
+      test-matrix: ${{ needs.linux-noble-rocm-py3_12-build.outputs.test-matrix }}
     secrets: inherit