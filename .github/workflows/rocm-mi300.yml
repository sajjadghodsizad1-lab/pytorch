name: rocm-mi300

on:
  push:
    branches:
      - main
      - release/*
    tags:
      - ciflow/rocm-mi300/*
  workflow_dispatch:
  schedule:
    - cron: 29 8 * * *  # about 1:29am PDT

concurrency:
  group: ${{ github.workflow }}-${{ github.event.pull_request.number || github.ref_name }}-${{ github.ref_type == 'branch' && github.sha }}-${{ github.event_name == 'workflow_dispatch' }}-${{ github.event_name == 'schedule' }}
  cancel-in-progress: true

permissions: read-all

jobs:
  target-determination:
    if: github.repository_owner == 'pytorch'
    name: before-test
    uses: ./.github/workflows/target_determination.yml
    permissions:
      id-token: write
      contents: read

  get-label-type:
    name: get-label-type
    uses: pytorch/pytorch/.github/workflows/_runner-determinator.yml@main
    if: ${{ (github.event_name != 'schedule' || github.repository == 'pytorch/pytorch') && github.repository_owner == 'pytorch' }}
    with:
      triggering_actor: ${{ github.triggering_actor }}
      issue_owner: ${{ github.event.pull_request.user.login || github.event.issue.user.login }}
      curr_branch: ${{ github.head_ref || github.ref_name }}
      curr_ref_type: ${{ github.ref_type }}

  linux-noble-rocm-py3_12-build:
    if: ${{ (github.event_name != 'schedule' || github.repository == 'pytorch/pytorch') && github.repository_owner == 'pytorch' }}
    name: linux-noble-rocm-py3.12-mi300
    uses: ./.github/workflows/_linux-build.yml
    needs: get-label-type
    with:
      runner_prefix: "${{ needs.get-label-type.outputs.label-type }}"
      build-environment: linux-noble-rocm-py3.12-mi300
      docker-image-name: ci-image:pytorch-linux-noble-rocm-n-py3
      sync-tag: rocm-build
      test-matrix: |
        { include: [
<<<<<<< HEAD
          { config: "default", shard: 1, num_shards: 1, runner: "linux.rocm.gpu.gfx942.2" },
=======
          { config: "default", shard: 1, num_shards: 6, runner: "linux.rocm.gpu.gfx942.1" },
          { config: "default", shard: 2, num_shards: 6, runner: "linux.rocm.gpu.gfx942.1" },
          { config: "default", shard: 3, num_shards: 6, runner: "linux.rocm.gpu.gfx942.1" },
          { config: "default", shard: 4, num_shards: 6, runner: "linux.rocm.gpu.gfx942.1" },
          { config: "default", shard: 5, num_shards: 6, runner: "linux.rocm.gpu.gfx942.1" },
          { config: "default", shard: 6, num_shards: 6, runner: "linux.rocm.gpu.gfx942.1" },
>>>>>>> 63654ba4
        ]}
    secrets: inherit

  linux-noble-rocm-py3_12-test:
    permissions:
      id-token: write
      contents: read
    name: linux-noble-rocm-py3.12-mi300
    uses: ./.github/workflows/_rocm-test.yml
    needs:
      - linux-noble-rocm-py3_12-build
      - target-determination
    with:
      build-environment: linux-noble-rocm-py3.12-mi300
      docker-image: ${{ needs.linux-noble-rocm-py3_12-build.outputs.docker-image }}
      test-matrix: ${{ needs.linux-noble-rocm-py3_12-build.outputs.test-matrix }}
      tests-to-include: "inductor/test_ck_backend"
    secrets: inherit<|MERGE_RESOLUTION|>--- conflicted
+++ resolved
@@ -48,16 +48,12 @@
       sync-tag: rocm-build
       test-matrix: |
         { include: [
-<<<<<<< HEAD
-          { config: "default", shard: 1, num_shards: 1, runner: "linux.rocm.gpu.gfx942.2" },
-=======
           { config: "default", shard: 1, num_shards: 6, runner: "linux.rocm.gpu.gfx942.1" },
           { config: "default", shard: 2, num_shards: 6, runner: "linux.rocm.gpu.gfx942.1" },
           { config: "default", shard: 3, num_shards: 6, runner: "linux.rocm.gpu.gfx942.1" },
           { config: "default", shard: 4, num_shards: 6, runner: "linux.rocm.gpu.gfx942.1" },
           { config: "default", shard: 5, num_shards: 6, runner: "linux.rocm.gpu.gfx942.1" },
           { config: "default", shard: 6, num_shards: 6, runner: "linux.rocm.gpu.gfx942.1" },
->>>>>>> 63654ba4
         ]}
     secrets: inherit
 
