--- conflicted
+++ resolved
@@ -96,7 +96,6 @@
         required: false
         type: string
         default: ""
-<<<<<<< HEAD
       build-external-packages:
         description: |
           If set, the build external packages and saves their wheels as artifacts
@@ -104,9 +103,7 @@
         required: false
         type: string
         default: ""
-=======
-
->>>>>>> 1466d25a
+
     secrets:
       HUGGING_FACE_HUB_TOKEN:
         required: false
