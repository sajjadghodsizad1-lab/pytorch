# @generated DO NOT EDIT MANUALLY

# Template is at:    .github/templates/macos_binary_build_workflow.yml.j2
# Generation script: .github/scripts/generate_ci_workflows.py
name: macos-arm64-binary-wheel

on:
# TODO: Migrate to new ciflow trigger, reference https://github.com/pytorch/pytorch/pull/70321
  push:
    # NOTE: Meta Employees can trigger new nightlies using: https://fburl.com/trigger_pytorch_nightly_build
    branches:
      - nightly
    tags:
      # NOTE: Binary build pipelines should only get triggered on release candidate builds
      # Release candidate tags look like: v1.11.0-rc1
      - v[0-9]+.[0-9]+.[0-9]+-rc[0-9]+
      - 'ciflow/binaries/*'
      - 'ciflow/binaries_wheel/*'
  workflow_dispatch:

env:
  ALPINE_IMAGE: "308535385114.dkr.ecr.us-east-1.amazonaws.com/tool/alpine"
  AWS_DEFAULT_REGION: us-east-1
  BUILD_ENVIRONMENT: macos-arm64-binary-wheel
  GITHUB_TOKEN: ${{ secrets.GITHUB_TOKEN }}
  PR_NUMBER: ${{ github.event.pull_request.number }}
  SKIP_ALL_TESTS: 0
concurrency:
  group: macos-arm64-binary-wheel-${{ github.event.pull_request.number || github.ref_name }}-${{ github.ref_type == 'branch' && github.sha }}-${{ github.event_name == 'workflow_dispatch' }}
  cancel-in-progress: true

jobs:
<<<<<<< HEAD
  wheel-py3_9-cpu-build:
    if: ${{ github.repository_owner == 'pytorch' }}
    runs-on: macos-14-xlarge
    timeout-minutes: 240
    env:
      PYTORCH_ROOT: ${{ github.workspace }}/pytorch
      PACKAGE_TYPE: wheel
      # TODO: This is a legacy variable that we eventually want to get rid of in
      #       favor of GPU_ARCH_VERSION
      DESIRED_CUDA: cpu
      GPU_ARCH_TYPE: cpu
      SKIP_ALL_TESTS: 1
      DESIRED_PYTHON: "3.9"
    steps:
      # NOTE: These environment variables are put here so that they can be applied on every job equally
      #       They are also here because setting them at a workflow level doesn't give us access to the
      #       runner.temp variable, which we need.
      - name: Populate binary env
        shell: bash
        run: |
          # shellcheck disable=SC2129
          echo "BINARY_ENV_FILE=${RUNNER_TEMP}/env" >> "${GITHUB_ENV}"
          # shellcheck disable=SC2129
          echo "PYTORCH_FINAL_PACKAGE_DIR=${RUNNER_TEMP}/artifacts" >> "${GITHUB_ENV}"
          # shellcheck disable=SC2129
          echo "MAC_PACKAGE_WORK_DIR=${RUNNER_TEMP}" >> "${GITHUB_ENV}"
      - name: Install conda and dependencies
        run: |
          # Install conda, setup-miniconda messes with the path that messes with the ruby stuff we do later on
          curl --retry 3 --retry-all-errors -o "${RUNNER_TEMP}/conda.sh" "https://repo.anaconda.com/miniconda/Miniconda3-py310_23.5.2-0-MacOSX-$(uname -m).sh"
          chmod +x "${RUNNER_TEMP}/conda.sh"
          /bin/bash "${RUNNER_TEMP}/conda.sh" -b -p "${RUNNER_TEMP}/anaconda"
          echo "${RUNNER_TEMP}/anaconda/bin" >> "${GITHUB_PATH}"
          if [ -d "/Applications/Xcode_14.3.1.app" ]; then
            echo "DEVELOPER_DIR=/Applications/Xcode_14.3.1.app/Contents/Developer" >> "${GITHUB_ENV}"
          elif [ -d "/Applications/Xcode_13.3.1.app" ]; then
            echo "DEVELOPER_DIR=/Applications/Xcode_13.3.1.app/Contents/Developer" >> "${GITHUB_ENV}"
          fi
      - name: Checkout PyTorch
        uses: actions/checkout@v4
        with:
          ref: ${{ github.event_name == 'pull_request' && github.event.pull_request.head.sha || github.sha }}
          submodules: recursive
          path: pytorch
          show-progress: false
      - name: Clean PyTorch checkout
        run: |
          # Remove any artifacts from the previous checkouts
          git clean -fxd
        working-directory: pytorch
      - name: Populate binary env
        run: |
          # shellcheck disable=SC1091
          source "${RUNNER_TEMP}/anaconda/bin/activate"
          "${PYTORCH_ROOT}/.circleci/scripts/binary_populate_env.sh"
      - name: Build PyTorch binary
        run: |
          # shellcheck disable=SC1091
          source "${RUNNER_TEMP}/anaconda/bin/activate"
          set -eux -o pipefail
          # shellcheck disable=SC1090
          source "${BINARY_ENV_FILE:-/Users/distiller/project/env}"
          mkdir -p "$PYTORCH_FINAL_PACKAGE_DIR"

          # Build
          USE_PYTORCH_METAL_EXPORT=1
          USE_COREML_DELEGATE=1
          TORCH_PACKAGE_NAME="${TORCH_PACKAGE_NAME//-/_}"
          export USE_PYTORCH_METAL_EXPORT
          export USE_COREML_DELEGATE
          export TORCH_PACKAGE_NAME
          "${PYTORCH_ROOT}/.ci/wheel/build_wheel.sh"
      - name: Test PyTorch wheel
        run: |
          # shellcheck disable=SC1091
          source "${RUNNER_TEMP}/anaconda/bin/activate"
          set -eux -o pipefail
          # shellcheck disable=SC1090
          source "${BINARY_ENV_FILE:-/Users/distiller/project/env}"
          pip uninstall -y "$TORCH_PACKAGE_NAME" || true
          pip uninstall -y "$TORCH_PACKAGE_NAME" || true

          # Create new "clean" conda environment for testing

          SMOKE_TEST_PARAMS=""
          if [[ $DESIRED_PYTHON == "3.13t" ]]; then
            conda create -yn "test_conda_env" python="3.13" python-freethreading -c conda-forge
            SMOKE_TEST_PARAMS="--torch-compile-check disabled"
          else
            conda create -yn "test_conda_env" python="$DESIRED_PYTHON"
          fi
          conda activate test_conda_env
          pip install "$PYTORCH_FINAL_PACKAGE_DIR"/*.whl numpy -v

          # shellcheck disable=SC2086
          python "${PYTORCH_ROOT}/.ci/pytorch/smoke_test/smoke_test.py" --package torchonly ${SMOKE_TEST_PARAMS}
      - uses: actions/upload-artifact@v4.4.0
        if: always()
        with:
          name: wheel-py3_9-cpu
          retention-days: 14
          if-no-files-found: error
          path: "${{ env.PYTORCH_FINAL_PACKAGE_DIR }}"
  wheel-py3_9-cpu-upload:  # Uploading
    if: ${{ github.repository_owner == 'pytorch' }}
    permissions:
      id-token: write
      contents: read
    needs: wheel-py3_9-cpu-build
    with:
      PYTORCH_ROOT: /pytorch
      PACKAGE_TYPE: wheel
      # TODO: This is a legacy variable that we eventually want to get rid of in
      #       favor of GPU_ARCH_VERSION
      DESIRED_CUDA: cpu
      GPU_ARCH_TYPE: cpu
      DOCKER_IMAGE: manylinux2_28-builder
      DOCKER_IMAGE_TAG_PREFIX: cpu
      DESIRED_PYTHON: "3.9"
      build_name: wheel-py3_9-cpu
      use_s3: False
    secrets:
      github-token: ${{ secrets.GITHUB_TOKEN }}
    uses: ./.github/workflows/_binary-upload.yml
=======
>>>>>>> 332fa5b3
  wheel-py3_10-cpu-build:
    if: ${{ github.repository_owner == 'pytorch' }}
    runs-on: macos-14-xlarge
    timeout-minutes: 240
    env:
      PYTORCH_ROOT: ${{ github.workspace }}/pytorch
      PACKAGE_TYPE: wheel
      # TODO: This is a legacy variable that we eventually want to get rid of in
      #       favor of GPU_ARCH_VERSION
      DESIRED_CUDA: cpu
      GPU_ARCH_TYPE: cpu
      SKIP_ALL_TESTS: 1
      DESIRED_PYTHON: "3.10"
    steps:
      # NOTE: These environment variables are put here so that they can be applied on every job equally
      #       They are also here because setting them at a workflow level doesn't give us access to the
      #       runner.temp variable, which we need.
      - name: Populate binary env
        shell: bash
        run: |
          # shellcheck disable=SC2129
          echo "BINARY_ENV_FILE=${RUNNER_TEMP}/env" >> "${GITHUB_ENV}"
          # shellcheck disable=SC2129
          echo "PYTORCH_FINAL_PACKAGE_DIR=${RUNNER_TEMP}/artifacts" >> "${GITHUB_ENV}"
          # shellcheck disable=SC2129
          echo "MAC_PACKAGE_WORK_DIR=${RUNNER_TEMP}" >> "${GITHUB_ENV}"
      - name: Install conda and dependencies
        run: |
          # Install conda, setup-miniconda messes with the path that messes with the ruby stuff we do later on
          curl --retry 3 --retry-all-errors -o "${RUNNER_TEMP}/conda.sh" "https://repo.anaconda.com/miniconda/Miniconda3-py310_23.5.2-0-MacOSX-$(uname -m).sh"
          chmod +x "${RUNNER_TEMP}/conda.sh"
          /bin/bash "${RUNNER_TEMP}/conda.sh" -b -p "${RUNNER_TEMP}/anaconda"
          echo "${RUNNER_TEMP}/anaconda/bin" >> "${GITHUB_PATH}"
          if [ -d "/Applications/Xcode_14.3.1.app" ]; then
            echo "DEVELOPER_DIR=/Applications/Xcode_14.3.1.app/Contents/Developer" >> "${GITHUB_ENV}"
          elif [ -d "/Applications/Xcode_13.3.1.app" ]; then
            echo "DEVELOPER_DIR=/Applications/Xcode_13.3.1.app/Contents/Developer" >> "${GITHUB_ENV}"
          fi
      - name: Checkout PyTorch
        uses: actions/checkout@v4
        with:
          ref: ${{ github.event_name == 'pull_request' && github.event.pull_request.head.sha || github.sha }}
          submodules: recursive
          path: pytorch
          show-progress: false
      - name: Clean PyTorch checkout
        run: |
          # Remove any artifacts from the previous checkouts
          git clean -fxd
        working-directory: pytorch
      - name: Populate binary env
        run: |
          # shellcheck disable=SC1091
          source "${RUNNER_TEMP}/anaconda/bin/activate"
          "${PYTORCH_ROOT}/.circleci/scripts/binary_populate_env.sh"
      - name: Build PyTorch binary
        run: |
          # shellcheck disable=SC1091
          source "${RUNNER_TEMP}/anaconda/bin/activate"
          set -eux -o pipefail
          # shellcheck disable=SC1090
          source "${BINARY_ENV_FILE:-/Users/distiller/project/env}"
          mkdir -p "$PYTORCH_FINAL_PACKAGE_DIR"

          # Build
          USE_PYTORCH_METAL_EXPORT=1
          USE_COREML_DELEGATE=1
          TORCH_PACKAGE_NAME="${TORCH_PACKAGE_NAME//-/_}"
          export USE_PYTORCH_METAL_EXPORT
          export USE_COREML_DELEGATE
          export TORCH_PACKAGE_NAME
          "${PYTORCH_ROOT}/.ci/wheel/build_wheel.sh"
      - name: Test PyTorch wheel
        run: |
          # shellcheck disable=SC1091
          source "${RUNNER_TEMP}/anaconda/bin/activate"
          set -eux -o pipefail
          # shellcheck disable=SC1090
          source "${BINARY_ENV_FILE:-/Users/distiller/project/env}"
          pip uninstall -y "$TORCH_PACKAGE_NAME" || true
          pip uninstall -y "$TORCH_PACKAGE_NAME" || true

          # Create new "clean" conda environment for testing

          SMOKE_TEST_PARAMS=""
          if [[ $DESIRED_PYTHON == "3.13t" ]]; then
            conda create -yn "test_conda_env" python="3.13" python-freethreading -c conda-forge
            SMOKE_TEST_PARAMS="--torch-compile-check disabled"
          else
            conda create -yn "test_conda_env" python="$DESIRED_PYTHON"
          fi
          conda activate test_conda_env
          pip install "$PYTORCH_FINAL_PACKAGE_DIR"/*.whl numpy -v

          # shellcheck disable=SC2086
          python "${PYTORCH_ROOT}/.ci/pytorch/smoke_test/smoke_test.py" --package torchonly ${SMOKE_TEST_PARAMS}
      - uses: actions/upload-artifact@v4.4.0
        if: always()
        with:
          name: wheel-py3_10-cpu
          retention-days: 14
          if-no-files-found: error
          path: "${{ env.PYTORCH_FINAL_PACKAGE_DIR }}"
  wheel-py3_10-cpu-upload:  # Uploading
    if: ${{ github.repository_owner == 'pytorch' }}
    permissions:
      id-token: write
      contents: read
    needs: wheel-py3_10-cpu-build
    with:
      PYTORCH_ROOT: /pytorch
      PACKAGE_TYPE: wheel
      # TODO: This is a legacy variable that we eventually want to get rid of in
      #       favor of GPU_ARCH_VERSION
      DESIRED_CUDA: cpu
      GPU_ARCH_TYPE: cpu
      DOCKER_IMAGE: manylinux2_28-builder
      DOCKER_IMAGE_TAG_PREFIX: cpu
      DESIRED_PYTHON: "3.10"
      build_name: wheel-py3_10-cpu
      use_s3: False
    secrets:
      github-token: ${{ secrets.GITHUB_TOKEN }}
    uses: ./.github/workflows/_binary-upload.yml
  wheel-py3_11-cpu-build:
    if: ${{ github.repository_owner == 'pytorch' }}
    runs-on: macos-14-xlarge
    timeout-minutes: 240
    env:
      PYTORCH_ROOT: ${{ github.workspace }}/pytorch
      PACKAGE_TYPE: wheel
      # TODO: This is a legacy variable that we eventually want to get rid of in
      #       favor of GPU_ARCH_VERSION
      DESIRED_CUDA: cpu
      GPU_ARCH_TYPE: cpu
      SKIP_ALL_TESTS: 1
      DESIRED_PYTHON: "3.11"
    steps:
      # NOTE: These environment variables are put here so that they can be applied on every job equally
      #       They are also here because setting them at a workflow level doesn't give us access to the
      #       runner.temp variable, which we need.
      - name: Populate binary env
        shell: bash
        run: |
          # shellcheck disable=SC2129
          echo "BINARY_ENV_FILE=${RUNNER_TEMP}/env" >> "${GITHUB_ENV}"
          # shellcheck disable=SC2129
          echo "PYTORCH_FINAL_PACKAGE_DIR=${RUNNER_TEMP}/artifacts" >> "${GITHUB_ENV}"
          # shellcheck disable=SC2129
          echo "MAC_PACKAGE_WORK_DIR=${RUNNER_TEMP}" >> "${GITHUB_ENV}"
      - name: Install conda and dependencies
        run: |
          # Install conda, setup-miniconda messes with the path that messes with the ruby stuff we do later on
          curl --retry 3 --retry-all-errors -o "${RUNNER_TEMP}/conda.sh" "https://repo.anaconda.com/miniconda/Miniconda3-py310_23.5.2-0-MacOSX-$(uname -m).sh"
          chmod +x "${RUNNER_TEMP}/conda.sh"
          /bin/bash "${RUNNER_TEMP}/conda.sh" -b -p "${RUNNER_TEMP}/anaconda"
          echo "${RUNNER_TEMP}/anaconda/bin" >> "${GITHUB_PATH}"
          if [ -d "/Applications/Xcode_14.3.1.app" ]; then
            echo "DEVELOPER_DIR=/Applications/Xcode_14.3.1.app/Contents/Developer" >> "${GITHUB_ENV}"
          elif [ -d "/Applications/Xcode_13.3.1.app" ]; then
            echo "DEVELOPER_DIR=/Applications/Xcode_13.3.1.app/Contents/Developer" >> "${GITHUB_ENV}"
          fi
      - name: Checkout PyTorch
        uses: actions/checkout@v4
        with:
          ref: ${{ github.event_name == 'pull_request' && github.event.pull_request.head.sha || github.sha }}
          submodules: recursive
          path: pytorch
          show-progress: false
      - name: Clean PyTorch checkout
        run: |
          # Remove any artifacts from the previous checkouts
          git clean -fxd
        working-directory: pytorch
      - name: Populate binary env
        run: |
          # shellcheck disable=SC1091
          source "${RUNNER_TEMP}/anaconda/bin/activate"
          "${PYTORCH_ROOT}/.circleci/scripts/binary_populate_env.sh"
      - name: Build PyTorch binary
        run: |
          # shellcheck disable=SC1091
          source "${RUNNER_TEMP}/anaconda/bin/activate"
          set -eux -o pipefail
          # shellcheck disable=SC1090
          source "${BINARY_ENV_FILE:-/Users/distiller/project/env}"
          mkdir -p "$PYTORCH_FINAL_PACKAGE_DIR"

          # Build
          USE_PYTORCH_METAL_EXPORT=1
          USE_COREML_DELEGATE=1
          TORCH_PACKAGE_NAME="${TORCH_PACKAGE_NAME//-/_}"
          export USE_PYTORCH_METAL_EXPORT
          export USE_COREML_DELEGATE
          export TORCH_PACKAGE_NAME
          "${PYTORCH_ROOT}/.ci/wheel/build_wheel.sh"
      - name: Test PyTorch wheel
        run: |
          # shellcheck disable=SC1091
          source "${RUNNER_TEMP}/anaconda/bin/activate"
          set -eux -o pipefail
          # shellcheck disable=SC1090
          source "${BINARY_ENV_FILE:-/Users/distiller/project/env}"
          pip uninstall -y "$TORCH_PACKAGE_NAME" || true
          pip uninstall -y "$TORCH_PACKAGE_NAME" || true

          # Create new "clean" conda environment for testing

          SMOKE_TEST_PARAMS=""
          if [[ $DESIRED_PYTHON == "3.13t" ]]; then
            conda create -yn "test_conda_env" python="3.13" python-freethreading -c conda-forge
            SMOKE_TEST_PARAMS="--torch-compile-check disabled"
          else
            conda create -yn "test_conda_env" python="$DESIRED_PYTHON"
          fi
          conda activate test_conda_env
          pip install "$PYTORCH_FINAL_PACKAGE_DIR"/*.whl numpy -v

          # shellcheck disable=SC2086
          python "${PYTORCH_ROOT}/.ci/pytorch/smoke_test/smoke_test.py" --package torchonly ${SMOKE_TEST_PARAMS}
      - uses: actions/upload-artifact@v4.4.0
        if: always()
        with:
          name: wheel-py3_11-cpu
          retention-days: 14
          if-no-files-found: error
          path: "${{ env.PYTORCH_FINAL_PACKAGE_DIR }}"
  wheel-py3_11-cpu-upload:  # Uploading
    if: ${{ github.repository_owner == 'pytorch' }}
    permissions:
      id-token: write
      contents: read
    needs: wheel-py3_11-cpu-build
    with:
      PYTORCH_ROOT: /pytorch
      PACKAGE_TYPE: wheel
      # TODO: This is a legacy variable that we eventually want to get rid of in
      #       favor of GPU_ARCH_VERSION
      DESIRED_CUDA: cpu
      GPU_ARCH_TYPE: cpu
      DOCKER_IMAGE: manylinux2_28-builder
      DOCKER_IMAGE_TAG_PREFIX: cpu
      DESIRED_PYTHON: "3.11"
      build_name: wheel-py3_11-cpu
      use_s3: False
    secrets:
      github-token: ${{ secrets.GITHUB_TOKEN }}
    uses: ./.github/workflows/_binary-upload.yml
  wheel-py3_12-cpu-build:
    if: ${{ github.repository_owner == 'pytorch' }}
    runs-on: macos-14-xlarge
    timeout-minutes: 240
    env:
      PYTORCH_ROOT: ${{ github.workspace }}/pytorch
      PACKAGE_TYPE: wheel
      # TODO: This is a legacy variable that we eventually want to get rid of in
      #       favor of GPU_ARCH_VERSION
      DESIRED_CUDA: cpu
      GPU_ARCH_TYPE: cpu
      SKIP_ALL_TESTS: 1
      DESIRED_PYTHON: "3.12"
    steps:
      # NOTE: These environment variables are put here so that they can be applied on every job equally
      #       They are also here because setting them at a workflow level doesn't give us access to the
      #       runner.temp variable, which we need.
      - name: Populate binary env
        shell: bash
        run: |
          # shellcheck disable=SC2129
          echo "BINARY_ENV_FILE=${RUNNER_TEMP}/env" >> "${GITHUB_ENV}"
          # shellcheck disable=SC2129
          echo "PYTORCH_FINAL_PACKAGE_DIR=${RUNNER_TEMP}/artifacts" >> "${GITHUB_ENV}"
          # shellcheck disable=SC2129
          echo "MAC_PACKAGE_WORK_DIR=${RUNNER_TEMP}" >> "${GITHUB_ENV}"
      - name: Install conda and dependencies
        run: |
          # Install conda, setup-miniconda messes with the path that messes with the ruby stuff we do later on
          curl --retry 3 --retry-all-errors -o "${RUNNER_TEMP}/conda.sh" "https://repo.anaconda.com/miniconda/Miniconda3-py310_23.5.2-0-MacOSX-$(uname -m).sh"
          chmod +x "${RUNNER_TEMP}/conda.sh"
          /bin/bash "${RUNNER_TEMP}/conda.sh" -b -p "${RUNNER_TEMP}/anaconda"
          echo "${RUNNER_TEMP}/anaconda/bin" >> "${GITHUB_PATH}"
          if [ -d "/Applications/Xcode_14.3.1.app" ]; then
            echo "DEVELOPER_DIR=/Applications/Xcode_14.3.1.app/Contents/Developer" >> "${GITHUB_ENV}"
          elif [ -d "/Applications/Xcode_13.3.1.app" ]; then
            echo "DEVELOPER_DIR=/Applications/Xcode_13.3.1.app/Contents/Developer" >> "${GITHUB_ENV}"
          fi
      - name: Checkout PyTorch
        uses: actions/checkout@v4
        with:
          ref: ${{ github.event_name == 'pull_request' && github.event.pull_request.head.sha || github.sha }}
          submodules: recursive
          path: pytorch
          show-progress: false
      - name: Clean PyTorch checkout
        run: |
          # Remove any artifacts from the previous checkouts
          git clean -fxd
        working-directory: pytorch
      - name: Populate binary env
        run: |
          # shellcheck disable=SC1091
          source "${RUNNER_TEMP}/anaconda/bin/activate"
          "${PYTORCH_ROOT}/.circleci/scripts/binary_populate_env.sh"
      - name: Build PyTorch binary
        run: |
          # shellcheck disable=SC1091
          source "${RUNNER_TEMP}/anaconda/bin/activate"
          set -eux -o pipefail
          # shellcheck disable=SC1090
          source "${BINARY_ENV_FILE:-/Users/distiller/project/env}"
          mkdir -p "$PYTORCH_FINAL_PACKAGE_DIR"

          # Build
          USE_PYTORCH_METAL_EXPORT=1
          USE_COREML_DELEGATE=1
          TORCH_PACKAGE_NAME="${TORCH_PACKAGE_NAME//-/_}"
          export USE_PYTORCH_METAL_EXPORT
          export USE_COREML_DELEGATE
          export TORCH_PACKAGE_NAME
          "${PYTORCH_ROOT}/.ci/wheel/build_wheel.sh"
      - name: Test PyTorch wheel
        run: |
          # shellcheck disable=SC1091
          source "${RUNNER_TEMP}/anaconda/bin/activate"
          set -eux -o pipefail
          # shellcheck disable=SC1090
          source "${BINARY_ENV_FILE:-/Users/distiller/project/env}"
          pip uninstall -y "$TORCH_PACKAGE_NAME" || true
          pip uninstall -y "$TORCH_PACKAGE_NAME" || true

          # Create new "clean" conda environment for testing

          SMOKE_TEST_PARAMS=""
          if [[ $DESIRED_PYTHON == "3.13t" ]]; then
            conda create -yn "test_conda_env" python="3.13" python-freethreading -c conda-forge
            SMOKE_TEST_PARAMS="--torch-compile-check disabled"
          else
            conda create -yn "test_conda_env" python="$DESIRED_PYTHON"
          fi
          conda activate test_conda_env
          pip install "$PYTORCH_FINAL_PACKAGE_DIR"/*.whl numpy -v

          # shellcheck disable=SC2086
          python "${PYTORCH_ROOT}/.ci/pytorch/smoke_test/smoke_test.py" --package torchonly ${SMOKE_TEST_PARAMS}
      - uses: actions/upload-artifact@v4.4.0
        if: always()
        with:
          name: wheel-py3_12-cpu
          retention-days: 14
          if-no-files-found: error
          path: "${{ env.PYTORCH_FINAL_PACKAGE_DIR }}"
  wheel-py3_12-cpu-upload:  # Uploading
    if: ${{ github.repository_owner == 'pytorch' }}
    permissions:
      id-token: write
      contents: read
    needs: wheel-py3_12-cpu-build
    with:
      PYTORCH_ROOT: /pytorch
      PACKAGE_TYPE: wheel
      # TODO: This is a legacy variable that we eventually want to get rid of in
      #       favor of GPU_ARCH_VERSION
      DESIRED_CUDA: cpu
      GPU_ARCH_TYPE: cpu
      DOCKER_IMAGE: manylinux2_28-builder
      DOCKER_IMAGE_TAG_PREFIX: cpu
      DESIRED_PYTHON: "3.12"
      build_name: wheel-py3_12-cpu
      use_s3: False
    secrets:
      github-token: ${{ secrets.GITHUB_TOKEN }}
    uses: ./.github/workflows/_binary-upload.yml
  wheel-py3_13-cpu-build:
    if: ${{ github.repository_owner == 'pytorch' }}
    runs-on: macos-14-xlarge
    timeout-minutes: 240
    env:
      PYTORCH_ROOT: ${{ github.workspace }}/pytorch
      PACKAGE_TYPE: wheel
      # TODO: This is a legacy variable that we eventually want to get rid of in
      #       favor of GPU_ARCH_VERSION
      DESIRED_CUDA: cpu
      GPU_ARCH_TYPE: cpu
      SKIP_ALL_TESTS: 1
      DESIRED_PYTHON: "3.13"
    steps:
      # NOTE: These environment variables are put here so that they can be applied on every job equally
      #       They are also here because setting them at a workflow level doesn't give us access to the
      #       runner.temp variable, which we need.
      - name: Populate binary env
        shell: bash
        run: |
          # shellcheck disable=SC2129
          echo "BINARY_ENV_FILE=${RUNNER_TEMP}/env" >> "${GITHUB_ENV}"
          # shellcheck disable=SC2129
          echo "PYTORCH_FINAL_PACKAGE_DIR=${RUNNER_TEMP}/artifacts" >> "${GITHUB_ENV}"
          # shellcheck disable=SC2129
          echo "MAC_PACKAGE_WORK_DIR=${RUNNER_TEMP}" >> "${GITHUB_ENV}"
      - name: Install conda and dependencies
        run: |
          # Install conda, setup-miniconda messes with the path that messes with the ruby stuff we do later on
          curl --retry 3 --retry-all-errors -o "${RUNNER_TEMP}/conda.sh" "https://repo.anaconda.com/miniconda/Miniconda3-py310_23.5.2-0-MacOSX-$(uname -m).sh"
          chmod +x "${RUNNER_TEMP}/conda.sh"
          /bin/bash "${RUNNER_TEMP}/conda.sh" -b -p "${RUNNER_TEMP}/anaconda"
          echo "${RUNNER_TEMP}/anaconda/bin" >> "${GITHUB_PATH}"
          if [ -d "/Applications/Xcode_14.3.1.app" ]; then
            echo "DEVELOPER_DIR=/Applications/Xcode_14.3.1.app/Contents/Developer" >> "${GITHUB_ENV}"
          elif [ -d "/Applications/Xcode_13.3.1.app" ]; then
            echo "DEVELOPER_DIR=/Applications/Xcode_13.3.1.app/Contents/Developer" >> "${GITHUB_ENV}"
          fi
      - name: Checkout PyTorch
        uses: actions/checkout@v4
        with:
          ref: ${{ github.event_name == 'pull_request' && github.event.pull_request.head.sha || github.sha }}
          submodules: recursive
          path: pytorch
          show-progress: false
      - name: Clean PyTorch checkout
        run: |
          # Remove any artifacts from the previous checkouts
          git clean -fxd
        working-directory: pytorch
      - name: Populate binary env
        run: |
          # shellcheck disable=SC1091
          source "${RUNNER_TEMP}/anaconda/bin/activate"
          "${PYTORCH_ROOT}/.circleci/scripts/binary_populate_env.sh"
      - name: Build PyTorch binary
        run: |
          # shellcheck disable=SC1091
          source "${RUNNER_TEMP}/anaconda/bin/activate"
          set -eux -o pipefail
          # shellcheck disable=SC1090
          source "${BINARY_ENV_FILE:-/Users/distiller/project/env}"
          mkdir -p "$PYTORCH_FINAL_PACKAGE_DIR"

          # Build
          USE_PYTORCH_METAL_EXPORT=1
          USE_COREML_DELEGATE=1
          TORCH_PACKAGE_NAME="${TORCH_PACKAGE_NAME//-/_}"
          export USE_PYTORCH_METAL_EXPORT
          export USE_COREML_DELEGATE
          export TORCH_PACKAGE_NAME
          "${PYTORCH_ROOT}/.ci/wheel/build_wheel.sh"
      - name: Test PyTorch wheel
        run: |
          # shellcheck disable=SC1091
          source "${RUNNER_TEMP}/anaconda/bin/activate"
          set -eux -o pipefail
          # shellcheck disable=SC1090
          source "${BINARY_ENV_FILE:-/Users/distiller/project/env}"
          pip uninstall -y "$TORCH_PACKAGE_NAME" || true
          pip uninstall -y "$TORCH_PACKAGE_NAME" || true

          # Create new "clean" conda environment for testing

          SMOKE_TEST_PARAMS=""
          if [[ $DESIRED_PYTHON == "3.13t" ]]; then
            conda create -yn "test_conda_env" python="3.13" python-freethreading -c conda-forge
            SMOKE_TEST_PARAMS="--torch-compile-check disabled"
          else
            conda create -yn "test_conda_env" python="$DESIRED_PYTHON"
          fi
          conda activate test_conda_env
          pip install "$PYTORCH_FINAL_PACKAGE_DIR"/*.whl numpy -v

          # shellcheck disable=SC2086
          python "${PYTORCH_ROOT}/.ci/pytorch/smoke_test/smoke_test.py" --package torchonly ${SMOKE_TEST_PARAMS}
      - uses: actions/upload-artifact@v4.4.0
        if: always()
        with:
          name: wheel-py3_13-cpu
          retention-days: 14
          if-no-files-found: error
          path: "${{ env.PYTORCH_FINAL_PACKAGE_DIR }}"
  wheel-py3_13-cpu-upload:  # Uploading
    if: ${{ github.repository_owner == 'pytorch' }}
    permissions:
      id-token: write
      contents: read
    needs: wheel-py3_13-cpu-build
    with:
      PYTORCH_ROOT: /pytorch
      PACKAGE_TYPE: wheel
      # TODO: This is a legacy variable that we eventually want to get rid of in
      #       favor of GPU_ARCH_VERSION
      DESIRED_CUDA: cpu
      GPU_ARCH_TYPE: cpu
      DOCKER_IMAGE: manylinux2_28-builder
      DOCKER_IMAGE_TAG_PREFIX: cpu
      DESIRED_PYTHON: "3.13"
      build_name: wheel-py3_13-cpu
      use_s3: False
    secrets:
      github-token: ${{ secrets.GITHUB_TOKEN }}
    uses: ./.github/workflows/_binary-upload.yml
  wheel-py3_13t-cpu-build:
    if: ${{ github.repository_owner == 'pytorch' }}
    runs-on: macos-14-xlarge
    timeout-minutes: 240
    env:
      PYTORCH_ROOT: ${{ github.workspace }}/pytorch
      PACKAGE_TYPE: wheel
      # TODO: This is a legacy variable that we eventually want to get rid of in
      #       favor of GPU_ARCH_VERSION
      DESIRED_CUDA: cpu
      GPU_ARCH_TYPE: cpu
      SKIP_ALL_TESTS: 1
      DESIRED_PYTHON: "3.13t"
    steps:
      # NOTE: These environment variables are put here so that they can be applied on every job equally
      #       They are also here because setting them at a workflow level doesn't give us access to the
      #       runner.temp variable, which we need.
      - name: Populate binary env
        shell: bash
        run: |
          # shellcheck disable=SC2129
          echo "BINARY_ENV_FILE=${RUNNER_TEMP}/env" >> "${GITHUB_ENV}"
          # shellcheck disable=SC2129
          echo "PYTORCH_FINAL_PACKAGE_DIR=${RUNNER_TEMP}/artifacts" >> "${GITHUB_ENV}"
          # shellcheck disable=SC2129
          echo "MAC_PACKAGE_WORK_DIR=${RUNNER_TEMP}" >> "${GITHUB_ENV}"
      - name: Install conda and dependencies
        run: |
          # Install conda, setup-miniconda messes with the path that messes with the ruby stuff we do later on
          curl --retry 3 --retry-all-errors -o "${RUNNER_TEMP}/conda.sh" "https://repo.anaconda.com/miniconda/Miniconda3-py310_23.5.2-0-MacOSX-$(uname -m).sh"
          chmod +x "${RUNNER_TEMP}/conda.sh"
          /bin/bash "${RUNNER_TEMP}/conda.sh" -b -p "${RUNNER_TEMP}/anaconda"
          echo "${RUNNER_TEMP}/anaconda/bin" >> "${GITHUB_PATH}"
          if [ -d "/Applications/Xcode_14.3.1.app" ]; then
            echo "DEVELOPER_DIR=/Applications/Xcode_14.3.1.app/Contents/Developer" >> "${GITHUB_ENV}"
          elif [ -d "/Applications/Xcode_13.3.1.app" ]; then
            echo "DEVELOPER_DIR=/Applications/Xcode_13.3.1.app/Contents/Developer" >> "${GITHUB_ENV}"
          fi
      - name: Checkout PyTorch
        uses: actions/checkout@v4
        with:
          ref: ${{ github.event_name == 'pull_request' && github.event.pull_request.head.sha || github.sha }}
          submodules: recursive
          path: pytorch
          show-progress: false
      - name: Clean PyTorch checkout
        run: |
          # Remove any artifacts from the previous checkouts
          git clean -fxd
        working-directory: pytorch
      - name: Populate binary env
        run: |
          # shellcheck disable=SC1091
          source "${RUNNER_TEMP}/anaconda/bin/activate"
          "${PYTORCH_ROOT}/.circleci/scripts/binary_populate_env.sh"
      - name: Build PyTorch binary
        run: |
          # shellcheck disable=SC1091
          source "${RUNNER_TEMP}/anaconda/bin/activate"
          set -eux -o pipefail
          # shellcheck disable=SC1090
          source "${BINARY_ENV_FILE:-/Users/distiller/project/env}"
          mkdir -p "$PYTORCH_FINAL_PACKAGE_DIR"

          # Build
          USE_PYTORCH_METAL_EXPORT=1
          USE_COREML_DELEGATE=1
          TORCH_PACKAGE_NAME="${TORCH_PACKAGE_NAME//-/_}"
          export USE_PYTORCH_METAL_EXPORT
          export USE_COREML_DELEGATE
          export TORCH_PACKAGE_NAME
          "${PYTORCH_ROOT}/.ci/wheel/build_wheel.sh"
      - name: Test PyTorch wheel
        run: |
          # shellcheck disable=SC1091
          source "${RUNNER_TEMP}/anaconda/bin/activate"
          set -eux -o pipefail
          # shellcheck disable=SC1090
          source "${BINARY_ENV_FILE:-/Users/distiller/project/env}"
          pip uninstall -y "$TORCH_PACKAGE_NAME" || true
          pip uninstall -y "$TORCH_PACKAGE_NAME" || true

          # Create new "clean" conda environment for testing

          SMOKE_TEST_PARAMS=""
          if [[ $DESIRED_PYTHON == "3.13t" ]]; then
            conda create -yn "test_conda_env" python="3.13" python-freethreading -c conda-forge
            SMOKE_TEST_PARAMS="--torch-compile-check disabled"
          else
            conda create -yn "test_conda_env" python="$DESIRED_PYTHON"
          fi
          conda activate test_conda_env
          pip install "$PYTORCH_FINAL_PACKAGE_DIR"/*.whl numpy -v

          # shellcheck disable=SC2086
          python "${PYTORCH_ROOT}/.ci/pytorch/smoke_test/smoke_test.py" --package torchonly ${SMOKE_TEST_PARAMS}
      - uses: actions/upload-artifact@v4.4.0
        if: always()
        with:
          name: wheel-py3_13t-cpu
          retention-days: 14
          if-no-files-found: error
          path: "${{ env.PYTORCH_FINAL_PACKAGE_DIR }}"
  wheel-py3_13t-cpu-upload:  # Uploading
    if: ${{ github.repository_owner == 'pytorch' }}
    permissions:
      id-token: write
      contents: read
    needs: wheel-py3_13t-cpu-build
    with:
      PYTORCH_ROOT: /pytorch
      PACKAGE_TYPE: wheel
      # TODO: This is a legacy variable that we eventually want to get rid of in
      #       favor of GPU_ARCH_VERSION
      DESIRED_CUDA: cpu
      GPU_ARCH_TYPE: cpu
      DOCKER_IMAGE: manylinux2_28-builder
      DOCKER_IMAGE_TAG_PREFIX: cpu
      DESIRED_PYTHON: "3.13t"
      build_name: wheel-py3_13t-cpu
      use_s3: False
    secrets:
      github-token: ${{ secrets.GITHUB_TOKEN }}
    uses: ./.github/workflows/_binary-upload.yml<|MERGE_RESOLUTION|>--- conflicted
+++ resolved
@@ -30,8 +30,7 @@
   cancel-in-progress: true
 
 jobs:
-<<<<<<< HEAD
-  wheel-py3_9-cpu-build:
+  wheel-py3_10-cpu-build:
     if: ${{ github.repository_owner == 'pytorch' }}
     runs-on: macos-14-xlarge
     timeout-minutes: 240
@@ -43,7 +42,7 @@
       DESIRED_CUDA: cpu
       GPU_ARCH_TYPE: cpu
       SKIP_ALL_TESTS: 1
-      DESIRED_PYTHON: "3.9"
+      DESIRED_PYTHON: "3.10"
     steps:
       # NOTE: These environment variables are put here so that they can be applied on every job equally
       #       They are also here because setting them at a workflow level doesn't give us access to the
@@ -116,12 +115,33 @@
           # Create new "clean" conda environment for testing
 
           SMOKE_TEST_PARAMS=""
-          if [[ $DESIRED_PYTHON == "3.13t" ]]; then
-            conda create -yn "test_conda_env" python="3.13" python-freethreading -c conda-forge
-            SMOKE_TEST_PARAMS="--torch-compile-check disabled"
-          else
-            conda create -yn "test_conda_env" python="$DESIRED_PYTHON"
-          fi
+
+          EXTRA_CONDA_INSTALL_FLAGS=""
+          CONDA_ENV_CREATE_FLAGS=""
+          # shellcheck disable=SC2153
+          case $DESIRED_PYTHON in
+            3.14t)
+              CONDA_ENV_CREATE_FLAGS="python-freethreading"
+              EXTRA_CONDA_INSTALL_FLAGS="-c conda-forge/label/python_rc -c conda-forge"
+              desired_python="3.14.0rc1"
+              ;;
+            3.14)
+              EXTRA_CONDA_INSTALL_FLAGS="-c conda-forge/label/python_rc -c conda-forge"
+              desired_python="3.14.0rc1"
+              ;;
+            3.13t)
+              CONDA_ENV_CREATE_FLAGS="python-freethreading"
+              EXTRA_CONDA_INSTALL_FLAGS="-c conda-forge"
+              desired_python="3.13"
+              ;;
+            *)
+              # shellcheck disable=SC2153
+              desired_python=${DESIRED_PYTHON}
+              ;;
+          esac
+
+          # shellcheck disable=SC2086
+          conda create -yn "test_conda_env" python="$desired_python" ${CONDA_ENV_CREATE_FLAGS} ${EXTRA_CONDA_INSTALL_FLAGS}
           conda activate test_conda_env
           pip install "$PYTORCH_FINAL_PACKAGE_DIR"/*.whl numpy -v
 
@@ -130,16 +150,16 @@
       - uses: actions/upload-artifact@v4.4.0
         if: always()
         with:
-          name: wheel-py3_9-cpu
+          name: wheel-py3_10-cpu
           retention-days: 14
           if-no-files-found: error
           path: "${{ env.PYTORCH_FINAL_PACKAGE_DIR }}"
-  wheel-py3_9-cpu-upload:  # Uploading
+  wheel-py3_10-cpu-upload:  # Uploading
     if: ${{ github.repository_owner == 'pytorch' }}
     permissions:
       id-token: write
       contents: read
-    needs: wheel-py3_9-cpu-build
+    needs: wheel-py3_10-cpu-build
     with:
       PYTORCH_ROOT: /pytorch
       PACKAGE_TYPE: wheel
@@ -149,15 +169,13 @@
       GPU_ARCH_TYPE: cpu
       DOCKER_IMAGE: manylinux2_28-builder
       DOCKER_IMAGE_TAG_PREFIX: cpu
-      DESIRED_PYTHON: "3.9"
-      build_name: wheel-py3_9-cpu
+      DESIRED_PYTHON: "3.10"
+      build_name: wheel-py3_10-cpu
       use_s3: False
     secrets:
       github-token: ${{ secrets.GITHUB_TOKEN }}
     uses: ./.github/workflows/_binary-upload.yml
-=======
->>>>>>> 332fa5b3
-  wheel-py3_10-cpu-build:
+  wheel-py3_11-cpu-build:
     if: ${{ github.repository_owner == 'pytorch' }}
     runs-on: macos-14-xlarge
     timeout-minutes: 240
@@ -169,7 +187,7 @@
       DESIRED_CUDA: cpu
       GPU_ARCH_TYPE: cpu
       SKIP_ALL_TESTS: 1
-      DESIRED_PYTHON: "3.10"
+      DESIRED_PYTHON: "3.11"
     steps:
       # NOTE: These environment variables are put here so that they can be applied on every job equally
       #       They are also here because setting them at a workflow level doesn't give us access to the
@@ -242,12 +260,33 @@
           # Create new "clean" conda environment for testing
 
           SMOKE_TEST_PARAMS=""
-          if [[ $DESIRED_PYTHON == "3.13t" ]]; then
-            conda create -yn "test_conda_env" python="3.13" python-freethreading -c conda-forge
-            SMOKE_TEST_PARAMS="--torch-compile-check disabled"
-          else
-            conda create -yn "test_conda_env" python="$DESIRED_PYTHON"
-          fi
+
+          EXTRA_CONDA_INSTALL_FLAGS=""
+          CONDA_ENV_CREATE_FLAGS=""
+          # shellcheck disable=SC2153
+          case $DESIRED_PYTHON in
+            3.14t)
+              CONDA_ENV_CREATE_FLAGS="python-freethreading"
+              EXTRA_CONDA_INSTALL_FLAGS="-c conda-forge/label/python_rc -c conda-forge"
+              desired_python="3.14.0rc1"
+              ;;
+            3.14)
+              EXTRA_CONDA_INSTALL_FLAGS="-c conda-forge/label/python_rc -c conda-forge"
+              desired_python="3.14.0rc1"
+              ;;
+            3.13t)
+              CONDA_ENV_CREATE_FLAGS="python-freethreading"
+              EXTRA_CONDA_INSTALL_FLAGS="-c conda-forge"
+              desired_python="3.13"
+              ;;
+            *)
+              # shellcheck disable=SC2153
+              desired_python=${DESIRED_PYTHON}
+              ;;
+          esac
+
+          # shellcheck disable=SC2086
+          conda create -yn "test_conda_env" python="$desired_python" ${CONDA_ENV_CREATE_FLAGS} ${EXTRA_CONDA_INSTALL_FLAGS}
           conda activate test_conda_env
           pip install "$PYTORCH_FINAL_PACKAGE_DIR"/*.whl numpy -v
 
@@ -256,16 +295,16 @@
       - uses: actions/upload-artifact@v4.4.0
         if: always()
         with:
-          name: wheel-py3_10-cpu
+          name: wheel-py3_11-cpu
           retention-days: 14
           if-no-files-found: error
           path: "${{ env.PYTORCH_FINAL_PACKAGE_DIR }}"
-  wheel-py3_10-cpu-upload:  # Uploading
+  wheel-py3_11-cpu-upload:  # Uploading
     if: ${{ github.repository_owner == 'pytorch' }}
     permissions:
       id-token: write
       contents: read
-    needs: wheel-py3_10-cpu-build
+    needs: wheel-py3_11-cpu-build
     with:
       PYTORCH_ROOT: /pytorch
       PACKAGE_TYPE: wheel
@@ -275,13 +314,13 @@
       GPU_ARCH_TYPE: cpu
       DOCKER_IMAGE: manylinux2_28-builder
       DOCKER_IMAGE_TAG_PREFIX: cpu
-      DESIRED_PYTHON: "3.10"
-      build_name: wheel-py3_10-cpu
+      DESIRED_PYTHON: "3.11"
+      build_name: wheel-py3_11-cpu
       use_s3: False
     secrets:
       github-token: ${{ secrets.GITHUB_TOKEN }}
     uses: ./.github/workflows/_binary-upload.yml
-  wheel-py3_11-cpu-build:
+  wheel-py3_12-cpu-build:
     if: ${{ github.repository_owner == 'pytorch' }}
     runs-on: macos-14-xlarge
     timeout-minutes: 240
@@ -293,7 +332,7 @@
       DESIRED_CUDA: cpu
       GPU_ARCH_TYPE: cpu
       SKIP_ALL_TESTS: 1
-      DESIRED_PYTHON: "3.11"
+      DESIRED_PYTHON: "3.12"
     steps:
       # NOTE: These environment variables are put here so that they can be applied on every job equally
       #       They are also here because setting them at a workflow level doesn't give us access to the
@@ -366,12 +405,33 @@
           # Create new "clean" conda environment for testing
 
           SMOKE_TEST_PARAMS=""
-          if [[ $DESIRED_PYTHON == "3.13t" ]]; then
-            conda create -yn "test_conda_env" python="3.13" python-freethreading -c conda-forge
-            SMOKE_TEST_PARAMS="--torch-compile-check disabled"
-          else
-            conda create -yn "test_conda_env" python="$DESIRED_PYTHON"
-          fi
+
+          EXTRA_CONDA_INSTALL_FLAGS=""
+          CONDA_ENV_CREATE_FLAGS=""
+          # shellcheck disable=SC2153
+          case $DESIRED_PYTHON in
+            3.14t)
+              CONDA_ENV_CREATE_FLAGS="python-freethreading"
+              EXTRA_CONDA_INSTALL_FLAGS="-c conda-forge/label/python_rc -c conda-forge"
+              desired_python="3.14.0rc1"
+              ;;
+            3.14)
+              EXTRA_CONDA_INSTALL_FLAGS="-c conda-forge/label/python_rc -c conda-forge"
+              desired_python="3.14.0rc1"
+              ;;
+            3.13t)
+              CONDA_ENV_CREATE_FLAGS="python-freethreading"
+              EXTRA_CONDA_INSTALL_FLAGS="-c conda-forge"
+              desired_python="3.13"
+              ;;
+            *)
+              # shellcheck disable=SC2153
+              desired_python=${DESIRED_PYTHON}
+              ;;
+          esac
+
+          # shellcheck disable=SC2086
+          conda create -yn "test_conda_env" python="$desired_python" ${CONDA_ENV_CREATE_FLAGS} ${EXTRA_CONDA_INSTALL_FLAGS}
           conda activate test_conda_env
           pip install "$PYTORCH_FINAL_PACKAGE_DIR"/*.whl numpy -v
 
@@ -380,16 +440,16 @@
       - uses: actions/upload-artifact@v4.4.0
         if: always()
         with:
-          name: wheel-py3_11-cpu
+          name: wheel-py3_12-cpu
           retention-days: 14
           if-no-files-found: error
           path: "${{ env.PYTORCH_FINAL_PACKAGE_DIR }}"
-  wheel-py3_11-cpu-upload:  # Uploading
+  wheel-py3_12-cpu-upload:  # Uploading
     if: ${{ github.repository_owner == 'pytorch' }}
     permissions:
       id-token: write
       contents: read
-    needs: wheel-py3_11-cpu-build
+    needs: wheel-py3_12-cpu-build
     with:
       PYTORCH_ROOT: /pytorch
       PACKAGE_TYPE: wheel
@@ -399,13 +459,13 @@
       GPU_ARCH_TYPE: cpu
       DOCKER_IMAGE: manylinux2_28-builder
       DOCKER_IMAGE_TAG_PREFIX: cpu
-      DESIRED_PYTHON: "3.11"
-      build_name: wheel-py3_11-cpu
+      DESIRED_PYTHON: "3.12"
+      build_name: wheel-py3_12-cpu
       use_s3: False
     secrets:
       github-token: ${{ secrets.GITHUB_TOKEN }}
     uses: ./.github/workflows/_binary-upload.yml
-  wheel-py3_12-cpu-build:
+  wheel-py3_13-cpu-build:
     if: ${{ github.repository_owner == 'pytorch' }}
     runs-on: macos-14-xlarge
     timeout-minutes: 240
@@ -417,7 +477,7 @@
       DESIRED_CUDA: cpu
       GPU_ARCH_TYPE: cpu
       SKIP_ALL_TESTS: 1
-      DESIRED_PYTHON: "3.12"
+      DESIRED_PYTHON: "3.13"
     steps:
       # NOTE: These environment variables are put here so that they can be applied on every job equally
       #       They are also here because setting them at a workflow level doesn't give us access to the
@@ -490,12 +550,33 @@
           # Create new "clean" conda environment for testing
 
           SMOKE_TEST_PARAMS=""
-          if [[ $DESIRED_PYTHON == "3.13t" ]]; then
-            conda create -yn "test_conda_env" python="3.13" python-freethreading -c conda-forge
-            SMOKE_TEST_PARAMS="--torch-compile-check disabled"
-          else
-            conda create -yn "test_conda_env" python="$DESIRED_PYTHON"
-          fi
+
+          EXTRA_CONDA_INSTALL_FLAGS=""
+          CONDA_ENV_CREATE_FLAGS=""
+          # shellcheck disable=SC2153
+          case $DESIRED_PYTHON in
+            3.14t)
+              CONDA_ENV_CREATE_FLAGS="python-freethreading"
+              EXTRA_CONDA_INSTALL_FLAGS="-c conda-forge/label/python_rc -c conda-forge"
+              desired_python="3.14.0rc1"
+              ;;
+            3.14)
+              EXTRA_CONDA_INSTALL_FLAGS="-c conda-forge/label/python_rc -c conda-forge"
+              desired_python="3.14.0rc1"
+              ;;
+            3.13t)
+              CONDA_ENV_CREATE_FLAGS="python-freethreading"
+              EXTRA_CONDA_INSTALL_FLAGS="-c conda-forge"
+              desired_python="3.13"
+              ;;
+            *)
+              # shellcheck disable=SC2153
+              desired_python=${DESIRED_PYTHON}
+              ;;
+          esac
+
+          # shellcheck disable=SC2086
+          conda create -yn "test_conda_env" python="$desired_python" ${CONDA_ENV_CREATE_FLAGS} ${EXTRA_CONDA_INSTALL_FLAGS}
           conda activate test_conda_env
           pip install "$PYTORCH_FINAL_PACKAGE_DIR"/*.whl numpy -v
 
@@ -504,16 +585,16 @@
       - uses: actions/upload-artifact@v4.4.0
         if: always()
         with:
-          name: wheel-py3_12-cpu
+          name: wheel-py3_13-cpu
           retention-days: 14
           if-no-files-found: error
           path: "${{ env.PYTORCH_FINAL_PACKAGE_DIR }}"
-  wheel-py3_12-cpu-upload:  # Uploading
+  wheel-py3_13-cpu-upload:  # Uploading
     if: ${{ github.repository_owner == 'pytorch' }}
     permissions:
       id-token: write
       contents: read
-    needs: wheel-py3_12-cpu-build
+    needs: wheel-py3_13-cpu-build
     with:
       PYTORCH_ROOT: /pytorch
       PACKAGE_TYPE: wheel
@@ -523,13 +604,13 @@
       GPU_ARCH_TYPE: cpu
       DOCKER_IMAGE: manylinux2_28-builder
       DOCKER_IMAGE_TAG_PREFIX: cpu
-      DESIRED_PYTHON: "3.12"
-      build_name: wheel-py3_12-cpu
+      DESIRED_PYTHON: "3.13"
+      build_name: wheel-py3_13-cpu
       use_s3: False
     secrets:
       github-token: ${{ secrets.GITHUB_TOKEN }}
     uses: ./.github/workflows/_binary-upload.yml
-  wheel-py3_13-cpu-build:
+  wheel-py3_13t-cpu-build:
     if: ${{ github.repository_owner == 'pytorch' }}
     runs-on: macos-14-xlarge
     timeout-minutes: 240
@@ -541,7 +622,7 @@
       DESIRED_CUDA: cpu
       GPU_ARCH_TYPE: cpu
       SKIP_ALL_TESTS: 1
-      DESIRED_PYTHON: "3.13"
+      DESIRED_PYTHON: "3.13t"
     steps:
       # NOTE: These environment variables are put here so that they can be applied on every job equally
       #       They are also here because setting them at a workflow level doesn't give us access to the
@@ -614,12 +695,33 @@
           # Create new "clean" conda environment for testing
 
           SMOKE_TEST_PARAMS=""
-          if [[ $DESIRED_PYTHON == "3.13t" ]]; then
-            conda create -yn "test_conda_env" python="3.13" python-freethreading -c conda-forge
-            SMOKE_TEST_PARAMS="--torch-compile-check disabled"
-          else
-            conda create -yn "test_conda_env" python="$DESIRED_PYTHON"
-          fi
+
+          EXTRA_CONDA_INSTALL_FLAGS=""
+          CONDA_ENV_CREATE_FLAGS=""
+          # shellcheck disable=SC2153
+          case $DESIRED_PYTHON in
+            3.14t)
+              CONDA_ENV_CREATE_FLAGS="python-freethreading"
+              EXTRA_CONDA_INSTALL_FLAGS="-c conda-forge/label/python_rc -c conda-forge"
+              desired_python="3.14.0rc1"
+              ;;
+            3.14)
+              EXTRA_CONDA_INSTALL_FLAGS="-c conda-forge/label/python_rc -c conda-forge"
+              desired_python="3.14.0rc1"
+              ;;
+            3.13t)
+              CONDA_ENV_CREATE_FLAGS="python-freethreading"
+              EXTRA_CONDA_INSTALL_FLAGS="-c conda-forge"
+              desired_python="3.13"
+              ;;
+            *)
+              # shellcheck disable=SC2153
+              desired_python=${DESIRED_PYTHON}
+              ;;
+          esac
+
+          # shellcheck disable=SC2086
+          conda create -yn "test_conda_env" python="$desired_python" ${CONDA_ENV_CREATE_FLAGS} ${EXTRA_CONDA_INSTALL_FLAGS}
           conda activate test_conda_env
           pip install "$PYTORCH_FINAL_PACKAGE_DIR"/*.whl numpy -v
 
@@ -628,16 +730,16 @@
       - uses: actions/upload-artifact@v4.4.0
         if: always()
         with:
-          name: wheel-py3_13-cpu
+          name: wheel-py3_13t-cpu
           retention-days: 14
           if-no-files-found: error
           path: "${{ env.PYTORCH_FINAL_PACKAGE_DIR }}"
-  wheel-py3_13-cpu-upload:  # Uploading
+  wheel-py3_13t-cpu-upload:  # Uploading
     if: ${{ github.repository_owner == 'pytorch' }}
     permissions:
       id-token: write
       contents: read
-    needs: wheel-py3_13-cpu-build
+    needs: wheel-py3_13t-cpu-build
     with:
       PYTORCH_ROOT: /pytorch
       PACKAGE_TYPE: wheel
@@ -647,13 +749,13 @@
       GPU_ARCH_TYPE: cpu
       DOCKER_IMAGE: manylinux2_28-builder
       DOCKER_IMAGE_TAG_PREFIX: cpu
-      DESIRED_PYTHON: "3.13"
-      build_name: wheel-py3_13-cpu
+      DESIRED_PYTHON: "3.13t"
+      build_name: wheel-py3_13t-cpu
       use_s3: False
     secrets:
       github-token: ${{ secrets.GITHUB_TOKEN }}
     uses: ./.github/workflows/_binary-upload.yml
-  wheel-py3_13t-cpu-build:
+  wheel-py3_14-cpu-build:
     if: ${{ github.repository_owner == 'pytorch' }}
     runs-on: macos-14-xlarge
     timeout-minutes: 240
@@ -665,7 +767,7 @@
       DESIRED_CUDA: cpu
       GPU_ARCH_TYPE: cpu
       SKIP_ALL_TESTS: 1
-      DESIRED_PYTHON: "3.13t"
+      DESIRED_PYTHON: "3.14"
     steps:
       # NOTE: These environment variables are put here so that they can be applied on every job equally
       #       They are also here because setting them at a workflow level doesn't give us access to the
@@ -738,12 +840,33 @@
           # Create new "clean" conda environment for testing
 
           SMOKE_TEST_PARAMS=""
-          if [[ $DESIRED_PYTHON == "3.13t" ]]; then
-            conda create -yn "test_conda_env" python="3.13" python-freethreading -c conda-forge
-            SMOKE_TEST_PARAMS="--torch-compile-check disabled"
-          else
-            conda create -yn "test_conda_env" python="$DESIRED_PYTHON"
-          fi
+
+          EXTRA_CONDA_INSTALL_FLAGS=""
+          CONDA_ENV_CREATE_FLAGS=""
+          # shellcheck disable=SC2153
+          case $DESIRED_PYTHON in
+            3.14t)
+              CONDA_ENV_CREATE_FLAGS="python-freethreading"
+              EXTRA_CONDA_INSTALL_FLAGS="-c conda-forge/label/python_rc -c conda-forge"
+              desired_python="3.14.0rc1"
+              ;;
+            3.14)
+              EXTRA_CONDA_INSTALL_FLAGS="-c conda-forge/label/python_rc -c conda-forge"
+              desired_python="3.14.0rc1"
+              ;;
+            3.13t)
+              CONDA_ENV_CREATE_FLAGS="python-freethreading"
+              EXTRA_CONDA_INSTALL_FLAGS="-c conda-forge"
+              desired_python="3.13"
+              ;;
+            *)
+              # shellcheck disable=SC2153
+              desired_python=${DESIRED_PYTHON}
+              ;;
+          esac
+
+          # shellcheck disable=SC2086
+          conda create -yn "test_conda_env" python="$desired_python" ${CONDA_ENV_CREATE_FLAGS} ${EXTRA_CONDA_INSTALL_FLAGS}
           conda activate test_conda_env
           pip install "$PYTORCH_FINAL_PACKAGE_DIR"/*.whl numpy -v
 
@@ -752,16 +875,16 @@
       - uses: actions/upload-artifact@v4.4.0
         if: always()
         with:
-          name: wheel-py3_13t-cpu
+          name: wheel-py3_14-cpu
           retention-days: 14
           if-no-files-found: error
           path: "${{ env.PYTORCH_FINAL_PACKAGE_DIR }}"
-  wheel-py3_13t-cpu-upload:  # Uploading
+  wheel-py3_14-cpu-upload:  # Uploading
     if: ${{ github.repository_owner == 'pytorch' }}
     permissions:
       id-token: write
       contents: read
-    needs: wheel-py3_13t-cpu-build
+    needs: wheel-py3_14-cpu-build
     with:
       PYTORCH_ROOT: /pytorch
       PACKAGE_TYPE: wheel
@@ -771,8 +894,153 @@
       GPU_ARCH_TYPE: cpu
       DOCKER_IMAGE: manylinux2_28-builder
       DOCKER_IMAGE_TAG_PREFIX: cpu
-      DESIRED_PYTHON: "3.13t"
-      build_name: wheel-py3_13t-cpu
+      DESIRED_PYTHON: "3.14"
+      build_name: wheel-py3_14-cpu
+      use_s3: False
+    secrets:
+      github-token: ${{ secrets.GITHUB_TOKEN }}
+    uses: ./.github/workflows/_binary-upload.yml
+  wheel-py3_14t-cpu-build:
+    if: ${{ github.repository_owner == 'pytorch' }}
+    runs-on: macos-14-xlarge
+    timeout-minutes: 240
+    env:
+      PYTORCH_ROOT: ${{ github.workspace }}/pytorch
+      PACKAGE_TYPE: wheel
+      # TODO: This is a legacy variable that we eventually want to get rid of in
+      #       favor of GPU_ARCH_VERSION
+      DESIRED_CUDA: cpu
+      GPU_ARCH_TYPE: cpu
+      SKIP_ALL_TESTS: 1
+      DESIRED_PYTHON: "3.14t"
+    steps:
+      # NOTE: These environment variables are put here so that they can be applied on every job equally
+      #       They are also here because setting them at a workflow level doesn't give us access to the
+      #       runner.temp variable, which we need.
+      - name: Populate binary env
+        shell: bash
+        run: |
+          # shellcheck disable=SC2129
+          echo "BINARY_ENV_FILE=${RUNNER_TEMP}/env" >> "${GITHUB_ENV}"
+          # shellcheck disable=SC2129
+          echo "PYTORCH_FINAL_PACKAGE_DIR=${RUNNER_TEMP}/artifacts" >> "${GITHUB_ENV}"
+          # shellcheck disable=SC2129
+          echo "MAC_PACKAGE_WORK_DIR=${RUNNER_TEMP}" >> "${GITHUB_ENV}"
+      - name: Install conda and dependencies
+        run: |
+          # Install conda, setup-miniconda messes with the path that messes with the ruby stuff we do later on
+          curl --retry 3 --retry-all-errors -o "${RUNNER_TEMP}/conda.sh" "https://repo.anaconda.com/miniconda/Miniconda3-py310_23.5.2-0-MacOSX-$(uname -m).sh"
+          chmod +x "${RUNNER_TEMP}/conda.sh"
+          /bin/bash "${RUNNER_TEMP}/conda.sh" -b -p "${RUNNER_TEMP}/anaconda"
+          echo "${RUNNER_TEMP}/anaconda/bin" >> "${GITHUB_PATH}"
+          if [ -d "/Applications/Xcode_14.3.1.app" ]; then
+            echo "DEVELOPER_DIR=/Applications/Xcode_14.3.1.app/Contents/Developer" >> "${GITHUB_ENV}"
+          elif [ -d "/Applications/Xcode_13.3.1.app" ]; then
+            echo "DEVELOPER_DIR=/Applications/Xcode_13.3.1.app/Contents/Developer" >> "${GITHUB_ENV}"
+          fi
+      - name: Checkout PyTorch
+        uses: actions/checkout@v4
+        with:
+          ref: ${{ github.event_name == 'pull_request' && github.event.pull_request.head.sha || github.sha }}
+          submodules: recursive
+          path: pytorch
+          show-progress: false
+      - name: Clean PyTorch checkout
+        run: |
+          # Remove any artifacts from the previous checkouts
+          git clean -fxd
+        working-directory: pytorch
+      - name: Populate binary env
+        run: |
+          # shellcheck disable=SC1091
+          source "${RUNNER_TEMP}/anaconda/bin/activate"
+          "${PYTORCH_ROOT}/.circleci/scripts/binary_populate_env.sh"
+      - name: Build PyTorch binary
+        run: |
+          # shellcheck disable=SC1091
+          source "${RUNNER_TEMP}/anaconda/bin/activate"
+          set -eux -o pipefail
+          # shellcheck disable=SC1090
+          source "${BINARY_ENV_FILE:-/Users/distiller/project/env}"
+          mkdir -p "$PYTORCH_FINAL_PACKAGE_DIR"
+
+          # Build
+          USE_PYTORCH_METAL_EXPORT=1
+          USE_COREML_DELEGATE=1
+          TORCH_PACKAGE_NAME="${TORCH_PACKAGE_NAME//-/_}"
+          export USE_PYTORCH_METAL_EXPORT
+          export USE_COREML_DELEGATE
+          export TORCH_PACKAGE_NAME
+          "${PYTORCH_ROOT}/.ci/wheel/build_wheel.sh"
+      - name: Test PyTorch wheel
+        run: |
+          # shellcheck disable=SC1091
+          source "${RUNNER_TEMP}/anaconda/bin/activate"
+          set -eux -o pipefail
+          # shellcheck disable=SC1090
+          source "${BINARY_ENV_FILE:-/Users/distiller/project/env}"
+          pip uninstall -y "$TORCH_PACKAGE_NAME" || true
+          pip uninstall -y "$TORCH_PACKAGE_NAME" || true
+
+          # Create new "clean" conda environment for testing
+
+          SMOKE_TEST_PARAMS=""
+
+          EXTRA_CONDA_INSTALL_FLAGS=""
+          CONDA_ENV_CREATE_FLAGS=""
+          # shellcheck disable=SC2153
+          case $DESIRED_PYTHON in
+            3.14t)
+              CONDA_ENV_CREATE_FLAGS="python-freethreading"
+              EXTRA_CONDA_INSTALL_FLAGS="-c conda-forge/label/python_rc -c conda-forge"
+              desired_python="3.14.0rc1"
+              ;;
+            3.14)
+              EXTRA_CONDA_INSTALL_FLAGS="-c conda-forge/label/python_rc -c conda-forge"
+              desired_python="3.14.0rc1"
+              ;;
+            3.13t)
+              CONDA_ENV_CREATE_FLAGS="python-freethreading"
+              EXTRA_CONDA_INSTALL_FLAGS="-c conda-forge"
+              desired_python="3.13"
+              ;;
+            *)
+              # shellcheck disable=SC2153
+              desired_python=${DESIRED_PYTHON}
+              ;;
+          esac
+
+          # shellcheck disable=SC2086
+          conda create -yn "test_conda_env" python="$desired_python" ${CONDA_ENV_CREATE_FLAGS} ${EXTRA_CONDA_INSTALL_FLAGS}
+          conda activate test_conda_env
+          pip install "$PYTORCH_FINAL_PACKAGE_DIR"/*.whl numpy -v
+
+          # shellcheck disable=SC2086
+          python "${PYTORCH_ROOT}/.ci/pytorch/smoke_test/smoke_test.py" --package torchonly ${SMOKE_TEST_PARAMS}
+      - uses: actions/upload-artifact@v4.4.0
+        if: always()
+        with:
+          name: wheel-py3_14t-cpu
+          retention-days: 14
+          if-no-files-found: error
+          path: "${{ env.PYTORCH_FINAL_PACKAGE_DIR }}"
+  wheel-py3_14t-cpu-upload:  # Uploading
+    if: ${{ github.repository_owner == 'pytorch' }}
+    permissions:
+      id-token: write
+      contents: read
+    needs: wheel-py3_14t-cpu-build
+    with:
+      PYTORCH_ROOT: /pytorch
+      PACKAGE_TYPE: wheel
+      # TODO: This is a legacy variable that we eventually want to get rid of in
+      #       favor of GPU_ARCH_VERSION
+      DESIRED_CUDA: cpu
+      GPU_ARCH_TYPE: cpu
+      DOCKER_IMAGE: manylinux2_28-builder
+      DOCKER_IMAGE_TAG_PREFIX: cpu
+      DESIRED_PYTHON: "3.14t"
+      build_name: wheel-py3_14t-cpu
       use_s3: False
     secrets:
       github-token: ${{ secrets.GITHUB_TOKEN }}
