self-hosted-runner:
  labels:
    # GitHub hosted runner that actionlint doesn't recognize because actionlint version (1.6.21) is too old
    - ubuntu-24.04
    # GitHub hosted x86 Linux runners
    - linux.24_04.4x
    - linux.24_04.16x
    # Organization-wide AWS Linux Runners
    - linux.large
    - linux.2xlarge
    - linux.4xlarge
    - linux.9xlarge.ephemeral
    - am2.linux.9xlarge.ephemeral
    - linux.12xlarge
    - linux.24xlarge
    - linux.24xlarge.ephemeral
    - linux.arm64.2xlarge
    - linux.arm64.2xlarge.ephemeral
    - linux.arm64.m7g.4xlarge
    - linux.arm64.m7g.4xlarge.ephemeral
    - linux.4xlarge.nvidia.gpu
    - linux.8xlarge.nvidia.gpu
    - linux.16xlarge.nvidia.gpu
    - linux.g5.4xlarge.nvidia.gpu
    # Pytorch/pytorch AWS Linux Runners on Linux Foundation account
    - lf.linux.large
    - lf.linux.2xlarge
    - lf.linux.4xlarge
    - lf.linux.12xlarge
    - lf.linux.24xlarge
    - lf.linux.arm64.2xlarge
    - lf.linux.4xlarge.nvidia.gpu
    - lf.linux.8xlarge.nvidia.gpu
    - lf.linux.16xlarge.nvidia.gpu
    - lf.linux.g5.4xlarge.nvidia.gpu
    # Repo-specific IBM hosted S390x runner
    - linux.s390x
    # Organization wide AWS Windows runners
    - windows.g4dn.xlarge
    - windows.g4dn.xlarge.nonephemeral
    - windows.4xlarge
    - windows.4xlarge.nonephemeral
    - windows.8xlarge.nvidia.gpu
    - windows.8xlarge.nvidia.gpu.nonephemeral
    - windows.g5.4xlarge.nvidia.gpu
    # Windows ARM64 runners
    - windows-11-arm64
    - windows-11-arm64-preview
    # Organization-wide AMD-hosted runners
    # MI2xx runners
    - linux.rocm.gpu
    - linux.rocm.gpu.2
    - linux.rocm.gpu.4
<<<<<<< HEAD
    # MI300 runners
    - linux.rocm.gpu.mi300.2
    - linux.rocm.gpu.mi300.4
=======
    # gfx942 runners
    - linux.rocm.gpu.gfx942.1
    - linux.rocm.gpu.gfx942.2
    - linux.rocm.gpu.gfx942.4
>>>>>>> eaa5d9d3
    - rocm-docker
    # Repo-specific Apple hosted  runners
    - macos-m1-ultra
    - macos-m2-14
    # Org wise AWS `mac2.metal` runners (2020 Mac mini hardware powered by Apple silicon M1 processors)
    - macos-m1-stable
    - macos-m1-13
    - macos-m1-14
    # GitHub-hosted MacOS runners
    - macos-latest-xlarge
    - macos-13-xlarge
    - macos-14-xlarge
    # Organization-wide Intel hosted XPU runners
    - linux.idc.xpu<|MERGE_RESOLUTION|>--- conflicted
+++ resolved
@@ -14,6 +14,7 @@
     - linux.12xlarge
     - linux.24xlarge
     - linux.24xlarge.ephemeral
+    - linux.24xlarge.amd
     - linux.arm64.2xlarge
     - linux.arm64.2xlarge.ephemeral
     - linux.arm64.m7g.4xlarge
@@ -49,25 +50,16 @@
     # Organization-wide AMD-hosted runners
     # MI2xx runners
     - linux.rocm.gpu
+    - linux.rocm.gpu.mi250
     - linux.rocm.gpu.2
     - linux.rocm.gpu.4
-<<<<<<< HEAD
-    # MI300 runners
-    - linux.rocm.gpu.mi300.2
-    - linux.rocm.gpu.mi300.4
-=======
     # gfx942 runners
     - linux.rocm.gpu.gfx942.1
     - linux.rocm.gpu.gfx942.2
     - linux.rocm.gpu.gfx942.4
->>>>>>> eaa5d9d3
     - rocm-docker
-    # Repo-specific Apple hosted  runners
-    - macos-m1-ultra
-    - macos-m2-14
     # Org wise AWS `mac2.metal` runners (2020 Mac mini hardware powered by Apple silicon M1 processors)
     - macos-m1-stable
-    - macos-m1-13
     - macos-m1-14
     # GitHub-hosted MacOS runners
     - macos-latest-xlarge
