--- conflicted
+++ resolved
@@ -117,27 +117,6 @@
     list(JOIN ROWWISE_SCALED_MM_FILE_COMPILE_FLAGS " " ROWWISE_SCALED_MM_FILE_COMPILE_FLAGS)
     set_source_files_properties(${ROWWISE_SCALED_MM_FILE} PROPERTIES COMPILE_FLAGS "${ROWWISE_SCALED_MM_FILE_COMPILE_FLAGS}")
 
-<<<<<<< HEAD
-    set(ROWWISE_SCALED_MM_FILE "${CMAKE_CURRENT_LIST_DIR}/../aten/src/ATen/native/cuda/ScaledGroupMM.cu")
-
-    # Get existing arch flags
-    torch_cuda_get_nvcc_gencode_flag(EXISTING_ARCH_FLAGS)
-
-    # Check NVCC version and existing arch flags
-    set(ROWWISE_SCALED_MM_FILE_COMPILE_FLAGS "")
-    if(CMAKE_CUDA_COMPILER_VERSION VERSION_GREATER_EQUAL 12.0)
-      if(EXISTING_ARCH_FLAGS MATCHES ".*compute_86.*")
-        list(APPEND ROWWISE_SCALED_MM_FILE_COMPILE_FLAGS "-gencode;arch=compute_89,code=sm_89")
-      endif()
-      if(EXISTING_ARCH_FLAGS MATCHES ".*compute_90.*")
-        list(APPEND ROWWISE_SCALED_MM_FILE_COMPILE_FLAGS "-gencode;arch=compute_90a,code=sm_90a")
-      endif()
-    endif()
-    list(JOIN ROWWISE_SCALED_MM_FILE_COMPILE_FLAGS " " ROWWISE_SCALED_MM_FILE_COMPILE_FLAGS)
-    set_source_files_properties(${ROWWISE_SCALED_MM_FILE} PROPERTIES COMPILE_FLAGS "${ROWWISE_SCALED_MM_FILE_COMPILE_FLAGS}")
-
-=======
->>>>>>> ecfbfe16
 
   endif()
 
