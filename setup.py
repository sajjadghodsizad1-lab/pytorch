# Welcome to the PyTorch setup.py.
# Environment variables you are probably interested in:
#
#   DEBUG
#     build with -O0 and -g (debug symbols)
#
#   REL_WITH_DEB_INFO
#     build with optimizations and -g (debug symbols)
#
#   USE_CUSTOM_DEBINFO="path/to/file1.cpp;path/to/file2.cpp"
#     build with debug info only for specified files
#
#   MAX_JOBS
#     maximum number of compile jobs we should use to compile your code
#
#   USE_CUDA=0
#     disables CUDA build
#
#   CFLAGS
#     flags to apply to both C and C++ files to be compiled (a quirk of setup.py
#     which we have faithfully adhered to in our build system is that CFLAGS
#     also applies to C++ files (unless CXXFLAGS is set), in contrast to the
#     default behavior of autogoo and cmake build systems.)
#
#     A specific flag that can be used is
#     -DHAS_TORCH_SHOW_DISPATCH_TRACE
#       build with dispatch trace that can be enabled with
#       TORCH_SHOW_DISPATCH_TRACE=1 at runtime.
#
#   CC
#     the C/C++ compiler to use
#
#   CMAKE_FRESH=1
#     force a fresh cmake configuration run, ignoring the existing cmake cache
#
#   CMAKE_ONLY=1
#     run cmake and stop; do not build the project
#
# Environment variables for feature toggles:
#
#   DEBUG_CUDA=1
#     if used in conjunction with DEBUG or REL_WITH_DEB_INFO, will also
#     build CUDA kernels with -lineinfo --source-in-ptx.  Note that
#     on CUDA 12 this may cause nvcc to OOM, so this is disabled by default.
#
#   USE_CUDNN=0
#     disables the cuDNN build
#
#   USE_CUSPARSELT=0
#     disables the cuSPARSELt build
#
#   USE_CUDSS=0
#     disables the cuDSS build
#
#   USE_CUFILE=0
#     disables the cuFile build
#
#   USE_FBGEMM=0
#     disables the FBGEMM build
#
#   USE_FBGEMM_GENAI=1
#     enables the FBGEMM GenAI kernels to build
#
#   USE_KINETO=0
#     disables usage of libkineto library for profiling
#
#   USE_NUMPY=0
#     disables the NumPy build
#
#   BUILD_TEST=0
#     disables the test build
#
#   USE_MKLDNN=0
#     disables use of MKLDNN
#
#   USE_MKLDNN_ACL
#     enables use of Compute Library backend for MKLDNN on Arm;
#     USE_MKLDNN must be explicitly enabled.
#
#   MKLDNN_CPU_RUNTIME
#     MKL-DNN threading mode: TBB or OMP (default)
#
#   USE_STATIC_MKL
#     Prefer to link with MKL statically - Unix only
#   USE_ITT=0
#     disable use of Intel(R) VTune Profiler's ITT functionality
#
#   USE_NNPACK=0
#     disables NNPACK build
#
#   USE_DISTRIBUTED=0
#     disables distributed (c10d, gloo, mpi, etc.) build
#
#   USE_TENSORPIPE=0
#     disables distributed Tensorpipe backend build
#
#   USE_GLOO=0
#     disables distributed gloo backend build
#
#   USE_MPI=0
#     disables distributed MPI backend build
#
#   USE_SYSTEM_NCCL=0
#     disables use of system-wide nccl (we will use our submoduled
#     copy in third_party/nccl)
#
#   USE_OPENMP=0
#     disables use of OpenMP for parallelization
#
#   USE_FLASH_ATTENTION=0
#     disables building flash attention for scaled dot product attention
#
#   USE_MEM_EFF_ATTENTION=0
#    disables building memory efficient attention for scaled dot product attention
#
#   BUILD_BINARY
#     enables the additional binaries/ build
#
#   ATEN_AVX512_256=TRUE
#     ATen AVX2 kernels can use 32 ymm registers, instead of the default 16.
#     This option can be used if AVX512 doesn't perform well on a machine.
#     The FBGEMM library also uses AVX512_256 kernels on Xeon D processors,
#     but it also has some (optimized) assembly code.
#
#   PYTORCH_BUILD_VERSION
#   PYTORCH_BUILD_NUMBER
#     specify the version of PyTorch, rather than the hard-coded version
#     in this file; used when we're building binaries for distribution
#
#   TORCH_CUDA_ARCH_LIST
#     specify which CUDA architectures to build for.
#     ie `TORCH_CUDA_ARCH_LIST="6.0;7.0"`
#     These are not CUDA versions, instead, they specify what
#     classes of NVIDIA hardware we should generate PTX for.
#
#   TORCH_XPU_ARCH_LIST
#     specify which XPU architectures to build for.
#     ie `TORCH_XPU_ARCH_LIST="ats-m150,lnl-m"`
#
#   PYTORCH_ROCM_ARCH
#     specify which AMD GPU targets to build for.
#     ie `PYTORCH_ROCM_ARCH="gfx900;gfx906"`
#
#   ONNX_NAMESPACE
#     specify a namespace for ONNX built here rather than the hard-coded
#     one in this file; needed to build with other frameworks that share ONNX.
#
#   BLAS
#     BLAS to be used by Caffe2. Can be MKL, Eigen, ATLAS, FlexiBLAS, or OpenBLAS. If set
#     then the build will fail if the requested BLAS is not found, otherwise
#     the BLAS will be chosen based on what is found on your system.
#
#   MKL_THREADING
#     MKL threading mode: SEQ, TBB or OMP (default)
#
#   USE_ROCM_KERNEL_ASSERT=1
#     Enable kernel assert in ROCm platform
#
#   USE_ROCM_CK_GEMM=1
#     Enable building CK GEMM backend in ROCm platform
#
#   USE_ROCM_CK_SDPA=1
#     Enable building CK SDPA backend in ROCm platform
#
# Environment variables we respect (these environment variables are
# conventional and are often understood/set by other software.)
#
#   CUDA_HOME (Linux/OS X)
#   CUDA_PATH (Windows)
#     specify where CUDA is installed; usually /usr/local/cuda or
#     /usr/local/cuda-x.y
#   CUDAHOSTCXX
#     specify a different compiler than the system one to use as the CUDA
#     host compiler for nvcc.
#
#   CUDA_NVCC_EXECUTABLE
#     Specify a NVCC to use. This is used in our CI to point to a cached nvcc
#
#   CUDNN_LIB_DIR
#   CUDNN_INCLUDE_DIR
#   CUDNN_LIBRARY
#     specify where cuDNN is installed
#
#   MIOPEN_LIB_DIR
#   MIOPEN_INCLUDE_DIR
#   MIOPEN_LIBRARY
#     specify where MIOpen is installed
#
#   NCCL_ROOT
#   NCCL_LIB_DIR
#   NCCL_INCLUDE_DIR
#     specify where nccl is installed
#
#   ACL_ROOT_DIR
#     specify where Compute Library is installed
#
#   LIBRARY_PATH
#   LD_LIBRARY_PATH
#     we will search for libraries in these paths
#
#   ATEN_THREADING
#     ATen parallel backend to use for intra- and inter-op parallelism
#     possible values:
#       OMP - use OpenMP for intra-op and native backend for inter-op tasks
#       NATIVE - use native thread pool for both intra- and inter-op tasks
#
#   USE_SYSTEM_LIBS (work in progress)
#      Use system-provided libraries to satisfy the build dependencies.
#      When turned on, the following cmake variables will be toggled as well:
#        USE_SYSTEM_CPUINFO=ON
#        USE_SYSTEM_SLEEF=ON
#        USE_SYSTEM_GLOO=ON
#        BUILD_CUSTOM_PROTOBUF=OFF
#        USE_SYSTEM_EIGEN_INSTALL=ON
#        USE_SYSTEM_FP16=ON
#        USE_SYSTEM_PTHREADPOOL=ON
#        USE_SYSTEM_PSIMD=ON
#        USE_SYSTEM_FXDIV=ON
#        USE_SYSTEM_BENCHMARK=ON
#        USE_SYSTEM_ONNX=ON
#        USE_SYSTEM_XNNPACK=ON
#        USE_SYSTEM_PYBIND11=ON
#        USE_SYSTEM_NCCL=ON
#        USE_SYSTEM_NVTX=ON
#
#   USE_MIMALLOC
#      Static link mimalloc into C10, and use mimalloc in alloc_cpu & alloc_free.
#      By default, It is only enabled on Windows.
#
#   USE_PRIORITIZED_TEXT_FOR_LD
#      Uses prioritized text form cmake/prioritized_text.txt for LD
#
#   BUILD_LIBTORCH_WHL
#      Builds libtorch.so and its dependencies as a wheel
#
#   BUILD_PYTHON_ONLY
#      Builds pytorch as a wheel using libtorch.so from a separate wheel
#
#   USE_NIGHTLY=VERSION
#      Skip cmake build and instead download and extract nightly PyTorch wheel
#      matching the specified version (e.g., USE_NIGHTLY="2.8.0.dev20250608+cpu")
#      into the local directory for development use

from __future__ import annotations

import os
import sys


if sys.platform == "win32" and sys.maxsize.bit_length() == 31:
    print(
        "32-bit Windows Python runtime is not supported. "
        "Please switch to 64-bit Python.",
        file=sys.stderr,
    )
    sys.exit(-1)

import platform


# Also update `project.requires-python` in pyproject.toml when changing this
python_min_version = (3, 9, 0)
python_min_version_str = ".".join(map(str, python_min_version))
if sys.version_info < python_min_version:
    print(
        f"You are using Python {platform.python_version()}. "
        f"Python >={python_min_version_str} is required.",
        file=sys.stderr,
    )
    sys.exit(-1)

import filecmp
import glob
import importlib
import itertools
import json
import shutil
import subprocess
import sysconfig
import tempfile
import textwrap
import time
import zipfile
from collections import defaultdict
from pathlib import Path
from typing import Any, ClassVar, IO

import setuptools.command.bdist_wheel
import setuptools.command.build_ext
import setuptools.command.sdist
import setuptools.errors
from setuptools import Command, Extension, find_packages, setup
from setuptools.dist import Distribution


CWD = Path(__file__).absolute().parent

# Add the current directory to the Python path so that we can import `tools`.
# This is required when running this script with a PEP-517-enabled build backend.
#
# From the PEP-517 documentation: https://peps.python.org/pep-0517
#
# > When importing the module path, we do *not* look in the directory containing
# > the source tree, unless that would be on `sys.path` anyway (e.g. because it
# > is specified in `PYTHONPATH`).
#
sys.path.insert(0, str(CWD))  # this only affects the current process
# Add the current directory to PYTHONPATH so that we can import `tools` in subprocesses
os.environ["PYTHONPATH"] = os.pathsep.join(
    [
        str(CWD),
        os.getenv("PYTHONPATH", ""),
    ]
).rstrip(os.pathsep)

from tools.build_pytorch_libs import build_pytorch
from tools.generate_torch_version import get_torch_version
from tools.setup_helpers.cmake import CMake, CMakeValue
from tools.setup_helpers.env import (
    BUILD_DIR,
    build_type,
    IS_DARWIN,
    IS_LINUX,
    IS_WINDOWS,
)
from tools.setup_helpers.generate_linker_script import gen_linker_script


def str2bool(value: str | None) -> bool:
    """Convert environment variables to boolean values."""
    if not value:
        return False
    if not isinstance(value, str):
        raise ValueError(
            f"Expected a string value for boolean conversion, got {type(value)}"
        )
    value = value.strip().lower()
    if value in (
        "1",
        "true",
        "t",
        "yes",
        "y",
        "on",
        "enable",
        "enabled",
        "found",
    ):
        return True
    if value in (
        "0",
        "false",
        "f",
        "no",
        "n",
        "off",
        "disable",
        "disabled",
        "notfound",
        "none",
        "null",
        "nil",
        "undefined",
        "n/a",
    ):
        return False
    raise ValueError(f"Invalid string value for boolean conversion: {value}")


def _get_package_path(package_name: str) -> Path:
    from importlib.util import find_spec

    spec = find_spec(package_name)
    if spec:
        # The package might be a namespace package, so get_data may fail
        try:
            loader = spec.loader
            if loader is not None:
                file_path = loader.get_filename()  # type: ignore[attr-defined]
                return Path(file_path).parent
        except AttributeError:
            pass
    return CWD / package_name


BUILD_LIBTORCH_WHL = str2bool(os.getenv("BUILD_LIBTORCH_WHL"))
BUILD_PYTHON_ONLY = str2bool(os.getenv("BUILD_PYTHON_ONLY"))

# set up appropriate env variables
if BUILD_LIBTORCH_WHL:
    # Set up environment variables for ONLY building libtorch.so and not libtorch_python.so
    # functorch is not supported without python
    os.environ["BUILD_FUNCTORCH"] = "OFF"

if BUILD_PYTHON_ONLY:
    os.environ["BUILD_LIBTORCHLESS"] = "ON"
    os.environ["LIBTORCH_LIB_PATH"] = (_get_package_path("torch") / "lib").as_posix()

################################################################################
# Parameters parsed from environment
################################################################################

VERBOSE_SCRIPT = str2bool(os.getenv("VERBOSE", "1"))
RUN_BUILD_DEPS = True
# see if the user passed a quiet flag to setup.py arguments and respect
# that in our parts of the build
EMIT_BUILD_WARNING = False
RERUN_CMAKE = str2bool(os.environ.pop("CMAKE_FRESH", None))
CMAKE_ONLY = str2bool(os.environ.pop("CMAKE_ONLY", None))
filtered_args = []
for i, arg in enumerate(sys.argv):
    if arg == "--cmake":
        RERUN_CMAKE = True
        continue
    if arg == "--cmake-only":
        # Stop once cmake terminates. Leave users a chance to adjust build
        # options.
        CMAKE_ONLY = True
        continue
    if arg == "rebuild" or arg == "build":
        arg = "build"  # rebuild is gone, make it build
        EMIT_BUILD_WARNING = True
    if arg == "--":
        filtered_args += sys.argv[i:]
        break
    if arg == "-q" or arg == "--quiet":
        VERBOSE_SCRIPT = False
    if arg in ["clean", "dist_info", "egg_info", "sdist"]:
        RUN_BUILD_DEPS = False
    filtered_args.append(arg)
sys.argv = filtered_args

if VERBOSE_SCRIPT:

    def report(
        *args: Any, file: IO[str] = sys.stderr, flush: bool = True, **kwargs: Any
    ) -> None:
        print(*args, file=file, flush=flush, **kwargs)

else:

    def report(
        *args: Any, file: IO[str] = sys.stderr, flush: bool = True, **kwargs: Any
    ) -> None:
        pass

    # Make distutils respect --quiet too
    setuptools.distutils.log.warn = report  # type: ignore[attr-defined]

# Constant known variables used throughout this file
TORCH_DIR = CWD / "torch"
TORCH_LIB_DIR = TORCH_DIR / "lib"
THIRD_PARTY_DIR = CWD / "third_party"

# CMAKE: full path to python library
if IS_WINDOWS:
    CMAKE_PYTHON_LIBRARY = (
        Path(sysconfig.get_config_var("prefix"))
        / "libs"
        / f"python{sysconfig.get_config_var('VERSION')}.lib"
    )
    # Fix virtualenv builds
    if not CMAKE_PYTHON_LIBRARY.exists():
        CMAKE_PYTHON_LIBRARY = (
            Path(sys.base_prefix)
            / "libs"
            / f"python{sysconfig.get_config_var('VERSION')}.lib"
        )
else:
    CMAKE_PYTHON_LIBRARY = Path(
        sysconfig.get_config_var("LIBDIR")
    ) / sysconfig.get_config_var("INSTSONAME")


################################################################################
# Version, create_version_file, and package_name
################################################################################

TORCH_PACKAGE_NAME = os.getenv("TORCH_PACKAGE_NAME", "torch")
LIBTORCH_PKG_NAME = os.getenv("LIBTORCH_PACKAGE_NAME", "torch_no_python")
if BUILD_LIBTORCH_WHL:
    TORCH_PACKAGE_NAME = LIBTORCH_PKG_NAME

TORCH_VERSION = get_torch_version()
report(f"Building wheel {TORCH_PACKAGE_NAME}-{TORCH_VERSION}")

cmake = CMake()


def get_submodule_folders() -> list[Path]:
    git_modules_file = CWD / ".gitmodules"
    default_modules_path = [
        THIRD_PARTY_DIR / name
        for name in [
            "gloo",
            "cpuinfo",
            "onnx",
            "fbgemm",
            "cutlass",
        ]
    ]
    if not git_modules_file.exists():
        return default_modules_path
    with git_modules_file.open(encoding="utf-8") as f:
        return [
            CWD / line.partition("=")[-1].strip()
            for line in f
            if line.strip().startswith("path")
        ]


def check_submodules() -> None:
    def check_for_files(folder: Path, files: list[str]) -> None:
        if not any((folder / f).exists() for f in files):
            report("Could not find any of {} in {}".format(", ".join(files), folder))
            report("Did you run 'git submodule update --init --recursive'?")
            sys.exit(1)

    def not_exists_or_empty(folder: Path) -> bool:
        return not folder.exists() or (
            folder.is_dir() and next(folder.iterdir(), None) is None
        )

    if str2bool(os.getenv("USE_SYSTEM_LIBS")):
        return
    folders = get_submodule_folders()
    # If none of the submodule folders exists, try to initialize them
    if all(not_exists_or_empty(folder) for folder in folders):
        try:
            report(" --- Trying to initialize submodules")
            start = time.time()
            subprocess.check_call(
                ["git", "submodule", "update", "--init", "--recursive"], cwd=CWD
            )
            end = time.time()
            report(f" --- Submodule initialization took {end - start:.2f} sec")
        except Exception:
            report(" --- Submodule initialization failed")
            report("Please run:\n\tgit submodule update --init --recursive")
            sys.exit(1)
    for folder in folders:
        check_for_files(
            folder,
            [
                "CMakeLists.txt",
                "Makefile",
                "setup.py",
                "LICENSE",
                "LICENSE.md",
                "LICENSE.txt",
            ],
        )
    check_for_files(
        THIRD_PARTY_DIR / "fbgemm" / "external" / "asmjit",
        ["CMakeLists.txt"],
    )


# Windows has very bad support for symbolic links.
# Instead of using symlinks, we're going to copy files over
def mirror_files_into_torchgen() -> None:
    # (new_path, orig_path)
    # Directories are OK and are recursively mirrored.
    paths = [
        (
            CWD / "torchgen/packaged/ATen/native/native_functions.yaml",
            CWD / "aten/src/ATen/native/native_functions.yaml",
        ),
        (
            CWD / "torchgen/packaged/ATen/native/tags.yaml",
            CWD / "aten/src/ATen/native/tags.yaml",
        ),
        (
            CWD / "torchgen/packaged/ATen/templates",
            CWD / "aten/src/ATen/templates",
        ),
        (
            CWD / "torchgen/packaged/autograd",
            CWD / "tools/autograd",
        ),
        (
            CWD / "torchgen/packaged/autograd/templates",
            CWD / "tools/autograd/templates",
        ),
    ]
    for new_path, orig_path in paths:
        # Create the dirs involved in new_path if they don't exist
        if not new_path.exists():
            new_path.parent.mkdir(parents=True, exist_ok=True)

        # Copy the files from the orig location to the new location
        if orig_path.is_file():
            shutil.copyfile(orig_path, new_path)
            continue
        if orig_path.is_dir():
            if new_path.exists():
                # copytree fails if the tree exists already, so remove it.
                shutil.rmtree(new_path)
            shutil.copytree(orig_path, new_path)
            continue
        raise RuntimeError("Check the file paths in `mirror_files_into_torchgen()`")


# ATTENTION: THIS IS AI SLOP
def extract_variant_from_version(version: str) -> str:
    """Extract variant from version string, defaulting to 'cpu'."""
    import re

    variant_match = re.search(r"\+([^-\s,)]+)", version)
    return variant_match.group(1) if variant_match else "cpu"


# ATTENTION: THIS IS AI SLOP
def get_nightly_git_hash(version: str) -> str:
    """Download a nightly wheel and extract the git hash from its version.py file."""
    # Extract variant from version to construct correct URL
    variant = extract_variant_from_version(version)
    nightly_index_url = f"https://download.pytorch.org/whl/nightly/{variant}/"

    torch_version_spec = f"torch=={version}"

    # Create a temporary directory for downloading
    with tempfile.TemporaryDirectory(prefix="pytorch-hash-extract-") as temp_dir:
        temp_path = Path(temp_dir)

        # Download the wheel
        report(f"-- Downloading {version} wheel to extract git hash...")
        download_cmd = [
            "uvx",
            "pip",
            "download",
            "--index-url",
            nightly_index_url,
            "--pre",
            "--no-deps",
            "--dest",
            str(temp_path),
            torch_version_spec,
        ]

        result = subprocess.run(download_cmd, capture_output=True, text=True)
        if result.returncode != 0:
            raise RuntimeError(
                f"Failed to download {version} wheel for git hash extraction: {result.stderr}"
            )

        # Find the downloaded wheel file
        wheel_files = list(temp_path.glob("torch-*.whl"))
        if not wheel_files:
            raise RuntimeError(f"No torch wheel found after downloading {version}")

        wheel_file = wheel_files[0]

        # Extract the wheel and look for version.py
        with tempfile.TemporaryDirectory(
            prefix="pytorch-wheel-extract-"
        ) as extract_dir:
            extract_path = Path(extract_dir)

            with zipfile.ZipFile(wheel_file, "r") as zip_ref:
                zip_ref.extractall(extract_path)

            # Find torch directory and version.py
            torch_dirs = list(extract_path.glob("torch"))
            if not torch_dirs:
                torch_dirs = list(extract_path.glob("*/torch"))

            if not torch_dirs:
                raise RuntimeError(f"Could not find torch directory in {version} wheel")

            version_file = torch_dirs[0] / "version.py"
            if not version_file.exists():
                raise RuntimeError(f"Could not find version.py in {version} wheel")

            # Read and parse version.py to extract git_version (nightly branch commit)
            from ast import literal_eval

            nightly_commit = None
            with version_file.open(encoding="utf-8") as f:
                for line in f:
                    if line.strip().startswith("git_version"):
                        try:
                            # Parse the git_version assignment, e.g., git_version = "abc123def456"
                            nightly_commit = literal_eval(
                                line.partition("=")[2].strip()
                            )
                            break
                        except (ValueError, SyntaxError):
                            continue

            if not nightly_commit:
                raise RuntimeError(
                    f"Could not parse git_version from {version} wheel's version.py"
                )

            # Now fetch the nightly branch and extract the real source commit from the message
            report("-- Fetching nightly branch to extract source commit...")

            # Fetch only the nightly branch
            subprocess.check_call(["git", "fetch", "origin", "nightly"], cwd=str(CWD))

            # Get the commit message from the nightly commit
            commit_message = subprocess.check_output(
                ["git", "show", "--no-patch", "--format=%s", nightly_commit],
                cwd=str(CWD),
                text=True,
            ).strip()

            # Parse the commit message to extract the real hash
            # Format: "2025-08-06 nightly release (74a754aae98aabc2aca67e5edb41cc684fae9a82)"
            import re

            hash_match = re.search(r"\(([0-9a-fA-F]{40})\)", commit_message)
            if hash_match:
                real_commit = hash_match.group(1)
                report(f"-- Extracted source commit: {real_commit[:12]}...")
                return real_commit
            else:
                raise RuntimeError(
                    f"Could not parse commit hash from nightly commit message: {commit_message}"
                )


# ATTENTION: THIS IS AI SLOP
def get_latest_nightly_version(variant: str = "cpu") -> str:
    """Get the latest available nightly version using pip to query the PyTorch nightly index."""
    # Get the latest available nightly version for the specified variant
    nightly_index_url = f"https://download.pytorch.org/whl/nightly/{variant}/"

    # Run pip index to get available versions
    output = subprocess.check_output(
        [
            "uvx",
            "pip",
            "index",
            "versions",
            "--index-url",
            nightly_index_url,
            "--pre",
            "torch",
        ],
        text=True,
        timeout=30,
    )

    # Parse the first line to get the latest version
    # Format: "torch (2.9.0.dev20250806)" or "torch (2.9.0.dev20250806+cpu)"
    first_line = output.strip().split("\n")[0]
    if "(" in first_line and ")" in first_line:
        # Extract version from parentheses exactly as reported
        version = first_line.split("(")[1].split(")")[0]
        return version

    raise RuntimeError(f"Could not parse version from pip index output: {first_line}")


# ATTENTION: THIS IS AI SLOP
def download_and_extract_nightly_wheel(version: str) -> None:
    """Download and extract nightly PyTorch wheel for USE_NIGHTLY=VERSION builds."""

    # Extract variant from version (e.g., cpu, cu121, cu118, rocm5.7)
    variant = extract_variant_from_version(version)
    nightly_index_url = f"https://download.pytorch.org/whl/nightly/{variant}/"

    # Construct the full torch version spec
    torch_version_spec = f"torch=={version}"

    # Create a temporary directory for downloading
    with tempfile.TemporaryDirectory(prefix="pytorch-nightly-") as temp_dir:
        temp_path = Path(temp_dir)

        # Use pip to download the specific nightly wheel
        download_cmd = [
            "uvx",
            "pip",
            "download",
            "--index-url",
            nightly_index_url,
            "--pre",
            "--no-deps",
            "--dest",
            str(temp_path),
            torch_version_spec,
        ]

        report("-- Downloading nightly PyTorch wheel...")
        result = subprocess.run(download_cmd, capture_output=True, text=True)
        if result.returncode != 0:
            # Try to get the latest nightly version for the same variant to help the user
            variant = extract_variant_from_version(version)
            try:
                report(f"-- Detecting latest {variant} nightly version...")
                latest_version = get_latest_nightly_version(variant)
                error_msg = f"Failed to download nightly wheel for version {version}: {result.stderr.strip()}"
                error_msg += (
                    f"\n\nLatest available {variant} nightly version: {latest_version}"
                )
                error_msg += f'\nTry: USE_NIGHTLY="{latest_version}"'

                # Also get the git hash for the latest version
                git_hash = get_nightly_git_hash(latest_version)
                error_msg += f"\n\nIMPORTANT: You must checkout the matching source commit:\ngit checkout {git_hash}"
            except Exception:
                # If we can't get latest for this variant, try CPU as fallback
                try:
                    report("-- Detecting latest CPU nightly version...")
                    latest_version = get_latest_nightly_version("cpu")
                    error_msg = f"Failed to download nightly wheel for version {version}: {result.stderr.strip()}"
                    error_msg += f"\n\nCould not find {variant} nightlies. Latest available CPU nightly version: {latest_version}"
                    error_msg += f'\nTry: USE_NIGHTLY="{latest_version}"'
                except Exception:
                    error_msg = f"Failed to download nightly wheel for version {version}: {result.stderr.strip()}"
                    error_msg += "\n\nCould not determine latest nightly version. "
                    error_msg += "Check https://download.pytorch.org/whl/nightly/ for available versions."

            raise RuntimeError(error_msg)

        # Find the downloaded wheel file
        wheel_files = list(temp_path.glob("torch-*.whl"))
        if not wheel_files:
            raise RuntimeError("No torch wheel found after download")
        elif len(wheel_files) > 1:
            raise RuntimeError(f"Multiple torch wheels found: {wheel_files}")

        wheel_file = wheel_files[0]
        report(f"-- Downloaded wheel: {wheel_file.name}")

        # Extract the wheel
        with tempfile.TemporaryDirectory(
            prefix="pytorch-wheel-extract-"
        ) as extract_dir:
            extract_path = Path(extract_dir)

            # Use Python's zipfile to extract the wheel
            with zipfile.ZipFile(wheel_file, "r") as zip_ref:
                zip_ref.extractall(extract_path)

            # Find the torch directory in the extracted wheel
            torch_dirs = list(extract_path.glob("torch"))
            if not torch_dirs:
                # Sometimes the torch directory might be nested
                torch_dirs = list(extract_path.glob("*/torch"))

            if not torch_dirs:
                raise RuntimeError("Could not find torch directory in extracted wheel")

            source_torch_dir = torch_dirs[0]
            target_torch_dir = TORCH_DIR

            report(
                f"-- Extracting wheel contents from {source_torch_dir} to {target_torch_dir}"
            )

            # Copy the essential files from the wheel to our local directory
            # Based on the file listing logic from tools/nightly.py
            files_to_copy: list[Path] = []

            # Get platform-specific binary files
            if IS_LINUX:
                files_to_copy.extend(source_torch_dir.glob("*.so"))
                files_to_copy.extend(
                    (source_torch_dir / "lib").glob("*.so*")
                    if (source_torch_dir / "lib").exists()
                    else []
                )
            elif IS_DARWIN:
                files_to_copy.extend(source_torch_dir.glob("*.so"))
                files_to_copy.extend(
                    (source_torch_dir / "lib").glob("*.dylib")
                    if (source_torch_dir / "lib").exists()
                    else []
                )
            elif IS_WINDOWS:
                files_to_copy.extend(source_torch_dir.glob("*.pyd"))
                files_to_copy.extend(
                    (source_torch_dir / "lib").glob("*.lib")
                    if (source_torch_dir / "lib").exists()
                    else []
                )
                files_to_copy.extend(
                    (source_torch_dir / "lib").glob("*.dll")
                    if (source_torch_dir / "lib").exists()
                    else []
                )

            # Add essential directories and files
            essential_items = ["version.py", "bin", "include", "lib"]
            for item_name in essential_items:
                item_path = source_torch_dir / item_name
                if item_path.exists():
                    files_to_copy.append(item_path)

            # Add testing internal generated files
            testing_generated = source_torch_dir / "testing" / "_internal" / "generated"
            if testing_generated.exists():
                files_to_copy.append(testing_generated)

            # Copy all the files and directories
            for src_path in files_to_copy:
                rel_path = src_path.relative_to(source_torch_dir)
                dst_path = target_torch_dir / rel_path

                # Copy files and directories, preserving existing subdirectories
                if src_path.is_dir():
                    # Create destination directory if it doesn't exist
                    dst_path.mkdir(parents=True, exist_ok=True)
                    # Copy individual entries from source directory
                    for src_item in src_path.iterdir():
                        dst_item = dst_path / src_item.name
                        if src_item.is_dir():
                            # Recursively copy subdirectories (this will preserve existing ones)
                            shutil.copytree(src_item, dst_item, dirs_exist_ok=True)
                        else:
                            # Copy individual files, overwriting existing ones
                            shutil.copy2(src_item, dst_item)
                else:
                    # For files, remove existing and copy new
                    if dst_path.exists():
                        dst_path.unlink()
                    dst_path.parent.mkdir(parents=True, exist_ok=True)
                    shutil.copy2(src_path, dst_path)

                report(f"   Copied {rel_path}")

    report("-- Nightly wheel extraction completed")


# all the work we need to do _before_ setup runs
def build_deps() -> None:
    report(f"-- Building version {TORCH_VERSION}")

    # ATTENTION: THIS IS AI SLOP
    # Check for USE_NIGHTLY=VERSION to bypass normal build and download nightly wheel
    nightly_version = os.getenv("USE_NIGHTLY")
    if nightly_version is not None:
        import re

        if (
            nightly_version == ""
            or nightly_version == "cpu"
            or re.match(r"^cu\d+$", nightly_version)
            or re.match(r"^rocm\d+\.\d+$", nightly_version)
        ):
            # Empty string or variant-only specification, show error with latest version
            variant = "cpu" if nightly_version == "" else nightly_version
            report(f"-- Detecting latest {variant} nightly version...")
            latest_version = get_latest_nightly_version(variant)
            # Also get the git hash to tell user which commit to checkout
            git_hash = get_nightly_git_hash(latest_version)

            if nightly_version == "":
                error_msg = f"USE_NIGHTLY cannot be empty. Latest available version: {latest_version}\n"
            else:
                error_msg = (
                    "USE_NIGHTLY requires a specific version, not just a variant. "
                    "Latest available {nightly_version} version: {latest_version}\n"
                )

            error_msg += f'Try: USE_NIGHTLY="{latest_version}"'
            error_msg += f"\n\nIMPORTANT: You must checkout the matching source commit for this binary:\ngit checkout {git_hash}"
            raise RuntimeError(error_msg)
        else:
            # Full version specification
            report(
                f"-- USE_NIGHTLY={nightly_version} detected, downloading nightly wheel"
            )
            download_and_extract_nightly_wheel(nightly_version)
            return

    check_submodules()
    check_pydep("yaml", "pyyaml")
    build_pytorch(
        version=TORCH_VERSION,
        cmake_python_library=CMAKE_PYTHON_LIBRARY.as_posix(),
        build_python=not BUILD_LIBTORCH_WHL,
        rerun_cmake=RERUN_CMAKE,
        cmake_only=CMAKE_ONLY,
        cmake=cmake,
    )

    if CMAKE_ONLY:
        report(
            'Finished running cmake. Run "ccmake build" or '
            '"cmake-gui build" to adjust build options and '
<<<<<<< HEAD
            '"python -m pip install . -v --no-build-isolation" to build.'
=======
            '"python -m pip install --no-build-isolation -v ." to build.'
>>>>>>> ff0d56d0
        )
        sys.exit()

    # Use copies instead of symbolic files.
    # Windows has very poor support for them.
    sym_files = [
        CWD / "tools/shared/_utils_internal.py",
        CWD / "torch/utils/benchmark/utils/valgrind_wrapper/callgrind.h",
        CWD / "torch/utils/benchmark/utils/valgrind_wrapper/valgrind.h",
    ]
    orig_files = [
        CWD / "torch/_utils_internal.py",
        CWD / "third_party/valgrind-headers/callgrind.h",
        CWD / "third_party/valgrind-headers/valgrind.h",
    ]
    for sym_file, orig_file in zip(sym_files, orig_files):
        same = False
        if sym_file.exists():
            if filecmp.cmp(sym_file, orig_file):
                same = True
            else:
                sym_file.unlink()
        if not same:
            shutil.copyfile(orig_file, sym_file)


################################################################################
# Building dependent libraries
################################################################################

missing_pydep = """
Missing build dependency: Unable to `import {importname}`.
Please install it via `conda install {module}` or `pip install {module}`
""".strip()


def check_pydep(importname: str, module: str) -> None:
    try:
        importlib.import_module(importname)
    except ImportError as e:
        raise RuntimeError(
            missing_pydep.format(importname=importname, module=module)
        ) from e


class build_ext(setuptools.command.build_ext.build_ext):
    def _embed_libomp(self) -> None:
        # Copy libiomp5.dylib/libomp.dylib inside the wheel package on MacOS
        build_lib = Path(self.build_lib)
        build_torch_lib_dir = build_lib / "torch" / "lib"
        build_torch_include_dir = build_lib / "torch" / "include"
        libtorch_cpu_path = build_torch_lib_dir / "libtorch_cpu.dylib"
        if not libtorch_cpu_path.exists():
            return
        # Parse libtorch_cpu load commands
        otool_cmds = (
            subprocess.check_output(["otool", "-l", str(libtorch_cpu_path)])
            .decode("utf-8")
            .split("\n")
        )
        rpaths: list[str] = []
        libs: list[str] = []
        for idx, line in enumerate(otool_cmds):
            if line.strip() == "cmd LC_LOAD_DYLIB":
                lib_name = otool_cmds[idx + 2].strip()
                assert lib_name.startswith("name ")
                libs.append(lib_name.split(" ", 1)[1].rsplit("(", 1)[0][:-1])

            if line.strip() == "cmd LC_RPATH":
                rpath = otool_cmds[idx + 2].strip()
                assert rpath.startswith("path ")
                rpaths.append(rpath.split(" ", 1)[1].rsplit("(", 1)[0][:-1])

        omplib_path: str = get_cmake_cache_vars()["OpenMP_libomp_LIBRARY"]  # type: ignore[assignment]
        omplib_name: str = get_cmake_cache_vars()["OpenMP_C_LIB_NAMES"]  # type: ignore[assignment]
        omplib_name += ".dylib"
        omplib_rpath_path = os.path.join("@rpath", omplib_name)

        # This logic is fragile and checks only two cases:
        # - libtorch_cpu depends on `@rpath/libomp.dylib`e (happens when built inside miniconda environment)
        # - libtorch_cpu depends on `/abs/path/to/libomp.dylib` (happens when built with libomp from homebrew)
        if not any(c in libs for c in [omplib_path, omplib_rpath_path]):
            return

        # Copy libomp/libiomp5 from rpath locations
        target_lib = build_torch_lib_dir / omplib_name
        libomp_relocated = False
        install_name_tool_args: list[str] = []
        for rpath in rpaths:
            source_lib = os.path.join(rpath, omplib_name)
            if not os.path.exists(source_lib):
                continue
            self.copy_file(source_lib, target_lib)
            # Delete old rpath and add @loader_lib to the rpath
            # This should prevent delocate from attempting to package another instance
            # of OpenMP library in torch wheel as well as loading two libomp.dylib into
            # the address space, as libraries are cached by their unresolved names
            install_name_tool_args = [
                "-rpath",
                rpath,
                "@loader_path",
            ]
            libomp_relocated = True
            break
        if not libomp_relocated and os.path.exists(omplib_path):
            self.copy_file(omplib_path, target_lib)
            install_name_tool_args = [
                "-change",
                omplib_path,
                omplib_rpath_path,
            ]
            if "@loader_path" not in rpaths:
                install_name_tool_args += [
                    "-add_rpath",
                    "@loader_path",
                ]
            libomp_relocated = True
        if libomp_relocated:
            install_name_tool_args = [
                "install_name_tool",
                *install_name_tool_args,
                str(libtorch_cpu_path),
            ]
            subprocess.check_call(install_name_tool_args)
        # Copy omp.h from OpenMP_C_FLAGS and copy it into include folder
        omp_cflags: str = get_cmake_cache_vars()["OpenMP_C_FLAGS"]  # type: ignore[assignment]
        if not omp_cflags:
            return
        for include_dir in [
            Path(f.removeprefix("-I"))
            for f in omp_cflags.split(" ")
            if f.startswith("-I")
        ]:
            omp_h = include_dir / "omp.h"
            if not omp_h.exists():
                continue
            target_omp_h = build_torch_include_dir / "omp.h"
            self.copy_file(omp_h, target_omp_h)
            break

    def run(self) -> None:
        # Report build options. This is run after the build completes so # `CMakeCache.txt` exists
        # and we can get an accurate report on what is used and what is not.
        cmake_cache_vars = get_cmake_cache_vars()
        if cmake_cache_vars["USE_NUMPY"]:
            report("-- Building with NumPy bindings")
        else:
            report("-- NumPy not found")
        if cmake_cache_vars["USE_CUDNN"]:
            report(
                "-- Detected cuDNN at "
                f"{cmake_cache_vars['CUDNN_LIBRARY']}, "
                f"{cmake_cache_vars['CUDNN_INCLUDE_DIR']}"
            )
        else:
            report("-- Not using cuDNN")
        if cmake_cache_vars["USE_CUDA"]:
            report(f"-- Detected CUDA at {cmake_cache_vars['CUDA_TOOLKIT_ROOT_DIR']}")
        else:
            report("-- Not using CUDA")
        if cmake_cache_vars["USE_XPU"]:
            report(f"-- Detected XPU runtime at {cmake_cache_vars['SYCL_LIBRARY_DIR']}")
        else:
            report("-- Not using XPU")
        if cmake_cache_vars["USE_MKLDNN"]:
            report("-- Using MKLDNN")
            if cmake_cache_vars["USE_MKLDNN_ACL"]:
                report("-- Using Compute Library for the Arm architecture with MKLDNN")
            else:
                report(
                    "-- Not using Compute Library for the Arm architecture with MKLDNN"
                )
            if cmake_cache_vars["USE_MKLDNN_CBLAS"]:
                report("-- Using CBLAS in MKLDNN")
            else:
                report("-- Not using CBLAS in MKLDNN")
        else:
            report("-- Not using MKLDNN")
        if cmake_cache_vars["USE_NCCL"] and cmake_cache_vars["USE_SYSTEM_NCCL"]:
            report(
                "-- Using system provided NCCL library at "
                f"{cmake_cache_vars['NCCL_LIBRARIES']}, "
                f"{cmake_cache_vars['NCCL_INCLUDE_DIRS']}"
            )
        elif cmake_cache_vars["USE_NCCL"]:
            report("-- Building NCCL library")
        else:
            report("-- Not using NCCL")
        if cmake_cache_vars["USE_DISTRIBUTED"]:
            if IS_WINDOWS:
                report("-- Building without distributed package")
            else:
                report("-- Building with distributed package: ")
                report(f"  -- USE_TENSORPIPE={cmake_cache_vars['USE_TENSORPIPE']}")
                report(f"  -- USE_GLOO={cmake_cache_vars['USE_GLOO']}")
                report(f"  -- USE_MPI={cmake_cache_vars['USE_OPENMPI']}")
        else:
            report("-- Building without distributed package")
        if cmake_cache_vars["STATIC_DISPATCH_BACKEND"]:
            report(
                "-- Using static dispatch with "
                f"backend {cmake_cache_vars['STATIC_DISPATCH_BACKEND']}"
            )
        if cmake_cache_vars["USE_LIGHTWEIGHT_DISPATCH"]:
            report("-- Using lightweight dispatch")

        if cmake_cache_vars["USE_ITT"]:
            report("-- Using ITT")
        else:
            report("-- Not using ITT")

        # Do not use clang to compile extensions if `-fstack-clash-protection` is defined
        # in system CFLAGS
        c_flags = os.getenv("CFLAGS", "")
        if (
            IS_LINUX
            and "-fstack-clash-protection" in c_flags
            and "clang" in os.getenv("CC", "")
        ):
            os.environ["CC"] = str(os.environ["CC"])

        super().run()

        if IS_DARWIN:
            self._embed_libomp()

        # Copy the essential export library to compile C++ extensions.
        if IS_WINDOWS:
            build_temp = Path(self.build_temp)
            build_lib = Path(self.build_lib)

            ext_filename = self.get_ext_filename("_C")
            lib_filename = ".".join(ext_filename.split(".")[:-1]) + ".lib"

            export_lib = build_temp / "torch" / "csrc" / lib_filename
            target_lib = build_lib / "torch" / "lib" / "_C.lib"

            # Create "torch/lib" directory if not exists.
            # (It is not created yet in "develop" mode.)
            target_dir = target_lib.parent
            target_dir.mkdir(parents=True, exist_ok=True)
            self.copy_file(export_lib, target_lib)

            # In ROCm on Windows case copy rocblas and hipblaslt files into
            # torch/lib/rocblas/library and torch/lib/hipblaslt/library
            if str2bool(os.getenv("USE_ROCM")):
                rocm_dir_path = Path(os.environ["ROCM_DIR"])
                rocm_bin_path = rocm_dir_path / "bin"
                rocblas_dir = rocm_bin_path / "rocblas"
                target_rocblas_dir = target_dir / "rocblas"
                target_rocblas_dir.mkdir(parents=True, exist_ok=True)
                self.copy_tree(rocblas_dir, str(target_rocblas_dir))

                hipblaslt_dir = rocm_bin_path / "hipblaslt"
                target_hipblaslt_dir = target_dir / "hipblaslt"
                target_hipblaslt_dir.mkdir(parents=True, exist_ok=True)
                self.copy_tree(hipblaslt_dir, str(target_hipblaslt_dir))
            else:
                report("The specified environment variable does not exist.")

    def build_extensions(self) -> None:
        self.create_compile_commands()

        build_lib = Path(self.build_lib).resolve()

        # Copy functorch extension
        for ext in self.extensions:
            if ext.name != "functorch._C":
                continue
            fullname = self.get_ext_fullname(ext.name)
            filename = Path(self.get_ext_filename(fullname))
            src = filename.with_stem("functorch")
            dst = build_lib / filename
            if src.exists():
                report(f"Copying {ext.name} from {src} to {dst}")
                dst.parent.mkdir(parents=True, exist_ok=True)
                self.copy_file(src, dst)

        super().build_extensions()

    def get_outputs(self) -> list[str]:
        outputs = super().get_outputs()
        outputs.append(os.path.join(self.build_lib, "caffe2"))
        report(f"setup.py::get_outputs returning {outputs}")
        return outputs

    def create_compile_commands(self) -> None:
        def load(file: Path) -> list[dict[str, Any]]:
            return json.loads(file.read_text(encoding="utf-8"))

        ninja_files = (CWD / BUILD_DIR).glob("*compile_commands.json")
        cmake_files = (CWD / "torch" / "lib" / "build").glob("*/compile_commands.json")
        all_commands = [
            entry
            for f in itertools.chain(ninja_files, cmake_files)
            for entry in load(f)
        ]

        # cquery does not like c++ compiles that start with gcc.
        # It forgets to include the c++ header directories.
        # We can work around this by replacing the gcc calls that python
        # setup.py generates with g++ calls instead
        for command in all_commands:
            if command["command"].startswith("gcc "):
                command["command"] = "g++ " + command["command"][4:]

        new_contents = json.dumps(all_commands, indent=2)
        contents = ""
        compile_commands_json = CWD / "compile_commands.json"
        if compile_commands_json.exists():
            contents = compile_commands_json.read_text(encoding="utf-8")
        if contents != new_contents:
            compile_commands_json.write_text(new_contents, encoding="utf-8")


class concat_license_files:
    """Merge LICENSE and LICENSES_BUNDLED.txt as a context manager

    LICENSE is the main PyTorch license, LICENSES_BUNDLED.txt is auto-generated
    from all the licenses found in ./third_party/. We concatenate them so there
    is a single license file in the sdist and wheels with all of the necessary
    licensing info.
    """

    def __init__(self, include_files: bool = False) -> None:
        self.f1 = CWD / "LICENSE"
        self.f2 = THIRD_PARTY_DIR / "LICENSES_BUNDLED.txt"
        self.include_files = include_files
        self.bsd_text = ""

    def __enter__(self) -> None:
        """Concatenate files"""

        old_path = sys.path
        sys.path.append(str(THIRD_PARTY_DIR))
        try:
            from build_bundled import create_bundled  # type: ignore[import-not-found]
        finally:
            sys.path = old_path

        self.bsd_text = self.f1.read_text(encoding="utf-8")

        with self.f1.open(mode="a", encoding="utf-8") as f1:
            f1.write("\n\n")
            create_bundled(
                str(THIRD_PARTY_DIR.resolve()),
                f1,
                include_files=self.include_files,
            )

    def __exit__(self, *exc_info: object) -> None:
        """Restore content of f1"""
        self.f1.write_text(self.bsd_text, encoding="utf-8")


# Need to create the proper LICENSE.txt for the wheel
class bdist_wheel(setuptools.command.bdist_wheel.bdist_wheel):
    def run(self) -> None:
        with concat_license_files(include_files=True):
            super().run()

    def write_wheelfile(self, *args: Any, **kwargs: Any) -> None:
        super().write_wheelfile(*args, **kwargs)

        if BUILD_LIBTORCH_WHL:
            assert self.bdist_dir is not None
            bdist_dir = Path(self.bdist_dir)
            # Remove extraneneous files in the libtorch wheel
            for file in itertools.chain(
                bdist_dir.rglob("*.a"),
                bdist_dir.rglob("*.so"),
            ):
                if (bdist_dir / file.name).is_file():
                    file.unlink()
            for file in bdist_dir.rglob("*.py"):
                file.unlink()
            # need an __init__.py file otherwise we wouldn't have a package
            (bdist_dir / "torch" / "__init__.py").touch()


class clean(Command):
    user_options: ClassVar[list[tuple[str, str | None, str]]] = []

    def initialize_options(self) -> None:
        pass

    def finalize_options(self) -> None:
        pass

    def run(self) -> None:
        ignores = (CWD / ".gitignore").read_text(encoding="utf-8")
        for wildcard in filter(None, ignores.splitlines()):
            if wildcard.strip().startswith("#"):
                if "BEGIN NOT-CLEAN-FILES" in wildcard:
                    # Marker is found and stop reading .gitignore.
                    break
                # Ignore lines which begin with '#'.
            else:
                # Don't remove absolute paths from the system
                wildcard = wildcard.lstrip("./")
                for filename in glob.iglob(wildcard):
                    try:
                        os.remove(filename)
                    except OSError:
                        shutil.rmtree(filename, ignore_errors=True)


# Need to dump submodule hashes and create the proper LICENSE.txt for the sdist
class sdist(setuptools.command.sdist.sdist):
    def run(self) -> None:
        with concat_license_files():
            super().run()


def get_cmake_cache_vars() -> defaultdict[str, CMakeValue]:
    try:
        return defaultdict(lambda: False, cmake.get_cmake_cache_variables())
    except FileNotFoundError:
        # CMakeCache.txt does not exist.
        # Probably running "python setup.py clean" over a clean directory.
        return defaultdict(lambda: False)


def configure_extension_build() -> tuple[
    list[Extension],  # ext_modules
    dict[str, type[Command]],  # cmdclass
    list[str],  # packages
    dict[str, list[str]],  # entry_points
    list[str],  # extra_install_requires
]:
    r"""Configures extension build options according to system environment and user's choice.

    Returns:
      The input to parameters ext_modules, cmdclass, packages, and entry_points as required in setuptools.setup.
    """

    cmake_cache_vars = get_cmake_cache_vars()

    ################################################################################
    # Configure compile flags
    ################################################################################

    library_dirs: list[str] = [str(TORCH_LIB_DIR)]
    extra_install_requires: list[str] = []

    if IS_WINDOWS:
        # /NODEFAULTLIB makes sure we only link to DLL runtime
        # and matches the flags set for protobuf and ONNX
        extra_link_args: list[str] = ["/NODEFAULTLIB:LIBCMT.LIB"]
        # /MD links against DLL runtime
        # and matches the flags set for protobuf and ONNX
        # /EHsc is about standard C++ exception handling
        extra_compile_args: list[str] = ["/MD", "/FS", "/EHsc"]
    else:
        extra_link_args = []
        extra_compile_args = [
            "-Wall",
            "-Wextra",
            "-Wno-strict-overflow",
            "-Wno-unused-parameter",
            "-Wno-missing-field-initializers",
            "-Wno-unknown-pragmas",
            # Python 2.6 requires -fno-strict-aliasing, see
            # http://legacy.python.org/dev/peps/pep-3123/
            # We also depend on it in our code (even Python 3).
            "-fno-strict-aliasing",
        ]

    main_compile_args: list[str] = []
    main_libraries: list[str] = ["torch_python"]

    main_link_args: list[str] = []
    main_sources: list[str] = ["torch/csrc/stub.c"]

    if BUILD_LIBTORCH_WHL:
        main_libraries = ["torch"]
        main_sources = []

    if build_type.is_debug():
        if IS_WINDOWS:
            extra_compile_args += ["/Z7"]
            extra_link_args += ["/DEBUG:FULL"]
        else:
            extra_compile_args += ["-O0", "-g"]
            extra_link_args += ["-O0", "-g"]

    if build_type.is_rel_with_deb_info():
        if IS_WINDOWS:
            extra_compile_args += ["/Z7"]
            extra_link_args += ["/DEBUG:FULL"]
        else:
            extra_compile_args += ["-g"]
            extra_link_args += ["-g"]

    # pypi cuda package that requires installation of cuda runtime, cudnn and cublas
    # should be included in all wheels uploaded to pypi
    pytorch_extra_install_requires = os.getenv("PYTORCH_EXTRA_INSTALL_REQUIREMENTS")
    if pytorch_extra_install_requires:
        report(f"pytorch_extra_install_requirements: {pytorch_extra_install_requires}")
        extra_install_requires.extend(
            map(str.strip, pytorch_extra_install_requires.split("|"))
        )

    # Cross-compile for M1
    if IS_DARWIN:
        macos_target_arch = os.getenv("CMAKE_OSX_ARCHITECTURES", "")
        if macos_target_arch in ["arm64", "x86_64"]:
            macos_sysroot_path = os.getenv("CMAKE_OSX_SYSROOT")
            if macos_sysroot_path is None:
                macos_sysroot_path = (
                    subprocess.check_output(
                        ["xcrun", "--show-sdk-path", "--sdk", "macosx"]
                    )
                    .decode("utf-8")
                    .strip()
                )
            extra_compile_args += [
                "-arch",
                macos_target_arch,
                "-isysroot",
                macos_sysroot_path,
            ]
            extra_link_args += ["-arch", macos_target_arch]

    def make_relative_rpath_args(path: str) -> list[str]:
        if IS_DARWIN:
            return ["-Wl,-rpath,@loader_path/" + path]
        elif IS_WINDOWS:
            return []
        else:
            return ["-Wl,-rpath,$ORIGIN/" + path]

    ################################################################################
    # Declare extensions and package
    ################################################################################

    ext_modules: list[Extension] = []
    # packages that we want to install into site-packages and include them in wheels
    includes = ["torch", "torch.*", "torchgen", "torchgen.*"]
    # exclude folders that they look like Python packages but are not wanted in wheels
    excludes = ["tools", "tools.*", "caffe2", "caffe2.*"]
    if cmake_cache_vars["BUILD_FUNCTORCH"]:
        includes.extend(["functorch", "functorch.*"])
    else:
        excludes.extend(["functorch", "functorch.*"])
    packages = find_packages(include=includes, exclude=excludes)
    C = Extension(
        "torch._C",
        libraries=main_libraries,
        sources=main_sources,
        language="c",
        extra_compile_args=[
            *main_compile_args,
            *extra_compile_args,
        ],
        include_dirs=[],
        library_dirs=library_dirs,
        extra_link_args=[
            *extra_link_args,
            *main_link_args,
            *make_relative_rpath_args("lib"),
        ],
    )
    ext_modules.append(C)

    # These extensions are built by cmake and copied manually in build_extensions()
    # inside the build_ext implementation
    if cmake_cache_vars["BUILD_FUNCTORCH"]:
        ext_modules.append(Extension(name="functorch._C", sources=[]))

    cmdclass = {
        "bdist_wheel": bdist_wheel,
        "build_ext": build_ext,
        "clean": clean,
        "sdist": sdist,
    }

    entry_points = {
        "console_scripts": [
            "torchrun = torch.distributed.run:main",
        ],
        "torchrun.logs_specs": [
            "default = torch.distributed.elastic.multiprocessing:DefaultLogsSpecs",
        ],
    }

    if cmake_cache_vars["USE_DISTRIBUTED"]:
        # Only enable fr_trace command if distributed is enabled
        entry_points["console_scripts"].append(
            "torchfrtrace = tools.flight_recorder.fr_trace:main",
        )
    return ext_modules, cmdclass, packages, entry_points, extra_install_requires


# post run, warnings, printed at the end to make them more visible
build_update_message = """
<<<<<<< HEAD
    It is no longer necessary to use the 'build' or 'rebuild' targets

    To install:
      $ python -m pip install . -v --no-build-isolation
    To develop locally:
      $ python -m pip install -e . -v --no-build-isolation
    To force cmake to re-generate native build files (off by default):
      $ CMAKE_FRESH=1 python -m pip install -e . -v --no-build-isolation
"""
=======
It is no longer necessary to use the 'build' or 'rebuild' targets

To install:
  $ python -m pip install --no-build-isolation -v .
To develop locally:
  $ python -m pip install --no-build-isolation -v -e .
To force cmake to re-generate native build files (off by default):
  $ CMAKE_FRESH=1 python -m pip install --no-build-isolation -v -e .
""".strip()
>>>>>>> ff0d56d0


def print_box(msg: str) -> None:
    msg = textwrap.dedent(msg).strip()
    lines = ["", *msg.split("\n"), ""]
    max_width = max(len(l) for l in lines)
    print("+" + "-" * (max_width + 4) + "+", file=sys.stderr, flush=True)
    for line in lines:
        print(f"|  {line:<{max_width}s}  |", file=sys.stderr, flush=True)
    print("+" + "-" * (max_width + 4) + "+", file=sys.stderr, flush=True)


def main() -> None:
    if BUILD_LIBTORCH_WHL and BUILD_PYTHON_ONLY:
        raise RuntimeError(
            "Conflict: 'BUILD_LIBTORCH_WHL' and 'BUILD_PYTHON_ONLY' can't both be 1. "
            "Set one to 0 and rerun."
        )

    install_requires = [
        "filelock",
        "typing-extensions>=4.10.0",
        'setuptools ; python_version >= "3.12"',
        "sympy>=1.13.3",
        "networkx>=2.5.1",
        "jinja2",
        "fsspec>=0.8.5",
    ]
    if BUILD_PYTHON_ONLY:
        install_requires += [f"{LIBTORCH_PKG_NAME}=={TORCH_VERSION}"]

    if str2bool(os.getenv("USE_PRIORITIZED_TEXT_FOR_LD")):
        gen_linker_script(
            filein="cmake/prioritized_text.txt", fout="cmake/linker_script.ld"
        )
        linker_script_path = os.path.abspath("cmake/linker_script.ld")
        os.environ["LDFLAGS"] = os.getenv("LDFLAGS", "") + f" -T{linker_script_path}"
        os.environ["CFLAGS"] = (
            os.getenv("CFLAGS", "") + " -ffunction-sections -fdata-sections"
        )
        os.environ["CXXFLAGS"] = (
            os.getenv("CXXFLAGS", "") + " -ffunction-sections -fdata-sections"
        )
    elif platform.system() == "Linux" and platform.processor() == "aarch64":
        print_box(
            """
            WARNING: we strongly recommend enabling linker script optimization for ARM + CUDA.
            To do so please export USE_PRIORITIZED_TEXT_FOR_LD=1
            """
        )

    # Parse the command line and check the arguments before we proceed with
    # building deps and setup. We need to set values so `--help` works.
    dist = Distribution()
    dist.script_name = os.path.basename(sys.argv[0])
    dist.script_args = sys.argv[1:]
    try:
        dist.parse_command_line()
    except setuptools.errors.BaseError as e:
        print(e, file=sys.stderr)
        sys.exit(1)

    mirror_files_into_torchgen()
    if RUN_BUILD_DEPS:
        build_deps()

    (
        ext_modules,
        cmdclass,
        packages,
        entry_points,
        extra_install_requires,
    ) = configure_extension_build()
    install_requires += extra_install_requires

    torch_package_data = [
        "py.typed",
        "bin/*",
        "test/*",
        "*.pyi",
        "**/*.pyi",
        "lib/*.pdb",
        "lib/**/*.pdb",
        "lib/*shm*",
        "lib/torch_shm_manager",
        "lib/*.h",
        "lib/**/*.h",
        "include/*.h",
        "include/**/*.h",
        "include/*.hpp",
        "include/**/*.hpp",
        "include/*.cuh",
        "include/**/*.cuh",
        "csrc/inductor/aoti_runtime/model.h",
        "_inductor/codegen/*.h",
        "_inductor/codegen/aoti_runtime/*.h",
        "_inductor/codegen/aoti_runtime/*.cpp",
        "_inductor/script.ld",
        "_export/serde/*.yaml",
        "_export/serde/*.thrift",
        "share/cmake/ATen/*.cmake",
        "share/cmake/Caffe2/*.cmake",
        "share/cmake/Caffe2/public/*.cmake",
        "share/cmake/Caffe2/Modules_CUDA_fix/*.cmake",
        "share/cmake/Caffe2/Modules_CUDA_fix/upstream/*.cmake",
        "share/cmake/Caffe2/Modules_CUDA_fix/upstream/FindCUDA/*.cmake",
        "share/cmake/Gloo/*.cmake",
        "share/cmake/Tensorpipe/*.cmake",
        "share/cmake/Torch/*.cmake",
        "utils/benchmark/utils/*.cpp",
        "utils/benchmark/utils/valgrind_wrapper/*.cpp",
        "utils/benchmark/utils/valgrind_wrapper/*.h",
        "utils/model_dump/skeleton.html",
        "utils/model_dump/code.js",
        "utils/model_dump/*.mjs",
        "_dynamo/graph_break_registry.json",
        "tools/dynamo/gb_id_mapping.py",
    ]

    if not BUILD_LIBTORCH_WHL:
        torch_package_data += [
            "lib/libtorch_python.so",
            "lib/libtorch_python.dylib",
            "lib/libtorch_python.dll",
        ]
    if not BUILD_PYTHON_ONLY:
        torch_package_data += [
            "lib/*.so*",
            "lib/*.dylib*",
            "lib/*.dll",
            "lib/*.lib",
        ]
        # XXX: Why not use wildcards ["lib/aotriton.images/*", "lib/aotriton.images/**/*"] here?
        aotriton_image_path = TORCH_DIR / "lib" / "aotriton.images"
        aks2_files = [
            file.relative_to(TORCH_DIR).as_posix()
            for file in aotriton_image_path.rglob("*")
            if file.is_file()
        ]
        torch_package_data += aks2_files
    if get_cmake_cache_vars()["USE_TENSORPIPE"]:
        torch_package_data += [
            "include/tensorpipe/*.h",
            "include/tensorpipe/**/*.h",
        ]
    if get_cmake_cache_vars()["USE_KINETO"]:
        torch_package_data += [
            "include/kineto/*.h",
            "include/kineto/**/*.h",
        ]
    torchgen_package_data = [
        "packaged/*",
        "packaged/**/*",
    ]
    package_data = {
        "torch": torch_package_data,
    }
    exclude_package_data = {}

    if not BUILD_LIBTORCH_WHL:
        package_data["torchgen"] = torchgen_package_data
        exclude_package_data["torchgen"] = ["*.py[co]"]
    else:
        # no extensions in BUILD_LIBTORCH_WHL mode
        ext_modules = []

    setup(
        name=TORCH_PACKAGE_NAME,
        version=TORCH_VERSION,
        ext_modules=ext_modules,
        cmdclass=cmdclass,
        packages=packages,
        entry_points=entry_points,
        install_requires=install_requires,
        package_data=package_data,
        exclude_package_data=exclude_package_data,
        # Disable automatic inclusion of data files because we want to
        # explicitly control with `package_data` above.
        include_package_data=False,
    )
    if EMIT_BUILD_WARNING:
        print_box(build_update_message)


if __name__ == "__main__":
    main()<|MERGE_RESOLUTION|>--- conflicted
+++ resolved
@@ -982,11 +982,7 @@
         report(
             'Finished running cmake. Run "ccmake build" or '
             '"cmake-gui build" to adjust build options and '
-<<<<<<< HEAD
-            '"python -m pip install . -v --no-build-isolation" to build.'
-=======
             '"python -m pip install --no-build-isolation -v ." to build.'
->>>>>>> ff0d56d0
         )
         sys.exit()
 
@@ -1583,17 +1579,6 @@
 
 # post run, warnings, printed at the end to make them more visible
 build_update_message = """
-<<<<<<< HEAD
-    It is no longer necessary to use the 'build' or 'rebuild' targets
-
-    To install:
-      $ python -m pip install . -v --no-build-isolation
-    To develop locally:
-      $ python -m pip install -e . -v --no-build-isolation
-    To force cmake to re-generate native build files (off by default):
-      $ CMAKE_FRESH=1 python -m pip install -e . -v --no-build-isolation
-"""
-=======
 It is no longer necessary to use the 'build' or 'rebuild' targets
 
 To install:
@@ -1603,7 +1588,6 @@
 To force cmake to re-generate native build files (off by default):
   $ CMAKE_FRESH=1 python -m pip install --no-build-isolation -v -e .
 """.strip()
->>>>>>> ff0d56d0
 
 
 def print_box(msg: str) -> None:
