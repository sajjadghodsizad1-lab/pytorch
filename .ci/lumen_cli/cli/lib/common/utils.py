--- conflicted
+++ resolved
@@ -121,7 +121,27 @@
         os.chdir(prev_cwd)
 
 
-<<<<<<< HEAD
+def get_wheels(
+    output_dir: Path,
+    max_depth: Optional[int] = None,
+) -> list[str]:
+    """Return a list of wheels found in the given output directory."""
+    root = Path(output_dir)
+    if not root.exists():
+        return []
+    items = []
+    for dirpath, _, filenames in os.walk(root):
+        depth = Path(dirpath).relative_to(root).parts
+        if max_depth is not None and len(depth) > max_depth:
+            continue
+        for fname in sorted(filenames):
+            if fname.endswith(".whl"):
+                pkg = fname.split("-")[0]
+                relpath = str((Path(dirpath) / fname).relative_to(root))
+                items.append({"pkg": pkg, "relpath": relpath})
+    return items
+
+
 def attach_junitxml_if_pytest(
     cmd: str,
     dir: Optional[Path],
@@ -158,25 +178,4 @@
 
 def unique_hex(length: int = 8) -> str:
     """Return a random hex string of `length` characters."""
-    return secrets.token_hex((length + 1) // 2)[:length]
-=======
-def get_wheels(
-    output_dir: Path,
-    max_depth: Optional[int] = None,
-) -> list[str]:
-    """Return a list of wheels found in the given output directory."""
-    root = Path(output_dir)
-    if not root.exists():
-        return []
-    items = []
-    for dirpath, _, filenames in os.walk(root):
-        depth = Path(dirpath).relative_to(root).parts
-        if max_depth is not None and len(depth) > max_depth:
-            continue
-        for fname in sorted(filenames):
-            if fname.endswith(".whl"):
-                pkg = fname.split("-")[0]
-                relpath = str((Path(dirpath) / fname).relative_to(root))
-                items.append({"pkg": pkg, "relpath": relpath})
-    return items
->>>>>>> 44eb5db9
+    return secrets.token_hex((length + 1) // 2)[:length]