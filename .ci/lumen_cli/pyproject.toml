[project]
name = "lumen-ci"
version = "0.1.0"
dependencies = [
    "pyyaml==6.0.2",
    "GitPython==3.1.45",
    "docker==7.1.0",
    "pytest==7.3.2",
<<<<<<< HEAD
    "uv==0.8.4"
=======
    "uv==0.8.6"
>>>>>>> 46429be7
]

[tool.setuptools]
packages = ["cli"]

[tool.setuptools.package-dir]
cli = "cli"

[tool.ruff.lint]
# Enable preview mode for linting
preview = true

# Now you can select your preview rules, like RUF048
extend-select = ["RUF048"]<|MERGE_RESOLUTION|>--- conflicted
+++ resolved
@@ -6,11 +6,7 @@
     "GitPython==3.1.45",
     "docker==7.1.0",
     "pytest==7.3.2",
-<<<<<<< HEAD
-    "uv==0.8.4"
-=======
     "uv==0.8.6"
->>>>>>> 46429be7
 ]
 
 [tool.setuptools]
