#!/bin/bash

set -ex

source "$(dirname "${BASH_SOURCE[0]}")/common_utils.sh"

retry () {
    "$@" || (sleep 10 && "$@") || (sleep 20 && "$@") || (sleep 40 && "$@")
}

# ONNXRuntime should be installed before installing
# onnx-weekly. Otherwise, onnx-weekly could be
# overwritten by onnx.
pip_install \
  parameterized==0.8.1 \
  pytest-cov==4.0.0 \
  pytest-subtests==0.10.0 \
  tabulate==0.9.0 \
  transformers==4.36.2

pip_install coloredlogs packaging
<<<<<<< HEAD
pip_install onnxruntime==1.18.1
pip_install onnxscript==0.3.1
=======
pip_install onnxruntime==1.22.1
pip_install onnxscript==0.4.0
>>>>>>> 332fa5b3

# Cache the transformers model to be used later by ONNX tests. We need to run the transformers
# package to download the model. By default, the model is cached at ~/.cache/huggingface/hub/
IMPORT_SCRIPT_FILENAME="/tmp/onnx_import_script.py"
as_jenkins echo 'import transformers; transformers.GPTJForCausalLM.from_pretrained("hf-internal-testing/tiny-random-gptj");' > "${IMPORT_SCRIPT_FILENAME}"

# Need a PyTorch version for transformers to work
pip_install --pre torch --index-url https://download.pytorch.org/whl/nightly/cpu
# Very weird quoting behavior here https://github.com/conda/conda/issues/10972,
# so echo the command to a file and run the file instead
conda_run python "${IMPORT_SCRIPT_FILENAME}"

# Cleaning up
conda_run pip uninstall -y torch
rm "${IMPORT_SCRIPT_FILENAME}" || true<|MERGE_RESOLUTION|>--- conflicted
+++ resolved
@@ -19,13 +19,8 @@
   transformers==4.36.2
 
 pip_install coloredlogs packaging
-<<<<<<< HEAD
-pip_install onnxruntime==1.18.1
-pip_install onnxscript==0.3.1
-=======
 pip_install onnxruntime==1.22.1
 pip_install onnxscript==0.4.0
->>>>>>> 332fa5b3
 
 # Cache the transformers model to be used later by ONNX tests. We need to run the transformers
 # package to download the model. By default, the model is cached at ~/.cache/huggingface/hub/
