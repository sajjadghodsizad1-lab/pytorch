#!/bin/bash

set -ex

ver() {
  printf "%3d%03d%03d%03d" $(echo "$1" | tr '.' ' ')
}

install_ubuntu() {
  apt-get update
  # gpg-agent is not available by default
  apt-get install -y --no-install-recommends gpg-agent
  if [[ $(ver $UBUNTU_VERSION) -ge $(ver 22.04) ]]; then
    echo -e 'Package: *\nPin: release o=repo.radeon.com\nPin-Priority: 600' |
      sudo tee /etc/apt/preferences.d/rocm-pin-600
  fi
  apt-get install -y kmod
  apt-get install -y wget

  # Need the libc++1 and libc++abi1 libraries to allow torch._C to load at runtime
  apt-get install -y libc++1
  apt-get install -y libc++abi1

  # Make sure rocm packages from repo.radeon.com have highest priority
  cat <<EOF >/etc/apt/preferences.d/rocm-pin-600
Package: *
Pin: release o=repo.radeon.com
Pin-Priority: 600
EOF

  # we want the patch version of 6.4 instead
  if [[ $(ver $ROCM_VERSION) -eq $(ver 6.4) ]]; then
    ROCM_VERSION="${ROCM_VERSION}.1"
  fi

<<<<<<< HEAD
  # Add amdgpu repository
  UBUNTU_VERSION_NAME=$(cat /etc/os-release | grep UBUNTU_CODENAME | awk -F= '{print $2}')
  echo "deb [arch=amd64] https://repo.radeon.com/amdgpu/${ROCM_VERSION}/ubuntu ${UBUNTU_VERSION_NAME} main" >/etc/apt/sources.list.d/amdgpu.list

  # Add rocm repository
  wget -qO - http://repo.radeon.com/rocm/rocm.gpg.key | apt-key add -
  local rocm_baseurl="http://repo.radeon.com/rocm/apt/${ROCM_VERSION}"
  echo "deb [arch=amd64] ${rocm_baseurl} ${UBUNTU_VERSION_NAME} main" >/etc/apt/sources.list.d/rocm.list
  apt-get update --allow-insecure-repositories

  DEBIAN_FRONTEND=noninteractive apt-get install -y --allow-unauthenticated \
    rocm-dev \
    rocm-utils \
    rocm-libs \
    rccl \
    rocprofiler-dev \
    roctracer-dev \
    amd-smi-lib

  if [[ $(ver $ROCM_VERSION) -ge $(ver 6.1) ]]; then
    DEBIAN_FRONTEND=noninteractive apt-get install -y --allow-unauthenticated rocm-llvm-dev
  fi

  # precompiled miopen kernels added in ROCm 3.5, renamed in ROCm 5.5
  # search for all unversioned packages
  # if search fails it will abort this script; use true to avoid case where search fails
  MIOPENHIPGFX=$(apt-cache search --names-only miopen-hip-gfx | awk '{print $1}' | grep -F -v . || true)
  if [[ "x${MIOPENHIPGFX}" = x ]]; then
    echo "miopen-hip-gfx package not available" && exit 1
  else
    DEBIAN_FRONTEND=noninteractive apt-get install -y --allow-unauthenticated ${MIOPENHIPGFX}
  fi

  # ROCm 6.0 had a regression where journal_mode was enabled on the kdb files resulting in permission errors at runtime
  for kdb in /opt/rocm/share/miopen/db/*.kdb; do
    sqlite3 $kdb "PRAGMA journal_mode=off; PRAGMA VACUUM;"
  done
=======
    # Default url values
    rocm_baseurl="http://repo.radeon.com/rocm/apt/${ROCM_VERSION}"
    amdgpu_baseurl="https://repo.radeon.com/amdgpu/${ROCM_VERSION}/ubuntu"

    # Special case for ROCM_VERSION == 7.0
    if [[ $(ver "$ROCM_VERSION") -eq $(ver 7.0) ]]; then
        rocm_baseurl="https://repo.radeon.com/rocm/apt/7.0_alpha2"
        amdgpu_baseurl="https://repo.radeon.com/amdgpu/30.10_alpha2/ubuntu"
    fi

    # Add amdgpu repository
    UBUNTU_VERSION_NAME=`cat /etc/os-release | grep UBUNTU_CODENAME | awk -F= '{print $2}'`
    echo "deb [arch=amd64] ${amdgpu_baseurl} ${UBUNTU_VERSION_NAME} main" > /etc/apt/sources.list.d/amdgpu.list

    # Add rocm repository
    wget -qO - http://repo.radeon.com/rocm/rocm.gpg.key | apt-key add -
    echo "deb [arch=amd64] ${rocm_baseurl} ${UBUNTU_VERSION_NAME} main" > /etc/apt/sources.list.d/rocm.list
    apt-get update --allow-insecure-repositories

    DEBIAN_FRONTEND=noninteractive apt-get install -y --allow-unauthenticated \
                   rocm-dev \
                   rocm-utils \
                   rocm-libs \
                   rccl \
                   rocprofiler-dev \
                   roctracer-dev \
                   amd-smi-lib

    if [[ $(ver $ROCM_VERSION) -ge $(ver 6.1) ]]; then
        DEBIAN_FRONTEND=noninteractive apt-get install -y --allow-unauthenticated rocm-llvm-dev
    fi
>>>>>>> 1e3b0c16

  # ROCm 6.3 had a regression where initializing static code objects had significant overhead
  # ROCm 6.4 did not yet fix the regression, also HIP branch names are different
  if [[ $(ver $ROCM_VERSION) -ge $(ver 6.3) ]] && [[ $(ver $ROCM_VERSION) -lt $(ver 7.0) ]]; then
    if [[ $(ver $ROCM_VERSION) -eq $(ver 6.4.1) ]]; then
      HIP_BRANCH=release/rocm-rel-6.4
      VER_STR=6.4
      VER_PATCH=.1
    elif [[ $(ver $ROCM_VERSION) -eq $(ver 6.4) ]]; then
      HIP_BRANCH=release/rocm-rel-6.4
      VER_STR=6.4
    elif [[ $(ver $ROCM_VERSION) -eq $(ver 6.3) ]]; then
      HIP_BRANCH=rocm-6.3.x
      VER_STR=6.3
    fi
    # clr build needs CppHeaderParser but can only find it using conda's python
    /opt/conda/bin/python -m pip install CppHeaderParser
    git clone https://github.com/ROCm/HIP -b $HIP_BRANCH
    HIP_COMMON_DIR=$(readlink -f HIP)
    git clone https://github.com/jeffdaily/clr -b release/rocm-rel-${VER_STR}${VER_PATCH}-statco-hotfix
    mkdir -p clr/build
    pushd clr/build
    cmake .. -DCLR_BUILD_HIP=ON -DHIP_COMMON_DIR=$HIP_COMMON_DIR
    make -j
    cp hipamd/lib/libamdhip64.so.${VER_STR}.* /opt/rocm/lib/libamdhip64.so.${VER_STR}.*
    popd
    rm -rf HIP clr
  fi

  # Add amdgpu repository
  UBUNTU_VERSION_NAME=$(cat /etc/os-release | grep UBUNTU_CODENAME | awk -F= '{print $2}')
  echo "deb [arch=amd64] https://repo.radeon.com/amdgpu/${ROCM_VERSION}/ubuntu ${UBUNTU_VERSION_NAME} main" >/etc/apt/sources.list.d/amdgpu.list

  # Add rocm repository
  wget -qO - http://repo.radeon.com/rocm/rocm.gpg.key | apt-key add -
  local rocm_baseurl="http://repo.radeon.com/rocm/apt/${ROCM_VERSION}"
  echo "deb [arch=amd64] ${rocm_baseurl} ${UBUNTU_VERSION_NAME} main" >/etc/apt/sources.list.d/rocm.list
  apt-get update --allow-insecure-repositories

  DEBIAN_FRONTEND=noninteractive apt-get install -y --allow-unauthenticated \
    rocm-dev \
    rocm-utils \
    rocm-libs \
    rccl \
    rocprofiler-dev \
    roctracer-dev \
    amd-smi-lib

  if [[ $(ver $ROCM_VERSION) -ge $(ver 6.1) ]]; then
    DEBIAN_FRONTEND=noninteractive apt-get install -y --allow-unauthenticated rocm-llvm-dev
  fi

<<<<<<< HEAD
  # precompiled miopen kernels added in ROCm 3.5, renamed in ROCm 5.5
  # search for all unversioned packages
  # if search fails it will abort this script; use true to avoid case where search fails
  MIOPENHIPGFX=$(apt-cache search --names-only miopen-hip-gfx | awk '{print $1}' | grep -F -v . || true)
  if [[ "x${MIOPENHIPGFX}" = x ]]; then
    echo "miopen-hip-gfx package not available" && exit 1
  else
    DEBIAN_FRONTEND=noninteractive apt-get install -y --allow-unauthenticated ${MIOPENHIPGFX}
  fi

  # ROCm 6.0 had a regression where journal_mode was enabled on the kdb files resulting in permission errors at runtime
  for kdb in /opt/rocm/share/miopen/db/*.kdb; do
    sqlite3 $kdb "PRAGMA journal_mode=off; PRAGMA VACUUM;"
  done

  # ROCm 6.3 had a regression where initializing static code objects had significant overhead
  # ROCm 6.4 did not yet fix the regression, also HIP branch names are different
  if [[ $(ver $ROCM_VERSION) -ge $(ver 6.3) ]] && [[ $(ver $ROCM_VERSION) -lt $(ver 7.0) ]]; then
    if [[ $(ver $ROCM_VERSION) -eq $(ver 6.4.1) ]]; then
      HIP_BRANCH=release/rocm-rel-6.4
      VER_STR=6.4
      VER_PATCH=.1
    elif [[ $(ver $ROCM_VERSION) -eq $(ver 6.4) ]]; then
      HIP_BRANCH=release/rocm-rel-6.4
      VER_STR=6.4
    elif [[ $(ver $ROCM_VERSION) -eq $(ver 6.3) ]]; then
      HIP_BRANCH=rocm-6.3.x
      VER_STR=6.3
=======
    # ROCm 6.0 had a regression where journal_mode was enabled on the kdb files resulting in permission errors at runtime
    for kdb in /opt/rocm/share/miopen/db/*.kdb
    do
        sqlite3 $kdb "PRAGMA journal_mode=off; PRAGMA VACUUM;"
    done

    # ROCm 6.3 had a regression where initializing static code objects had significant overhead
    # CI no longer builds for ROCm 6.3, but
    # ROCm 6.4 did not yet fix the regression, also HIP branch names are different
    if [[ $(ver $ROCM_VERSION) -ge $(ver 6.4) ]] && [[ $(ver $ROCM_VERSION) -lt $(ver 7.0) ]]; then
        if [[ $(ver $ROCM_VERSION) -eq $(ver 6.4.1) ]]; then
            HIP_BRANCH=release/rocm-rel-6.4
            CLR_HASH=ca18eb3f77fa09292fcda62bc60c3e565d752ada  # branch release/rocm-rel-6.4.1-statco-hotfix
        elif [[ $(ver $ROCM_VERSION) -eq $(ver 6.4) ]]; then
            HIP_BRANCH=release/rocm-rel-6.4
            CLR_HASH=600f5b0d2baed94d5121e2174a9de0851b040b0c  # branch release/rocm-rel-6.4-statco-hotfix
        fi
        # clr build needs CppHeaderParser but can only find it using conda's python
        python -m pip install CppHeaderParser
        git clone https://github.com/ROCm/HIP -b $HIP_BRANCH
        HIP_COMMON_DIR=$(readlink -f HIP)
        git clone https://github.com/jeffdaily/clr
        pushd clr
        git checkout $CLR_HASH
        popd
        mkdir -p clr/build
        pushd clr/build
        # Need to point CMake to the correct python installation to find CppHeaderParser
        cmake .. -DPython3_EXECUTABLE=/opt/conda/envs/py_${ANACONDA_PYTHON_VERSION}/bin/python3 -DCLR_BUILD_HIP=ON -DHIP_COMMON_DIR=$HIP_COMMON_DIR
        make -j
        cp hipamd/lib/libamdhip64.so.6.4.* /opt/rocm/lib/libamdhip64.so.6.4.*
        popd
        rm -rf HIP clr
>>>>>>> 1e3b0c16
    fi
    # clr build needs CppHeaderParser but can only find it using conda's python
    python -m pip install CppHeaderParser
    git clone https://github.com/ROCm/HIP -b $HIP_BRANCH
    HIP_COMMON_DIR=$(readlink -f HIP)
    git clone https://github.com/jeffdaily/clr -b release/rocm-rel-${VER_STR}${VER_PATCH}-statco-hotfix
    mkdir -p clr/build
    pushd clr/build
    # Need to point CMake to the correct python installation to find CppHeaderParser
    cmake .. -DPython3_EXECUTABLE=/opt/conda/envs/py_${ANACONDA_PYTHON_VERSION}/bin/python3 -DCLR_BUILD_HIP=ON -DHIP_COMMON_DIR=$HIP_COMMON_DIR
    make -j
    cp hipamd/lib/libamdhip64.so.${VER_STR}.* /opt/rocm/lib/libamdhip64.so.${VER_STR}.*
    popd
    rm -rf HIP clr
  fi

  # Cleanup
  apt-get autoclean && apt-get clean
  rm -rf /var/lib/apt/lists/* /tmp/* /var/tmp/*
}

install_centos() {

  yum update -y
  yum install -y kmod
  yum install -y wget
  yum install -y openblas-devel

  yum install -y epel-release
  yum install -y dkms kernel-headers-$(uname -r) kernel-devel-$(uname -r)

  # Add amdgpu repository
  local amdgpu_baseurl
  if [[ $OS_VERSION == 9 ]]; then
    amdgpu_baseurl="https://repo.radeon.com/amdgpu/${ROCM_VERSION}/rhel/9.0/main/x86_64"
  else
    amdgpu_baseurl="https://repo.radeon.com/amdgpu/${ROCM_VERSION}/rhel/7.9/main/x86_64"
  fi
  echo "[AMDGPU]" >/etc/yum.repos.d/amdgpu.repo
  echo "name=AMDGPU" >>/etc/yum.repos.d/amdgpu.repo
  echo "baseurl=${amdgpu_baseurl}" >>/etc/yum.repos.d/amdgpu.repo
  echo "enabled=1" >>/etc/yum.repos.d/amdgpu.repo
  echo "gpgcheck=1" >>/etc/yum.repos.d/amdgpu.repo
  echo "gpgkey=http://repo.radeon.com/rocm/rocm.gpg.key" >>/etc/yum.repos.d/amdgpu.repo

  local rocm_baseurl="http://repo.radeon.com/rocm/yum/${ROCM_VERSION}"
  echo "[ROCm]" >/etc/yum.repos.d/rocm.repo
  echo "name=ROCm" >>/etc/yum.repos.d/rocm.repo
  echo "baseurl=${rocm_baseurl}" >>/etc/yum.repos.d/rocm.repo
  echo "enabled=1" >>/etc/yum.repos.d/rocm.repo
  echo "gpgcheck=1" >>/etc/yum.repos.d/rocm.repo
  echo "gpgkey=http://repo.radeon.com/rocm/rocm.gpg.key" >>/etc/yum.repos.d/rocm.repo

  yum update -y

  yum install -y \
    rocm-dev \
    rocm-utils \
    rocm-libs \
    rccl \
    rocprofiler-dev \
    roctracer-dev \
    amd-smi-lib

  # precompiled miopen kernels; search for all unversioned packages
  # if search fails it will abort this script; use true to avoid case where search fails
  MIOPENHIPGFX=$(yum -q search miopen-hip-gfx | grep miopen-hip-gfx | awk '{print $1}' | grep -F kdb. || true)
  if [[ "x${MIOPENHIPGFX}" = x ]]; then
    echo "miopen-hip-gfx package not available" && exit 1
  else
    yum install -y ${MIOPENHIPGFX}
  fi

  # ROCm 6.0 had a regression where journal_mode was enabled on the kdb files resulting in permission errors at runtime
  for kdb in /opt/rocm/share/miopen/db/*.kdb; do
    sqlite3 $kdb "PRAGMA journal_mode=off; PRAGMA VACUUM;"
  done

  # Cleanup
  yum clean all
  rm -rf /var/cache/yum
  rm -rf /var/lib/yum/yumdb
  rm -rf /var/lib/yum/history
}

# Install Python packages depending on the base OS
ID=$(grep -oP '(?<=^ID=).+' /etc/os-release | tr -d '"')
case "$ID" in
  ubuntu)
    install_ubuntu
    ;;
  centos)
    install_centos
    ;;
  *)
    echo "Unable to determine OS..."
    exit 1
    ;;
esac<|MERGE_RESOLUTION|>--- conflicted
+++ resolved
@@ -33,7 +33,6 @@
     ROCM_VERSION="${ROCM_VERSION}.1"
   fi
 
-<<<<<<< HEAD
   # Add amdgpu repository
   UBUNTU_VERSION_NAME=$(cat /etc/os-release | grep UBUNTU_CODENAME | awk -F= '{print $2}')
   echo "deb [arch=amd64] https://repo.radeon.com/amdgpu/${ROCM_VERSION}/ubuntu ${UBUNTU_VERSION_NAME} main" >/etc/apt/sources.list.d/amdgpu.list
@@ -71,39 +70,6 @@
   for kdb in /opt/rocm/share/miopen/db/*.kdb; do
     sqlite3 $kdb "PRAGMA journal_mode=off; PRAGMA VACUUM;"
   done
-=======
-    # Default url values
-    rocm_baseurl="http://repo.radeon.com/rocm/apt/${ROCM_VERSION}"
-    amdgpu_baseurl="https://repo.radeon.com/amdgpu/${ROCM_VERSION}/ubuntu"
-
-    # Special case for ROCM_VERSION == 7.0
-    if [[ $(ver "$ROCM_VERSION") -eq $(ver 7.0) ]]; then
-        rocm_baseurl="https://repo.radeon.com/rocm/apt/7.0_alpha2"
-        amdgpu_baseurl="https://repo.radeon.com/amdgpu/30.10_alpha2/ubuntu"
-    fi
-
-    # Add amdgpu repository
-    UBUNTU_VERSION_NAME=`cat /etc/os-release | grep UBUNTU_CODENAME | awk -F= '{print $2}'`
-    echo "deb [arch=amd64] ${amdgpu_baseurl} ${UBUNTU_VERSION_NAME} main" > /etc/apt/sources.list.d/amdgpu.list
-
-    # Add rocm repository
-    wget -qO - http://repo.radeon.com/rocm/rocm.gpg.key | apt-key add -
-    echo "deb [arch=amd64] ${rocm_baseurl} ${UBUNTU_VERSION_NAME} main" > /etc/apt/sources.list.d/rocm.list
-    apt-get update --allow-insecure-repositories
-
-    DEBIAN_FRONTEND=noninteractive apt-get install -y --allow-unauthenticated \
-                   rocm-dev \
-                   rocm-utils \
-                   rocm-libs \
-                   rccl \
-                   rocprofiler-dev \
-                   roctracer-dev \
-                   amd-smi-lib
-
-    if [[ $(ver $ROCM_VERSION) -ge $(ver 6.1) ]]; then
-        DEBIAN_FRONTEND=noninteractive apt-get install -y --allow-unauthenticated rocm-llvm-dev
-    fi
->>>>>>> 1e3b0c16
 
   # ROCm 6.3 had a regression where initializing static code objects had significant overhead
   # ROCm 6.4 did not yet fix the regression, also HIP branch names are different
@@ -133,13 +99,22 @@
     rm -rf HIP clr
   fi
 
+  # Default url values
+  rocm_baseurl="http://repo.radeon.com/rocm/apt/${ROCM_VERSION}"
+  amdgpu_baseurl="https://repo.radeon.com/amdgpu/${ROCM_VERSION}/ubuntu"
+
+  # Special case for ROCM_VERSION == 7.0
+  if [[ $(ver "$ROCM_VERSION") -eq $(ver 7.0) ]]; then
+    rocm_baseurl="https://repo.radeon.com/rocm/apt/7.0_alpha2"
+    amdgpu_baseurl="https://repo.radeon.com/amdgpu/30.10_alpha2/ubuntu"
+  fi
+
   # Add amdgpu repository
   UBUNTU_VERSION_NAME=$(cat /etc/os-release | grep UBUNTU_CODENAME | awk -F= '{print $2}')
-  echo "deb [arch=amd64] https://repo.radeon.com/amdgpu/${ROCM_VERSION}/ubuntu ${UBUNTU_VERSION_NAME} main" >/etc/apt/sources.list.d/amdgpu.list
+  echo "deb [arch=amd64] ${amdgpu_baseurl} ${UBUNTU_VERSION_NAME} main" >/etc/apt/sources.list.d/amdgpu.list
 
   # Add rocm repository
   wget -qO - http://repo.radeon.com/rocm/rocm.gpg.key | apt-key add -
-  local rocm_baseurl="http://repo.radeon.com/rocm/apt/${ROCM_VERSION}"
   echo "deb [arch=amd64] ${rocm_baseurl} ${UBUNTU_VERSION_NAME} main" >/etc/apt/sources.list.d/rocm.list
   apt-get update --allow-insecure-repositories
 
@@ -156,7 +131,6 @@
     DEBIAN_FRONTEND=noninteractive apt-get install -y --allow-unauthenticated rocm-llvm-dev
   fi
 
-<<<<<<< HEAD
   # precompiled miopen kernels added in ROCm 3.5, renamed in ROCm 5.5
   # search for all unversioned packages
   # if search fails it will abort this script; use true to avoid case where search fails
@@ -185,41 +159,6 @@
     elif [[ $(ver $ROCM_VERSION) -eq $(ver 6.3) ]]; then
       HIP_BRANCH=rocm-6.3.x
       VER_STR=6.3
-=======
-    # ROCm 6.0 had a regression where journal_mode was enabled on the kdb files resulting in permission errors at runtime
-    for kdb in /opt/rocm/share/miopen/db/*.kdb
-    do
-        sqlite3 $kdb "PRAGMA journal_mode=off; PRAGMA VACUUM;"
-    done
-
-    # ROCm 6.3 had a regression where initializing static code objects had significant overhead
-    # CI no longer builds for ROCm 6.3, but
-    # ROCm 6.4 did not yet fix the regression, also HIP branch names are different
-    if [[ $(ver $ROCM_VERSION) -ge $(ver 6.4) ]] && [[ $(ver $ROCM_VERSION) -lt $(ver 7.0) ]]; then
-        if [[ $(ver $ROCM_VERSION) -eq $(ver 6.4.1) ]]; then
-            HIP_BRANCH=release/rocm-rel-6.4
-            CLR_HASH=ca18eb3f77fa09292fcda62bc60c3e565d752ada  # branch release/rocm-rel-6.4.1-statco-hotfix
-        elif [[ $(ver $ROCM_VERSION) -eq $(ver 6.4) ]]; then
-            HIP_BRANCH=release/rocm-rel-6.4
-            CLR_HASH=600f5b0d2baed94d5121e2174a9de0851b040b0c  # branch release/rocm-rel-6.4-statco-hotfix
-        fi
-        # clr build needs CppHeaderParser but can only find it using conda's python
-        python -m pip install CppHeaderParser
-        git clone https://github.com/ROCm/HIP -b $HIP_BRANCH
-        HIP_COMMON_DIR=$(readlink -f HIP)
-        git clone https://github.com/jeffdaily/clr
-        pushd clr
-        git checkout $CLR_HASH
-        popd
-        mkdir -p clr/build
-        pushd clr/build
-        # Need to point CMake to the correct python installation to find CppHeaderParser
-        cmake .. -DPython3_EXECUTABLE=/opt/conda/envs/py_${ANACONDA_PYTHON_VERSION}/bin/python3 -DCLR_BUILD_HIP=ON -DHIP_COMMON_DIR=$HIP_COMMON_DIR
-        make -j
-        cp hipamd/lib/libamdhip64.so.6.4.* /opt/rocm/lib/libamdhip64.so.6.4.*
-        popd
-        rm -rf HIP clr
->>>>>>> 1e3b0c16
     fi
     # clr build needs CppHeaderParser but can only find it using conda's python
     python -m pip install CppHeaderParser
@@ -236,6 +175,50 @@
     rm -rf HIP clr
   fi
 
+  # precompiled miopen kernels added in ROCm 3.5, renamed in ROCm 5.5
+  # search for all unversioned packages
+  # if search fails it will abort this script; use true to avoid case where search fails
+  MIOPENHIPGFX=$(apt-cache search --names-only miopen-hip-gfx | awk '{print $1}' | grep -F -v . || true)
+  if [[ "x${MIOPENHIPGFX}" = x ]]; then
+    echo "miopen-hip-gfx package not available" && exit 1
+  else
+    DEBIAN_FRONTEND=noninteractive apt-get install -y --allow-unauthenticated ${MIOPENHIPGFX}
+  fi
+
+  # ROCm 6.0 had a regression where journal_mode was enabled on the kdb files resulting in permission errors at runtime
+  for kdb in /opt/rocm/share/miopen/db/*.kdb; do
+    sqlite3 $kdb "PRAGMA journal_mode=off; PRAGMA VACUUM;"
+  done
+
+  # ROCm 6.3 had a regression where initializing static code objects had significant overhead
+  # CI no longer builds for ROCm 6.3, but
+  # ROCm 6.4 did not yet fix the regression, also HIP branch names are different
+  if [[ $(ver $ROCM_VERSION) -ge $(ver 6.4) ]] && [[ $(ver $ROCM_VERSION) -lt $(ver 7.0) ]]; then
+    if [[ $(ver $ROCM_VERSION) -eq $(ver 6.4.1) ]]; then
+      HIP_BRANCH=release/rocm-rel-6.4
+      CLR_HASH=ca18eb3f77fa09292fcda62bc60c3e565d752ada # branch release/rocm-rel-6.4.1-statco-hotfix
+    elif [[ $(ver $ROCM_VERSION) -eq $(ver 6.4) ]]; then
+      HIP_BRANCH=release/rocm-rel-6.4
+      CLR_HASH=600f5b0d2baed94d5121e2174a9de0851b040b0c # branch release/rocm-rel-6.4-statco-hotfix
+    fi
+    # clr build needs CppHeaderParser but can only find it using conda's python
+    python -m pip install CppHeaderParser
+    git clone https://github.com/ROCm/HIP -b $HIP_BRANCH
+    HIP_COMMON_DIR=$(readlink -f HIP)
+    git clone https://github.com/jeffdaily/clr
+    pushd clr
+    git checkout $CLR_HASH
+    popd
+    mkdir -p clr/build
+    pushd clr/build
+    # Need to point CMake to the correct python installation to find CppHeaderParser
+    cmake .. -DPython3_EXECUTABLE=/opt/conda/envs/py_${ANACONDA_PYTHON_VERSION}/bin/python3 -DCLR_BUILD_HIP=ON -DHIP_COMMON_DIR=$HIP_COMMON_DIR
+    make -j
+    cp hipamd/lib/libamdhip64.so.6.4.* /opt/rocm/lib/libamdhip64.so.6.4.*
+    popd
+    rm -rf HIP clr
+  fi
+
   # Cleanup
   apt-get autoclean && apt-get clean
   rm -rf /var/lib/apt/lists/* /tmp/* /var/tmp/*
