# Owner(s): ["module: fx"]
# ruff: noqa: F841
# flake8: noqa: E221

import builtins
import collections
import contextlib
import copy
import functools
import inspect
import io
import math
import numbers
import operator
import os
import pickle
import sys
import traceback
import types
import typing
import unittest
import warnings
from math import sqrt
from torch.multiprocessing import Process
from torch.testing import FileCheck
from torch.testing._internal.common_methods_invocations import op_db
from torch.testing._internal.common_device_type import ops, onlyCPU, instantiate_device_type_tests
import torch.utils._pytree as pytree
import torch.fx._pytree as fx_pytree
from torch.fx import symbolic_trace, Proxy, Node, GraphModule, Interpreter, Tracer, Transformer, Graph, wrap, PH, CodeGen
from torch.fx.node import Target, Argument, ArgumentT, _format_arg
from torch.fx.passes import shape_prop
from torch.fx.immutable_collections import immutable_dict, immutable_list
from torch.fx.experimental.rewriter import RewritingTracer
from torch.fx.operator_schemas import get_signature_for_torch_op
from copy import deepcopy
from collections import namedtuple
from typing import Any, Callable, NamedTuple, Optional, Union

import torch

from functorch.experimental import control_flow

from fx.named_tup import MyNamedTup
from fx.test_common_passes import TestCommonPass  # noqa: F401
from fx.test_cse_pass import TestCSEPass  # noqa: F401
from fx.test_dce_pass import TestDCE  # noqa: F401
from fx.test_fx_const_fold import TestConstFold  # noqa: F401
from fx.test_fx_param_shape_control_flow import (  # noqa: F401
    TestConstParamShapeInControlFlow,
)

from fx.test_gradual_type import (  # noqa: F401  # noqa: F401
    AnnotationsTest,
    TypeCheckerTest,
)
from fx.test_matcher_utils import TestMatcher  # noqa: F401
from fx.test_pass_infra import TestPassManager  # noqa: F401
from fx.test_source_matcher_utils import TestSourceMatcher  # noqa: F401
from fx.test_subgraph_rewriter import TestSubgraphRewriter  # noqa: F401
from torch.fx._compatibility import _BACK_COMPAT_OBJECTS, _MARKED_WITH_COMPATIBILITY
from torch.fx._symbolic_trace import PHBase, PHWithMeta

from torch.fx.proxy import TraceError
from torch.testing._internal.common_utils import (
    find_library_location,
    IS_FBCODE,
    IS_MACOS,
    IS_WINDOWS,
    run_tests,
    skipIfTorchDynamo,
)
from torch.testing._internal.jit_utils import JitTestCase

try:
    from torchvision import models as torchvision_models

    HAS_TORCHVISION = True
except ImportError:
    HAS_TORCHVISION = False
skipIfNoTorchVision = unittest.skipIf(not HAS_TORCHVISION, "no torchvision")
from torch.testing._internal.common_quantization import skipIfNoDynamoSupport


class SimpleTest(torch.nn.Module):
    def forward(self, x):
        return torch.relu(x + 3.0)


def a_non_torch_leaf(a, b):
    return a + b


# Used for test_autowrap_function. Autowrapped functions need to be global
def fx_int(x: float) -> int:
    return int(x)


def fx_int_x2(x: float) -> int:
    return int(x) * 2


# used in test_pytree. It's all the way out here because pickling a GraphModule
# that uses Point errors out if Point is local to the function
Point = namedtuple("Point", ["x", "y"])


# Test wrap() passing both a function name as well as a function
# directly
def a_lifted_leaf(a, b):
    return a[0] + a[1] + b


wrap("a_lifted_leaf")
# Test wrapping twice doesn't break anything
wrap("a_lifted_leaf")


def a_lifted_leaf2(a, b):
    return a[0] + a[1] + b


wrap(a_lifted_leaf2)

wrap("len")

wrap("getattr")


def wrapped_named_tup(p1, *, p2):
    return p1.x + p2.y


wrap(wrapped_named_tup)


@wrap
def wrapped_via_decorator(a):
    return a + 1


wrap("wrapped_with_submodule")


def wrapped_with_submodule(x: torch.Tensor, batchnorm1d: torch.nn.BatchNorm1d):
    return batchnorm1d(x)


def my_decorator(f):
    @functools.wraps(f)
    def wrapper_inside_decorator(*args, **kwargs):
        return f(*args, **kwargs)

    return wrapper_inside_decorator


@wrap
@my_decorator
def wrapped_decorated_fn(x):
    return x


real_wrapped_via_decorator = wrapped_via_decorator
real_a_lifed_leaf = a_lifted_leaf
real_a_lifed_leaf2 = a_lifted_leaf2
_sqrt = sqrt

wrap("wrapper_fn")


def wrapper_fn(x):
    return torch.foo(x)


class Pair(NamedTuple):
    x: torch.Tensor
    y: torch.Tensor

    def _custom_fx_repr_fn(self) -> str:
        return f"Pair(x={_format_arg(self.x)}, y={_format_arg(self.y)})"


# for testing pytrees
class Foo:
    def __init__(self, a, b):
        self.a = a
        self.b = b


class Add(torch.nn.Module):
    def forward(self, x):
        return x + x


@torch.fx.has_side_effect
@torch.fx.wrap
def side_effect_func(x: torch.Tensor):
    print(x)


class TestFX(JitTestCase):
    def setUp(self):
        super().setUp()
        # Checking for mutable operations whil tracing is feature flagged
        # Enable it in testing but not by default
        self.orig_tracer_mutable_flag = (
            torch.fx.proxy.TracerBase.check_mutable_operations
        )
        torch.fx.proxy.TracerBase.check_mutable_operations = True

        if not (IS_FBCODE or IS_WINDOWS or IS_MACOS):
            lib_file_path = find_library_location("libtorchbind_test.so")
            torch.ops.load_library(str(lib_file_path))

    def tearDown(self):
        super().tearDown()
        torch.fx.proxy.TracerBase.check_mutable_operations = (
            self.orig_tracer_mutable_flag
        )

    def checkGraphModule(self, m: torch.nn.Module, args, kwargs=None):
        """Check that an nn.Module's results match the GraphModule version
        for a given set of args/kwargs.
        """
        kwargs = kwargs if kwargs else {}
        ref_outs = m(*args, **kwargs)
        gm = symbolic_trace(m)
        gm.graph.lint()
        test_outs = gm(*args, **kwargs)
        self.assertEqual(ref_outs, test_outs)

    def test_graph_module(self):
        class MySub(torch.nn.Module):
            def __init__(self) -> None:
                super().__init__()
                self.w = torch.nn.Parameter(torch.rand(4, 3))

            def forward(self, x):
                return self.w + x

        class MyModule(torch.nn.Module):
            def __init__(self) -> None:
                super().__init__()
                self.lin = torch.nn.Linear(4, 3)
                self.sub_mod = MySub()
                self.w = torch.nn.Parameter(torch.rand(3))

            def forward(self, A, B, c):
                t = torch.sigmoid(A) + self.lin(c)
                return self.sub_mod(
                    t.data + self.w + t + 1 - A + B // A + -A + A.add(B, alpha=3)
                )

        m = MyModule()
        gm = symbolic_trace(m)

        ms = torch.jit.script(gm)

        class M2(torch.nn.Module):
            def forward(self, A):
                m, idx = torch.max(A, 0)
                return m + 1, idx + 1

        m2 = M2()
        gm2 = symbolic_trace(m2)

        class T(torch.nn.Module):
            def forward(self, A, b=4, *args, c=5, **kwargs):
                x = A + 1 + args[0] + kwargs["3"]
                return x

        t = T()
        symbolic_trace(t)

        # test for issue described at https://github.com/pytorch/pytorch/issues/63883
        class M3(torch.nn.Module):
            def forward(self, x):
                return torch.relu(x)

        m3 = M3()
        gm3 = symbolic_trace(m3)
        new_instance = gm3.__new__(type(gm3))
        new_instance.__init__(gm3, gm3.graph)

        x = torch.randn(5, 3)
        torch.testing.assert_close(new_instance(x), torch.relu(x))

    def test_informative_co_filename(self):
        class MyModule(torch.nn.Module):
            def forward(self, a):
                return a * 2

        gm = symbolic_trace(MyModule())
        self.assertIn(os.path.basename(__file__), gm.forward.__code__.co_filename)

    def test_custom_import(self):
        graph = torch.fx.Graph()
        a = graph.placeholder("x")
        b = graph.placeholder("y")
        c = graph.call_function(a_non_torch_leaf, (a, b))
        d = graph.call_function(torch.sin, (c,))
        graph.output(d)
        gm = GraphModule(torch.nn.Module(), graph)
        x, y = torch.rand(1), torch.rand(1)
        self.assertEqual(torch.sin(x + y), gm(x, y))

    def test_args_kwargs(self):
        class T(torch.nn.Module):
            def forward(self, *args, **kwargs):
                x = args[0] + kwargs["foo"]
                return x

        t = T()
        self.checkGraphModule(t, (torch.rand(1), torch.rand(1)), {"foo": torch.rand(1)})

    def test_varargs_concrete(self):
        class T(torch.nn.Module):
            def forward(self, *args, **kwargs):
                x = args[0] + args[1]
                return x

        args = (torch.rand(1), torch.rand(1))

        t = T()
        ref_outs = t(*args)
        gm = symbolic_trace(t, concrete_args=(torch.fx.PH, torch.fx.PH))
        gm.graph.lint()
        test_outs = gm(*args)
        self.assertEqual(ref_outs, test_outs)

    def test_args_kwargs_no_self(self):
        class T(torch.nn.Module):
            def forward(*args, **kwargs):  # noqa: B902
                self = args[0]
                return torch.relu(args[1])

        t = T()
        with self.assertRaisesRegex(
            RuntimeError, r"cannot be part of \*args expansion"
        ):
            self.checkGraphModule(
                t, (torch.rand(1), torch.rand(1)), {"foo": torch.rand(1)}
            )

    def test_fx_shifts(self):
        class MyModule(torch.nn.Module):
            def forward(self, x):
                return x << 3, x >> 3

        input = torch.LongTensor(10).random_(0, 1024)

        m = MyModule()
        self.checkGraphModule(m, (input,))

    def test_fx_and_or(self):
        class MyModule(torch.nn.Module):
            def forward(self, x):
                return x & x, x | x

        input = torch.LongTensor(10).random_(0, 1024)

        m = MyModule()
        self.checkGraphModule(m, (input,))

    def test_dict(self):
        class MyDictMod(torch.nn.Module):
            def forward(self, d):
                return d["3"].relu(), {"4": d["3"].neg()}

        input_dict = {"3": torch.rand(3, 4)}
        m = MyDictMod()

        self.checkGraphModule(m, (input_dict,))

    def test_matmul_tracing(self):
        const = torch.randn(3)

        def matmul_f(x):
            return x @ const

        mod = symbolic_trace(matmul_f)
        inp = torch.randn(3)
        self.assertEqual(mod(inp), matmul_f(inp))

        def rmatmul_f(x):
            return const @ x

        mod = symbolic_trace(rmatmul_f)
        inp = torch.randn(3)
        self.assertEqual(mod(inp), rmatmul_f(inp))

    @skipIfNoDynamoSupport
    def test_control_flow_tracing(self):
        def true(x, y):
            return x + y

        def false(x, y):
            return x - y

        def f(x, y):
            x = control_flow.cond(x[0] == 0, true, false, [x, y])

        with self.assertRaisesRegex(
            RuntimeError, r"Expected pred to be bool or tensor, but got Proxy\(eq\)"
        ):
            _ = symbolic_trace(f)

    def test_disallow_override(self):
        # Custom delegate to disallow in-place tensor operations
        class NoMutableCallTracer(Tracer):
            def create_node(
                self,
                kind: str,
                target: Union[str, Callable],
                args: tuple[Argument, ...],
                kwargs: dict[str, Any],
                name: Optional[str] = None,
                type_expr: Optional[Any] = None,
            ) -> Node:
                name = target if isinstance(target, str) else torch.typename(target)
                if name[-1] == "_":
                    raise RuntimeError("In-place operations are not supported")
                return super().create_node(kind, target, args, kwargs, name)

        # Test method
        class MyInplaceMod(torch.nn.Module):
            def forward(self, x):
                x.add_(3.0)
                return x

        m = MyInplaceMod()

        with self.assertRaisesRegex(RuntimeError, "In-place operations"):
            NoMutableCallTracer().trace(m)

        # Test free function
        class MyInplaceMod2(torch.nn.Module):
            def forward(self, x):
                torch.log_(x)
                return x

        m2 = MyInplaceMod2()
        with self.assertRaisesRegex(RuntimeError, "In-place operations"):
            NoMutableCallTracer().trace(m2)

        # Test symbolic node as an arg
        class MyInplaceMod3(torch.nn.Module):
            def forward(self, x):
                y = torch.ones(3, 4)
                y.add_(x)
                return x

        m3 = MyInplaceMod3()
        with self.assertRaisesRegex(RuntimeError, "In-place operations"):
            NoMutableCallTracer().trace(m3)

    def test_leaf_module(self):
        # Custom delegate to make it so that there are no leaf modules, everything
        # should get traced through
        class NoLeafModulesTracer(Tracer):
            def is_leaf_module(self, m, qualname):
                return False

        class MyReluMod(torch.nn.Module):
            def __init__(self) -> None:
                super().__init__()
                self.relu = torch.nn.ReLU()

            def forward(self, x):
                return self.relu(x)

        mrm = MyReluMod()
        sym = NoLeafModulesTracer().trace(mrm)
        for node in sym.nodes:
            self.assertNotEqual(node.op, "call_module")
        sym.lint()

    def test_wrap(self):
        self.assertEqual(3 + 4 + 5, a_lifted_leaf((3, 4), 5))

        def to_trace(y):
            return (
                a_lifted_leaf((4, y), 3)
                + a_lifted_leaf((3, 4), 5)
                + a_lifted_leaf((y, y), y)
            )

        m = symbolic_trace(to_trace)
        self.assertIn("a_lifted_leaf", m.code)
        self.assertEqual(27, m(2))
        self.assertIs(a_lifted_leaf, real_a_lifed_leaf)

    def test_wrap_fn_directly(self):
        self.assertEqual(3 + 4 + 5, a_lifted_leaf2((3, 4), 5))

        def to_trace(y):
            return (
                a_lifted_leaf2((4, y), 3)
                + a_lifted_leaf2((3, 4), 5)
                + a_lifted_leaf2((y, y), y)
            )

        m = symbolic_trace(to_trace)
        self.assertIn("a_lifted_leaf2", m.code)
        self.assertEqual(27, m(2))
        self.assertIs(a_lifted_leaf2, real_a_lifed_leaf2)

    def test_wrapped_via_decorator(self):
        self.assertEqual(wrapped_via_decorator(0), 1)

        def to_trace(y):
            return wrapped_via_decorator(y)

        m = symbolic_trace(to_trace)
        self.assertIn("wrapped_via_decorator", m.code)
        self.assertEqual(m(0), 1)
        self.assertIs(wrapped_via_decorator, real_wrapped_via_decorator)
        self.assertFalse(hasattr(wrapped_via_decorator, "__fx_already_patched"))

    def test_wrapped_via_decorator_and_transformed(self):
        self.assertEqual(wrapped_via_decorator(0), 1)

        def to_trace(y):
            return wrapped_via_decorator(y)

        m = symbolic_trace(to_trace)
        self.assertIn("wrapped_via_decorator", m.code)
        self.assertEqual(m(0), 1)
        self.assertIs(wrapped_via_decorator, real_wrapped_via_decorator)
        self.assertFalse(hasattr(wrapped_via_decorator, "__fx_already_patched"))

        transformed = torch.fx.Transformer(m).transform()
        self.assertIn("wrapped_via_decorator", transformed.code)
        self.assertEqual(transformed(0), 1)
        self.assertIs(wrapped_via_decorator, real_wrapped_via_decorator)
        self.assertFalse(hasattr(wrapped_via_decorator, "__fx_already_patched"))

    def test_wrap_with_submodule(self):
        class M(torch.nn.Module):
            def __init__(self) -> None:
                super().__init__()
                self.batchnorm1d = torch.nn.BatchNorm1d(2, affine=False)

            def forward(self, x: torch.Tensor):
                return wrapped_with_submodule(x, self.batchnorm1d)

        m = symbolic_trace(M())

        self.assertIn("wrapped_with_submodule", m.code)

        input = torch.rand(3, 2)
        ref_batchnorm1d = torch.nn.BatchNorm1d(2, affine=False)
        self.assertEqual(ref_batchnorm1d(input), m(input))

    def test_wrapped_retrace(self):
        def to_trace(y):
            return wrapped_via_decorator(y)

        m = symbolic_trace(to_trace)
        self.assertIn("wrapped_via_decorator", m.code)
        self.assertEqual(m(0), 1)

        retraced = symbolic_trace(m)
        self.assertIn("wrapped_via_decorator", retraced.code)
        self.assertEqual(retraced(0), 1)

    def test_wrap_decorated_function(self):
        def to_trace(y):
            return wrapped_decorated_fn(y)

        m = symbolic_trace(to_trace)
        self.assertIn("wrapped_decorated_fn", m.code)
        self.assertEqual(m(1), 1)

    def test_graph_edit_with_proxy(self):
        class M(torch.nn.Module):
            def forward(self, a, b):
                return a + b

        m = M()
        g = symbolic_trace(m).graph
        new_g = torch.fx.Graph()
        val_map: dict[Node, Node] = {}
        output_val = new_g.graph_copy(g, val_map)
        t = Proxy(output_val)
        # test that we can use proxy objects to generate more graph code later for things that do not need to work with modules.
        new_g.output((t + t).node)
        gm = GraphModule(m, new_g)
        gm.graph.lint()
        self.assertEqual(gm(3, 4), 14)

    def test_proxy_deepcopy_without_tracer(self):
        class MyModule(torch.nn.Module):
            def __init__(self):
                super().__init__()

            def forward(self, x):
                return 2 * x

        module = MyModule()
        traced = symbolic_trace(module)
        node = list(traced.graph.nodes)[-2]
        p = torch.fx.Proxy(node, None)
        node.proxy = p
        p2 = copy.deepcopy(p)
        self.assertTrue(isinstance(p2, torch.fx.Proxy))
        self.assertEqual(p2.node.name, node.name)
        self.assertEqual(p2.node.target, node.target)
        self.assertNotEqual(id(p2.node), id(node))

    def test_proxy_deepcopy_with_tracer(self):
        class TestTracer(Tracer):
            def __init__(self, name):
                super().__init__()
                self.name = name

            def is_leaf_module(self, module, name):
                return True

        class MyModule(torch.nn.Module):
            def __init__(self):
                super().__init__()

            def forward(self, x):
                return 2 * x

        module = MyModule()
        tracer = TestTracer("mytracer")
        traced = symbolic_trace(module)
        node = list(traced.graph.nodes)[-2]
        p = torch.fx.Proxy(node, tracer)
        node.proxy = p
        p2 = copy.deepcopy(p)
        self.assertTrue(isinstance(p2, torch.fx.Proxy))
        self.assertTrue(isinstance(p2.tracer, torch.fx._symbolic_trace.Tracer))
        self.assertEqual(p2.tracer.name, "mytracer")
        self.assertEqual(p2.node.name, node.name)
        self.assertEqual(p2.node.target, node.target)
        self.assertNotEqual(id(p2.node), id(node))
        self.assertNotEqual(id(p2.tracer), id(tracer))

    def test_concrete_arg_none_assert(self):
        class Foo(torch.nn.Module):
            def forward(self, x, val=None):
                return x if val is None else x + val

        f = Foo()
        traced = torch.fx.symbolic_trace(f, concrete_args={"val": None})
        with self.assertRaisesRegex(
            AssertionError, "val has been specialized to have value None"
        ):
            traced(torch.randn(5), torch.randn(5))

        x = torch.randn(5)
        torch.testing.assert_close(traced(x), f(x))

    def test_trace_multiple_funcs(self):
        class Foo(torch.nn.Module):
            def forward(self, x, y):
                return x + y

            def minus_forward(self, x, y):
                return x - y

            def multiply_forward(self, x, y):
                return x * y

        f = Foo()
        x, y = torch.randn(5), torch.randn(5)

        print(torch.__version__)

        tracer = Tracer()
        torch.testing.assert_close(GraphModule(f, tracer.trace(f))(x, y), f(x, y))

        tracer.traced_func_name = "minus_forward"
        torch.testing.assert_close(
            GraphModule(f, tracer.trace(f))(x, y),
            f.minus_forward(x, y),
        )

        tracer.traced_func_name = "multiply_forward"
        torch.testing.assert_close(
            GraphModule(f, tracer.trace(f))(x, y),
            f.multiply_forward(x, y),
        )

        tracer.traced_func_name = "add_forward"
        with self.assertRaisesRegex(AssertionError, "doesn't exist in"):
            tracer.trace(f)

    def test_graph_unique_names(self):
        class M(torch.nn.Module):
            def forward(self, a, b):
                return a + b

        m = M()
        g = symbolic_trace(m).graph
        new_g = torch.fx.Graph()
        val_map: dict[Node, Node] = {}
        output_val = new_g.graph_copy(g, val_map)
        t = Proxy(output_val)
        # test that we can use proxy objects to generate more graph code later for things that do not need to work with modules.
        new_g.output((t + t).node)
        gm = GraphModule(m, new_g)
        seen_names: set[str] = set()
        for node in gm.graph.nodes:
            assert node.name not in seen_names
            seen_names.add(node.name)

    def test_stack_traces(self):
        def foo(a, b):
            return a * b

        class M(torch.nn.Module):
            def __init__(self):
                super().__init__()

            def forward(self, a, b):
                c = a + b
                c = foo(a, c)
                return c

        tracer = torch.fx.Tracer()
        tracer.record_stack_traces = True

        graph = tracer.trace(M())
        # saving the original list because we will insert new nodes as a part of a test
        stack_traces = "\n".join([node.meta.get("stack_trace", "") for node in graph.nodes])
        FileCheck().check_count(
            "c = a + b", 1, exactly=True
        ).run(stack_traces.strip())
        FileCheck().check_count(
            "c = foo(a, c)", 1, exactly=True
        ).run(stack_traces.strip())
        FileCheck().check_count(
            "return a * b", 1, exactly=True
        ).run(stack_traces.strip())

    def test_stack_traces_with_transformer(self):
        class M(torch.nn.Module):
            def forward(self, a, b):
                return a + b

        tracer = torch.fx.Tracer()
        tracer.record_stack_traces = True

        graph = tracer.trace(M())
        gm = GraphModule(tracer.root, graph)
        new_gm = Transformer(gm).transform()

        # nodes after Transformer should still preserve the original node's stack trace
        for node in new_gm.graph.nodes:
            if node.op in {"placeholder", "output"}:
                continue
            self.assertTrue(node.stack_trace is not None)
            assert "test_fx.py" in node.stack_trace

    def test_lineno_map(self):
        class M(torch.nn.Module):
            def forward(self, a, b):
                a = torch.sin(a)
                b = torch.cos(b)
                return a + b

        tracer = torch.fx.Tracer()
        graph = tracer.trace(M())
        gm = GraphModule(tracer.root, graph)
        expected = {1: 2, 2: 3, 3: 4, 4: 5}
        self.assertTrue(set(expected.items()).issubset(set(gm._lineno_map.items())))

        # test custom codegen
        def transform_code(code):
            return ["print('hello!')\n", *code]

        gm.graph.on_generate_code(lambda _: transform_code)
        gm.recompile()
        expected = {2: 2, 3: 3, 4: 4, 5: 5}
        self.assertTrue(set(expected.items()).issubset(set(gm._lineno_map.items())))

    def test_graph_unique_names_manual(self):
        graph: torch.fx.Graph = torch.fx.Graph()
        a: torch.fx.Node = graph.create_node("placeholder", "x")
        b: torch.fx.Node = graph.create_node(
            "call_module", "linear_mod", args=(a,), name="foo_1_1"
        )
        c: torch.fx.Node = graph.create_node("get_attr", "y_attr", name="foo_1")
        d: torch.fx.Node = graph.create_node("call_function", operator.add, args=(b, c))
        graph.output(d)
        graph2 = torch.fx.Graph()
        val_map: dict[Node, Node] = {}
        graph2.graph_copy(graph, val_map)
        seen_names: set[str] = set()
        for node in graph2.nodes:
            assert node.name not in seen_names
            seen_names.add(node.name)

    def test_unpack(self):
        class M(torch.nn.Module):
            def forward(self, a, b):
                c, d = a
                return c + d + b

        a = (torch.rand(1), torch.rand(1))
        b = torch.rand(1)
        m = M()
        self.checkGraphModule(m, (a, b))

    def test_native_callable(self):
        if IS_FBCODE or IS_WINDOWS or IS_MACOS:
            raise unittest.SkipTest("non-portable load_library call used in test")
        # This test exercises the case where we use FX to translate from Python
        # code to some native callable object
        #
        # For the purposes of testing, we use ElementwiseInterpreter defined
        # in test_custom_class.cpp.
        #
        # We test that we can
        # 1) Construct a native callable from FX IR
        # 2) Construct a drop-in replacement module that delegates to the
        #    native callable rather than the original code
        # 3) Run both the original code and native callable wrapper with
        #    equivalent results
        # 4) TorchScript compile the native callable wrapper and confirm
        #    equivalent results with the reference
        # 5) TorchScript serialize and deserialize the native callable
        #    and confirm equivalent results with the reference

        # We use this simple Module as a reference computation
        class MySimpleMod(torch.nn.Module):
            def forward(self, x):
                return 3.0 * x + x

        msm = MySimpleMod()

        # This is what a lowering pass might look like: a function that takes
        # a valid nn.Module, symbolically traces it, lowers the Module to some
        # representation, and wraps that representation up into another
        # nn.Module instance that handles dispatch to the compiled/lowered code.
        def lower_to_elementwise_interpreter(
            orig_mod: torch.nn.Module,
        ) -> torch.nn.Module:
            # ===== Stage 1: Symbolic trace the module =====
            mod = symbolic_trace(orig_mod)

            # ===== Stage 2: Lower GraphModule representation to the C++
            #       interpreter's instruction format ======
            instructions = []
            constant_idx = 0
            constants = {}
            fn_input_names = []

            target_to_name = {operator.add: "add", operator.mul: "mul"}

            output_node: Optional[Node] = None
            # For each instruction, create a triple
            # (instruction_name : str, inputs : List[str], output : str)
            # to feed into the C++ interpreter
            for n in mod.graph.nodes:
                target, args, out_name = n.target, n.args, n.name
                assert len(n.kwargs) == 0, "kwargs currently not supported"

                if n.op == "placeholder":
                    # Placeholders specify function argument names. Save these
                    # for later when we generate the wrapper GraphModule
                    fn_input_names.append(target)
                elif n.op == "call_function":
                    assert target in target_to_name, "Unsupported call target " + target
                    arg_names = []
                    for arg in args:
                        if not isinstance(arg, Node):
                            # Pull out constants. These constants will later be
                            # fed to the interpreter C++ object via add_constant()
                            arg_name = f"constant_{constant_idx}"
                            constants[arg_name] = torch.tensor(
                                [arg] if isinstance(arg, numbers.Number) else arg
                            )
                            arg_names.append(arg_name)
                            constant_idx += 1
                        else:
                            arg_names.append(arg.name)
                    instructions.append((target_to_name[target], arg_names, out_name))
                elif n.op == "output":
                    if output_node is not None:
                        raise RuntimeError("Multiple output nodes!")
                    output_node = n
                else:
                    raise RuntimeError("Unsupported opcode " + n.op)

            interpreter = torch.classes._TorchScriptTesting._ElementwiseInterpreter()
            # Load constants
            for k, v in constants.items():
                interpreter.add_constant(k, v)
            # Specify names for positional input arguments
            interpreter.set_input_names(fn_input_names)
            # Load instructions
            interpreter.set_instructions(instructions)
            # Specify name for single output
            assert isinstance(output_node.args[0], torch.fx.Node)
            interpreter.set_output_name(output_node.args[0].name)

            # ===== Stage 3: Create a wrapper GraphModule around the interpreter =====
            class WrapperModule(torch.nn.Module):
                def __init__(self, interpreter):
                    super().__init__()
                    self.interpreter = interpreter

            wrapper = WrapperModule(interpreter)

            # Create a graph that: 1) Takes function arguments 2) Invokes the interpreter
            # 3) Returns the specified return value

            # FIXME: The following code could be greatly simplified by symbolic_trace'ing
            # the wrapper with a Tracer that considers the Wrapper instance a root
            # module, however, I can't get `__call__` exposed on TorchBind classes
            # without it messing up Python `hasattr` for some reason. More digging
            # into CPython's implementation of hasattr is probably in order...

            graph = torch.fx.Graph()
            # Add placeholders for fn inputs
            placeholder_nodes = []
            for name in fn_input_names:
                placeholder_nodes.append(graph.create_node("placeholder", name))

            # Get the interpreter object
            interpreter_node = graph.create_node("get_attr", "interpreter")

            # Add a node to call the interpreter instance
            output_node = graph.create_node(
                op="call_method",
                target="__call__",
                args=(interpreter_node, placeholder_nodes),
            )

            # Register output
            graph.output(output_node)

            graph.lint()

            # Return final GraphModule!!!
            return GraphModule(wrapper, graph)

        # Lower GraphModule to C++ interpreter
        lowered = lower_to_elementwise_interpreter(msm)

        # Compare correctness with original module
        x = torch.rand(3, 4)
        ref_out = msm(x)
        test_out = lowered(x)
        torch.testing.assert_close(test_out, ref_out)

        # Test TorchScript compilation
        scripted_lowered = torch.jit.script(lowered)
        script_out = scripted_lowered(x)
        torch.testing.assert_close(script_out, ref_out)

        # Test TorchScript Ser/De
        import_copy = self.getExportImportCopy(scripted_lowered)
        imported_out = import_copy(x)
        torch.testing.assert_close(imported_out, ref_out)

    def test_reserved_getattr(self):
        """Ensure that we do not name any nodes with a reserved builtin like `getattr`"""

        class M(torch.nn.Module):
            def forward(self, a):
                return a.foo.bar.baz

        m = M()
        m_g = symbolic_trace(m)
        m_g.graph.lint()
        for node in m_g.graph.nodes:
            self.assertTrue(node.name != "getattr")

    @unittest.skip("Hotfix for SEV remediation")
    def test_trace_buffer_slice(self):
        bs, d_hid = 10, 23

        class ExampleCode(torch.nn.Module):
            def __init__(self) -> None:
                super().__init__()
                self.mm_param = torch.nn.Parameter(torch.randn(d_hid, d_hid))
                self.mm_param2 = torch.nn.Parameter(torch.randn(d_hid, d_hid))
                self.lin = torch.nn.Linear(d_hid, d_hid)
                self.buffer = torch.nn.Buffer(torch.randn(bs + 100, d_hid))

            def forward(self, x):
                x = torch.mm(x, self.mm_param)
                skip_connection = x
                x = torch.relu(x)
                x = torch.mm(x, self.mm_param) + self.buffer[: x.shape[0]]
                x = self.lin(x)
                x = torch.relu(x)
                x = x + skip_connection
                x = torch.mm(x, self.mm_param2)
                x = self.lin(x)
                return x

        ec = ExampleCode()

        traced = torch.fx.symbolic_trace(ec)

        x = torch.randn(bs, d_hid)
        torch.testing.assert_close(ec(x), traced(x))

    def test_node_tagging(self):
        class TaggingTracer(Tracer):
            def create_node(
                self,
                kind: str,
                target: Union[str, Callable],
                args: tuple[Argument, ...],
                kwargs: dict[str, Any],
                name: Optional[str] = None,
                type_expr: Optional[Any] = None,
            ) -> Node:
                n = super().create_node(kind, target, args, kwargs, name)
                n.tag = "foo"
                return n

        class M(torch.nn.Module):
            def forward(self, a, b):
                return a + b

        m = M()
        g = TaggingTracer().trace(m)
        g.lint()
        for n in g.nodes:
            self.assertTrue(hasattr(n, "tag"))
            self.assertEqual(n.tag, "foo")

    def test_tensor_attribute(self):
        class TensorAttribute(torch.nn.Module):
            def __init__(self) -> None:
                super().__init__()
                self.tensor = torch.rand(3, 4)

            def forward(self, x):
                return torch.nn.functional.linear(x, self.tensor)

        ta = TensorAttribute()
        traced = symbolic_trace(ta)
        traced(torch.rand(4, 4))

        class WrapperForQualname(torch.nn.Module):
            def __init__(self) -> None:
                super().__init__()
                self.ta = TensorAttribute()

            def forward(self, x):
                return torch.nn.functional.linear(x, self.ta.tensor)

        wfq = WrapperForQualname()
        traced2 = symbolic_trace(wfq)
        traced2.graph.lint()
        traced2(torch.rand(4, 4))

    def test_tensor_attribute_coalseced(self):
        def count_attrs(fx_module):
            targets = set()
            for node in traced.graph.nodes:
                if node.op == "get_attr":
                    targets.add(node.target)
            return len(targets)

        val = torch.tensor(5)

        def f(x):
            return x + val + val

        traced = symbolic_trace(f)
        traced.graph.lint()
        self.assertEqual(count_attrs(traced), 1)

        val2 = torch.tensor(5)

        def f(x):
            val = torch.tensor(5)
            return x + val + val2

        traced = symbolic_trace(f)
        traced.graph.lint()
        self.assertEqual(count_attrs(traced), 2)

    def test_symbolic_trace_sequential(self):
        class Simple(torch.nn.Module):
            def forward(self, x):
                return torch.neg(x)

        seq = torch.nn.Sequential(Simple(), Simple(), Simple())
        traced = symbolic_trace(seq)
        traced.graph.lint()
        x = torch.rand(3, 4)
        self.assertEqual(traced(x), seq(x))

    def test_tensor_constant(self):
        class ConstTensor(torch.nn.Module):
            def forward(self, x):
                return torch.nn.functional.linear(x, torch.zeros(3, 4))

        ct = ConstTensor()
        traced = symbolic_trace(ct)
        traced.graph.lint()
        traced(torch.rand(4, 4))

    def test_pickle_graphmodule(self):
        class Nested(torch.nn.Module):
            def __init__(self) -> None:
                super().__init__()
                self.st = torch.nn.Linear(4, 4)

            def forward(self, x):
                return self.st(x)

        n = Nested()
        traced = symbolic_trace(n)
        traced.graph.lint()
        pickled = pickle.dumps(traced)
        loaded = pickle.loads(pickled)
        loaded.graph.lint()
        x = torch.rand(3, 4)
        self.assertEqual(loaded(x), traced(x))

    def test_pickle_custom_import(self):
        graph = torch.fx.Graph()
        a = graph.placeholder("x")
        b = graph.placeholder("y")
        c = graph.call_function(a_non_torch_leaf, (a, b))
        d = graph.call_function(torch.sin, (c,))
        graph.output(d)
        gm = GraphModule(torch.nn.Module(), graph)
        pickled = pickle.dumps(gm)
        loaded = pickle.loads(pickled)
        loaded.graph.lint()
        x, y = torch.rand(1), torch.rand(1)
        self.assertEqual(loaded(x, y), gm(x, y))

    def test_all_input_nodes(self):
        graph: torch.fx.Graph = torch.fx.Graph()
        a: torch.fx.Node = graph.placeholder("x")
        b: torch.fx.Node = graph.call_module("linear_mod", args=(a,))
        c: torch.fx.Node = graph.get_attr("y_attr")
        d: torch.fx.Node = graph.call_function(operator.add, args=(b, c))
        e: torch.fx.Node = graph.call_function(torch.unsqueeze, args=(d, 0))
        graph.output(e)
        graph.lint()

        self.assertEqual(b.all_input_nodes, [a])
        self.assertEqual(c.all_input_nodes, [])
        self.assertEqual(d.all_input_nodes, [b, c])
        self.assertEqual(e.all_input_nodes, [d])

    def test_deepcopy_graphmodule_with_transform(self):
        st = SimpleTest()
        traced = symbolic_trace(st)
        traced.graph.lint()

        def transform(traced):
            new_graph = torch.fx.Graph()
            val_map: dict[Node, Node] = {}
            output_value = new_graph.graph_copy(traced.graph, val_map)
            relu_out = new_graph.create_node(
                op="call_method", target="neg", args=(output_value,), kwargs={}
            )
            new_graph.output(relu_out)
            return GraphModule(traced, new_graph)

        transformed = transform(traced)
        transformed.graph.lint()
        copied = copy.deepcopy(transformed)
        self.assertNotEqual(id(type(transformed)), id(type(copied)))
        x = torch.randn(3, 4)
        self.assertEqual(copied(x), transformed(x))

    def test_deepcopy_with_submods_params(self):
        class Bar(torch.nn.Module):
            def __init__(self) -> None:
                super().__init__()
                self.param = torch.nn.Parameter(torch.rand(3, 4))

            def forward(self, x):
                return torch.relu(x) + self.param

        class Baz(torch.nn.Module):
            def __init__(self) -> None:
                super().__init__()
                self.param = torch.nn.Parameter(torch.rand(3, 4))
                self.bar = Bar()

            def forward(self, x):
                return self.bar(x) - self.param

        baz = Baz()
        traced = symbolic_trace(baz)
        traced.graph.lint()
        copied = copy.deepcopy(traced)
        copied.graph.lint()

    def test_deepcopy_graph_with_tracer_cls(self):
        class TestTracer(Tracer):
            def is_leaf_module(self, module, name):
                return True

        g = Graph(tracer_cls=TestTracer)
        x = g.placeholder("x")
        g.output(x)

        h = copy.deepcopy(g)
        self.assertIsNotNone(h._tracer_cls)
        self.assertTrue(g._tracer_cls == h._tracer_cls)

    def test_unpack_list_better_error(self):
        class SomeArgs(torch.nn.Module):
            def forward(self, a, b):
                return torch.rand(3, 4)

        class UnpacksList(torch.nn.Module):
            def __init__(self) -> None:
                super().__init__()
                self.sa = SomeArgs()

            def forward(self, x: list):
                return self.sa(*x)

        ul = UnpacksList()
        with self.assertRaisesRegex(TraceError, "Proxy object cannot be iterated."):
            symbolic_trace(ul)

    def test_unpack_dict_better_error(self):
        class SomeKwargs(torch.nn.Module):
            def forward(self, x=3, y=4):
                return torch.rand(3, 4)

        class UnpacksDict(torch.nn.Module):
            def __init__(self) -> None:
                super().__init__()
                self.sk = SomeKwargs()

            def forward(self, x: dict):
                return self.sk(**x)

        ud = UnpacksDict()
        with self.assertRaisesRegex(TraceError, "Proxy object cannot be iterated."):
            symbolic_trace(ud)

    def test_pretty_print_targets(self):
        # Test that Graph pretty-print prints friendly name for targets
        # in `operator` and `builtins`

        class SomeMod(torch.nn.Module):
            def forward(self, x):
                return torch.add(x.foo + x.bar, 3.0)

        traced = symbolic_trace(SomeMod())
        graph_str = str(traced.graph)
        self.assertIn("builtins.getattr", graph_str)
        self.assertIn("operator.add", graph_str)
        self.assertIn("torch.add", graph_str)

    def test_pretty_print_node(self):
        class M(torch.nn.Module):
            def __init__(self) -> None:
                super().__init__()
                self.param: torch.nn.Parameter = torch.nn.Parameter(torch.rand(3, 4))
                self.linear = torch.nn.Linear(4, 5)

            def forward(self, x: torch.Tensor, y: int = 2):
                return self.linear(x[y] + self.param).clamp(min=0.0, max=1.0)

        traced = symbolic_trace(M())

        all_formatted = "\n".join([n.format_node() for n in traced.graph.nodes])

        FileCheck().check("x").check("placeholder").check("y").check(
            "placeholder"
        ).check("getitem").check("call_function").check("param").check(
            "get_attr"
        ).check("add").check("call_function").check("linear").check(
            "call_module"
        ).check("clamp").check("call_method").run(all_formatted)

    def test_print_graph(self):
        op: torch._ops.OpOverload = torch.ops.aten.relu.default
        type_name: str = torch.typename(op)

        graph: torch.fx.Graph = torch.fx.Graph()
        a: torch.fx.Node = graph.create_node("placeholder", "x")
        b: torch.fx.Node = graph.create_node("call_function", op, (a,), type_expr=type_name)
        c: torch.fx.Node = graph.create_node("call_function", op, (b,), type_expr=type_name)
        graph.output((b, c))

        gm: torch.fx.GraphModule = torch.fx.GraphModule(
            torch.nn.Module(), graph
        )
        gm.graph.lint()
        text = gm.print_readable(False)
        assert 2 == text.count("_torch__ops_aten_aten_relu_")

    def test_script_tensor_constant(self):
        # TorchScript seems to ignore attributes that start with `__`.
        # We used to call anonymous Tensor values `__tensor_constant*`, but
        # they were getting ignored by script. Now they're called
        # `_tensor_constant*`
        class IHaveATensorConstant(torch.nn.Module):
            def forward(self, x):
                return x + torch.rand(3, 4)

        traced = torch.fx.symbolic_trace(IHaveATensorConstant())
        torch.jit.script(traced)

    def test_autowrap_functions(self):
        class AutowrapFnTest(torch.nn.Module):
            def forward(self, x):
                return fx_int(x.shape[0] / 2)

        class AutowrapFnTest2(torch.nn.Module):
            def forward(self, x):
                return fx_int(x.shape[0] / 2) + fx_int_x2(x.shape[0] / 2)

        # Check function(s) are wrapped
        # `int` would normally throw a TypeError as argument can't be `Proxy`
        tracer = Tracer(autowrap_functions=(fx_int,))
        graph = tracer.trace(AutowrapFnTest())
        traced = GraphModule(tracer.root, graph, "test")
        tracer_2 = Tracer(autowrap_functions=(fx_int, fx_int_x2))
        tracer_2.trace(AutowrapFnTest2())

        # Test scriptability
        traced_scripted = torch.jit.script(traced)
        self.assertEqual(traced_scripted(torch.rand(4)), 2)

    def test_tuple_no_subscript(self):
        def foo(x: tuple):
            return x[0]

        traced = torch.fx.symbolic_trace(foo)
        x = (torch.randn(5, 3),)
        torch.testing.assert_close(traced(x), x[0])

        bio = io.BytesIO()

        torch.save(traced, bio)

        bio.seek(0)

        # weights_only=False as this loads a GraphModule
        # GLOBAL torch.fx.graph_module.reduce_graph_module was not an allowed global by default
        loaded = torch.load(bio, weights_only=False)

        torch.testing.assert_close(loaded(x), x[0])

    def test_torch_fx_len(self):
        class FXLenTest(torch.nn.Module):
            def forward(self, x):
                return len(x)

        traced = symbolic_trace(FXLenTest())
        self.assertEqual(traced(torch.rand(3, 4)), 3)

        # Test scriptability
        scripted = torch.jit.script(FXLenTest())
        self.assertEqual(scripted(torch.rand(3)), 3)

        traced_scripted = torch.jit.script(traced)
        self.assertEqual(traced_scripted(torch.rand(3)), 3)

        # Test non-proxy len
        class FXLenTest2(torch.nn.Module):
            def __init__(self) -> None:
                super().__init__()
                self.l = [3, 4, 5]

            def forward(self, x):
                return x + len(self.l)

        traced2 = symbolic_trace(FXLenTest2())
        inp = torch.rand(3, 4)
        self.assertEqual(traced2(inp), inp + 3.0)
        self.assertIs(len, builtins.len)

    def test_torch_fx_getattr(self):
        class FXGetattrTest(torch.nn.Module):
            def forward(self, x):
                return getattr(x, "nonexistent_attr", torch.Tensor([2, 3]))

        traced = symbolic_trace(FXGetattrTest())
        self.assertEqual(traced(torch.rand(3, 4)), torch.Tensor([2, 3]))

    def test_sqrt(self):
        class Sqrt1(torch.nn.Module):
            def forward(self, x):
                return sqrt(x.size(0))

        class Sqrt2(torch.nn.Module):
            def forward(self, x):
                return math.sqrt(x.size(0))

        class Sqrt3(torch.nn.Module):
            def forward(self, x):
                return x + math.sqrt(2) + sqrt(2)

        self.checkGraphModule(Sqrt1(), [torch.zeros(8)])
        self.checkGraphModule(Sqrt2(), [torch.zeros(8)])
        self.checkGraphModule(Sqrt3(), [torch.zeros(8)])
        self.assertIs(sqrt, _sqrt)
        self.assertIs(math.sqrt, _sqrt)

    def test_torch_custom_ops(self):
        class M(torch.nn.Module):
            def forward(self, a):
                b = torch.ops.aten.sigmoid(a)
                c = torch.ops.aten.cat([a, b])
                return torch.ops.aten.cat((c, c))

        m = M()
        input = torch.randn(3)
        ref_out = m(input)
        gm = symbolic_trace(m)
        gm.graph.lint()
        out = gm(input)
        self.assertEqual(out, ref_out)

    def test_torch_op_overloads(self):
        class M(torch.nn.Module):
            def forward(self, a):
                b = torch.ops.aten.add.Tensor(a, a)
                return b

        m = M()
        input = torch.randn(3)
        ref_out = m(input)
        gm = symbolic_trace(m)
        gm.graph.lint()
        out = gm(input)
        self.assertEqual(out, ref_out)

        for node in gm.graph.nodes:
            if node.op == "call_function":
                assert isinstance(node.target, torch._ops.OpOverload)
                assert node.target.__name__ == "add.Tensor"

    def test_pickle_torch_custom_ops(self):
        class M(torch.nn.Module):
            def forward(self, a):
                b = torch.ops.aten.sigmoid(a)
                c = torch.ops.aten.cat([a, b])
                return torch.ops.aten.cat((c, c))

        m = M()
        input = torch.randn(3)
        ref_out = m(input)
        gm = symbolic_trace(m)
        gm.graph.lint()
        pickled = pickle.dumps(gm)
        loaded = pickle.loads(pickled)
        self.assertEqual(loaded(input), gm(input))

    def test_pretty_print(self):
        st = SimpleTest()
        traced = symbolic_trace(st)
        traced.graph.lint()
        printed = str(traced)
        assert "SimpleTest()" in printed
        assert "torch.relu" in printed

    def test_pretty_print_graph(self):
        class KwargPrintTest(torch.nn.Module):
            def forward(self, x):
                return torch.squeeze(x + 3.0, dim=2)

        st = KwargPrintTest()
        traced = symbolic_trace(st)
        traced.graph.lint()
        stringed = str(traced.graph)
        for s in ["args", "kwargs", "num_users"]:
            assert s in stringed

    def test_custom_proxy_type(self):
        class TensorPair:
            def __init__(self, left, right):
                self.left, self.right = left, right

            def add(self, other):
                l = self.left + other.left
                r = self.right + other.right
                return TensorPair(l, r)

            def mul(self, other):
                l = self.left * other.left
                r = self.right * other.right
                return TensorPair(l, r)

        def use_tensor_pair(x: TensorPair, y: TensorPair):
            s = x.add(y)
            return s.mul(x)

        x = TensorPair(torch.randn(5, 3), torch.randn(5, 3))
        y = TensorPair(torch.randn(5, 3), torch.randn(5, 3))

        ref_out = use_tensor_pair(x, y)

        traced = symbolic_trace(use_tensor_pair)

        traced_out = traced(x, y)
        self.assertEqual(traced_out.left, ref_out.left)
        self.assertEqual(traced_out.right, ref_out.right)

    def test_custom_proxy_type_literal(self):
        class TensorPair(metaclass=torch.fx.ProxyableClassMeta):
            def __init__(self, left, right):
                self.left, self.right = left, right

            def add(self, other):
                l = self.left + other.left
                r = self.right + other.right
                return TensorPair(l, r)

            def mul(self, other):
                l = self.left * other.left
                r = self.right * other.right
                return TensorPair(l, r)

        def use_tensor_pair_literal(x: TensorPair):
            s = x.add(TensorPair(torch.zeros(5, 3), torch.zeros(5, 3)))
            return s.mul(x)

        x = TensorPair(torch.randn(5, 3), torch.randn(5, 3))

        ref_out = use_tensor_pair_literal(x)

        traced = symbolic_trace(use_tensor_pair_literal)

        traced_out = traced(x)
        self.assertEqual(traced_out.left, ref_out.left)
        self.assertEqual(traced_out.right, ref_out.right)

    def test_custom_proxy_dynamic_value(self):
        class TensorPair(metaclass=torch.fx.ProxyableClassMeta):
            def __init__(self, left, right):
                self.left, self.right = left, right

            def add(self, other):
                l = self.left + other.left
                r = self.right + other.right
                return TensorPair(l, r)

            def mul(self, other):
                l = self.left * other.left
                r = self.right * other.right
                return TensorPair(l, r)

        def use_tensor_pair_ctor(x: TensorPair, y: torch.Tensor):
            s = x.add(TensorPair(y, y))
            return s.mul(x)

        x = TensorPair(torch.randn(5, 3), torch.randn(5, 3))
        y = torch.randn(5, 3)
        ref_out = use_tensor_pair_ctor(x, y)

        traced = symbolic_trace(use_tensor_pair_ctor)

        traced_out = traced(x, y)
        self.assertEqual(traced_out.left, ref_out.left)
        self.assertEqual(traced_out.right, ref_out.right)

    def test_custom_proxy_input_dependent_control_flow(self):
        class ZeroTensor(metaclass=torch.fx.ProxyableClassMeta):
            def __init__(self, inp):
                if inp.sum() == 0:
                    self.is_zero = True
                    self.tensor = torch.tensor([])
                else:
                    self.is_zero = False
                    self.tensor = inp

            def add(self, other):
                if self.is_zero:
                    return ZeroTensor(other.tensor)
                elif other.is_zero:
                    return self

        def use_zero_tensor(x: torch.Tensor, y: torch.Tensor):
            return ZeroTensor(x + y)

        x, y = torch.randn(5, 3), torch.randn(5, 3)

        ref_out = use_zero_tensor(x, y)

        traced = symbolic_trace(use_zero_tensor)

        traced_out = traced(x, y)

        self.assertEqual(traced_out.is_zero, ref_out.is_zero)
        self.assertEqual(traced_out.tensor, ref_out.tensor)

    def test_graph_fns(self):
        g = Graph()
        a = g.placeholder("a")
        b = g.call_module("linear", (a,))
        c = g.get_attr("bias")
        d = g.call_method("add", (b, c))
        e = g.call_function(torch.sin, (d,))
        g.output(e)
        mod = torch.nn.Module()
        mod.linear = torch.nn.Linear(3, 4)
        mod.bias = torch.rand(4)
        gm = GraphModule(mod, g)
        gm.graph.lint()
        input = torch.rand(3)
        r = gm(input)
        ref = torch.sin(mod.linear(input) + mod.bias)
        self.assertEqual(r, ref)

    def test_remove_uses(self):
        g: torch.fx.Graph = Graph()
        x: torch.fx.Node = g.placeholder("x")
        relu: torch.fx.Node = g.call_function(torch.relu, (x,))
        neg: torch.fx.Node = g.call_function(torch.neg, (relu,))
        g.output(neg)

        neg.replace_all_uses_with(relu)
        g.erase_node(neg)

        self.assertTrue(neg not in relu.users)

    def test_remove_uses_with_custom_filter(self):
        g: torch.fx.Graph = Graph()
        x: torch.fx.Node = g.placeholder("x")
        relu: torch.fx.Node = g.call_function(torch.relu, (x,))
        neg: torch.fx.Node = g.call_function(torch.neg, (relu,))
        g.output(neg)

        neg.replace_all_uses_with(relu, lambda x: x != neg)

        self.assertTrue(neg in relu.users)

    def test_nonetype_annotation(self):
        eb = torch.nn.EmbeddingBag(3, 4)
        symbolic_trace(eb)

    def test_pickle_nonetype_annotation(self):
        eb = torch.nn.EmbeddingBag(10, 3, mode="sum")
        traced = symbolic_trace(eb)
        pickled = pickle.dumps(traced)
        loaded = pickle.loads(pickled)
        loaded.graph.lint()
        input = torch.LongTensor([1, 2, 4, 5, 4, 3, 2, 9])
        offsets = torch.LongTensor([0, 4])
        self.assertEqual(loaded(input, offsets), traced(input, offsets))

    def test_return_tuple(self):
        class M(torch.nn.Module):
            def forward(self, x: torch.Tensor) -> tuple[torch.Tensor, torch.Tensor]:
                return (x, x + x)

        original = M()
        traced = symbolic_trace(original)
        self.assertEqual(traced(torch.ones(1)), original.forward(torch.ones(1)))

    def test_construct_root_dict(self):
        graph: torch.fx.Graph = torch.fx.Graph()
        a: torch.fx.Node = graph.create_node("placeholder", "x")
        b: torch.fx.Node = graph.create_node("call_module", "foo.bar.baz", args=(a,))
        c: torch.fx.Node = graph.create_node("get_attr", "zip.zap.zam")
        d: torch.fx.Node = graph.create_node("call_function", operator.add, args=(b, c))
        graph.output(d)

        linear_mod: torch.nn.Module = torch.nn.Linear(3, 4)
        add_param: torch.Tensor = torch.rand(3, 4)
        gm: torch.fx.GraphModule = torch.fx.GraphModule(
            {"foo.bar.baz": linear_mod, "zip.zap.zam": add_param}, graph
        )
        gm.graph.lint()

        assert "self.foo.bar.baz" in gm.code

        x: torch.Tensor = torch.rand(3, 3)
        out: torch.Tensor = gm(x)
        ref_out: torch.Tensor = linear_mod(x) + add_param
        self.assertEqual(out, ref_out)

    def test_symbolic_trace_assert(self):
        class AssertsTensorShape(torch.nn.Module):
            def forward(self, x):
                torch._assert(x.shape[1] > 4, "assert_foobar")
                return x

        m = AssertsTensorShape()
        # verify traceability
        traced = symbolic_trace(m)
        # verify assertion on traced model works correctly at runtime
        traced(torch.rand(4, 5))
        with self.assertRaisesRegex(AssertionError, "assert_foobar"):
            traced(torch.rand(4, 3))
        # verify the symbolically traced module is scriptable
        ms = torch.jit.script(m)
        with self.assertRaisesRegex(torch.jit.Error, "assert_foobar"):
            ms(torch.rand(4, 3))

    def test_fx_create_arg(self):
        class CustomArgObject:
            def __init__(self, x, y):
                self.x = x
                self.y = y

            def __fx_create_arg__(self, tracer: torch.fx.Tracer):
                return tracer.create_node(
                    "call_function",
                    CustomArgObject,
                    args=(
                        tracer.create_arg(self.x),
                        tracer.create_arg(self.y),
                    ),
                    kwargs={},
                )

        class HasCustomArgObjectWhenLeaf(torch.nn.Module):
            def forward(self, o: CustomArgObject):
                # Not normally traceable; good reason to make
                # this module a leaf.
                for x in o.x:
                    o.y += x
                return o.y

        class Root(torch.nn.Module):
            def __init__(self) -> None:
                super().__init__()
                self.inner = HasCustomArgObjectWhenLeaf()

            def forward(self, x, y):
                o = CustomArgObject(x, y)
                return self.inner(o)

        class CreateArgTracer(torch.fx.Tracer):
            def is_leaf_module(self, m, module_qualified_name):
                return type(m) is HasCustomArgObjectWhenLeaf

        m = Root()
        graph = CreateArgTracer().trace(m)
        gm = torch.fx.GraphModule(m, graph)
        assert "CustomArgObject(" in gm.code

    def test_trace_fn_constant(self):
        some_constant = torch.rand(3, 4)

        def add_const(x):
            return some_constant + x

        traced = symbolic_trace(add_const)

        input = torch.rand(3, 4)
        self.assertEqual(traced(input), add_const(input))

    def test_copy_no_remap(self):
        traced = symbolic_trace(SimpleTest())
        g = traced.graph
        copied = torch.fx.Graph()
        for node in g.nodes:
            copied.node_copy(node)
        with self.assertRaisesRegex(RuntimeError, "does not belong to this Graph"):
            copied.lint()

    def test_wrong_topo(self):
        graph: torch.fx.Graph = torch.fx.Graph()
        a: torch.fx.Node = graph.create_node("placeholder", "x")
        b: torch.fx.Node = graph.create_node("call_module", "foo.bar.baz", args=(a,))
        c: torch.fx.Node = graph.create_node("get_attr", "zip.zap.zam")
        d: torch.fx.Node = graph.create_node("call_function", operator.add, args=(b, c))
        graph.output(d)
        nodes = list(graph.nodes)
        nodes[3].append(nodes[2])
        with self.assertRaisesRegex(
            RuntimeError, "was used before it has been defined"
        ):
            graph.lint()

    def test_wrong_target_type(self):
        graph: torch.fx.Graph = torch.fx.Graph()
        with self.assertRaises(ValueError):
            n = torch.fx.Node(
                graph=graph,
                name="foo",
                op="call_function",
                target="foo",
                args=(),
                kwargs={},
            )

    def test_example_shape_prop(self):
        class TestCase(torch.nn.Module):
            def __init__(self) -> None:
                super().__init__()
                self.attr = torch.randn(3, 4)
                self.submod = torch.nn.Linear(4, 4)

            def forward(self, x):
                return torch.neg(self.submod(x.relu() + self.attr))

        tc = TestCase()
        tc_traced = symbolic_trace(tc)
        ref_out = tc_traced(torch.rand(3, 4))
        shape_prop.ShapeProp(tc_traced).propagate(torch.rand(3, 4))

        # Make sure we're testing all opcodes
        opcodes = set()
        output_shape: Optional[torch.Shape] = None
        output_stride: Optional[tuple[int]] = None
        for node in tc_traced.graph.nodes:
            opcodes.add(node.op)
            if node.op == "output":
                output_shape = node.args[0].meta["tensor_meta"].shape
                output_stride = node.args[0].meta["tensor_meta"].stride
        self.assertEqual(
            opcodes,
            {
                "placeholder",
                "get_attr",
                "call_function",
                "call_method",
                "call_module",
                "output",
            },
        )

        # Test shape propagation and make sure results match actual
        self.assertEqual(output_shape, ref_out.shape)
        self.assertEqual(output_stride, ref_out.stride())

    def test_shape_prop_layout(self):
        class ConvTest(torch.nn.Module):
            def __init__(self) -> None:
                super().__init__()
                self.conv_mod = torch.nn.Conv2d(5, 5, 3)

            def forward(self, x):
                return self.conv_mod(x)

        # contiguous layout
        test_mod = ConvTest()
        traced = symbolic_trace(test_mod)
        x = torch.randn(5, 5, 224, 224)
        shape_prop.ShapeProp(traced).propagate(x)

        assert all(
            node.meta["tensor_meta"].memory_format is torch.contiguous_format
            for node in traced.graph.nodes
        )

        x_channels_last = x.contiguous(memory_format=torch.channels_last)
        traced.to(memory_format=torch.channels_last)
        shape_prop.ShapeProp(traced).propagate(x_channels_last)
        for node in traced.graph.nodes:
            # NB: the implementation of conv may not preserve the memory format,
            # unfortunately. The best we can do is just check that the placeholder
            # node is channels-last
            if node.op in {"placeholder"}:
                self.assertEqual(
                    node.meta["tensor_meta"].memory_format, torch.channels_last
                )

    def test_shape_prop_aggregate(self):
        class ReturnTwo(torch.nn.Module):
            def forward(self, x):
                return (3, torch.sum(x))

        class UnderTest(torch.nn.Module):
            def __init__(self) -> None:
                super().__init__()
                self.rt = ReturnTwo()

            def forward(self, x):
                return self.rt(x)

        ut = UnderTest()

        class RTTracer(torch.fx.Tracer):
            def is_leaf_module(self, m, module_qualified_name):
                return type(m) is ReturnTwo

        graph = RTTracer().trace(ut)
        mod = torch.fx.GraphModule(ut, graph)

        shape_prop.ShapeProp(mod).propagate(torch.rand(3, 4))

        for node in mod.graph.nodes:
            if node.op == "call_module":
                assert "tensor_meta" in node.meta
                tensor_meta = node.meta["tensor_meta"]
                assert tensor_meta[0] == 3
                assert tensor_meta[1].shape == torch.Size([])

    def test_shape_prop_layout_3d(self):
        class ConvTest3d(torch.nn.Module):
            def __init__(self) -> None:
                super().__init__()
                self.conv_mod = torch.nn.Conv3d(5, 5, 3)

            def forward(self, x):
                return self.conv_mod(x)

        test_mod_3d = ConvTest3d()
        traced_3d = symbolic_trace(test_mod_3d)
        x_3d = torch.randn(5, 5, 224, 224, 15)
        shape_prop.ShapeProp(traced_3d).propagate(x_3d)
        assert all(
            node.meta["tensor_meta"].memory_format is torch.contiguous_format
            for node in traced_3d.graph.nodes
        )

        x_channels_last_3d = x_3d.contiguous(memory_format=torch.channels_last_3d)
        traced_3d.to(memory_format=torch.channels_last_3d)
        shape_prop.ShapeProp(traced_3d).propagate(x_channels_last_3d)
        for node in traced_3d.graph.nodes:
            # NB: the implementation of conv may not preserve the memory format,
            # unfortunately. The best we can do is just check that the placeholder
            # node is channels-last
            if node.op in {"placeholder"}:
                self.assertEqual(
                    node.meta["tensor_meta"].memory_format, torch.channels_last_3d
                )

    def test_shape_prop_unbacked_sym(self):
        from torch._dynamo.utils import detect_fake_mode

        class M(torch.nn.Module):
            def forward(self, x: torch.Tensor):
                return torch.nonzero(x)

        inp = (torch.tensor([1, 0, 1, 0]),)
        gm = torch.export.export(M(), inp, strict=True).module()
        fake_inputs = [
            node.meta.get("val") for node in gm.graph.nodes if node.op == "placeholder"
        ]
        inp = fake_inputs
        fake_mode = detect_fake_mode(inp)
        shape_prop.ShapeProp(gm=gm, fake_mode=fake_mode).propagate(*inp)
        self.assertEqual(len(fake_mode.shape_env.pending_fresh_unbacked_symbols), 0)

    def test_nn_module_stack(self):
        class SubModule(torch.nn.Module):
            def __init__(self) -> None:
                super().__init__()
                self.conv_mod = torch.nn.Conv2d(64, 64, (3, 3), padding=1, bias=False)

            def forward(self, x):
                return self.conv_mod(x)

        class MyModule(torch.nn.Module):
            def __init__(self) -> None:
                super().__init__()
                self.sub_mod = SubModule()

            def forward(self, x):
                return self.sub_mod(x)

        m = MyModule()
        gm = torch.fx.symbolic_trace(m)

        mod_stack = {}
        expected_stack = [
            ("sub_mod", ("sub_mod", type(m.sub_mod))),
            ("sub_mod.conv_mod", ("sub_mod.conv_mod", type(m.sub_mod.conv_mod))),
        ]
        for node in gm.graph.nodes:
            mod_stack = node.meta.get("nn_module_stack", {})
            if mod_stack:
                break
        stack_list = list(mod_stack.items())
        self.assertEqual(stack_list, expected_stack)

    def test_transformer_preserves_nn_module_stack_for_get_attr(self):
        class M(torch.nn.Module):
            def __init__(self) -> None:
                super().__init__()
                self.weight = torch.nn.Parameter(torch.ones(1, 1))

            def forward(self, x):
                return self.weight + x

        tracer = torch.fx.Tracer()
        graph = tracer.trace(M())
        gm = GraphModule(tracer.root, graph)
        for node in gm.graph.nodes:
            if node.op == "get_attr":
                node.meta["nn_module_stack"] = "self"
                node.meta["stack_trace"] = "stack_trace"
                node.meta["source_fn_stack"] = "source_fn_stack"
        new_gm = Transformer(gm).transform()
        for node in new_gm.graph.nodes:
            if node.op == "get_attr":
                self.assertEqual(node.meta["nn_module_stack"], "self")
                self.assertEqual(node.meta["stack_trace"], "stack_trace")
                self.assertEqual(node.meta["source_fn_stack"], "source_fn_stack")

    def test_interpreter(self):
        class MyModule(torch.nn.Module):
            def __init__(self) -> None:
                super().__init__()
                self.param = torch.nn.Parameter(torch.rand(3, 4))
                self.linear = torch.nn.Linear(4, 5)

            def forward(self, x):
                return self.linear(x + self.param).clamp(min=0.0, max=1.0)

        m = MyModule()
        gm = torch.fx.symbolic_trace(m)

        interpreter = Interpreter(gm)
        input = torch.randn(3, 4)
        self.assertEqual(interpreter.run(input), gm(input))
        self.assertEqual(interpreter.run(input), m(input))

    def test_interpreter_other_graph(self):
        class MyModule(torch.nn.Module):
            def __init__(self) -> None:
                super().__init__()
                self.param = torch.nn.Parameter(torch.rand(3, 4))
                self.linear = torch.nn.Linear(4, 5)

            def forward(self, x):
                return self.linear(x + self.param).clamp(min=0.0, max=1.0)

        m = MyModule()
        gm = torch.fx.symbolic_trace(m)

        interpreter = Interpreter(gm, graph=gm.graph)
        input = torch.randn(3, 4)
        self.assertEqual(interpreter.run(input), gm(input))
        self.assertEqual(interpreter.run(input), m(input))

    def test_interpreter_run_node_override(self):
        class MyModule(torch.nn.Module):
            def __init__(self) -> None:
                super().__init__()
                self.param = torch.nn.Parameter(torch.rand(3, 4))
                self.linear = torch.nn.Linear(4, 5)

            def forward(self, x):
                return self.linear(x + self.param).clamp(min=0.0, max=1.0)

        m = MyModule()
        gm = torch.fx.symbolic_trace(m)

        class RunNodeInterpreter(Interpreter):
            def __init__(self, module):
                super().__init__(module)

            def run_node(self, n: Node) -> Any:
                result = super().run_node(n)
                n.cached_value = result
                return result

        input = torch.randn(3, 4)
        RunNodeInterpreter(gm).run(input)
        for node in gm.graph.nodes:
            assert hasattr(node, "cached_value")

    def test_interpreter_onthefly_swap(self):
        def fn(x):
            return torch.sigmoid(x).neg()

        gm = torch.fx.symbolic_trace(fn)

        class NegSigmSwapInterpreter(Interpreter):
            def call_function(self, target: Target, args: tuple, kwargs: dict) -> Any:
                if target == torch.sigmoid:
                    return torch.neg(*args, **kwargs)
                return super().call_function(n)  # noqa: F821

            def call_method(self, target: Target, args: tuple, kwargs: dict) -> Any:
                if target == "neg":
                    call_self, *args_tail = args
                    return call_self.sigmoid(*args_tail, **kwargs)
                return super().call_method(n)  # noqa: F821

        input = torch.randn(3, 4)
        result = NegSigmSwapInterpreter(gm).run(input)
        self.assertEqual(result, torch.neg(input).sigmoid())

    def test_interpreter_partial_eval(self):
        class MyModule(torch.nn.Module):
            def __init__(self) -> None:
                super().__init__()
                self.param = torch.nn.Parameter(torch.rand(3, 4))
                self.linear = torch.nn.Linear(4, 5)

            def forward(self, x):
                return self.linear(x + self.param).clamp(min=0.0, max=1.0)

        gm = torch.fx.symbolic_trace(MyModule())
        interp = Interpreter(gm)
        env = {}
        for node in gm.graph.nodes:
            if node.op == "call_module" and node.target == "linear":
                env[node] = torch.arange(0, 12, 1).reshape(3, 4) - 6.0
                break
        assert len(env) == 1
        x = torch.randn(3, 4)
        result = interp.run(x, initial_env=env)
        self.assertEqual(
            result, (torch.arange(0, 12, 1).reshape(3, 4) - 6.0).clamp(0.0, 1.0)
        )

    def test_interpreter_star_args(self):
        def with_star_args(x, *args):
            return x + args[0]

        gm = torch.fx.symbolic_trace(with_star_args)
        interp = Interpreter(gm)
        result = interp.run(torch.ones(3, 4), torch.ones(3, 4), torch.rand(3, 4))
        self.assertEqual(result, torch.ones(3, 4) * 2.0)

    @skipIfNoTorchVision
    def test_interpreter_noop_resnet18(self):
        rn18 = torchvision_models.resnet18()
        transformed = torch.fx.Transformer(symbolic_trace(rn18)).transform()
        inp = torch.randn(5, 3, 224, 224)
        self.assertEqual(transformed(inp), rn18(inp))

    @skipIfNoTorchVision
    def test_interpreter_gc_values(self):
        rn18 = torchvision_models.resnet18()
        interp = Interpreter(symbolic_trace(rn18))
        inp = torch.rand(5, 3, 224, 224)
        out = interp.run(inp)
        env_key_names = {n.name for n in interp.env.keys()}
        self.assertEqual(env_key_names, {"output"})

    def test_interpreter_default_args(self):
        class Model(torch.nn.Module):
            def forward(self, x, y=3.14159):
                return x + y

        model = Model()
        gm = torch.fx.symbolic_trace(model)

        interp = Interpreter(gm)
        x = torch.randn(5, 3)
        out = interp.run(x)
        torch.testing.assert_close(out, x + 3.14159)

    def test_interpreter_not_enough_args(self):
        class Model(torch.nn.Module):
            def forward(self, x, y):
                return x + y

        model = Model()
        gm = torch.fx.symbolic_trace(model)

        interp = Interpreter(gm)
        x = torch.randn(5, 3)
        with self.assertRaisesRegex(
            RuntimeError,
            "Expected positional argument for parameter y, but one was not passed in",
        ):
            out = interp.run(x)

    def test_transformer_noop(self):
        class MyModule(torch.nn.Module):
            def __init__(self) -> None:
                super().__init__()
                self.param = torch.nn.Parameter(torch.rand(3, 4))
                self.linear = torch.nn.Linear(4, 5)

            def forward(self, x):
                return self.linear(x + self.param).clamp(min=0.0, max=1.0)

        m = MyModule()
        gm = torch.fx.symbolic_trace(m)

        new_gm = Transformer(gm).transform()

        input = torch.randn(3, 4)
        self.assertEqual(new_gm(input), gm(input))

    def test_transformer_op_swap(self):
        def fn(x):
            return torch.sigmoid(x).neg()

        gm = torch.fx.symbolic_trace(fn)

        class NegSigmSwapXformer(Transformer):
            def call_function(self, target: Target, args: tuple, kwargs: dict) -> Any:
                if target == torch.sigmoid:
                    return torch.neg(*args, **kwargs)
                return super().call_function(n)  # noqa: F821

            def call_method(self, target: Target, args: tuple, kwargs: dict) -> Any:
                if target == "neg":
                    call_self, *args_tail = args
                    return call_self.sigmoid(*args_tail, **kwargs)
                return super().call_method(n)  # noqa: F821

        transformed = NegSigmSwapXformer(gm).transform()
        input = torch.randn(3, 4)
        self.assertEqual(transformed(input), torch.neg(input).sigmoid())

    def test_transformer_multi_outputs(self):
        class MyModule(torch.nn.Module):
            def __init__(self) -> None:
                super().__init__()
                self.param = torch.nn.Parameter(torch.rand(3, 4))
                self.linear = torch.nn.Linear(4, 5)

            def forward(self, x):
                x = x + self.param
                out = self.linear(x)
                return x, out

        m = MyModule()
        gm = torch.fx.symbolic_trace(m)

        new_gm = Transformer(gm).transform()

        input = torch.randn(3, 4)
        self.assertEqual(new_gm(input), gm(input))

    def test_fn_type_annotations(self):
        class Foo(torch.nn.Module):
            def forward(
                self, p: Pair, z: torch.Tensor, i: int
            ) -> dict[str, torch.Tensor]:
                return {"a": p.x + p.y + z + i}

        foo_scripted = torch.jit.script(Foo())
        foo_scripted(Pair(torch.rand(5), torch.rand(5)), torch.rand(5), 3)

        fixed = symbolic_trace(Foo())
        fxed_scripted = torch.jit.script(fixed)
        fxed_scripted(Pair(torch.rand(5), torch.rand(5)), torch.rand(5), 3)

    def test_fn_type_annotation_empty(self):
        def forward(a: list[torch.Tensor]):
            return a[0]

        torch.jit.script(symbolic_trace(forward))

    def test_wrapped_method(self):
        def wrap_with_relu(fn):
            @functools.wraps(fn)
            def wrapper(*args, **kwargs):
                return torch.relu(fn(*args, **kwargs))

            return wrapper

        class Foo(torch.nn.Module):
            @wrap_with_relu
            def forward(self, x, w):
                return torch.matmul(x, w)

        f = Foo()
        traced = symbolic_trace(f)
        x, w = torch.rand(3, 4), torch.rand(4, 4)
        self.assertTrue(any(n.target == torch.relu for n in traced.graph.nodes))

    def test_empty_graph_codegen(self):
        graph = torch.fx.Graph()
        gm = torch.fx.GraphModule(torch.nn.Module(), graph)
        self.assertEqual(gm(), None)

    def test_sequential(self):
        m = torch.nn.Sequential(torch.nn.Conv2d(1, 1, 1))
        gm = torch.fx.symbolic_trace(m)
        gm_copy = copy.deepcopy(gm)

    def test_ctx_mgr(self):
        @contextlib.contextmanager
        def do_nothing():
            yield

        class M(torch.nn.Module):
            @do_nothing()
            def forward(self, x):
                return torch.relu(x)

        m = M()
        self.checkGraphModule(m, (torch.rand(3, 4),))

    def test_typename_print(self):
        graph: torch.fx.Graph = torch.fx.Graph()
        x: torch.fx.Node = graph.create_node("placeholder", "x")
        b: torch.fx.Node = graph.create_node(
            "call_function", target=torch.relu, args=(x,), type_expr=list[float]
        )
        output: torch.fx.Node = graph.output(b)

        self.assertTrue('list[float]' in str(graph))

    def test_typename_print_pre_pep585(self):
        graph : torch.fx.Graph = torch.fx.Graph()
        x : torch.fx.Node = graph.create_node('placeholder', 'x')
        b : torch.fx.Node = graph.create_node('call_function', target=torch.relu, args=(x,),
                                              type_expr=typing.List[float])  # noqa: UP006
        output : torch.fx.Node = graph.output(b)

        self.assertTrue("typing.List[float]" in str(graph))

    def test_layout(self):
        class M(torch.nn.Module):
            def forward(self, x):
                return torch.empty_like(
                    x, layout=torch.strided, pin_memory=False
                ).fill_(0)

        traced = symbolic_trace(M())
        x = torch.rand(5, 9, 3, 4)
        self.assertEqual(traced(x), torch.zeros_like(x))

    def test_ellipsis(self):
        class M(torch.nn.Module):
            def forward(self, x, y):
                return x + y[:, 1:10, ...]

        traced = symbolic_trace(M())
        x, y = torch.rand(5, 9, 3, 4), torch.rand(5, 15, 3, 4)
        self.assertEqual(traced(x, y), x + y[:, 1:10, ...])

    def test_inf_nan(self):
        class FooMod(torch.nn.Module):
            def forward(self, x):
                return x + float("inf"), x + float("-inf"), x + float("nan")

        fm = FooMod()
        self.checkGraphModule(fm, (torch.rand(3, 4),))

    def test_inf_nan_kwds(self):
        graph: torch.fx.Graph = torch.fx.Graph()
        x: torch.fx.Node = graph.create_node("placeholder", "x")
        b: torch.fx.Node = graph.create_node(
            "call_function", operator.add, (x, float("inf")), {}, name="inf"
        )
        c: torch.fx.Node = graph.create_node(
            "call_function", operator.add, (x, float("nan")), {}, name="nan"
        )
        graph.output((b, c))

        gm = torch.fx.GraphModule(torch.nn.Module(), graph)
        x = torch.rand(3, 4)
        self.assertEqual(gm(x), (x + float("inf"), x + float("nan")))

    def test_deepcopy_recursion_depth(self):
        depth = sys.getrecursionlimit() + 20

        g = torch.fx.Graph()
        x = g.placeholder("x")
        for i in range(depth):
            x = g.call_function(torch.relu, (x,))
        g.output(x)

        copied_graph = copy.deepcopy(g)

        val_map = dict(zip(g.nodes, copied_graph.nodes))

        for orig_node, new_node in zip(g.nodes, copied_graph.nodes):
            orig_users = set(orig_node.users.keys())
            orig_users_equiv = {val_map[u] for u in orig_users}
            new_users = set(new_node.users.keys())
            self.assertEqual(orig_users_equiv, new_users)

    @skipIfNoTorchVision
    def test_replace_uses(self):
        rn18 = torchvision_models.resnet18()

        class LowerReluTracer(torch.fx.Tracer):
            def is_leaf_module(self, m: torch.nn.Module, qualname: str):
                if isinstance(m, torch.nn.ReLU):
                    return False
                return super().is_leaf_module(m, qualname)

        rn18_traced = GraphModule(rn18, LowerReluTracer().trace(rn18))

        to_erase = []
        for node in rn18_traced.graph.nodes:
            if node.op == "call_function" and node.target in [
                torch.relu,
                torch.nn.functional.relu,
            ]:
                kwargs = node.kwargs.copy()
                # Neg doesn't have in-place
                kwargs.pop("inplace")
                with rn18_traced.graph.inserting_before(node):
                    new_node = rn18_traced.graph.call_function(
                        the_function=torch.neg, args=node.args, kwargs=node.kwargs
                    )
                node.replace_all_uses_with(replace_with=new_node)
                to_erase.append(node)

        for node in to_erase:
            rn18_traced.graph.erase_node(node)

    def test_replace_input(self):
        graph: torch.fx.Graph = torch.fx.Graph()
        x: torch.fx.Node = graph.create_node("placeholder", "x")
        y: torch.fx.Node = graph.create_node("placeholder", "y")
        b: torch.fx.Node = graph.create_node(
            "call_function", target=torch.relu, args=(x,)
        )
        output: torch.fx.Node = graph.output(b)

        b.replace_input_with(x, y)

        gm = torch.fx.GraphModule(torch.nn.Module(), graph)

        input_x = torch.randn(33, 44)
        input_y = torch.randn(11, 22)
        self.assertEqual(gm(input_x, input_y), torch.relu(input_y))

    def test_insertion_point(self):
        graph: torch.fx.Graph = torch.fx.Graph()
        x: torch.fx.Node = graph.create_node("placeholder", "x")
        b: torch.fx.Node = graph.create_node(
            "call_function", target=torch.relu, args=(x,)
        )
        output: torch.fx.Node = graph.output(b)

        with graph.inserting_before(b):
            neg: torch.fx.Node = graph.call_function(the_function=torch.neg, args=(x,))
            _, *relu_args = b.args
            b.args = (neg, *relu_args)

        gm = torch.fx.GraphModule(torch.nn.Module(), graph)

        input = torch.randn(33, 44)
        self.assertEqual(gm(input), torch.relu(torch.neg(input)))

    def test_update_args_api(self):
        graph: torch.fx.Graph = torch.fx.Graph()
        x: torch.fx.Node = graph.create_node("placeholder", "x")
        y: torch.fx.Node = graph.create_node("placeholder", "y")
        b: torch.fx.Node = graph.create_node(
            "call_function", target=torch.relu, args=(x,)
        )
        output: torch.fx.Node = graph.output(b)

        orig_gm = torch.fx.GraphModule(torch.nn.Module(), graph)
        inp_x, inp_y = torch.randn(5, 3), torch.randn(3, 5)
        self.assertEqual(orig_gm(inp_x, inp_y), torch.relu(inp_x))

        b.update_arg(0, y)
        new_gm = torch.fx.GraphModule(torch.nn.Module(), graph)
        self.assertEqual(new_gm(inp_x, inp_y), torch.relu(inp_y))

    def test_update_kwargs_api(self):
        graph: torch.fx.Graph = torch.fx.Graph()
        x: torch.fx.Node = graph.create_node("placeholder", "x")
        y: torch.fx.Node = graph.create_node("placeholder", "y")
        b: torch.fx.Node = graph.create_node(
            "call_function", target=torch.relu, kwargs={"input": x}
        )
        output: torch.fx.Node = graph.output(b)

        orig_gm = torch.fx.GraphModule(torch.nn.Module(), graph)
        inp_x, inp_y = torch.randn(5, 3), torch.randn(3, 5)
        self.assertEqual(orig_gm(inp_x, inp_y), torch.relu(inp_x))

        b.update_kwarg("input", y)
        new_gm = torch.fx.GraphModule(torch.nn.Module(), graph)
        self.assertEqual(new_gm(inp_x, inp_y), torch.relu(inp_y))

    def test_immutable_list_pytree_ops(self):
        rand_tensor = torch.randn(5, 3)
        l = immutable_list([3, [rand_tensor, 42]])

        flattened, spec = pytree.tree_flatten(l)
        assert flattened == [3, rand_tensor, 42]

        unflattened = pytree.tree_unflatten(flattened, spec)
        assert unflattened == l
        assert isinstance(unflattened, immutable_list)

    def test_immutable_dict_pytree_ops(self):
        rand_tensor = torch.randn(5, 3)
        d = immutable_dict({"a": 3, "b": [rand_tensor, 42]})

        flattened, spec = pytree.tree_flatten(d)
        assert flattened == [3, rand_tensor, 42]

        unflattened = pytree.tree_unflatten(flattened, spec)
        assert unflattened == d
        assert isinstance(unflattened, immutable_dict)

    def test_move_before(self):
        graph: torch.fx.Graph = torch.fx.Graph()
        x: torch.fx.Node = graph.create_node("placeholder", "x")
        b: torch.fx.Node = graph.create_node(
            "call_function", target=torch.relu, args=(x,)
        )
        output: torch.fx.Node = graph.output(b)

        neg: torch.fx.Node = graph.call_function(the_function=torch.neg, args=(x,))
        _, *relu_args = b.args
        b.args = (neg, *relu_args)
        b.prepend(neg)

        gm = torch.fx.GraphModule(torch.nn.Module(), graph)

        input = torch.randn(33, 44)
        self.assertEqual(gm(input), torch.relu(torch.neg(input)))

    def test_prepend_self(self):
        graph: torch.fx.Graph = torch.fx.Graph()
        x: torch.fx.Node = graph.create_node("placeholder", "x")
        b: torch.fx.Node = graph.create_node(
            "call_function", target=torch.relu, args=(x,)
        )
        output: torch.fx.Node = graph.output(b)

        b.prepend(b)
        x.append(b)
        self.assertEqual(len(graph.nodes), 3)

    def test_erase_node_error(self):
        st = SimpleTest()
        traced = symbolic_trace(st)

        for node in traced.graph.nodes:
            # Test deleting with uses both in another Node and at the output
            if node.target in [operator.add, torch.relu]:
                with self.assertRaisesRegex(
                    RuntimeError, "but it still had .* users in the graph"
                ):
                    traced.graph.erase_node(node)

    def test_copy_it(self):
        d = immutable_dict([(3, 4), (5, 6)])
        l = immutable_list([(3, 4), (5, 6)])

        self.assertEqual(d, deepcopy(d))
        self.assertEqual(l, deepcopy(l))

    def test_get_torch_func_signature(self):
        for key in dir(torch):
            obj = getattr(torch, key)
            if callable(obj):
                schemas = get_signature_for_torch_op(obj)

    def test_find_uses(self):
        graph = torch.fx.Graph()
        x = torch.fx.Proxy(graph.placeholder("x"))

        y = torch.relu(x)
        z = x + x
        u = torch.neg(x)
        graph.output((y + z + u).node)
        graph.lint()

        users_of_x = x.node.users
        self.assertEqual(len(users_of_x), 3)
        expected_ops = {"relu", "add", "neg"}
        for use in users_of_x:
            assert any(use.name.startswith(prefix) for prefix in expected_ops)

    def test_inline_graph(self):
        class InlineInto(torch.nn.Module):
            def forward(self, x):
                return torch.relu(x)

        class ToInline(torch.nn.Module):
            def forward(self, x):
                return torch.neg(x)

        inline_into = symbolic_trace(InlineInto())
        to_inline = symbolic_trace(ToInline())

        combined_graph = torch.fx.Graph()
        output_node = combined_graph.graph_copy(inline_into.graph, {})

        input_node = next(iter(to_inline.graph.nodes))
        assert input_node and input_node.op == "placeholder"

        val_map = {input_node: output_node}
        output = combined_graph.graph_copy(to_inline.graph, val_map)
        combined_graph.output(output)

        combined_module = torch.fx.GraphModule(torch.nn.Module(), combined_graph)

        input = torch.rand(3, 4)
        self.assertEqual(combined_module(input), input.relu().neg())

    def test_multi_insert_point(self):
        graph = torch.fx.Graph()
        x = torch.fx.Proxy(graph.placeholder("x"))
        relu = torch.relu(x)

        with graph.inserting_before(relu.node):
            y = torch.neg(x)
            z = torch.tanh(y)

        graph.output((relu.node, z.node))
        graph.lint()

        expected_ops = ["x", "neg", "tanh", "relu"]
        for node, expected in zip(graph.nodes, expected_ops):
            assert expected in node.name

    def test_reassign_args_kwargs_uses(self):
        graph = torch.fx.Graph()
        x, y = Proxy(graph.placeholder("x")), Proxy(graph.placeholder("y"))
        z = x + y
        zed = z + z + z
        graph.output(zed.node)
        graph.lint()

        # zed = z + z + z -> zed = z + z + x
        zed.node.args = (zed.node.args[0], x.node)
        self.assertEqual(list(x.node.users.keys()), [z.node, zed.node])

        # z = x + y -> z = y + y
        z.node.args = (y.node, y.node)
        self.assertEqual(list(x.node.users.keys()), [zed.node])

    def test_trace_function(self):
        def foo(x, y):
            return torch.relu(x) + y

        x, y = torch.randn(3, 4), torch.randn(3, 4)
        self.checkGraphModule(foo, (x, y))

    def test_trace_return_dataclass(self):
        """
        Test case for Module that return dataclass
        """
        from dataclasses import dataclass

        @dataclass
        class MyOutput:
            foo: torch.Tensor
            bar: torch.Tensor

        class ModuleReturnDataclass(torch.nn.Module):
            def forward(self, d: torch.Tensor):
                return MyOutput(foo=d + d, bar=d * 3)

        module = ModuleReturnDataclass()
        traced_graph = symbolic_trace(module).graph
        print(traced_graph)

        gm = GraphModule(module, traced_graph)
        x = torch.rand(1)

        self.assertEqual(module(x), gm(x))

    def test_trace_return_dataclass_nested(self):
        """
        Test case for Module that return dataclass
        """
        from dataclasses import dataclass

        @dataclass
        class MyOutput:
            foo: torch.Tensor
            bar: torch.Tensor

        class ModuleReturnDataclass(torch.nn.Module):
            def forward(self, d: torch.Tensor):
                return MyOutput(foo=d + d, bar=d * 3)

        class CallsModule(torch.nn.Module):
            def __init__(self) -> None:
                super().__init__()
                self.m = ModuleReturnDataclass()

            def forward(self, x):
                tmp = self.m(x)
                return MyOutput(foo=tmp.foo, bar=tmp.bar)

        module = CallsModule()
        traced_graph = symbolic_trace(module).graph
        print(traced_graph)

        gm = GraphModule(module, traced_graph)
        x = torch.rand(1)

        self.assertEqual(module(x), gm(x))

    def test_trace_return_namedtuple(self):
        """
        Test case for Module that return namedtuple
        """

        class MyOutput(NamedTuple):
            foo: torch.Tensor
            bar: torch.Tensor

        class ModuleReturnNamedTuple(torch.nn.Module):
            def forward(self, d: torch.Tensor):
                return MyOutput(foo=d, bar=d)

        module = ModuleReturnNamedTuple()

        traced_graph = symbolic_trace(module).graph
        print(traced_graph)

        gm = GraphModule(module, traced_graph)
        x = torch.rand(1)

        self.assertEqual(module(x), gm(x))

    def test_trace_dict_int_keys(self):
        class ModWithDictArg(torch.nn.Module):
            def forward(self, d: dict[int, torch.Tensor]):
                return d[42]

        class CallsModWithDict(torch.nn.Module):
            def __init__(self) -> None:
                super().__init__()
                self.m = ModWithDictArg()

            def forward(self, x):
                return self.m({42: x})

        class MyTracer(torch.fx.Tracer):
            def is_leaf_module(
                self, m: torch.nn.Module, module_qualified_name: str
            ) -> bool:
                return isinstance(m, ModWithDictArg)

        traced_graph = MyTracer().trace(CallsModWithDict())

    def test_trace_dict_proxy_keys(self):
        class ModWithDictArg(torch.nn.Module):
            def forward(self, d: dict[torch.Tensor, torch.Tensor]):
                return d[42]

        class CallsModWithDict(torch.nn.Module):
            def __init__(self) -> None:
                super().__init__()
                self.m = ModWithDictArg()

            def forward(self, x):
                return self.m({x: x})

        class MyTracer(torch.fx.Tracer):
            def is_leaf_module(
                self, m: torch.nn.Module, module_qualified_name: str
            ) -> bool:
                return isinstance(m, ModWithDictArg)

        with self.assertRaisesRegex(RuntimeError, "cannot contain a Node"):
            traced_graph = MyTracer().trace(CallsModWithDict())

    def test_module_deepcopy_edit_nodes(self):
        class Foo(torch.nn.Module):
            def forward(self, x):
                return torch.relu(x)

        traced1 = symbolic_trace(Foo())
        copied = copy.deepcopy(traced1)

        for node in copied.graph.nodes:
            if node.target == torch.relu:
                node.target = torch.neg

        copied.recompile()
        traced1.recompile()

        x = torch.randn(15, 15)
        torch.testing.assert_close(traced1(x), torch.relu(x))
        torch.testing.assert_close(copied(x), torch.neg(x))

    def test_direct_param_use(self):
        class TransposeTest(torch.nn.Module):
            def __init__(self) -> None:
                super().__init__()
                self.b = torch.nn.Parameter(torch.rand(4, 3))

            def forward(self, x):
                return self.b

        class Foo(torch.nn.Module):
            def __init__(self) -> None:
                super().__init__()
                self.a = TransposeTest()

            def forward(self, x):
                return self.a.b, self.a.b.t(), self.a.b.view(12)

        traced = torch.fx.symbolic_trace(Foo())
        assert all("constant" not in node.target for node in traced.graph.nodes)

    def test_single_default_arg(self):
        class M(torch.nn.Module):
            def forward(self, y=1):
                return y

        m = M()
        self.checkGraphModule(m, ())
        self.checkGraphModule(m, (3,))

    def test_multiple_default_args(self):
        class M(torch.nn.Module):
            def forward(self, y=1, z=2):
                return y + z

        m = M()
        self.checkGraphModule(m, ())
        self.checkGraphModule(m, (3,))
        self.checkGraphModule(m, (3, 4))

    def test_regular_and_default_args(self):
        class M(torch.nn.Module):
            def forward(self, x, y=1):
                return x + y

        m = M()
        self.checkGraphModule(m, (2,))
        self.checkGraphModule(m, (2, 3))

    def test_string_literal_return(self):
        class M(torch.nn.Module):
            def forward(self):
                return "foo"

        m = M()
        self.checkGraphModule(m, ())

    def test_namedtuple_return_qualname(self):
        class NamedTupReturn(torch.nn.Module):
            def forward(self, x):
                return MyNamedTup(x, x)

        traced = symbolic_trace(NamedTupReturn())
        input = torch.rand(3, 4)
        self.assertEqual(traced(input), MyNamedTup(input, input))

    def test_update_args_kwargs_yells_at_you(self):
        symtraced = symbolic_trace(SimpleTest())
        node = next(iter(symtraced.graph.nodes))
        with self.assertRaisesRegex(AttributeError, "__update_args_kwargs"):
            node.__update_args_kwargs((), {})

    def test_torchbind_class_attribute_in_fx(self):
        if IS_FBCODE or IS_WINDOWS or IS_MACOS:
            self.skipTest(
                "torch.classes._TorchScriptTesting._StackString is registered, skipping"
            )

        class FooBar1234(torch.nn.Module):
            def __init__(self) -> None:
                super().__init__()
                self.f = torch.classes._TorchScriptTesting._StackString(["3", "4"])

            def forward(self):
                return self.f.top()

        m = FooBar1234()
        self.checkGraphModule(m, ())

    def test_torchbind_class_attribute_in_fx_tensor_arg(self):
        if IS_FBCODE or IS_WINDOWS or IS_MACOS:
            self.skipTest(
                "torch.classes._TorchScriptTesting._ReLUClass is registered, skipping"
            )

        class FooBar2341(torch.nn.Module):
            def __init__(self) -> None:
                super().__init__()
                self.f = torch.classes._TorchScriptTesting._ReLUClass()

            def forward(self, x):
                return self.f.run(x)

        m = FooBar2341()

        traced = symbolic_trace(m)
        input = torch.randn(3, 4)
        self.assertEqual(traced(input), m(input))

        self.assertTrue(any(n.op == "call_method" for n in traced.graph.nodes))

    def test_script_method_trace(self):
        class Scripted(torch.nn.Module):
            def forward(self, x):
                return torch.relu(x)

        class Holder(torch.nn.Module):
            def __init__(self) -> None:
                super().__init__()
                self.s = torch.jit.script(Scripted())

            def forward(self, x):
                return self.s(x)

        h = Holder()
        traced = symbolic_trace(h)
        input = torch.randn(3, 4)
        self.assertEqual(traced(input), h(input))

        self.assertTrue(any(n.op == "call_method" for n in traced.graph.nodes))

    def test_namedtuple_return_trace(self):
        class NamedTupReturn(torch.nn.Module):
            def forward(self, x):
                return Pair(x, x)

        traced = symbolic_trace(NamedTupReturn())
        input = torch.rand(3, 4)
        self.assertEqual(traced(input), Pair(input, input))

    def test_named_tuple_inlined(self):
        class NamedTupMod(torch.nn.Module):
            def forward(self, inp):
                return wrapped_named_tup(Pair(inp, 1.2), p2=Pair(3.4, inp))

        m = NamedTupMod()
        input = torch.rand(3, 4)
        ref = m(input)
        traced = symbolic_trace(m)

        res = traced(input)
        self.assertEqual(ref, res)

        # Check Pair NamedTuple works when inlined into the function call.
        ph = call_func = None
        for node in traced.graph.nodes:
            if node.op == "placeholder":
                ph = node
            elif node.op == "call_function" and node.target == wrapped_named_tup:
                node.update_arg(0, Pair(ph, 1.2))
                node.update_kwarg("p2", Pair(3.4, ph))
                call_func = node
                break
        self.assertTrue(call_func is not None)
        self.assertTrue(isinstance(call_func.args[0], Pair))
        self.assertTrue(isinstance(call_func.kwargs["p2"], Pair))
        self.assertEqual(_format_arg(call_func.args[0]), "Pair(x=%inp, y=1.2)")
        self.assertEqual(_format_arg(call_func.kwargs["p2"]), "Pair(x=3.4, y=%inp)")

        traced.graph.eliminate_dead_code()
        traced.recompile()
        res = traced(input)
        self.assertEqual(ref, res)

    def test_return_type_exists(self):
        class ReturnTypeModule(torch.nn.Module):
            def other(self, x: list[str]) -> list[str]:
                return x

            def forward(self, x: list[str]) -> list[str]:
                return self.other(x)

        traced = symbolic_trace(ReturnTypeModule())
        self.assertIn("-> list[str]", traced._code)
        scripted = torch.jit.script(traced)
        self.assertIn("-> List[str]", scripted.code)

    def test_return_type_exists_pre_pep585(self):
        class ReturnTypeModule(torch.nn.Module):
            def other(self, x: typing.List[str]) -> typing.List[str]:  # noqa: UP006
                return x

            def forward(self, x: typing.List[str]) -> typing.List[str]:  # noqa: UP006
                return self.other(x)

        traced = symbolic_trace(ReturnTypeModule())
        self.assertIn("-> typing_List[str]", traced._code)
        scripted = torch.jit.script(traced)
        self.assertIn("-> List[str]", scripted.code)

    def getitem_inner(self):
        class GetItemBase(torch.nn.Module):
            def __init__(self) -> None:
                super().__init__()
                self.pe = torch.nn.Buffer(torch.randn(8, 8))

        class GetItem1(GetItemBase):
            def forward(self, x):
                return self.pe[:, : x.size(0)]

        class GetItem2(GetItemBase):
            def forward(self, x):
                return self.pe[x.size(0)]

        class GetItem3(GetItemBase):
            def forward(self, x):
                return self.pe[4]  # fx creates `self._tensor_constant0` here

        self.checkGraphModule(GetItem1(), [torch.zeros(4)])
        self.checkGraphModule(GetItem2(), [torch.zeros(4)])
        self.checkGraphModule(GetItem3(), [torch.zeros(4)])

    @unittest.skipUnless(
        os.environ.get("FX_PATCH_GETITEM") == "1",
        "Will be checked in test_getitem_subproc",
    )
    def test_getitem(self):
        self.getitem_inner()

    def test_getitem_subproc(self):
        # need to run this test in a subproc to work around:
        #   https://github.com/pytorch/pytorch/issues/50710
        proc = Process(target=run_getitem_target)
        proc.start()
        proc.join()
        self.assertEqual(proc.exitcode, 0)

    def test_user_friendly_call_provenance_with_function(self):
        def fn(x):
            return wrapper_fn(x)

        traced = torch.fx.symbolic_trace(fn)

        with self.assertRaisesRegex(
            RuntimeError,
            "'wrapper_fn' is "
            "being compiled since it was called"
            " from 'fn.forward'",
        ):
            scripted = torch.jit.script(traced)

    def test_user_friendly_call_provenance_with_module(self):
        class M(torch.nn.Module):
            def forward(self, x):
                return wrapper_fn(x)

        traced = torch.fx.symbolic_trace(M())

        with self.assertRaisesRegex(
            RuntimeError,
            "'wrapper_fn' is " "being compiled since it was called" " from 'M.forward'",
        ):
            scripted = torch.jit.script(traced)

    def test_snake_case(self):
        class M(torch.nn.Module):
            def __init__(self) -> None:
                super().__init__()
                self.activations = torch.nn.ModuleDict(
                    [
                        ["snake_case", torch.nn.ReLU()],
                        ["PascalCase", torch.nn.LeakyReLU()],
                        ["ALL_CAPS", torch.nn.PReLU()],
                    ]
                )

            def forward(self, x):
                a = self.activations["snake_case"](x)
                b = self.activations["PascalCase"](x)
                c = self.activations["ALL_CAPS"](x)
                return a, b, c

        traced = symbolic_trace(M())

        check = [
            ("activations_snake_case", "activations.snake_case"),
            ("activations_pascal_case", "activations.PascalCase"),
            ("activations_all_caps", "activations.ALL_CAPS"),
        ]

        i = 0
        for node in traced.graph.nodes:
            if node.op == "placeholder" or node.op == "output":
                continue
            name = check[i][0]
            target = check[i][1]
            self.assertEqual(name, node.name)
            self.assertEqual(target, node.target)
            i += 1
        self.assertEqual(i, 3)

    def test_no_mutation(self):
        from torch.fx.immutable_collections import immutable_list

        x = immutable_list([3, 4])
        with self.assertRaisesRegex(TypeError, "new_args"):
            x[0] = 4

    def test_partial_trace(self):
        class Foo(torch.nn.Module):
            def forward(self, x, y):
                if y:
                    return 2 * x
                else:
                    return x

        mod = Foo()
        mod_true = symbolic_trace(mod, concrete_args={"y": True})
        mod_false = symbolic_trace(mod, concrete_args={"y": False})
        self.assertEqual(mod_true(3, True), 6)
        print(mod_true.code)
        assert any(i.target == torch._assert for i in mod_true.graph.nodes)
        with self.assertRaises(AssertionError):
            mod_true(3, False)
        self.assertEqual(mod_false(3, False), 3)
        with self.assertRaises(AssertionError):
            mod_false(3, True)

        def f_higher(a, f):
            return f(a)

        nf = symbolic_trace(f_higher, concrete_args={"f": lambda x: x * 2})
        self.assertEqual(nf(3, lambda x: x * 2), 6)

    def test_custom_traceback_raised_when_exception_source_is_graphmodule(self):
        class M(torch.nn.Module):
            def __init__(self) -> None:
                super().__init__()
                self.W = torch.nn.Parameter(torch.randn(5))

            def forward(self, x):
                return torch.dot(self.W, x)

        traced = torch.fx.symbolic_trace(M())

        out = [n for n in traced.graph.nodes if n.op == "output"][-1]
        with traced.graph.inserting_before(out):
            relu_out = traced.graph.call_method(method_name="relu", args=(out.args[0],))
        out.args = (relu_out,)

        traced.recompile()

        with self.capture_stderr() as captured:
            with self.assertRaises(TypeError):
                traced(5)

        self.assertRegex(
            captured[0],
            r"Call using an FX-traced Module, line .* of the "
            r"traced Module's generated forward function:",
        )

    def test_custom_traceback_not_raised_when_exception_source_is_submodule(self):
        class M(torch.nn.Module):
            def __init__(self) -> None:
                super().__init__()
                self.linear = torch.nn.Linear(3, 4)

            def forward(self, x):
                return self.linear(x)

        traced = torch.fx.symbolic_trace(M())

        # Do not change this to `capture_stderr` or another context
        # manager without ensuring that the output is as expected
        try:
            traced(torch.rand(5, 5))
        except RuntimeError:
            captured = traceback.format_exc()

        self.assertNotRegex(
            captured,
            r"Call using an FX-traced Module, line .* of the "
            r"traced Module's generated forward function:",
        )

    def test_graph_module_replicate_for_dp(self):
        class Foo(torch.nn.Module):
            def forward(self, x):
                return torch.relu(x)

        gm = torch.fx.symbolic_trace(Foo())

        x = torch.randn(5, 3)
        out = gm(x)

        replica = gm._replicate_for_data_parallel()
        out_replica = replica(x)

        torch.testing.assert_close(out_replica, out)

    def test_ast_rewriter_rewrites_assert(self):
        class M(torch.nn.Module):
            def forward(self, x: torch.Tensor, y: int, z: int):
                assert y == z
                return torch.add(x, x)

        ast_rewriter = RewritingTracer()
        graph = ast_rewriter.trace(M())
        traced = GraphModule(ast_rewriter.root, graph, "gm")

        traced.graph.lint()

    def test_ast_rewriter_rewrites_assert_with_message(self):
        class M(torch.nn.Module):
            def forward(self, x: torch.Tensor, y: int, z: int):
                assert y == z, "msg"
                return torch.add(x, x)

        ast_rewriter = RewritingTracer()
        graph = ast_rewriter.trace(M())
        traced = GraphModule(ast_rewriter.root, graph, "gm")

        traced.graph.lint()

    def test_throw_out_variant(self):
        def foo(x):
            y = torch.rand_like(x)
            torch.sigmoid(x, out=y)
            return y

        class MyTracer(torch.fx.Tracer):
            check_mutable_operations = True

        tracer = MyTracer()
        with self.assertRaisesRegex(
            RuntimeError, "mutable operation aten::sigmoid.out"
        ):
            traced_graph = tracer.trace(foo)

    def test_ast_rewriter_reassigns_submodules(self):
        class M(torch.nn.Module):
            def __init__(self) -> None:
                super().__init__()
                self.bn = torch.nn.BatchNorm2d(100)

            def forward(self, x: torch.Tensor):
                return torch.add(x, x)

        ast_rewriter = RewritingTracer()
        graph = ast_rewriter.trace(M())
        traced = GraphModule(ast_rewriter.root, graph, "gm")

        traced.graph.lint()

    def test_ast_rewriter_wrap(self):
        self.assertEqual(3 + 4 + 5, a_lifted_leaf((3, 4), 5))

        def to_trace(y):
            return (
                a_lifted_leaf((4, y), 3)
                + a_lifted_leaf((3, 4), 5)
                + a_lifted_leaf((y, y), y)
            )

        ast_rewriter = RewritingTracer()
        graph = ast_rewriter.trace(to_trace)
        traced = GraphModule(ast_rewriter.root, graph, "gm")

        self.assertIn("a_lifted_leaf", traced.code)
        self.assertEqual(27, traced(2))
        self.assertIs(a_lifted_leaf, real_a_lifed_leaf)

    def test_ast_rewriter_wrap_fn_directly(self):
        self.assertEqual(3 + 4 + 5, a_lifted_leaf2((3, 4), 5))

        def to_trace(y):
            return (
                a_lifted_leaf2((4, y), 3)
                + a_lifted_leaf2((3, 4), 5)
                + a_lifted_leaf2((y, y), y)
            )

        ast_rewriter = RewritingTracer()
        graph = ast_rewriter.trace(to_trace)
        traced = GraphModule(ast_rewriter.root, graph, "gm")

        self.assertIn("a_lifted_leaf2", traced.code)
        self.assertEqual(27, traced(2))
        self.assertIs(a_lifted_leaf2, real_a_lifed_leaf2)

    def test_profiler_ranges_side_effect(self):
        g = torch.fx.Graph()
        handle = g.call_function(
            torch.ops.profiler._record_function_enter_new, ("test_range",)
        )
        g.call_function(torch.ops.profiler._record_function_exit, (handle,))
        g.output(None)

        found_targets = {}
        for node in g.nodes:
            if node.op == "call_function":
                found_targets.setdefault(node.target)
        self.assertEqual(
            list(found_targets.keys()),
            [
                torch.ops.profiler._record_function_enter_new,
                torch.ops.profiler._record_function_exit,
            ],
        )

        g.eliminate_dead_code()
        found_targets = {}
        for node in g.nodes:
            if node.op == "call_function":
                found_targets.setdefault(node.target)
        self.assertEqual(
            list(found_targets.keys()),
            [
                torch.ops.profiler._record_function_enter_new,
                torch.ops.profiler._record_function_exit,
            ],
        )

    def test_ast_rewriter_wrapped_via_decorator(self):
        class F(torch.nn.Module):
            def forward(self, x):
                return wrapped_via_decorator(x)

        ast_rewriter = RewritingTracer()
        graph = ast_rewriter.trace(F())
        traced = GraphModule(ast_rewriter.root, graph, "gm")

        self.assertIn("wrapped_via_decorator", traced.code)
        self.assertEqual(traced(0), 1)
        self.assertIs(wrapped_via_decorator, real_wrapped_via_decorator)
        self.assertFalse(hasattr(wrapped_via_decorator, "__fx_already_patched"))

    def test_ast_rewriter_wrapped_via_decorator_and_transformed(self):
        self.assertEqual(wrapped_via_decorator(0), 1)

        def to_trace(y):
            return wrapped_via_decorator(y)

        ast_rewriter = RewritingTracer()
        graph = ast_rewriter.trace(to_trace)
        traced = GraphModule(ast_rewriter.root, graph, "gm")

        self.assertIn("wrapped_via_decorator", traced.code)
        self.assertEqual(traced(0), 1)
        self.assertIs(wrapped_via_decorator, real_wrapped_via_decorator)
        self.assertFalse(hasattr(wrapped_via_decorator, "__fx_already_patched"))

        transformed = torch.fx.Transformer(traced).transform()
        self.assertIn("wrapped_via_decorator", transformed.code)
        self.assertEqual(transformed(0), 1)
        self.assertIs(wrapped_via_decorator, real_wrapped_via_decorator)
        self.assertFalse(hasattr(wrapped_via_decorator, "__fx_already_patched"))

    def test_ast_rewriter_wrap_with_submodule(self):
        class M(torch.nn.Module):
            def __init__(self) -> None:
                super().__init__()
                self.batchnorm1d = torch.nn.BatchNorm1d(2, affine=False)

            def forward(self, x: torch.Tensor):
                return wrapped_with_submodule(x, self.batchnorm1d)

        ast_rewriter = RewritingTracer()
        graph = ast_rewriter.trace(M())
        traced = GraphModule(ast_rewriter.root, graph, "gm")

        self.assertIn("wrapped_with_submodule", traced.code)

        input = torch.rand(3, 2)
        ref_batchnorm1d = torch.nn.BatchNorm1d(2, affine=False)
        self.assertEqual(ref_batchnorm1d(input), traced(input))

    def test_submodule_manipulation_API(self):
        class C(torch.nn.Module):
            def __init__(self) -> None:
                super().__init__()
                self.conv = torch.nn.Conv2d(16, 33, 3, stride=2)
                self.param = torch.nn.Parameter(torch.rand(2, 3))

            def forward(self, x):
                return self.conv(torch.cat([self.param, x]))

        class B(torch.nn.Module):
            def __init__(self) -> None:
                super().__init__()
                self.linear = torch.nn.Linear(100, 200)
                self.buf = torch.nn.Buffer(torch.randn(2, 3))
                self.net_c = C()

            def forward(self, x):
                return self.linear(torch.cat([self.buf, self.net_c(x)]))

        class A(torch.nn.Module):
            def __init__(self) -> None:
                super().__init__()
                self.net_b = B()
                self.param = torch.nn.Parameter(torch.rand(2, 3))

            def forward(self, x):
                return self.net_b(x) + self.param

        a = symbolic_trace(A())

        a.add_submodule("net_b.net_c.dropout", torch.nn.Dropout(p=0.2))

        conv = [n for n in a.graph.nodes if n.target == "net_b.net_c.conv"][-1]
        with a.graph.inserting_before(conv):
            with warnings.catch_warnings(record=True) as w:
                dropout = a.graph.call_module(
                    module_name="net_b.net_c.dropout", args=conv.args
                )
                self.assertEqual(len(w), 0)

        conv.replace_all_uses_with(dropout)
        a.graph.erase_node(conv)
        a.recompile()

        def module_exists(gm: GraphModule, path: str) -> bool:
            return any(path == name for name, _ in gm.named_modules())

        def parameter_exists(gm: GraphModule, path: str) -> bool:
            return any(path == name for name, _ in gm.named_parameters()) and any(
                path == name for name in gm.state_dict().keys()
            )

        def buffer_exists(gm: GraphModule, path: str) -> bool:
            return any(path == name for name, _ in gm.named_buffers()) and any(
                path == name for name in gm.state_dict().keys()
            )

        # Test that we added the "dropout" submodule
        self.assertTrue(module_exists(a, "net_b.net_c.dropout"))

        # Test `get_submodule` with an added submodule
        self.assertIsNotNone(a.get_submodule("net_b.net_c.dropout"))

        # Test that the "conv" submodule is still there
        self.assertTrue(module_exists(a, "net_b.net_c.conv"))

        # Test `get_submodule` with an original module
        self.assertIsNotNone(a.get_submodule("net_b.net_c.conv"))

        # Test that the "conv" node is NOT still there
        conv = [n for n in a.graph.nodes if n.target == "net_b.net_c.conv"]
        self.assertEqual(conv, [])

        a.delete_submodule("net_b.net_c.conv")

        # Test that the "conv" submodule is now gone
        self.assertFalse(module_exists(a, "net_b.net_c.conv"))

        # Test `get_submodule` with a deleted submodule
        with self.assertRaisesRegex(AttributeError, "has no attribute " "`conv`"):
            self.assertIsNone(a.get_submodule("net_b.net_c.conv"))

        # Test `get_attr` warnings
        cat = [n for n in a.graph.nodes if n.target == torch.cat][-1]

        with a.graph.inserting_before(cat):
            with warnings.catch_warnings(record=True) as w:
                param = a.graph.get_attr(qualified_name="net_b.net_c.param")
                self.assertEqual(len(w), 0)

            with self.assertWarnsRegex(
                UserWarning,
                "Attempted to "
                "insert a get_attr Node with no "
                "underlying reference in the "
                "owning GraphModule",
            ):
                bad_param = a.graph.get_attr(qualified_name="net_b.param")
                a.graph.erase_node(bad_param)

        cat.args = (*cat.args, param)

        a.recompile()

        a.graph.lint()

        # Test `get_parameter`
        a.get_parameter("net_b.net_c.param")
        with self.assertRaisesRegex(AttributeError, "is not an " "nn.Parameter"):
            a.get_parameter("net_b.buf")
        with self.assertRaisesRegex(AttributeError, "has no attribute " "`param`"):
            a.get_parameter("net_b.param")

        # Test `get_buffer`
        a.get_buffer("net_b.buf")
        with self.assertRaisesRegex(AttributeError, "is not a " "buffer"):
            a.get_buffer("net_b.net_c.param")
        with self.assertRaisesRegex(AttributeError, "has no attribute " "`buf`"):
            a.get_buffer("net_b.net_c.buf")

        # Test non-nested attributes
        a.get_submodule("")
        a.get_parameter("param")

        # Insert some unused submodules
        a.add_submodule("net_b.embedding", torch.nn.Embedding(10, 3))
        a.add_submodule("net_b.net_c.embedding", torch.nn.Embedding(10, 3))
        a.add_submodule("net_b.net_c.rnn", torch.nn.RNN(10, 20, 2))
        a.add_submodule("batch_norm_2d", torch.nn.BatchNorm2d(100))

        # Garbage collection
        a.delete_all_unused_submodules()

        # Test that all the unused submodules are gone
        self.assertFalse(module_exists(a, "net_b.embedding"))
        self.assertFalse(module_exists(a, "net_b.net_c.embedding"))
        self.assertFalse(module_exists(a, "net_b.net_c.rnn"))
        self.assertFalse(module_exists(a, "batch_norm_2d"))

        # Test that we didn't delete any unused Parameters or buffers
        self.assertTrue(parameter_exists(a, "net_b.net_c.param"))
        self.assertTrue(buffer_exists(a, "net_b.buf"))

        a.graph.lint()

    def test_delete_unused_submodules_leaf(self):
        class SubModule(torch.nn.Module):
            def __init__(self) -> None:
                super().__init__()
                self.linear = torch.nn.Linear(10, 10)
                self.relu = torch.nn.ReLU()

            def forward(self, x):
                x = self.linear(x)
                x = self.relu(x)
                return x

        class Model(torch.nn.Module):
            def __init__(self) -> None:
                super().__init__()
                self.submod = SubModule()

            def forward(self, x):
                x = self.submod(x)
                return x

        model = Model()

        class MyCustomTracer(torch.fx.Tracer):
            def is_leaf_module(
                self, m: torch.nn.Module, module_qualified_name: str
            ) -> bool:
                return module_qualified_name == "submod"

        inputs = torch.randn(1, 10)
        traced_graph = MyCustomTracer().trace(model)
        gm2 = torch.fx.GraphModule(model, traced_graph)
        gm2.delete_all_unused_submodules()
        torch.testing.assert_close(gm2(inputs), model(inputs))

    def test_fx_stateless(self):
        class MockModule(torch.nn.Module):
            def __init__(self) -> None:
                super().__init__()
                self.l1 = torch.nn.Linear(1, 1)
                self.buffer = torch.nn.Buffer(torch.ones(1))

            def forward(self, x):
                return self.l1(x) + self.buffer

        module = MockModule()
        x = torch.rand((1, 1))
        weight = torch.tensor([[1.0]], requires_grad=True)
        bias = torch.tensor([0.0], requires_grad=True)
        buffer = torch.tensor([0.0])
        parameters = {"l1.weight": weight, "l1.bias": bias, "buffer": buffer}
        fx_module = torch.fx.symbolic_trace(module)
        res = torch.func.functional_call(fx_module, parameters, x)
        res.backward()
        self.assertIsNotNone(weight.grad)
        self.assertIsNotNone(bias.grad)
        self.assertIsNone(buffer.grad)
        # Gradient was not calculated for the module stated and buffers
        self.assertIsNone(module.l1.weight.grad)
        self.assertIsNone(module.l1.bias.grad)
        self.assertIsNone(module.buffer.grad)

    def test_tracing_graphmodules_as_leaf_submodules(self):
        class A(torch.nn.Module):
            def forward(self, t):
                return t + t

        class B(torch.nn.Module):
            def __init__(self) -> None:
                super(type(self), self).__init__()
                self.calling = False
                self.called = False

            def forward(self, t):
                if self.calling:
                    return t - t
                else:
                    return t + t

            def __call__(self, *args):
                self.called = True
                self.calling = True
                return super(type(self), self).__call__(*args)
                self.calling = False

        class M(torch.nn.Module):
            def __init__(self, a, b):
                super().__init__()
                self.a = a
                self.b = b

            def forward(self, t):
                x = self.a(t)
                y = self.b(t)
                return x + y

        class LeafTracer(Tracer):
            def is_leaf_module(self, module, name):
                return True

        class LeafTracerNotB(Tracer):
            def is_leaf_module(self, module, name):
                return False if "b" in name else True

        # Recompile calls added "for fun", since they
        # chain __call__ wrappers.

        #
        # Test: B as a regular, non-leaf module
        #
        a = symbolic_trace(A())
        a.recompile()
        m = M(a, B())
        graph = LeafTracerNotB().trace(m)
        gm = GraphModule(m, graph)
        gm.recompile()

        # Test graphmodule/submodule a is not inlined.
        self.assertTrue(isinstance(gm.get_submodule("a"), GraphModule))
        match = [n for n in gm.graph.nodes if n.op == "call_module" and n.target == "a"]
        self.assertTrue(len(match) == 1)

        # Test submodule b is not treated as leaf.
        self.assertFalse(hasattr(gm, "b"))

        # Test assert custom __call__ on submodule b was honored.
        match = [
            n
            for n in gm.graph.nodes
            if n.op == "call_function" and n.target == operator.sub
        ]
        self.assertTrue(len(match) == 1)

        #
        # Test: B as a regular, leaf module
        # symbolic_trace should only patch torch.nn.Module.__call__,
        # which means B.__call__ should still execute
        #
        a = symbolic_trace(A())
        a.recompile()
        b = B()
        m = M(a, b)
        graph = LeafTracer().trace(m)
        gm = GraphModule(m, graph)
        gm.recompile()

        # Test graphmodule/submodule a is not inlined.
        self.assertTrue(isinstance(gm.get_submodule("a"), GraphModule))
        match = [n for n in gm.graph.nodes if n.op == "call_module" and n.target == "a"]
        self.assertTrue(len(match) == 1)

        # Test submodule b is leaf:
        self.assertTrue(isinstance(gm.get_submodule("b"), torch.nn.Module))
        match = [n for n in gm.graph.nodes if n.op == "call_module" and n.target == "b"]
        self.assertTrue(len(match) == 1)

        # Test b.__call__ was run
        self.assertTrue(b.called)
        self.assertTrue(gm.get_submodule("b").called)

        #
        # Test: B as GraphModule leaf
        # __call__ not honored since symbolic_trace directly invokes forward()
        #
        a = symbolic_trace(A())
        a.recompile()
        b = symbolic_trace(B())
        b.recompile()
        m = M(a, b)
        graph = LeafTracer().trace(m)
        gm = GraphModule(m, graph)
        gm.recompile()

        self.assertTrue(isinstance(gm.get_submodule("a"), GraphModule))
        match = [n for n in gm.graph.nodes if n.op == "call_module" and n.target == "a"]
        self.assertTrue(len(match) == 1)

        self.assertTrue(isinstance(gm.get_submodule("b"), torch.nn.Module))
        match = [n for n in gm.graph.nodes if n.op == "call_module" and n.target == "b"]
        self.assertTrue(len(match) == 1)

    def _test_graph_module_init_buffer_param_copied(self, use_dict_init: bool):
        class MyModule(torch.nn.Module):
            def __init__(self) -> None:
                super().__init__()
                self.my_buff = torch.nn.Buffer(torch.rand(3, 4))
                self.register_parameter(
                    "my_param", torch.nn.Parameter(torch.rand(3, 4))
                )

            def forward(self, x):
                return x + self.my_buff + self.my_param

        mod = MyModule()
        mod_traced = symbolic_trace(mod)

        # Create new GraphModule based on original, either w/ dict or root module.
        orig_buff = mod_traced.get_buffer("my_buff")
        orig_param = mod_traced.get_parameter("my_param")
        mod_traced_new = GraphModule(
            {"my_buff": orig_buff, "my_param": orig_param} if use_dict_init else mod,
            mod_traced.graph,
        )

        # Check that both my_buff and my_param are found and the same.
        try:
            new_buff = mod_traced_new.get_buffer("my_buff")
        except Exception:
            self.fail("Did not find my_buff")
        self.assertEqual(orig_buff, new_buff)

        try:
            new_param = mod_traced_new.get_parameter("my_param")
        except Exception:
            self.fail("Did not find my_param")
        self.assertEqual(orig_param, new_param)

        x = torch.rand(3, 4)
        orig_out = mod_traced(x)
        submodules_out = mod_traced_new(x)

        self.assertEqual(orig_out, submodules_out)

    def test_graph_module_init_buffer_param_copied_dict_init(self):
        self._test_graph_module_init_buffer_param_copied(use_dict_init=True)

    def test_graph_module_init_buffer_param_copied_mod_init(self):
        self._test_graph_module_init_buffer_param_copied(use_dict_init=False)

    def test_annotations_with_no_forward_references(self):
        class A:
            def __call__(self, x: torch.Tensor):
                return torch.add(x, x)

        class M(torch.nn.Module):
            def forward(self, x: torch.Tensor, a: A) -> torch.Tensor:
                return a(x)

        self.checkGraphModule(M(), (torch.rand(2, 3), A()), kwargs=None)

    def test_annotations_with_forward_references(self):
        class A:
            def __call__(self, x: torch.Tensor):
                return torch.add(x, x)

        class M(torch.nn.Module):
            def forward(self, x: "torch.Tensor", a: "A") -> "torch.Tensor":
                return a(x)

        self.checkGraphModule(M(), (torch.rand(2, 3), A()), kwargs=None)

    def test_annotations_with_non_torch_reference_and_no_internal_forward_references(
        self,
    ):
        class A:
            def __call__(self, x: torch.Tensor):
                return torch.add(x, x)

        class M(torch.nn.Module):
            def forward(self, x: list[torch.Tensor], a: A) -> torch.Tensor:
                return a(x[0])

        self.checkGraphModule(M(), (torch.rand(2, 3), A()), kwargs=None)

    def test_annotations_with_non_torch_reference_and_internal_forward_references(self):
        class A:
            def __call__(self, x: torch.Tensor):
                return torch.add(x, x)

        class M(torch.nn.Module):
            def forward(self, x: list["torch.Tensor"], a: A) -> "torch.Tensor":
                return a(x)[0]

        self.checkGraphModule(M(), (torch.rand(2, 3), A()), kwargs=None)

    def test_annotation_with_future(self):
        try:
            import fx.test_future  # noqa: F401
        finally:
            del sys.modules["__future__"]

    @unittest.skipIf(sys.version_info > (3, 11), "Does not work in 3.11")
    def test_annotations_empty_tuple(self):
        class Foo(torch.nn.Module):
            def forward(self, x: typing.Tuple[()], y: typing.Tuple[str, typing.Tuple[()]]):  # noqa: UP006
                return "foo"

        traced = torch.fx.symbolic_trace(Foo())

        x = ()
        y = ("bar", ())

        traced(x, y)

        FileCheck().check("typing_Tuple[()]").check(
            "typing_Tuple[str,typing_Tuple[()]]"
        ).run(traced.code)

        scripted = torch.jit.script(traced)

        scripted(x, y)

        FileCheck().check("Tuple[()]").check("Tuple[str, Tuple[()]]").run(scripted.code)

    @unittest.skipIf(
        IS_WINDOWS, "Python Windows bug? https://bugs.python.org/issue45108"
    )
    @unittest.skipIf(sys.version_info >= (3, 10), "Does not work on Python-3.10")
    def test_assert(self):
        def f(x):
            assert x > 1
            return x + 1

        try:
            torch.fx.proxy.TracerBase.trace_asserts = True
            traced = symbolic_trace(f)
        finally:
            torch.fx.proxy.TracerBase.trace_asserts = False

        self.assertEqual(f(2), traced(2))
        with self.assertRaises(AssertionError):
            traced(0)

    def test_pytree(self):
        # Used to test that you can use your own placeholder class
        class PHTest(PHBase):
            pass

        def f_sum(x):
            return sum(x)

        def f_sum_dict(x):
            out = 0
            for v in x.values():
                out += v
            return out

        def f_dict_list_map(x):
            new_dict = {}
            for k, v in x.items():
                new_dict[k] = [i + 1 for i in v]
            return new_dict

        def f_dict_add(x):
            return x["a"] + sum(x["z"])

        def f_namedtuple_add(x):
            return x.x + x.y

        pytree.register_pytree_node(
            Foo,
            lambda x: ([x.a, x.b], None),
            lambda x, _: Foo(x[0], x[1]),
        )
        fx_pytree.register_pytree_flatten_spec(Foo, lambda x, _: [x.a, x.b])

        def f_custom(x):
            return x.a + x.b

        def f_custom_dict(x):
            return f_sum_dict(x.a) + x.b

        def f_return_custom(x):
            return Foo(x.b, x.a)

        tests = [
            (f_sum, [PH, PH, PH]),
            (f_sum, []),
            (f_sum, [PHTest(), PHTest(), PHTest()]),
            (f_sum_dict, {"a": PH, "b": PH, "c": PH}),
            (f_dict_list_map, {"a": (PH, PH), "b": [PH], "c": []}),
            (f_dict_list_map, {5: (PH, PH, PH)}),
            (f_dict_add, {"a": PH, "z": (PH, PH, PH)}),
            (f_dict_add, {"a": PH, "z": []}),
            (f_custom, Foo(PH, PH)),
            (f_custom, Foo(PH, 3)),
            (f_custom_dict, Foo({"a": PH, "b": PH}, PH)),
            # (f_return_custom, Foo(PH, PH)), # Don't currently support output pytrees
            (f_namedtuple_add, Point(PH, PH)),
        ]

        def verify_pytree(f, inp):
            val = pytree.tree_map(
                lambda x: torch.randn(3) if isinstance(x, PHBase) else x, inp
            )
            num_flat_args = len(pytree.tree_leaves(inp))
            orig_out = f(val)
            nf = symbolic_trace(f, concrete_args={"x": inp})
            self.assertEqual(nf(val), orig_out)

            bare_fx = GraphModule({}, copy.deepcopy(nf.graph))
            bare_fx.graph.set_codegen(CodeGen())
            bare_fx.recompile()
            self.assertEqual(
                nf.graph.process_outputs(bare_fx(*nf.graph.process_inputs(val))),
                orig_out,
            )

            assert num_flat_args == 0 or "tree_flatten_spec" in nf.code
            assert sum(i.op == "placeholder" for i in nf.graph.nodes) == num_flat_args

            nf = symbolic_trace(nf)
            self.assertEqual(nf(val), orig_out)
            assert "tree_flatten_spec" not in nf.code
            assert sum(i.op == "placeholder" for i in nf.graph.nodes) == 1

            nf = symbolic_trace(nf, concrete_args={"x": inp})
            self.assertEqual(nf(val), orig_out)
            assert num_flat_args == 0 or "tree_flatten_spec" in nf.code
            assert sum(i.op == "placeholder" for i in nf.graph.nodes) == num_flat_args

            pickled = pickle.dumps(nf)
            nf = pickle.loads(pickled)
            self.assertEqual(nf(val), orig_out)

        for f, inp in tests:
            verify_pytree(f, inp)

    def test_pytree_concrete(self):
        def f(b, a):
            if b:
                return a["a"]
            else:
                return a["z"]

        inp = {"a": {"a": PH, "z": PH}, "b": True}
        nf = symbolic_trace(f, concrete_args=inp)
        val = pytree.tree_map(lambda x: torch.randn(3) if x == PH else x, inp)
        self.assertEqual(nf(**val), f(**val))

        nf = symbolic_trace(nf)
        self.assertEqual(nf(**val), f(**val))

    def test_metadata_on_ph(self):
        def f_sum(a: int, b: int) -> int:
            return a + b

        # Due to unflattening of dict, the batch argument
        # will be split into two separate nodes with the names
        # "batch_1" and "batch_2", referring to the keys
        # "f1" and "f2" respectively in the dict.
        def f_dict(a: dict[str, str]) -> bool:
            return a["f1"] == a["f2"]

        def verify_metadata(gm: GraphModule, arg_names: list[str], metadata: list[str]):
            for node in gm.graph.nodes:
                if node.op == "placeholder":
                    self.assertTrue(node.name in arg_names)
                    self.assertTrue(node.ph_key in metadata)

        verify_metadata(
            gm=symbolic_trace(
                f_sum,
                concrete_args={
                    "a": PHWithMeta(ph_key="a"),
                    "b": PHWithMeta(ph_key="b"),
                },
            ),
            arg_names=["a_1", "b_1"],
            metadata=["a", "b"],
        )
        verify_metadata(
            gm=symbolic_trace(
                f_dict,
                concrete_args={
                    "a": {"f1": PHWithMeta(ph_key="f1"), "f2": PHWithMeta(ph_key="f2")}
                },
            ),
            arg_names=["a_1", "a_2"],
            metadata=["f1", "f2"],
        )

        # Ensures that tags on nodes are NOT overwritten by PH attributes with same attr name (tag)
        class TaggingTracer(Tracer):
            def create_node(
                self,
                kind: str,
                target: Union[str, Callable],
                args: tuple[Argument, ...],
                kwargs: dict[str, Any],
                name: Optional[str] = None,
                type_expr: Optional[Any] = None,
            ) -> Node:
                n = super().create_node(kind, target, args, kwargs, name)
                n.tag = "foo"
                return n

        class PHWithTag(PHBase):
            def __init__(self, tag: str):
                super().__init__()

                self.tag = tag

        g = TaggingTracer().trace(
            f_sum, concrete_args={"a": PHWithTag(tag="bar"), "b": PHWithTag(tag="bar")}
        )
        for n in g.nodes:
            self.assertTrue(hasattr(n, "tag"))
            # Ensure that tag is still "foo" and not "bar" (from PHWithTag)
            self.assertEqual(n.tag, "foo")

    def test_custom_codegen(self):
        class ListCodeGen(CodeGen):
            def gen_fn_def(self, free_vars, maybe_return_annotation):
                lst_unpack = f"""
def forward(self, args_list: List[torch.Tensor]){maybe_return_annotation}:
    {', '.join(free_vars)} = args_list"""
                return lst_unpack

            def additional_globals(self):
                return [("List", list)]

            def process_inputs(self, *inputs):
                assert len(inputs) == 1
                return inputs[0]

        def f(a, b):
            return a + b

        nf = symbolic_trace(f)
        vals = [torch.randn(3), torch.randn(3)]
        self.assertEqual(nf(*vals), f(*vals))

        nf.graph.set_codegen(ListCodeGen())
        nf.recompile()

        bare_fx = GraphModule({}, copy.deepcopy(nf.graph))
        bare_fx.graph.set_codegen(CodeGen())
        bare_fx.recompile()

        self.assertEqual(nf(vals), f(*vals))
        self.assertEqual(
            nf.graph.process_outputs(bare_fx(*nf.graph.process_inputs(vals))), f(*vals)
        )

        ts_f = torch.jit.script(nf)
        self.assertEqual(nf(vals), ts_f(vals))

    def test_custom_codegen_with_transformer(self):
        class ListCodeGen(CodeGen):
            def gen_fn_def(self, free_vars, maybe_return_annotation):
                lst_unpack = f"""
def forward(self, args_list: List[torch.Tensor]){maybe_return_annotation}:
    {', '.join(free_vars)} = args_list"""
                return lst_unpack

            def additional_globals(self):
                return [("List", list)]

            def process_inputs(self, *inputs):
                assert len(inputs) == 1
                return inputs[0]

        def f(a, b):
            return a + b

        nf = symbolic_trace(f)
        vals = [torch.randn(3), torch.randn(3)]
        self.assertEqual(nf(*vals), f(*vals))

        nf.graph.set_codegen(ListCodeGen())
        nf.recompile()
        self.assertEqual(nf(vals), f(*vals))

        transformed_gm = Transformer(nf).transform()
        self.assertEqual(nf(vals), transformed_gm(vals))

    def test_interpreter_with_codegen(self):
        class ListCodeGen(CodeGen):
            def gen_fn_def(self, free_vars, maybe_return_annotation):
                lst_unpack = f"""
def forward(self, args_list: List[torch.Tensor]){maybe_return_annotation}:
    {', '.join(free_vars)} = args_list"""
                return lst_unpack

            def additional_globals(self):
                return [("List", list)]

            def process_inputs(self, *inputs):
                assert len(inputs) == 1
                return inputs[0]

            def generate_output(self, output_args):
                return f"return list({repr(output_args)})"

            def process_outputs(self, outputs):
                return list(outputs)

        def f(a, b):
            a = a + b
            b = a + b
            return a, b

        nf = symbolic_trace(f)
        vals = [torch.randn(3), torch.randn(3)]
        nf.graph.set_codegen(ListCodeGen())
        nf.recompile()
        self.assertEqual(Interpreter(nf).run(vals), nf(vals))

    def test_imul_code_print(self):
        graph = torch.fx.Graph()
        a = graph.placeholder("a")
        b = graph.placeholder("b")
        graph.call_function(operator.imul, (a, b), {})
        graph.output(a)
        gm = torch.fx.GraphModule({}, graph)
        gm.recompile()
        self.assertEqual(gm(2, 3), 6)
        self.assertIn("a *= b", gm.code)

    def test_deepcopy_tracer(self):
        def fn(x, y):
            return (x + y).relu().sin()

        tracer = Tracer()
        tracer_before = copy.deepcopy(tracer)
        tracer.trace(fn)
        tracer_after = copy.deepcopy(tracer)

        self.assertEqual(str(tracer.graph), str(tracer_after.graph))
        self.assertTrue(
            not hasattr(tracer_before, "graph")
            or str(tracer.graph) != str(tracer_before.graph)
        )

    def test_deepcopy_graphmodule(self):
        m = symbolic_trace(SimpleTest())
        m.meta["hello"] = "world"
        copy_m = copy.deepcopy(m)
        self.assertEqual(copy_m.meta["hello"], "world")

    def test_deepcopy_no_recursion(self):
        m = symbolic_trace(SimpleTest())
        m.meta["hello"] = m  # circular reference
        copy_m = copy.deepcopy(m)  # finishes
        self.assertEqual(id(copy_m), id(copy_m.meta["hello"]))

    def test_enum(self):
        from enum import Enum

        class Foo(Enum):
            A = 1
            B = 2

        def leaf_fn(arr, enum_val):
            # Use the raw enum.
            arr.append(enum_val)
            return arr[-1].value

        def foo(x):
            # Pass the enum as argument.
            return leaf_fn(x, Foo.A)

        traced = torch.fx.symbolic_trace(foo)
        self.assertEqual(foo([]), traced([]))

    def test_insert_arg(self):
        m = symbolic_trace(SimpleTest())
        m.buf = torch.nn.Buffer(torch.tensor(0))
        output_node = next(iter(reversed(m.graph.nodes)))
        with m.graph.inserting_before(output_node):
            a = m.graph.get_attr("buf")
        r = len(output_node.args)
        output_node.insert_arg(0, a)
        self.assertEqual(len(output_node.args), r + 1)
        self.assertEqual(len(a.users), 1)
        self.assertIs(output_node.args[0], a)
        self.assertIs(next(iter(a.users.keys())), output_node)
        output_node.insert_arg(2, a)
        self.assertEqual(len(output_node.args), r + 2)
        self.assertEqual(len(a.users), 1)
        self.assertIs(output_node.args[2], a)
        self.assertIs(next(iter(a.users.keys())), output_node)
        m.graph.lint()

    def test_delete_unused_values(self):
        from torch.fx.experimental.proxy_tensor import make_fx

        # disable mutable checking temporarily
        orig_tracer_mutable_flag = torch.fx.proxy.TracerBase.check_mutable_operations
        torch.fx.proxy.TracerBase.check_mutable_operations = False

        def fn(a, b, c, d):
            x = a + b
            y = c + d
            y.copy_(x)
            x = torch.relu(x)
            return x

        a, b, c, d = (torch.randn(2, 4, requires_grad=False) for _ in range(4))
        fx_fn = make_fx(fn)(a, b, c, d)
        print(fx_fn)

        fx_fn.graph.eliminate_dead_code()
        py_code = fx_fn.recompile()
        self.assertTrue("copy_ = torch.ops.aten.copy_.default" in py_code.src)
        self.assertTrue("copy_ = None" in py_code.src)

        # recorver mutable checking flag
        torch.fx.proxy.TracerBase.check_mutable_operations = orig_tracer_mutable_flag


def run_getitem_target():
    from torch.fx._symbolic_trace import _wrapped_methods_to_patch

    _wrapped_methods_to_patch.append((torch.Tensor, "__getitem__"))
    try:
        TestFX().getitem_inner()
    finally:
        _wrapped_methods_to_patch.pop()


class TestOperatorSignatures(JitTestCase):
    def setUp(self):
        # Checking for mutable operations whil tracing is feature flagged
        # Enable it in testing but not by default
        self.orig_tracer_mutable_flag = (
            torch.fx.proxy.TracerBase.check_mutable_operations
        )
        torch.fx.proxy.TracerBase.check_mutable_operations = True

    def tearDown(self):
        torch.fx.proxy.TracerBase.check_mutable_operations = (
            self.orig_tracer_mutable_flag
        )

    @onlyCPU
    @ops(op_db, allowed_dtypes=(torch.float,))
    def test_get_torch_func_signature_exhaustive(self, device, dtype, op):
        if not isinstance(op.op, types.BuiltinFunctionType):
            raise unittest.SkipTest("This path doesn't work on Python functions")
        sample_inputs_itr = op.sample_inputs(device, dtype, requires_grad=False)
        schemas = get_signature_for_torch_op(op.op)
        if not schemas:
            raise RuntimeError("No Schemas Returned")
        for sample_input in sample_inputs_itr:
            # Iterate through overloads until we hit a match. If we exit this
            # loop via `else`, we haven't found a match
            for schema in schemas:
                try:
                    bound_args = schema.bind(
                        sample_input.input, *sample_input.args, **sample_input.kwargs
                    )
                    bound_args.apply_defaults()
                    op(*bound_args.args, **bound_args.kwargs)
                    break
                except TypeError as e:
                    pass
            else:
                raise RuntimeError(f"Did not match any schemas for op {op.name}!")


class TestFXAPIBackwardCompatibility(JitTestCase):
    def setUp(self):
        super().setUp()
        self.maxDiff = None

        # Checking for mutable operations whil tracing is feature flagged
        # Enable it in testing but not by default
        self.orig_tracer_mutable_flag = (
            torch.fx.proxy.TracerBase.check_mutable_operations
        )
        torch.fx.proxy.TracerBase.check_mutable_operations = True

    def tearDown(self):
        super().tearDown()
        torch.fx.proxy.TracerBase.check_mutable_operations = (
            self.orig_tracer_mutable_flag
        )

    def _fn_to_stable_annotation_str(self, obj):
        """
        Unfortunately we have to serialize function signatures manually since
        serialization for `inspect.Signature` objects is not stable across
        python versions
        """
        fn_name = torch.typename(obj)

        signature = inspect.signature(obj)

        sig_str = f"{fn_name}{signature}"

        arg_strs = []
        for k, v in signature.parameters.items():
            maybe_type_annotation = (
                f": {self._annotation_type_to_stable_str(v.annotation, sig_str)}"
                if v.annotation is not inspect.Signature.empty
                else ""
            )

            def default_val_str(val):
                if isinstance(val, (tuple, list)):
                    str_pieces = ["(" if isinstance(val, tuple) else "["]
                    str_pieces.append(", ".join(default_val_str(v) for v in val))
                    if isinstance(val, tuple) and len(str_pieces) == 2:
                        str_pieces.append(",")
                    str_pieces.append(")" if isinstance(val, tuple) else "]")
                    return "".join(str_pieces)

                # Need to fix up some default value strings.
                # First case: modules. Default module `repr` contains the FS path of the module.
                # Don't leak that
                if isinstance(val, types.ModuleType):
                    return f"<module {val.__name__}>"

                # Second case: callables. Callables (such as lambdas) encode their address in
                # their string repr. Don't do that
                if callable(val):
                    return f"<function {val.__name__}>"

                return str(val)

            if v.default is not inspect.Signature.empty:
                default_val_str = (
                    default_val_str(v.default)
                    if not isinstance(v.default, str)
                    else f"'{v.default}'"
                )
                maybe_default = f" = {default_val_str}"
            else:
                maybe_default = ""
            maybe_stars = ""
            if v.kind == inspect.Parameter.VAR_POSITIONAL:
                maybe_stars = "*"
            elif v.kind == inspect.Parameter.VAR_KEYWORD:
                maybe_stars = "**"
            arg_strs.append(f"{maybe_stars}{k}{maybe_type_annotation}{maybe_default}")

        return_annot = (
            f" -> {self._annotation_type_to_stable_str(signature.return_annotation, sig_str)}"
            if signature.return_annotation is not inspect.Signature.empty
            else ""
        )

        return f'{fn_name}({", ".join(arg_strs)}){return_annot}'

    _trivial_mappings = {
        str: "str",
        int: "int",
        float: "float",
        bool: "bool",
        torch.dtype: "torch.dtype",
        torch.Tensor: "torch.Tensor",
        torch.device: "torch.device",
        torch.memory_format: "torch.memory_format",
        slice: "slice",
        torch.nn.Module: "torch.nn.modules.module.Module",
        torch.fx.Graph: "torch.fx.graph.Graph",
        torch.fx.Node: "torch.fx.node.Node",
        torch.fx.Proxy: "torch.fx.proxy.Proxy",
        torch.fx.node.Target: "torch.fx.node.Target",
        torch.fx.node.Argument: "torch.fx.node.Argument",
        torch.fx.graph.PythonCode: "torch.fx.graph.PythonCode",
        torch.fx.graph_module.GraphModule: "torch.fx.graph_module.GraphModule",
        torch.fx.subgraph_rewriter.Match: "torch.fx.subgraph_rewriter.Match",
        Ellipsis: "...",
        typing.Any: "Any",
        type(None): "NoneType",
        None: "None",
        typing.Iterator: "Iterator",
        collections.abc.Iterator: "Iterator",
    }

    _UNBOUND_TYPES = {
        dict,
        list,
        tuple,
        type,
        typing.Callable,
        typing.Dict,  # noqa: UP006
        typing.List,  # noqa: UP006
        typing.Tuple,  # noqa: UP006
        typing.Type,  # noqa: UP006
        typing.Union,
    }

    def _annotation_type_to_stable_str(self, t, sig_str, recursive: bool = False):
        if t is inspect.Signature.empty:
            return ""

        # Forward ref
        if isinstance(t, str):
            if recursive:
                return t
            else:
                return f"'{t}'"
        if hasattr(typing, "ForwardRef") and isinstance(t, typing.ForwardRef):
            return t.__forward_arg__
        if hasattr(typing, "_ForwardRef") and isinstance(t, typing._ForwardRef):
            return t.__forward_arg__

        mapping = self._trivial_mappings.get(t, None)
        if mapping:
            return mapping

        # Handle types with contained types
        contained = getattr(t, "__args__", None) or []

        # Callables contain a bare List for arguments
        contained = t if isinstance(t, list) else contained

        # Python 3.8 puts type vars into __args__ for unbound types such as Dict
        if all(isinstance(ct, typing.TypeVar) for ct in contained):
            contained = []

        contained_type_annots = [
            self._annotation_type_to_stable_str(ct, sig_str, True) for ct in contained
        ]
        contained_type_str = (
            f'[{", ".join(contained_type_annots)}]'
            if len(contained_type_annots) > 0
            else ""
        )

        origin = getattr(t, "__origin__", None)
        if origin is None:
            # Unbound types don't have `__origin__` in some Python versions, so fix that up here.
            origin = t if t in self._UNBOUND_TYPES else origin

        if origin in {tuple, tuple}:
            return f"Tuple{contained_type_str}"
        if origin in {typing.Union}:
            # Annoying hack to detect Optional
            if len(contained) == 2 and (contained[0] is type(None)) ^ (
                contained[1] is type(None)
            ):
                not_none_param = (
                    contained[0] if contained[0] is not type(None) else contained[1]
                )
                return f"Optional[{self._annotation_type_to_stable_str(not_none_param, sig_str, True)}]"
            return f"Union{contained_type_str}"
        if origin in {dict, dict}:
            return f"Dict{contained_type_str}"
        if origin in {list, list}:
            return f"List{contained_type_str}"
        if origin in {type, type}:
            return f"Type{contained_type_str}"
        if isinstance(t, typing.Callable):
            if len(contained) > 0 and contained[0] is not Ellipsis:
                return f'Callable[[{", ".join(contained_type_annots[:-1])}], {contained_type_annots[-1]}]'
            else:
                return f'Callable{contained_type_str}'

        if t is ArgumentT:
            # ArgumentT is a TypeVar bound to torch.fx.node.Argument
            return f'torch.fx.node.Argument{contained_type_str}'

        raise RuntimeError(f'Unrecognized type {t} used in BC-compatible type signature {sig_str}.'
                           f'Please add support for this type and confirm with the '
                           f'FX team that your signature change is valid.')

        raise RuntimeError(
            f"Unrecognized type {t} used in BC-compatible type signature {sig_str}."
            f"Please add support for this type and confirm with the "
            f"FX team that your signature change is valid."
        )

    def test_function_back_compat(self):
        """
        Test backward compatibility for function signatures with
        @compatibility(is_backward_compatible=True). Currently this checks for
        exact signature matches, which may lead to false positives. If this
        becomes too annoying, we can refine this check to actually parse out
        the saved schema strings and check if the change is truly backward-
        incompatible.
        """
        signature_strs = []

        for obj in _BACK_COMPAT_OBJECTS:
            if not isinstance(obj, type):
                signature_strs.append(self._fn_to_stable_annotation_str(obj))

        signature_strs.sort()

        try:
            self.assertExpected(
                "\n".join(signature_strs) + "\n", "fx_backcompat_function_signatures"
            )
        except AssertionError as e:
            msg = (
                f"{e}\n****** ERROR ******\nAn FX function that has been marked "
                f"as backwards-compatible has experienced a signature change. See the "
                f"above exception context for more information. If this change was "
                f"unintended, please revert it. If it was intended, check with the FX "
                f"team to ensure that the proper deprecation protocols have been followed "
                f"and subsequently --accept the change."
            )
            raise AssertionError(msg)  # noqa: B904

    def test_class_member_back_compat(self):
        """
        Test backward compatibility for members of classes with
        @compatibility(is_backward_compatible=True). Currently this checks for
        exact matches on the publicly visible members of the class.
        """
        class_method_strs = []

        for obj in _BACK_COMPAT_OBJECTS:
            if isinstance(obj, type):
                public_members = [
                    name for name in obj.__dict__ if not name.startswith("_")
                ]
                class_method_strs.append(
                    f"{torch.typename(obj)} {sorted(public_members)}"
                )

        class_method_strs.sort()

        try:
            self.assertExpected(
                "\n".join(class_method_strs), "fx_backcompat_class_members"
            )
        except AssertionError as e:
            msg = (
                f"{e}\n****** ERROR ******\nAn FX class that has been marked "
                f"as backwards-compatible has experienced change in its public members. See the "
                f"above exception context for more information. If this change was "
                f"unintended, please revert it. If it was intended, check with the FX "
                f"team to ensure that the proper deprecation protocols have been followed "
                f"and subsequently --accept the change."
            )
            raise AssertionError(msg) from e

    def test_public_api_surface(self):
        non_back_compat_objects = {}

        def check_symbols_have_bc_designation(m, seen):
            if not m.__name__.startswith("torch.fx"):
                return
            if m.__name__.startswith("torch.fx.experimental"):
                return
            # It's really common for inner functions to point to random modules
            # - make sure we don't recurse into modules we've already checked.
            seen.add(m.__name__)
            for k, v in m.__dict__.items():
                if hasattr(v, "__name__") and v.__name__ in seen:
                    continue
                if v is m:
                    continue
                if k.startswith("_"):
                    continue
                if isinstance(v, types.ModuleType):
                    check_symbols_have_bc_designation(v, seen)
                elif isinstance(v, (type, types.FunctionType)):
                    if v not in _MARKED_WITH_COMPATIBILITY:
                        non_back_compat_objects.setdefault(v)

        check_symbols_have_bc_designation(torch.fx, set())
        check_symbols_have_bc_designation(torch.fx.passes, set())

        non_back_compat_strs = [
            torch.typename(obj) for obj in non_back_compat_objects.keys()
        ]
        # Only want objects in torch.fx
        non_back_compat_strs = [
            s
            for s in non_back_compat_strs
            if s.startswith("torch.fx") and not s.startswith("torch.fx.experimental")
        ]
        # Only want objects in public namespaces
        non_back_compat_strs = [
            s
            for s in non_back_compat_strs
            if all(not atom.startswith("_") for atom in s.split("."))
        ]
        non_back_compat_strs.sort()

        if len(non_back_compat_strs) != 0:
            raise AssertionError(
                f"Public FX API(s) {non_back_compat_strs} introduced but not given a "
                f"backwards-compatibility classification! Please decorate these "
                f"API(s) with `@torch.fx._compatibility.compatibility` to specify "
                f"BC guarantees."
            )

    def test_adding_side_effect_function(self):
        class TestModule(torch.nn.Module):
            def forward(self, x):
                side_effect_func(x)
                return x

        gm = torch.fx.symbolic_trace(TestModule())
        self.assertEqual(len(gm.graph.nodes), 3)
        gm.graph.eliminate_dead_code()
        gm.recompile()
        self.assertEqual(len(gm.graph.nodes), 3)
        found = False
        for node in gm.graph.nodes:
            if node.op == "call_function" and node.target == side_effect_func:
                found = True
        self.assertTrue(found)

    def test_preserve_unused_attr_after_unpickle(self):
        gm = torch.fx.symbolic_trace(Add())
        gm.add_submodule("foo", Add())
        gm.dummy_buffer = torch.nn.Buffer(torch.empty(1))
        gm.register_parameter("dummy_parameter", torch.nn.Parameter(torch.empty(1)))
        b = io.BytesIO()
        torch.save(gm, b)
        b.seek(0)
        # weights_only=False as this loads a GraphModule
        # GLOBAL torch.fx.graph_module.reduce_graph_module was not an allowed global by default
        reload_gm = torch.load(b, weights_only=False)
        self.assertTrue(hasattr(reload_gm, "foo"))
        self.assertTrue(hasattr(reload_gm, "dummy_buffer"))
        self.assertTrue(hasattr(reload_gm, "dummy_parameter"))


# This is failing on Python 3.12 : https://github.com/pytorch/pytorch/issues/119454
@unittest.skipIf(sys.version_info >= (3, 12), "Failing on python 3.12+")
class TestFunctionalTracing(JitTestCase):
    def setUp(self):
        super().setUp()
        # Checking for mutable operations whil tracing is feature flagged
        # Enable it in testing but not by default
        self.orig_tracer_mutable_flag = (
            torch.fx.proxy.TracerBase.check_mutable_operations
        )
        torch.fx.proxy.TracerBase.check_mutable_operations = True

    def tearDown(self):
        super().tearDown()
        torch.fx.proxy.TracerBase.check_mutable_operations = (
            self.orig_tracer_mutable_flag
        )

    IGNORE_FUNCS = (
        "has_torch_function",
        "has_torch_function_unary",
        "has_torch_function_variadic",
        "handle_torch_function",
        "boolean_dispatch",
    )
    TO_PATCH = {
        "has_torch_function": None,
        "has_torch_function_unary": None,
        "has_torch_function_variadic": None,
    }

    BUILT_IN_FUNC = (AssertionError, "")
    PROXY_ITERABLE = (TypeError, r"argument of type 'Proxy' is not iterable")
    PROXY_ITERATED = (TraceError, r"Proxy object cannot be iterated")
    LEN_ERROR = (RuntimeError, r"'len' is not supported in symbolic tracing by default")
    ARG_TYPE_MISMATCH = (TypeError, r", not Proxy$")
    CONTROL_FLOW = (
        TraceError,
        r"symbolically traced variables cannot be used as inputs to control flow",
    )
    INTERPOLATE_ARGS_CONFLICT = (
        ValueError,
        r"only one of size or scale_factor should be defined",
    )
    MUTABLE = (RuntimeError, r"Tried to trace mutable operation")

    UNTRACEABLE_FUNCTIONALS = {
        "adaptive_avg_pool1d": BUILT_IN_FUNC,
        "avg_pool1d": BUILT_IN_FUNC,
        "avg_pool2d": BUILT_IN_FUNC,
        "avg_pool3d": BUILT_IN_FUNC,
        "bilinear": BUILT_IN_FUNC,
        "celu_": BUILT_IN_FUNC,
        "channel_shuffle": BUILT_IN_FUNC,
        "native_channel_shuffle": BUILT_IN_FUNC,
        "conv1d": BUILT_IN_FUNC,
        "conv2d": BUILT_IN_FUNC,
        "conv3d": BUILT_IN_FUNC,
        "conv_tbc": BUILT_IN_FUNC,
        "conv_transpose1d": BUILT_IN_FUNC,
        "conv_transpose2d": BUILT_IN_FUNC,
        "conv_transpose3d": BUILT_IN_FUNC,
        "cosine_similarity": BUILT_IN_FUNC,
        "elu_": BUILT_IN_FUNC,
        "gelu": BUILT_IN_FUNC,
        "hardshrink": BUILT_IN_FUNC,
        "hardtanh_": BUILT_IN_FUNC,
        "leaky_relu_": BUILT_IN_FUNC,
        "linear": BUILT_IN_FUNC,
        "logsigmoid": BUILT_IN_FUNC,
        "one_hot": BUILT_IN_FUNC,
        "pairwise_distance": BUILT_IN_FUNC,
        "pdist": BUILT_IN_FUNC,
        "pixel_shuffle": BUILT_IN_FUNC,
        "pixel_unshuffle": BUILT_IN_FUNC,
        "prelu": BUILT_IN_FUNC,
        "relu_": BUILT_IN_FUNC,
        "rrelu_": BUILT_IN_FUNC,
        "selu_": BUILT_IN_FUNC,
        "scaled_dot_product_attention": BUILT_IN_FUNC,
        "softplus": BUILT_IN_FUNC,
        "softshrink": BUILT_IN_FUNC,
        "threshold_": BUILT_IN_FUNC,
        "adaptive_avg_pool2d": LEN_ERROR,
        "adaptive_avg_pool3d": LEN_ERROR,
        "adaptive_max_pool2d_with_indices": LEN_ERROR,
        "adaptive_max_pool3d_with_indices": LEN_ERROR,
        "instance_norm": CONTROL_FLOW,
        "adaptive_max_pool1d": PROXY_ITERABLE,
        "adaptive_max_pool2d": PROXY_ITERABLE,
        "adaptive_max_pool3d": PROXY_ITERABLE,
        "fractional_max_pool2d": PROXY_ITERABLE,
        "fractional_max_pool3d": PROXY_ITERABLE,
        "max_pool1d": PROXY_ITERABLE,
        "max_pool2d": PROXY_ITERABLE,
        "max_pool3d": PROXY_ITERABLE,
        "lp_pool2d": PROXY_ITERATED,
        "lp_pool3d": PROXY_ITERATED,
        "max_unpool1d": PROXY_ITERATED,
        "max_unpool2d": PROXY_ITERATED,
        "max_unpool3d": PROXY_ITERATED,
        "fold": PROXY_ITERATED,
        "unfold": PROXY_ITERATED,
<<<<<<< HEAD

=======
        "adaptive_max_pool1d_with_indices": ARG_TYPE_MISMATCH,
        "fractional_max_pool2d_with_indices": ARG_TYPE_MISMATCH,
        "fractional_max_pool3d_with_indices": ARG_TYPE_MISMATCH,
        "layer_norm": ARG_TYPE_MISMATCH,
        "rms_norm": ARG_TYPE_MISMATCH,
        "lp_pool1d": ARG_TYPE_MISMATCH,
>>>>>>> 17abf520
        "affine_grid": CONTROL_FLOW,
        "alpha_dropout": CONTROL_FLOW,
        "batch_norm": CONTROL_FLOW,
        "binary_cross_entropy": CONTROL_FLOW,
        "binary_cross_entropy_with_logits": CONTROL_FLOW,
        "celu": CONTROL_FLOW,
        "cosine_embedding_loss": CONTROL_FLOW,
        "cross_entropy": CONTROL_FLOW,
        "ctc_loss": CONTROL_FLOW,
        "dropout": CONTROL_FLOW,
        "dropout1d": CONTROL_FLOW,
        "dropout2d": CONTROL_FLOW,
        "dropout3d": CONTROL_FLOW,
        "elu": CONTROL_FLOW,
        "embedding": CONTROL_FLOW,
        "embedding_bag": CONTROL_FLOW,
        "feature_alpha_dropout": CONTROL_FLOW,
        "gaussian_nll_loss": CONTROL_FLOW,
        "glu": CONTROL_FLOW,
        "grid_sample": CONTROL_FLOW,
        "group_norm": CONTROL_FLOW,
        "gumbel_softmax": CONTROL_FLOW,
        "hardsigmoid": CONTROL_FLOW,
        "hardswish": CONTROL_FLOW,
        "hardtanh": CONTROL_FLOW,
        "hinge_embedding_loss": CONTROL_FLOW,
        "huber_loss": CONTROL_FLOW,
        "interpolate": CONTROL_FLOW,
        "kl_div": CONTROL_FLOW,
        "l1_loss": CONTROL_FLOW,
        "leaky_relu": CONTROL_FLOW,
        "local_response_norm": CONTROL_FLOW,
        "margin_ranking_loss": CONTROL_FLOW,
        "mse_loss": CONTROL_FLOW,
        "multi_head_attention_forward": CONTROL_FLOW,
        "multi_margin_loss": CONTROL_FLOW,
        "multilabel_margin_loss": CONTROL_FLOW,
        "multilabel_soft_margin_loss": CONTROL_FLOW,
        "nll_loss": CONTROL_FLOW,
        "poisson_nll_loss": CONTROL_FLOW,
        "relu": CONTROL_FLOW,
        "relu6": CONTROL_FLOW,
        "rrelu": CONTROL_FLOW,
        "selu": CONTROL_FLOW,
        "silu": CONTROL_FLOW,
        "mish": CONTROL_FLOW,
        "smooth_l1_loss": CONTROL_FLOW,
        "soft_margin_loss": CONTROL_FLOW,
        "threshold": CONTROL_FLOW,
        "triplet_margin_loss": CONTROL_FLOW,
        "triplet_margin_with_distance_loss": CONTROL_FLOW,
        "upsample": CONTROL_FLOW,
        "upsample_bilinear": INTERPOLATE_ARGS_CONFLICT,
        "upsample_nearest": INTERPOLATE_ARGS_CONFLICT,
    }

    # List of nn.functionals with Tensor inputs but not with type annotation
    FUNCTIONALS_WITHOUT_ANNOTATION = (
        "adaptive_max_pool1d",
        "adaptive_max_pool2d",
        "adaptive_max_pool3d",
        "fractional_max_pool2d",
        "fractional_max_pool3d",
        "max_pool1d",
        "max_pool2d",
        "max_pool3d",
        "gaussian_nll_loss",
        "upsample",
        "upsample_bilinear",
        "upsample_nearest",
    )

    # Inconsistent behavior between Python 3.8 and other Python versions:
    # - Python 3.8+: Re-raise internal exception like `PROXY_ITERATED`
    # - Other Python: Raise `argument of type 'Proxy' is not iterable` due to the same
    #                 internal exception above
    # Use the following map to override the expected exception for Python 3.8
    UNTRACEABLE_FUNCTIONALS_PY38 = {
        "adaptive_max_pool1d": PROXY_ITERATED,
        "adaptive_max_pool2d": PROXY_ITERATED,
        "adaptive_max_pool3d": PROXY_ITERATED,
        "fractional_max_pool2d": PROXY_ITERATED,
        "fractional_max_pool3d": PROXY_ITERATED,
        "max_pool1d": PROXY_ITERATED,
        "max_pool2d": PROXY_ITERATED,
        "max_pool3d": PROXY_ITERATED,
        "group_norm": CONTROL_FLOW,
    }

    @classmethod
    def _get_functional(cls):
        functional_list = []
        for f in dir(torch.nn.functional):
            if not f.islower():
                continue
            # Ignore internal functions
            if f.startswith("_"):
                continue
            # Ignore supporting functions
            if f in cls.IGNORE_FUNCS:
                continue
            fn = getattr(torch.nn.functional, f)
            # Ignore non-callable object like modules
            if not isinstance(fn, Callable):
                continue
            if f not in cls.FUNCTIONALS_WITHOUT_ANNOTATION:
                try:
                    sig = inspect.signature(fn)
                    has_tensor_arg = False
                    for param in sig.parameters.values():
                        if isinstance(param.annotation, type) and issubclass(
                            param.annotation, torch.Tensor
                        ):
                            has_tensor_arg = True
                    if not has_tensor_arg:
                        continue
                # No signature or Object is not supported
                except ValueError:
                    pass
            functional_list.append((f, fn))
        return functional_list

    @classmethod
    def generate_test_func(cls, func_name, fn):
        def functional_test(self):
            if (
                func_name in self.UNTRACEABLE_FUNCTIONALS_PY38
                and sys.version_info >= (3, 8)
                and sys.version_info < (3, 12)
            ):
                exc, err = self.UNTRACEABLE_FUNCTIONALS_PY38[func_name]
                with self.assertRaisesRegex(exc, err):
                    symbolic_trace(fn)
            elif func_name in self.UNTRACEABLE_FUNCTIONALS:
                exc, err = self.UNTRACEABLE_FUNCTIONALS[func_name]
                with self.assertRaisesRegex(exc, err):
                    symbolic_trace(fn)
            else:
                symbolic_trace(fn)

        return functional_test

    @classmethod
    def generate_tests(cls):
        functional_list = cls._get_functional()
        for func_name, fn in functional_list:
            test_name = "test_nn_functional_" + func_name
            functional_test = cls.generate_test_func(func_name, fn)
            setattr(cls, test_name, functional_test)

    @classmethod
    def setUpClass(cls):
        def no(*args, **kwargs):
            return False

        for name in cls.TO_PATCH.keys():
            cls.TO_PATCH[name] = getattr(torch.nn.functional, name)
            setattr(torch.nn.functional, name, no)

    @classmethod
    def tearDownClass(cls):
        for name in cls.TO_PATCH.keys():
            setattr(torch.nn.functional, name, cls.TO_PATCH[name])


TestFunctionalTracing.generate_tests()


instantiate_device_type_tests(TestOperatorSignatures, globals())


@skipIfTorchDynamo("too slow")
@skipIfNoTorchVision
class TestVisionTracing(JitTestCase):
    def setUp(self):
        # Checking for mutable operations while tracing is feature flagged
        # Enable it in testing but not by default
        self.orig_tracer_mutable_flag = (
            torch.fx.proxy.TracerBase.check_mutable_operations
        )
        torch.fx.proxy.TracerBase.check_mutable_operations = True

    def tearDown(self):
        torch.fx.proxy.TracerBase.check_mutable_operations = (
            self.orig_tracer_mutable_flag
        )

    PROXY_ITERATED = (TraceError, r"Proxy object cannot be iterated")
    INCONSISTENT_TYPE = (
        RuntimeError,
        r"Return value was annotated as having type __torch__.torchvision.models[.\w]+ but is actually of type Tensor",
    )

    UNTRACEABLE_MODELS = {
        "fasterrcnn_resnet50_fpn": PROXY_ITERATED,
        "fasterrcnn_resnet50_fpn_v2": PROXY_ITERATED,
        "fasterrcnn_mobilenet_v3_large_320_fpn": PROXY_ITERATED,
        "fasterrcnn_mobilenet_v3_large_fpn": PROXY_ITERATED,
        "maskrcnn_resnet50_fpn": PROXY_ITERATED,
        "maskrcnn_resnet50_fpn_v2": PROXY_ITERATED,
        "keypointrcnn_resnet50_fpn": PROXY_ITERATED,
        "retinanet_resnet50_fpn": PROXY_ITERATED,
        "retinanet_resnet50_fpn_v2": PROXY_ITERATED,
        "ssd300_vgg16": PROXY_ITERATED,
        "fcos_resnet50_fpn": PROXY_ITERATED,
        "ssdlite320_mobilenet_v3_large": PROXY_ITERATED,
    }
    UNSCRIPTABLE_MODELS = {
        "googlenet": INCONSISTENT_TYPE,
        "inception_v3": INCONSISTENT_TYPE,
    }

    output_transform = {
        "fcn_resnet50": lambda x: x["out"],
        "fcn_resnet101": lambda x: x["out"],
        "deeplabv3_resnet50": lambda x: x["out"],
        "deeplabv3_resnet101": lambda x: x["out"],
        "deeplabv3_mobilenet_v3_large": lambda x: x["out"],
        "lraspp_mobilenet_v3_large": lambda x: x["out"],
        "fasterrcnn_resnet50_fpn": lambda x: x[1],
        "fasterrcnn_mobilenet_v3_large_fpn": lambda x: x[1],
        "fasterrcnn_mobilenet_v3_large_320_fpn": lambda x: x[1],
        "maskrcnn_resnet50_fpn": lambda x: x[1],
        "keypointrcnn_resnet50_fpn": lambda x: x[1],
        "retinanet_resnet50_fpn": lambda x: x[1],
    }

    @classmethod
    def generate_test_fn(cls, name, x, kwargs):
        def run_test(self):
            model = torchvision_models.get_model(name, **kwargs)
            model = model.eval()
            if name in self.UNTRACEABLE_MODELS:
                err, exc = self.UNTRACEABLE_MODELS[name]
                with self.assertRaisesRegex(err, exc):
                    graph = symbolic_trace(model)
            else:
                out_transform = self.output_transform.get(name, lambda x: x)
                graph: torch.fx.GraphModule = symbolic_trace(model)
                a = out_transform(model(x))
                b = out_transform(graph(x))
                self.assertEqual(a, b)

                if name in self.UNSCRIPTABLE_MODELS:
                    err, exc = self.UNSCRIPTABLE_MODELS[name]
                    with self.assertRaisesRegex(err, exc):
                        script = torch.jit.script(graph)
                else:
                    script = torch.jit.script(graph)
                    c = out_transform(script(x))
                    self.assertEqual(a, c)

        return run_test

    @classmethod
    def generate_classification_tests(cls):
        for k in torchvision_models.list_models(module=torchvision_models):
            test_name = "test_torchvision_models_" + k
            x = (
                torch.rand(1, 3, 299, 299)
                if k in ["inception_v3"]
                else torch.rand(1, 3, 224, 224)
            )
            kwargs = dict(num_classes=50)
            model_test = cls.generate_test_fn(k, x, kwargs)
            setattr(cls, test_name, model_test)

    @classmethod
    def generate_segmentation_tests(cls):
        for k in torchvision_models.list_models(module=torchvision_models.segmentation):
            test_name = "test_torchvision_models_segmentation_" + k
            x = torch.rand(1, 3, 32, 32)
            kwargs = dict(num_classes=10, pretrained_backbone=False)
            model_test = cls.generate_test_fn(k, x, kwargs)
            setattr(cls, test_name, model_test)

    @classmethod
    def generate_detection_tests(cls):
        for k in torchvision_models.list_models(module=torchvision_models.detection):
            test_name = "test_torchvision_models_detection_" + k
            x = [torch.rand(3, 300, 300)]
            kwargs = dict(num_classes=10, pretrained_backbone=False)
            model_test = cls.generate_test_fn(k, x, kwargs)
            setattr(cls, test_name, model_test)

    @classmethod
    def generate_video_tests(cls):
        for k in torchvision_models.list_models(module=torchvision_models.video):
            test_name = "test_torchvision_models_video_" + k
            x = (
                torch.rand(1, 3, 4, 112, 112)
                if k not in {"mvit_v1_b", "mvit_v2_s", "s3d"}
                else torch.rand(1, 3, 16, 224, 224)
            )
            kwargs = dict(num_classes=50)
            model_test = cls.generate_test_fn(k, x, kwargs)
            setattr(cls, test_name, model_test)

    @classmethod
    def generate_tests(cls):
        cls.generate_classification_tests()
        cls.generate_detection_tests()
        cls.generate_segmentation_tests()
        cls.generate_video_tests()


if HAS_TORCHVISION:
    TestVisionTracing.generate_tests()

if __name__ == "__main__":
    run_tests()<|MERGE_RESOLUTION|>--- conflicted
+++ resolved
@@ -4692,16 +4692,6 @@
         "max_unpool3d": PROXY_ITERATED,
         "fold": PROXY_ITERATED,
         "unfold": PROXY_ITERATED,
-<<<<<<< HEAD
-
-=======
-        "adaptive_max_pool1d_with_indices": ARG_TYPE_MISMATCH,
-        "fractional_max_pool2d_with_indices": ARG_TYPE_MISMATCH,
-        "fractional_max_pool3d_with_indices": ARG_TYPE_MISMATCH,
-        "layer_norm": ARG_TYPE_MISMATCH,
-        "rms_norm": ARG_TYPE_MISMATCH,
-        "lp_pool1d": ARG_TYPE_MISMATCH,
->>>>>>> 17abf520
         "affine_grid": CONTROL_FLOW,
         "alpha_dropout": CONTROL_FLOW,
         "batch_norm": CONTROL_FLOW,
