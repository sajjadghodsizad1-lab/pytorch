# Owner(s): ["oncall: distributed"]

import copy
import functools
import itertools
from typing import Callable, Optional, Union

import torch
import torch.distributed as dist
import torch.nn as nn
import torch.nn.functional as F
from torch.distributed._composable import checkpoint, replicate
from torch.distributed.device_mesh import DeviceMesh, init_device_mesh
from torch.distributed.fsdp import (
    FSDPModule,
    fully_shard,
    MixedPrecisionPolicy,
    OffloadPolicy,
)
from torch.distributed.fsdp._fully_shard._fsdp_collectives import (
    _div_if_needed,
    _get_gradient_divide_factors,
    foreach_all_gather,
    foreach_all_gather_copy_out,
    foreach_reduce,
)
from torch.distributed.fsdp._fully_shard._fsdp_common import FSDPMeshInfo, TrainingState
from torch.distributed.fsdp._fully_shard._fsdp_init import (
    _get_post_forward_mesh_info,
    _init_default_fully_shard_mesh,
)
from torch.distributed.fsdp._fully_shard._fsdp_param import ShardedState
from torch.distributed.fsdp._fully_shard._fsdp_param_group import FSDPParamGroup
from torch.distributed.tensor import DTensor
from torch.distributed.tensor.debug import CommDebugMode
from torch.distributed.tensor.experimental import implicit_replication
from torch.testing._internal.common_distributed import skip_if_lt_x_gpu
from torch.testing._internal.common_fsdp import (
    check_sharded_parity,
    DoubleLinear,
    FSDPTest,
    FSDPTestMultiThread,
    MLP,
    patch_post_backward,
    patch_reshard,
    patch_unshard,
)
from torch.testing._internal.common_utils import run_tests
from torch.testing._internal.distributed._tensor.common_dtensor import (
    ModelArgs,
    Transformer,
    TransformerBlock,
)


c10d_ops = torch.ops.c10d

# For recording FSDP events like unshard or post-backward
EventType = tuple[str, str, TrainingState]

from torch.testing._internal.common_fsdp import get_devtype


device_type = torch.device(get_devtype())
device_module = torch.get_device_module(device_type)


class TestFullyShardCollectiveOps(FSDPTestMultiThread):
    @property
    def world_size(self) -> int:
        return 128

    @property
    def device(self) -> torch.device:
        return torch.device(device_type.type, 0)

    def _get_param_sizes(self) -> list[torch.Size]:
        # For world size 128, the fp32 all-gather and reduce-scatter testing
        # requires ~0.22 GB
        return [
            torch.Size([17, 257]),
            torch.Size([17]),
            torch.Size([64, 312]),
            torch.Size([64]),
            torch.Size([64, 64]),
            torch.Size([512, 64]),
            torch.Size([256]),
            torch.Size([64, 297]),
        ]

    def _init_params(self, param_sizes: list[torch.Size]) -> list[nn.Parameter]:
        torch.manual_seed(42)
        orig_params = [
            nn.Parameter(torch.randn(size, device=self.device)) for size in param_sizes
        ]
        # Since seed is per process, not per thread, we broadcast to ensure the
        # same original parameters across ranks
        for orig_param in orig_params:
            dist.broadcast(orig_param, src=0)
        return orig_params

    def _init_fsdp_param_group(
        self, params: list[nn.Parameter], reshard_after_forward: Union[bool, int]
    ):
        module = nn.ParameterList([param.detach().clone() for param in params])
        mesh_info = FSDPMeshInfo(_init_default_fully_shard_mesh(), shard_mesh_dim=0)
        post_forward_mesh_info = _get_post_forward_mesh_info(
            reshard_after_forward, mesh_info
        )
        fsdp_param_group = FSDPParamGroup(
            list(module.parameters()),
            (module,),
            mesh_info,
            post_forward_mesh_info,
            self.device,
            None,  # shard_placement_fn
            MixedPrecisionPolicy(),
            OffloadPolicy(),
        )
        fsdp_param_group.lazy_init()
        return fsdp_param_group

    @skip_if_lt_x_gpu(1)
    def test_all_gather_fp32(self):
        param_sizes = self._get_param_sizes()
        default_stream = device_module.current_stream()
        stream1, stream2 = (
            device_module.Stream(),
            device_module.Stream(),
        )
        for async_op, streams, reshard_after_forward in itertools.product(
            (False, True),
            ((default_stream, default_stream), (stream1, stream2)),
            (True, 8),
        ):
            all_gather_copy_in_stream, all_gather_stream = streams
            # Save test time by only testing reshard after forward as an int
            # for non-async and non-default streams (like in pre-backward)
            if type(reshard_after_forward) is int and (
                async_op or all_gather_stream is default_stream
            ):
                continue
            self._test_all_gather(
                param_sizes,
                reshard_after_forward=reshard_after_forward,
                async_op=async_op,
                all_gather_copy_in_stream=all_gather_copy_in_stream,
                all_gather_stream=all_gather_stream,
            )

    def _test_all_gather(
        self,
        param_sizes: list[torch.Size],
        reshard_after_forward: Union[bool, int],
        async_op: bool,
        all_gather_copy_in_stream,
        all_gather_stream,
    ):
        def all_gather(fsdp_param_group: FSDPParamGroup, group: dist.ProcessGroup):
            all_gather_result = foreach_all_gather(
                fsdp_param_group.fsdp_params,
                group,
                async_op=async_op,
                all_gather_copy_in_stream=all_gather_copy_in_stream,
                all_gather_stream=all_gather_stream,
                device=self.device,
            )
            foreach_all_gather_copy_out(all_gather_result, fsdp_params, group)
            # Transition to unsharded state to register unsharded parameters
            for fsdp_param in fsdp_param_group.fsdp_params:
                fsdp_param.init_unsharded_param()
            fsdp_param_group._to_unsharded()

        def check_all_gathered_params(
            orig_params: list[nn.Parameter], module: nn.Module
        ):
            for orig_param, param in zip(orig_params, module.parameters()):
                self.assertIsInstance(param, torch.Tensor)
                self.assertIsInstance(param, nn.Parameter)
                self.assertEqual(param, orig_param.to(param.dtype))

        # Set up the reference parameters and construct the FSDP group
        orig_params = self._init_params(param_sizes)
        fsdp_param_group = self._init_fsdp_param_group(
            orig_params, reshard_after_forward
        )
        fsdp_params = fsdp_param_group.fsdp_params
        module = fsdp_param_group.modules[0]

        # Sanity check that the parameter sharding is as expected
        for orig_param, param in zip(orig_params, module.parameters()):
            self.assertTrue(isinstance(param, DTensor))
            self.assertEqual(param.full_tensor(), orig_param)

        # Run the foreach all-gather (including copy-in and copy-out)
        all_gather(fsdp_param_group, fsdp_param_group.mesh_info.shard_process_group)

        # Check all-gather correctness
        check_all_gathered_params(orig_params, module)

        # For reshard after after forward as an int, further test emulating the
        # pre-backward all-gather
        if type(reshard_after_forward) is not int:
            return
        fsdp_param_group._to_sharded_post_forward()
        all_gather(
            fsdp_param_group,
            fsdp_param_group.post_forward_mesh_info.shard_process_group,
        )
        check_all_gathered_params(orig_params, module)

    @skip_if_lt_x_gpu(1)
    def test_reduce_scatter_fp32(self):
        param_sizes = self._get_param_sizes()
        default_stream = device_module.current_stream()
        stream = device_module.Stream()
        for reduce_scatter_stream in (default_stream, stream):
            self._test_reduce_scatter(
                param_sizes,
                reduce_scatter_stream=reduce_scatter_stream,
                reduce_scatter_dtype=torch.float32,
            )

    @skip_if_lt_x_gpu(1)
    def test_reduce_scatter_fp16(self):
        param_sizes = self._get_param_sizes()
        default_stream = torch.get_device_module(device_type).current_stream()
        stream = device_module.Stream()
        for reduce_scatter_stream in (default_stream, stream):
            self._test_reduce_scatter(
                param_sizes,
                reduce_scatter_stream=reduce_scatter_stream,
                reduce_scatter_dtype=torch.float16,
            )

    def _test_reduce_scatter(
        self,
        param_sizes: list[torch.Size],
        reduce_scatter_stream,
        reduce_scatter_dtype: torch.dtype,
    ):
        # Set up the reference parameters and construct the FSDP group
        orig_params = self._init_params(param_sizes)
        fsdp_param_group = self._init_fsdp_param_group(orig_params, True)
        fsdp_params = fsdp_param_group.fsdp_params
        fsdp_param_group.comm_ctx.lazy_init(self.device)

        # Run one unshard to initialize metadata
        fsdp_param_group.unshard()
        fsdp_param_group.wait_for_unshard()
        fsdp_param_group.reshard()

        # Run the foreach reduce-scatter (including copy-in and view-out)
        torch.manual_seed(42)
        unsharded_grads = [torch.ones_like(param) * self.rank for param in orig_params]
        group = fsdp_param_group.mesh_info.shard_process_group
        self.assertEqual(group.size(), self.world_size)
        all_reduce_stream = device_module.Stream()
        (
            _,
            _,
            post_reduce_event,
            _,
            _,
            _,
        ) = foreach_reduce(
            fsdp_params,
            unsharded_grads,
            group,
            reduce_scatter_stream,
            orig_dtype=orig_params[0].dtype,
            reduce_dtype=reduce_scatter_dtype,
            device=self.device,
            reduce_scatter_reduce_op=None,
            all_reduce_group=None,
            all_reduce_stream=all_reduce_stream,
            all_reduce_hook=None,
            all_reduce_grads=True,
            partial_reduce_output=None,
        )
        torch.get_device_module(device_type).current_stream().wait_event(
            post_reduce_event
        )

        # Check reduce-scatter correctness
        predivide_factor, postdivide_factor = _get_gradient_divide_factors(
            group, None, reduce_scatter_dtype
        )
        reduced_grads = [grad.detach().clone() for grad in unsharded_grads]
        for grad in reduced_grads:
            _div_if_needed(grad, predivide_factor)
            dist.all_reduce(
                grad,
                group=group,
                op=dist.ReduceOp.AVG if predivide_factor is None else dist.ReduceOp.SUM,
            )
            _div_if_needed(grad, postdivide_factor)
        for fsdp_param, reduced_grad in zip(fsdp_params, reduced_grads):
            sharded_grad = fsdp_param.sharded_param.grad
            self.assertIsInstance(sharded_grad, DTensor)
            self.assertEqual(sharded_grad.full_tensor(), reduced_grad)


class TestFullyShardCommunication(FSDPTest):
    @property
    def world_size(self) -> int:
        return min(4, torch.get_device_module(device_type).device_count())

    @skip_if_lt_x_gpu(2)
    def test_fully_shard_communication_count(self):
        """
        Tests that FSDP issues the expected number of all-gathers and
        reduce-scatters during forward and backward.
        """
        self.run_subtests(
            {"reshard_after_forward": [True, False, 2, None]},
            self._test_communication_count,
        )

    def _test_communication_count(
        self,
        reshard_after_forward: Union[bool, int, None],
    ):
        torch.manual_seed(42)
        model_args = ModelArgs()
        model = Transformer(model_args)
        fully_shard_fn = functools.partial(
            fully_shard, reshard_after_forward=reshard_after_forward
        )
        num_blocks = 0
        for module in model.modules():
            if isinstance(module, TransformerBlock):
                fully_shard_fn(module)
                num_blocks += 1
        fully_shard_fn(model)
        # We construct `num_blocks` plus 1 FSDP states/communication groups

        torch.manual_seed(42 + self.rank)
        inp = torch.randint(0, model_args.vocab_size, (2, 16), device=device_type.type)
        with CommDebugMode() as fwd_comm_mode:
            loss = model(inp)
        fwd_comm_counts = fwd_comm_mode.get_comm_counts()
        self.assertEqual(len(fwd_comm_counts), 1)
        self.assertEqual(fwd_comm_counts[c10d_ops._allgather_base_], num_blocks + 1)
        with CommDebugMode() as bwd_comm_mode:
            loss.sum().backward()
        bwd_comm_counts = bwd_comm_mode.get_comm_counts()
        if reshard_after_forward is None:
            # 2 means two types of collectives (all-gather, reduce-scatter)
            self.assertEqual(len(bwd_comm_counts), 2)
            # do not reshard root model
            self.assertEqual(bwd_comm_counts[c10d_ops._allgather_base_], num_blocks)
        elif reshard_after_forward:
            self.assertEqual(len(bwd_comm_counts), 2)
            self.assertEqual(bwd_comm_counts[c10d_ops._allgather_base_], num_blocks + 1)
        else:
            self.assertEqual(len(bwd_comm_counts), 1)
        self.assertEqual(
            bwd_comm_counts[c10d_ops._reduce_scatter_base_], num_blocks + 1
        )

    @skip_if_lt_x_gpu(2)
    def test_manual_reshard_with_reshard_after_forward_false(self):
        """
        Tests that we can manually call ``reshard`` on FSDP modules that were
        initialized with ``reshard_after_forward=False`` and still run unshard.
        """
        torch.manual_seed(42)
        model_args = ModelArgs()
        model = Transformer(model_args)
        for module in model.modules():
            if isinstance(module, TransformerBlock):
                fully_shard(module, reshard_after_forward=False)
        model = fully_shard(model, reshard_after_forward=False)
        num_fsdp_modules = sum(
            isinstance(module, FSDPModule) for module in model.modules()
        )

        torch.manual_seed(42 + self.rank)
        inp = torch.randint(0, model_args.vocab_size, (2, 16), device=device_type.type)
        with CommDebugMode() as fwd_comm_mode:
            loss = model(inp)
        fwd_comm_counts = fwd_comm_mode.get_comm_counts()
        self.assertEqual(len(fwd_comm_counts), 1)
        self.assertEqual(fwd_comm_counts[c10d_ops._allgather_base_], num_fsdp_modules)

        for module in model.modules():
            if isinstance(module, FSDPModule):
                module.reshard()

        with CommDebugMode() as bwd_comm_mode:
            loss.sum().backward()
        bwd_comm_counts = bwd_comm_mode.get_comm_counts()
        self.assertEqual(len(bwd_comm_counts), 2)
        self.assertEqual(bwd_comm_counts[c10d_ops._allgather_base_], num_fsdp_modules)
        self.assertEqual(
            bwd_comm_counts[c10d_ops._reduce_scatter_base_], num_fsdp_modules
        )

    @skip_if_lt_x_gpu(2)
    def test_set_reduce_scatter_divide_factor(self):
        self.run_subtests(
            {"divide_factor": [self.world_size * 2, self.world_size]},
            self._test_set_reduce_scatter_divide_factor,
        )

    def _test_set_reduce_scatter_divide_factor(self, divide_factor: float):
        torch.manual_seed(42)
        model_args = ModelArgs(dropout_p=0.0, weight_tying=False)
        model = Transformer(model_args)
        ref_model = copy.deepcopy(model).to(device_type)
        ref_optim = torch.optim.AdamW(ref_model.parameters(), lr=1e-2)
        for module in model.modules():
            if isinstance(module, TransformerBlock):
                fully_shard(module, reshard_after_forward=False)
        model = fully_shard(model, reshard_after_forward=False)
        optim = torch.optim.AdamW(model.parameters(), lr=1e-2)
        model.set_reduce_scatter_divide_factor(divide_factor)

        torch.manual_seed(42 + self.rank)
        inp = torch.randint(0, model_args.vocab_size, (2, 16), device=device_type.type)

        for _ in range(10):
            ref_loss = ref_model(inp).sum()
            ref_loss.backward()
            for param in ref_model.parameters():
                param.grad.mul_(1.0 / divide_factor)
                dist.all_reduce(param.grad)
            loss = model(inp).sum()
            loss.backward()
            ref_optim.step()
            optim.step()
            ref_optim.zero_grad()
            optim.zero_grad()
            self.assertEqual(ref_loss, loss)
            check_sharded_parity(self, ref_model, model)

    @skip_if_lt_x_gpu(2)
    def test_set_reshard_after_forward(self):
        """
        Tests that FSDP issues the expected number of all-gathers and
        reduce-scatters during a train step when setting reshard_after_forward.
        comm_count should perform same as test_fully_shard_communication_count.
        """
        self.run_subtests(
            {
                "set_reshard_after_forward": [True, False, None],
                "recurse": [True, False],
            },
            self._test_set_reshard_after_forward_by_communication_count,
        )

    def _test_set_reshard_after_forward_by_communication_count(
        self,
        set_reshard_after_forward: Union[bool, None],
        recurse: bool,
    ):
        torch.manual_seed(42)
        model_args = ModelArgs()
        model = Transformer(model_args).to(device_type)
        if set_reshard_after_forward is None:
            fully_shard_fn = fully_shard
        else:
            fully_shard_fn = functools.partial(
                fully_shard, reshard_after_forward=not set_reshard_after_forward
            )

        num_blocks = 0
        for module in model.modules():
            if isinstance(module, TransformerBlock):
                fully_shard_fn(module)
                num_blocks += 1
        fully_shard_fn(model)
        num_fsdp_modules = sum(
            isinstance(module, FSDPModule) for module in model.modules()
        )
        if set_reshard_after_forward is not None:
            model.set_reshard_after_forward(
                reshard_after_forward=set_reshard_after_forward, recurse=recurse
            )

        torch.manual_seed(42 + self.rank)
        inp = torch.randint(0, model_args.vocab_size, (2, 16), device=device_type.type)
        with CommDebugMode() as fwd_comm_mode:
            loss = model(inp)
        fwd_comm_counts = fwd_comm_mode.get_comm_counts()
        self.assertEqual(len(fwd_comm_counts), 1)
        self.assertEqual(fwd_comm_counts[c10d_ops._allgather_base_], num_fsdp_modules)

        with CommDebugMode() as bwd_comm_mode:
            loss.sum().backward()
        bwd_comm_counts = bwd_comm_mode.get_comm_counts()
        # If recurse is False, set_reshard_after_forward only affects the root module
        if set_reshard_after_forward is None:
            self.assertEqual(len(bwd_comm_counts), 2)
            self.assertEqual(bwd_comm_counts[c10d_ops._allgather_base_], num_blocks)
        elif set_reshard_after_forward:
            self.assertEqual(len(bwd_comm_counts), 2)
            self.assertEqual(
                bwd_comm_counts[c10d_ops._allgather_base_],
                num_blocks + 1 if recurse else 1,
            )
        else:
            if recurse:
                self.assertEqual(len(bwd_comm_counts), 1)
            else:
                self.assertEqual(len(bwd_comm_counts), 2)
                self.assertEqual(bwd_comm_counts[c10d_ops._allgather_base_], num_blocks)

        self.assertEqual(
            bwd_comm_counts[c10d_ops._reduce_scatter_base_], num_blocks + 1
        )


class TestFullyShardPrefetch(FSDPTest):
    @property
    def world_size(self) -> int:
        return min(4, torch.get_device_module(device_type).device_count())

    @skip_if_lt_x_gpu(2)
    def test_fully_shard_backward_prefetch(self):
        # Activation checkpointing should not affect the expected FSDP events
        self.run_subtests(
            {
                "reshard_after_forward": [True, False, 2, None],
                "checkpoint_impl": [None, "utils", "composable"],
            },
            self._test_backward_prefetch_forward_backward,
        )
        self.run_subtests(
            {
                "reshard_after_forward": [True, False, 2, None],
                "checkpoint_impl": [None, "utils", "composable"],
            },
            self._test_backward_prefetch_multi_forward,
        )
        self._test_backward_prefetch_unused_in_backward(True)

    def _test_backward_prefetch_forward_backward(
        self,
        reshard_after_forward: Union[bool, int, None],
        checkpoint_impl: Optional[str],
    ):
        n_layers = 3
        model, optim, inp = self._init_transformer(
            n_layers, reshard_after_forward, checkpoint_impl
        )
        events: list[EventType] = []
        unshard_with_record = self._get_unshard_with_record(
            FSDPParamGroup.unshard, events
        )
        post_backward_with_record = self._get_post_backward_with_record(
            FSDPParamGroup.post_backward, events
        )
        # Check the order for normal 1 forward, 1 backward, 1 optimizer step
        with (
            patch_unshard(unshard_with_record),
            patch_post_backward(post_backward_with_record),
        ):
            for iter_idx in range(3):
                loss = model(inp)
                expected_events = [
                    ("unshard", "", TrainingState.FORWARD),  # root
                    ("unshard", "layers.0", TrainingState.FORWARD),
                    ("unshard", "layers.1", TrainingState.FORWARD),
                    ("unshard", "layers.2", TrainingState.FORWARD),
                ]
                self.assertEqual(events, expected_events)
                events.clear()
                loss.sum().backward()
                expected_events = []
                # Root does not reshard after forward so there is no
                # unshard event for it in backward
                if reshard_after_forward is not None:
                    expected_events.append(("unshard", "", TrainingState.PRE_BACKWARD))
                expected_events.extend(
                    [
                        ("unshard", "layers.2", TrainingState.PRE_BACKWARD),
                        # Explicit backward prefetching moves the unshards early
                        # by one module (note how swapping each unshard down one
                        # event would give the natural event order)
                        ("unshard", "layers.1", TrainingState.PRE_BACKWARD),
                        ("post_backward", "layers.2", TrainingState.POST_BACKWARD),
                        ("unshard", "layers.0", TrainingState.PRE_BACKWARD),
                        ("post_backward", "layers.1", TrainingState.POST_BACKWARD),
                        ("post_backward", "layers.0", TrainingState.POST_BACKWARD),
                        ("post_backward", "", TrainingState.POST_BACKWARD),
                    ]
                )
                if reshard_after_forward is False:
                    # No reshard after forward means no backward unshards
                    expected_events = [e for e in expected_events if e[0] != "unshard"]
                self.assertEqual(events, expected_events)
                events.clear()
                optim.step()
                optim.zero_grad(set_to_none=(iter_idx % 2 == 0))

    def _test_backward_prefetch_multi_forward(
        self, reshard_after_forward: Union[bool, int], checkpoint_impl: Optional[str]
    ):
        n_layers = 3
        model, _, inp = self._init_transformer(
            n_layers, reshard_after_forward, checkpoint_impl
        )
        events: list[EventType] = []
        unshard_with_record = self._get_unshard_with_record(
            FSDPParamGroup.unshard, events
        )
        post_backward_with_record = self._get_post_backward_with_record(
            FSDPParamGroup.post_backward, events
        )
        # Check the order for multiple forwards before 1 backward
        with (
            patch_unshard(unshard_with_record),
            patch_post_backward(post_backward_with_record),
        ):
            loss1 = model(inp)
            loss2 = model(inp)
            expected_events = [
                ("unshard", "", TrainingState.FORWARD),  # root
                ("unshard", "layers.0", TrainingState.FORWARD),
                ("unshard", "layers.1", TrainingState.FORWARD),
                ("unshard", "layers.2", TrainingState.FORWARD),
            ]
            if reshard_after_forward is not None:
                expected_events.append(("unshard", "", TrainingState.FORWARD))
            expected_events.extend(
                [
                    ("unshard", "layers.0", TrainingState.FORWARD),
                    ("unshard", "layers.1", TrainingState.FORWARD),
                    ("unshard", "layers.2", TrainingState.FORWARD),
                ]
            )
            if reshard_after_forward is False:
                # No reshard after forward means no second set of unshards
                expected_events = expected_events[:-4]
            self.assertEqual(events, expected_events)
            events.clear()
            (loss1 + loss2).sum().backward()
            expected_events = []
            if reshard_after_forward is not None:
                expected_events.append(("unshard", "", TrainingState.PRE_BACKWARD))
            expected_events.extend(
                [
                    # Same as the single forward/backward case except the root's
                    # post-backward does not run until the end of backward in the
                    # final callback (since the input not requiring gradient means
                    # that we do not have a tensor on which to hook for
                    # post-backward)
                    ("unshard", "layers.2", TrainingState.PRE_BACKWARD),
                    ("unshard", "layers.1", TrainingState.PRE_BACKWARD),
                    ("post_backward", "layers.2", TrainingState.POST_BACKWARD),
                    ("unshard", "layers.0", TrainingState.PRE_BACKWARD),
                    ("post_backward", "layers.1", TrainingState.POST_BACKWARD),
                    ("post_backward", "layers.0", TrainingState.POST_BACKWARD),
                ]
            )
            if reshard_after_forward is False:
                # No reshard after forward means no backward unshards
                expected_events = [e for e in expected_events if e[0] != "unshard"]
                # However, the post-backward reshards, so the second set of
                # unshards will run as real ops
            expected_events += [
                # Repeat the same pattern except with the root's post-backward
                # at the end since the final callback runs
                ("unshard", "layers.2", TrainingState.PRE_BACKWARD),
                ("unshard", "layers.1", TrainingState.PRE_BACKWARD),
                ("post_backward", "layers.2", TrainingState.POST_BACKWARD),
                ("unshard", "layers.0", TrainingState.PRE_BACKWARD),
                ("post_backward", "layers.1", TrainingState.POST_BACKWARD),
                ("post_backward", "layers.0", TrainingState.POST_BACKWARD),
                ("post_backward", "", TrainingState.POST_BACKWARD),
            ]
            self.assertEqual(events, expected_events)
            events.clear()

    def _test_backward_prefetch_unused_in_backward(
        self, reshard_after_forward: Union[bool, int, None]
    ):
        """
        Test a model with a linear module then a split into two linear modules,
        where we run backward through one path first before the other, meaning
        that (1) only one linear of the two split is used per backward and (2)
        the initial shared linear is used in both backwards.
        """
        dim = 8
        model = nn.Sequential(nn.Linear(dim, dim), DoubleLinear(dim))
        fully_shard(model[0], reshard_after_forward=reshard_after_forward)
        fully_shard(model[1].lin1, reshard_after_forward=reshard_after_forward)
        fully_shard(model[1].lin2, reshard_after_forward=reshard_after_forward)
        fully_shard(model, reshard_after_forward=reshard_after_forward)
        inp = torch.randn((4, dim), device=device_type.type)
        events: list[EventType] = []
        unshard_with_record = self._get_unshard_with_record(
            FSDPParamGroup.unshard, events
        )
        post_backward_with_record = self._get_post_backward_with_record(
            FSDPParamGroup.post_backward, events
        )
        with (
            patch_unshard(unshard_with_record),
            patch_post_backward(post_backward_with_record),
        ):
            loss1, loss2 = model(inp)
            expected_events = [
                # Root has no parameters, so it does not have an unshard
                ("unshard", "0", TrainingState.FORWARD),
                ("unshard", "1.lin1", TrainingState.FORWARD),
                ("unshard", "1.lin2", TrainingState.FORWARD),
            ]
            self.assertEqual(events, expected_events)
            events.clear()

            model.set_is_last_backward(False)
            loss2.sum().backward(retain_graph=True)
            expected_events = [
                ("unshard", "1.lin2", TrainingState.PRE_BACKWARD),
                # NOTE: This `1.lin1` unshard is a mistargeted prefetch.
                ("unshard", "1.lin1", TrainingState.PRE_BACKWARD),
                ("post_backward", "1.lin2", TrainingState.POST_BACKWARD),
                ("unshard", "0", TrainingState.PRE_BACKWARD),
                ("post_backward", "0", TrainingState.POST_BACKWARD),
                # `1.lin1` post-backward hook runs but is a no-op
                ("post_backward", "1.lin1", TrainingState.POST_BACKWARD),
            ]
            self.assertEqual(events, expected_events)
            events.clear()

            model.set_is_last_backward(True)
            loss1.sum().backward()
            expected_events = [
                # NOTE: `1.lin1` is already unsharded from the mistargeted
                # prefetch in the first backward.
                # Prefetch `0`
                ("unshard", "0", TrainingState.PRE_BACKWARD),
                ("post_backward", "1.lin1", TrainingState.POST_BACKWARD),
                ("post_backward", "0", TrainingState.POST_BACKWARD),
                # `1.lin2` post-backward hook runs but is a no-op
                ("post_backward", "1.lin2", TrainingState.POST_BACKWARD),
            ]
            self.assertEqual(events, expected_events)
            events.clear()

    @skip_if_lt_x_gpu(2)
    def test_set_modules_to_forward_prefetch(self):
        n_layers = 4
        reshard_after_forward = True
        checkpoint_impl = "utils"
        model, _, inp = self._init_transformer(
            n_layers, reshard_after_forward, checkpoint_impl
        )

        def set_forward_prefetch(model: Transformer, num_to_prefetch: int) -> None:
            # Use model-specific knowledge to configure forward prefetching:
            # each transformer block (layer) prefetches for the next few
            for i, layer in enumerate(model.layers):
                if i >= len(model.layers) - num_to_prefetch:
                    break
                layers_to_prefetch = [
                    model.layers[i + j] for j in range(1, num_to_prefetch + 1)
                ]
                layer.set_modules_to_forward_prefetch(layers_to_prefetch)

        events: list[EventType] = []
        unshard_with_record = self._get_unshard_with_record(
            FSDPParamGroup.unshard, events
        )
        reshard_with_record = self._get_reshard_with_record(
            FSDPParamGroup.reshard, events
        )
        post_backward_with_record = self._get_post_backward_with_record(
            FSDPParamGroup.post_backward, events
        )
        expected_backward_events = [
            # Default backward prefetching
            ("unshard", "", TrainingState.PRE_BACKWARD),
            ("unshard", "layers.3", TrainingState.PRE_BACKWARD),
            ("unshard", "layers.2", TrainingState.PRE_BACKWARD),
            ("reshard", "layers.3", TrainingState.POST_BACKWARD),
            ("post_backward", "layers.3", TrainingState.POST_BACKWARD),
            ("unshard", "layers.1", TrainingState.PRE_BACKWARD),
            ("reshard", "layers.2", TrainingState.POST_BACKWARD),
            ("post_backward", "layers.2", TrainingState.POST_BACKWARD),
            ("unshard", "layers.0", TrainingState.PRE_BACKWARD),
            ("reshard", "layers.1", TrainingState.POST_BACKWARD),
            ("post_backward", "layers.1", TrainingState.POST_BACKWARD),
            ("reshard", "layers.0", TrainingState.POST_BACKWARD),
            ("post_backward", "layers.0", TrainingState.POST_BACKWARD),
            ("reshard", "", TrainingState.POST_BACKWARD),
            ("post_backward", "", TrainingState.POST_BACKWARD),
        ]
        with (
            patch_unshard(unshard_with_record),
            patch_reshard(reshard_with_record),
            patch_post_backward(post_backward_with_record),
        ):
            set_forward_prefetch(model, num_to_prefetch=1)
            loss = model(inp)
            expected_forward_events = [
                ("unshard", "", TrainingState.FORWARD),
                # `layers.i` prefetches `layers.i+1`
                ("unshard", "layers.0", TrainingState.FORWARD),
                ("unshard", "layers.1", TrainingState.FORWARD),
                ("reshard", "layers.0", TrainingState.FORWARD),
                ("unshard", "layers.2", TrainingState.FORWARD),
                ("reshard", "layers.1", TrainingState.FORWARD),
                ("unshard", "layers.3", TrainingState.FORWARD),
                ("reshard", "layers.2", TrainingState.FORWARD),
                ("reshard", "layers.3", TrainingState.FORWARD),
                ("reshard", "", TrainingState.FORWARD),
            ]
            self.assertEqual(events, expected_forward_events)
            events.clear()
            loss.sum().backward()
            self.assertEqual(events, expected_backward_events)
            events.clear()

            set_forward_prefetch(model, num_to_prefetch=2)
            loss = model(inp)
            expected_forward_events = [
                ("unshard", "", TrainingState.FORWARD),
                # `layers.i` prefetches `layers.i+1` and `layers.i+2`
                ("unshard", "layers.0", TrainingState.FORWARD),
                ("unshard", "layers.1", TrainingState.FORWARD),
                ("unshard", "layers.2", TrainingState.FORWARD),
                ("reshard", "layers.0", TrainingState.FORWARD),
                ("unshard", "layers.3", TrainingState.FORWARD),
                ("reshard", "layers.1", TrainingState.FORWARD),
                ("reshard", "layers.2", TrainingState.FORWARD),
                ("reshard", "layers.3", TrainingState.FORWARD),
                ("reshard", "", TrainingState.FORWARD),
            ]
            self.assertEqual(events, expected_forward_events)
            events.clear()
            loss.sum().backward()
            self.assertEqual(events, expected_backward_events)
            events.clear()

    @skip_if_lt_x_gpu(2)
    def test_set_modules_to_backward_prefetch(self):
        n_layers = 4
        reshard_after_forward = True
        checkpoint_impl = "utils"
        model, _, inp = self._init_transformer(
            n_layers, reshard_after_forward, checkpoint_impl
        )

        def set_backward_prefetch(model: Transformer, num_to_prefetch: int) -> None:
            # Use model-specific knowledge to configure backward prefetching:
            # each transformer block (layer) prefetches for the previous few
            for i, layer in enumerate(model.layers):
                if i < num_to_prefetch:
                    continue
                layers_to_prefetch = [
                    model.layers[i - j] for j in range(1, num_to_prefetch + 1)
                ]
                layer.set_modules_to_backward_prefetch(layers_to_prefetch)

        events: list[EventType] = []
        unshard_with_record = self._get_unshard_with_record(
            FSDPParamGroup.unshard, events
        )
        reshard_with_record = self._get_reshard_with_record(
            FSDPParamGroup.reshard, events
        )
        post_backward_with_record = self._get_post_backward_with_record(
            FSDPParamGroup.post_backward, events
        )
        expected_forward_events = [
            # Default forward prefetching
            ("unshard", "", TrainingState.FORWARD),  # root
            ("unshard", "layers.0", TrainingState.FORWARD),
            ("reshard", "layers.0", TrainingState.FORWARD),
            ("unshard", "layers.1", TrainingState.FORWARD),
            ("reshard", "layers.1", TrainingState.FORWARD),
            ("unshard", "layers.2", TrainingState.FORWARD),
            ("reshard", "layers.2", TrainingState.FORWARD),
            ("unshard", "layers.3", TrainingState.FORWARD),
            ("reshard", "layers.3", TrainingState.FORWARD),
            ("reshard", "", TrainingState.FORWARD),
        ]
        with (
            patch_unshard(unshard_with_record),
            patch_reshard(reshard_with_record),
            patch_post_backward(post_backward_with_record),
        ):
            set_backward_prefetch(model, num_to_prefetch=1)
            loss = model(inp)
            self.assertEqual(events, expected_forward_events)
            events.clear()
            loss.sum().backward()
            expected_backward_events = [
                ("unshard", "", TrainingState.PRE_BACKWARD),
                # Root prefetches `layers.3` per default
                ("unshard", "layers.3", TrainingState.PRE_BACKWARD),
                # `layers.i` prefetches for `layers.i-1` (same as default)
                ("unshard", "layers.2", TrainingState.PRE_BACKWARD),
                ("reshard", "layers.3", TrainingState.POST_BACKWARD),
                ("post_backward", "layers.3", TrainingState.POST_BACKWARD),
                ("unshard", "layers.1", TrainingState.PRE_BACKWARD),
                ("reshard", "layers.2", TrainingState.POST_BACKWARD),
                ("post_backward", "layers.2", TrainingState.POST_BACKWARD),
                ("unshard", "layers.0", TrainingState.PRE_BACKWARD),
                ("reshard", "layers.1", TrainingState.POST_BACKWARD),
                ("post_backward", "layers.1", TrainingState.POST_BACKWARD),
                ("reshard", "layers.0", TrainingState.POST_BACKWARD),
                ("post_backward", "layers.0", TrainingState.POST_BACKWARD),
                ("reshard", "", TrainingState.POST_BACKWARD),
                ("post_backward", "", TrainingState.POST_BACKWARD),
            ]
            self.assertEqual(events, expected_backward_events)
            events.clear()

            set_backward_prefetch(model, num_to_prefetch=2)
            loss = model(inp)
            self.assertEqual(events, expected_forward_events)
            events.clear()
            loss.sum().backward()
            expected_backward_events = [
                ("unshard", "", TrainingState.PRE_BACKWARD),
                # Root prefetches `layers.3` per default
                ("unshard", "layers.3", TrainingState.PRE_BACKWARD),
                # `layers.i` prefetches for `layers.i-1` and `layers.i-2`
                ("unshard", "layers.2", TrainingState.PRE_BACKWARD),
                ("unshard", "layers.1", TrainingState.PRE_BACKWARD),
                ("reshard", "layers.3", TrainingState.POST_BACKWARD),
                ("post_backward", "layers.3", TrainingState.POST_BACKWARD),
                ("unshard", "layers.0", TrainingState.PRE_BACKWARD),
                ("reshard", "layers.2", TrainingState.POST_BACKWARD),
                ("post_backward", "layers.2", TrainingState.POST_BACKWARD),
                ("reshard", "layers.1", TrainingState.POST_BACKWARD),
                ("post_backward", "layers.1", TrainingState.POST_BACKWARD),
                ("reshard", "layers.0", TrainingState.POST_BACKWARD),
                ("post_backward", "layers.0", TrainingState.POST_BACKWARD),
                ("reshard", "", TrainingState.POST_BACKWARD),
                ("post_backward", "", TrainingState.POST_BACKWARD),
            ]
            self.assertEqual(events, expected_backward_events)
            events.clear()

    @skip_if_lt_x_gpu(2)
    def test_fully_shard_multi_module_backward_prefetch(self):
        n_layers = 5
        model_args = ModelArgs(n_layers=n_layers, checkpoint_activations=True)
        model = Transformer(model_args)
        for i in range(n_layers):
            if i == 0:
                fully_shard(model.layers[i])
            elif i % 2 == 1:
                fully_shard([model.layers[i], model.layers[i + 1]])
        fully_shard([model.tok_embeddings, model.pos_embeddings])
        fully_shard([model.norm, model.output], reshard_after_forward=False)
        fully_shard(model)
        optim = torch.optim.AdamW(model.parameters(), lr=1e-2)

        events: list[EventType] = []
        unshard_with_record = self._get_unshard_with_record(
            FSDPParamGroup.unshard, events
        )
        post_backward_with_record = self._get_post_backward_with_record(
            FSDPParamGroup.post_backward, events
        )
        inp = torch.randint(
            0,
            model_args.vocab_size,
            (2, model_args.max_seq_len),
            device=device_type.type,
        )
        with (
            patch_unshard(unshard_with_record),
            patch_post_backward(post_backward_with_record),
        ):
            for _ in range(3):
                loss = model(inp)
                expected_events = [
                    (
                        "unshard",
                        "tok_embeddings, pos_embeddings",
                        TrainingState.FORWARD,
                    ),
                    ("unshard", "layers.0", TrainingState.FORWARD),
                    ("unshard", "layers.1, layers.2", TrainingState.FORWARD),
                    ("unshard", "layers.3, layers.4", TrainingState.FORWARD),
                    ("unshard", "norm, output", TrainingState.FORWARD),
                ]
                self.assertEqual(events, expected_events)
                events.clear()
                loss.sum().backward()
                expected_events = [
                    # (norm, output) does not reshard after forward, so there is
                    # no unshard to begin backward
                    ("unshard", "layers.3, layers.4", TrainingState.PRE_BACKWARD),
                    ("post_backward", "norm, output", TrainingState.POST_BACKWARD),
                    ("unshard", "layers.1, layers.2", TrainingState.PRE_BACKWARD),
                    (
                        "post_backward",
                        "layers.3, layers.4",
                        TrainingState.POST_BACKWARD,
                    ),
                    ("unshard", "layers.0", TrainingState.PRE_BACKWARD),
                    (
                        "post_backward",
                        "layers.1, layers.2",
                        TrainingState.POST_BACKWARD,
                    ),
                    (
                        "unshard",
                        "tok_embeddings, pos_embeddings",
                        TrainingState.PRE_BACKWARD,
                    ),
                    ("post_backward", "layers.0", TrainingState.POST_BACKWARD),
                    (
                        "post_backward",
                        "tok_embeddings, pos_embeddings",
                        TrainingState.POST_BACKWARD,
                    ),
                ]
                events.clear()
                optim.step()
                optim.zero_grad()

    @skip_if_lt_x_gpu(2)
    def test_fully_shard_multi_module_unused_module(self):
        class ModuleWithUnusedLinear(nn.Module):
            def __init__(self) -> None:
                super().__init__()
                self.unused_lin = nn.Linear(1, 1)
                self.lin = nn.Linear(16, 16)

            def forward(self, x: torch.Tensor) -> torch.Tensor:
                return nn.functional.relu(self.lin(x))

        model = nn.Sequential(
            ModuleWithUnusedLinear(), ModuleWithUnusedLinear(), nn.Linear(16, 16)
        )
        fully_shard([model[0].unused_lin, model[0].lin], reshard_after_forward=True)
        fully_shard([model[1].unused_lin, model[1].lin], reshard_after_forward=True)
        fully_shard(model)
        optim = torch.optim.AdamW(model.parameters(), lr=1e-2)

        events: list[EventType] = []
        unshard_with_record = self._get_unshard_with_record(
            FSDPParamGroup.unshard, events
        )
        post_backward_with_record = self._get_post_backward_with_record(
            FSDPParamGroup.post_backward, events
        )
<<<<<<< HEAD
        inp = torch.randn((2, 16), device="cuda")
        with (
            patch_unshard(unshard_with_record),
            patch_post_backward(post_backward_with_record),
=======
        inp = torch.randn((2, 16), device=device_type.type)
        with patch_unshard(unshard_with_record), patch_post_backward(
            post_backward_with_record
>>>>>>> 020da744
        ):
            for _ in range(3):
                loss = model(inp)
                expected_events = [
                    ("unshard", "", TrainingState.FORWARD),
                    ("unshard", "0.unused_lin, 0.lin", TrainingState.FORWARD),
                    ("unshard", "1.unused_lin, 1.lin", TrainingState.FORWARD),
                ]
                self.assertEqual(events, expected_events)
                events.clear()
                loss.sum().backward()
                expected_events = [
                    # Since both `model[0]` and `model[1]` have unused modules
                    # that never ran forward, they do not reshard after forward
                    # despite setting it to `True`. Check that there are no
                    # unshards in backward.
                    (
                        "post_backward",
                        "1.unused_lin, 1.lin",
                        TrainingState.POST_BACKWARD,
                    ),
                    (
                        "post_backward",
                        "0.unused_lin, 0.lin",
                        TrainingState.POST_BACKWARD,
                    ),
                    ("post_backward", "", TrainingState.POST_BACKWARD),
                ]
                events.clear()
                optim.step()
                optim.zero_grad()

    @skip_if_lt_x_gpu(2)
    def test_backward_misprefetch(self):
        torch.manual_seed(42)
        model = MLP(dim=16, device=device_type)
        ref_model = copy.deepcopy(model)
        ref_optim = torch.optim.Adam(ref_model.parameters(), lr=1e-2)
        fully_shard(model.in_proj)
        fully_shard(model.out_proj)
        fully_shard(model)
        optim = torch.optim.Adam(model.parameters(), lr=1e-2)

        # Backward should run through `out_proj` -> `in_proj`, so if `in_proj`
        # prefetches for `out_proj`, then this is a misprefetch, as `out_proj`
        # should not be needed anymore for backward.
        model.in_proj.set_modules_to_backward_prefetch([model.out_proj])

        torch.manual_seed(self.rank + 1)
        inp = torch.randn((2, 16), device=device_type.type)
        for _ in range(3):
            ref_optim.zero_grad()
            ref_loss = ref_model(inp).sum()
            ref_loss.backward()
            for param in ref_model.parameters():
                dist.all_reduce(param.grad, op=dist.ReduceOp.AVG)
            ref_optim.step()
            optim.zero_grad()
            loss = model(inp).sum()
            loss.backward()
            optim.step()
            self.assertEqual(ref_loss, loss)

    def _init_transformer(
        self,
        n_layers: int,
        reshard_after_forward: Union[bool, int, None],
        checkpoint_impl: Optional[str],
    ):
        model_args = ModelArgs(
            n_layers=n_layers, checkpoint_activations=(checkpoint_impl == "utils")
        )
        model = Transformer(model_args)
        for module in model.modules():
            if isinstance(module, TransformerBlock):
                if checkpoint_impl == "composable":
                    checkpoint(module)
                fully_shard(module, reshard_after_forward=reshard_after_forward)
        fully_shard(model, reshard_after_forward=reshard_after_forward)
        optim = torch.optim.Adam(model.parameters(), lr=1e-2)
        inp = torch.randint(
            0,
            model_args.vocab_size,
            (2, model_args.max_seq_len),
            device=device_type.type,
        )
        return model, optim, inp

    def _get_unshard_with_record(
        self, orig_unshard: Callable, events: list[EventType]
    ) -> Callable:
        def unshard_with_record(self, *args, **kwargs):
            nonlocal events
            if (
                self._all_gather_result is None
                and self._sharded_state != ShardedState.UNSHARDED
            ):  # skip no-ops
                events.append(("unshard", self._module_fqn, self._training_state))
            return orig_unshard(self, *args, **kwargs)

        return unshard_with_record

    def _get_reshard_with_record(
        self, orig_reshard: Callable, events: list[EventType]
    ) -> Callable:
        def reshard_with_record(self, *args, **kwargs):
            nonlocal events
            if (
                self._training_state == TrainingState.FORWARD
                and not self._reshard_after_forward
            ):  # skip no-ops
                return
            events.append(("reshard", self._module_fqn, self._training_state))
            return orig_reshard(self, *args, **kwargs)

        return reshard_with_record

    def _get_post_backward_with_record(
        self, orig_post_backward: Callable, events: list[EventType]
    ) -> Callable:
        def post_backward_with_record(self, *args, **kwargs):
            nonlocal events
            ret = orig_post_backward(self, *args, **kwargs)
            # Use training state after running post-backward to check that the
            # state is transitioned to `POST_BACKWARD` as expected
            events.append(("post_backward", self._module_fqn, self._training_state))
            return ret

        return post_backward_with_record


class TestFullyShardUnshardMultiProcess(FSDPTest):
    @property
    def world_size(self) -> int:
        return min(torch.get_device_module(device_type).device_count(), 2)

    @skip_if_lt_x_gpu(2)
    def test_unshard_async(self):
        class ReduceModule(nn.Module):
            def __init__(self, dim: int, mesh: DeviceMesh):
                super().__init__()
                self.mesh = mesh
                self.weight = nn.Parameter(torch.randn(dim, dim))

            def forward(self, x: torch.Tensor):
                y = F.relu(x @ self.weight)
                # NOTE: This all-reduce is not differentiable and is included
                # to exercise the overlap.
                work = dist.all_reduce(y, group=self.mesh.get_group(), async_op=True)
                return y, work

        class MLPs(nn.Module):
            def __init__(self, dim: int):
                super().__init__()
                self.mlp1 = MLP(dim)
                self.mlp2 = MLP(dim)
                self.mlp3 = MLP(dim)

            def forward(self, ys: list[torch.Tensor], works: list[dist.Work]):
                (y1, y2, y3), (work1, work2, work3) = ys, works
                work1.wait()
                z1 = self.mlp1(y1)
                work2.wait()
                z2 = self.mlp2(y2)
                work3.wait()
                z3 = self.mlp3(y3)
                return z1 + z2 + z3

        class ReduceModel(nn.Module):
            def __init__(self, dim: int, mesh: DeviceMesh):
                super().__init__()
                self.reduce_module1 = ReduceModule(dim, mesh)
                self.reduce_module2 = ReduceModule(dim, mesh)
                self.reduce_module3 = ReduceModule(dim, mesh)
                self.mlps = MLPs(dim)

            def forward(self, x: torch.Tensor):
                y1, work1 = self.reduce_module1(x)
                if isinstance(self.mlps.mlp1, FSDPModule):
                    self.mlps.mlp1.unshard(async_op=True)
                y2, work2 = self.reduce_module2(x)
                if isinstance(self.mlps.mlp2, FSDPModule):
                    self.mlps.mlp2.unshard(async_op=True)
                y3, work3 = self.reduce_module3(x)
                if isinstance(self.mlps.mlp3, FSDPModule):
                    self.mlps.mlp3.unshard(async_op=True)
                return self.mlps([y1, y2, y3], [work1, work2, work3])

        mesh = init_device_mesh(device_type.type, (self.world_size,))
        batch_size, dim = 2, 8
        torch.manual_seed(42)
        ref_model = replicate(ReduceModel(dim, mesh).to(device_type))
        ref_optim = torch.optim.Adam(ref_model.parameters(), lr=1e-2)
        torch.manual_seed(42)
        model = ReduceModel(dim, mesh)
        fully_shard(model.mlps.mlp1, reshard_after_forward=False)
        fully_shard(model.mlps.mlp2, reshard_after_forward=False)
        fully_shard(model.mlps.mlp3, reshard_after_forward=False)
        fully_shard(model.mlps)
        replicate(model.to(device_type))
        optim = torch.optim.Adam(model.parameters(), lr=1e-2, foreach=True)
        torch.manual_seed(42 + self.rank + 1)
        inp = torch.randn((batch_size, dim), device=device_type.type)
        for _ in range(10):
            losses: list[torch.Tensor] = []
            for _model, _optim in ((ref_model, ref_optim), (model, optim)):
                losses.append(_model(inp).sum())
                losses[-1].backward()
                with implicit_replication():
                    _optim.step()
                _optim.zero_grad()
            self.assertEqual(losses[0], losses[1])


class TestFullyShardUnshardMultiThread(FSDPTestMultiThread):
    @property
    def world_size(self) -> int:
        return 2

    @skip_if_lt_x_gpu(1)
    def test_unshard_no_param_group(self):
        # Check that we can call `unshard()` on a module with no parameter
        # group / no managed parameters without erroring
        model = nn.Sequential(nn.Linear(4, 4), nn.Linear(4, 4))
        for lin in model:
            fully_shard(lin)
        fully_shard(model)
        handle = model.unshard(async_op=True)
        handle.wait()

    @skip_if_lt_x_gpu(1)
    def test_unshard_without_lazy_init(self):
        torch.manual_seed(42)
        model = MLP(4)
        for param in model.parameters():
            dist.broadcast(param, src=0)
        ref_model = copy.deepcopy(model)
        fully_shard(model)
        model.unshard()  # no lazy init yet
        for ref_param, param in zip(ref_model.parameters(), model.parameters()):
            self.assertEqual(ref_param, param)


if __name__ == "__main__":
    run_tests()<|MERGE_RESOLUTION|>--- conflicted
+++ resolved
@@ -1045,16 +1045,9 @@
         post_backward_with_record = self._get_post_backward_with_record(
             FSDPParamGroup.post_backward, events
         )
-<<<<<<< HEAD
-        inp = torch.randn((2, 16), device="cuda")
-        with (
-            patch_unshard(unshard_with_record),
-            patch_post_backward(post_backward_with_record),
-=======
         inp = torch.randn((2, 16), device=device_type.type)
         with patch_unshard(unshard_with_record), patch_post_backward(
             post_backward_with_record
->>>>>>> 020da744
         ):
             for _ in range(3):
                 loss = model(inp)
