--- conflicted
+++ resolved
@@ -2,6 +2,7 @@
 
 import itertools
 import os
+import random
 from contextlib import nullcontext
 from unittest import skip, skipIf
 
@@ -91,92 +92,6 @@
         t = symm_mem.empty(2 * 1024**3, dtype=torch.uint8, device="cuda")
         self.assertEqual(t.numel() * t.element_size(), 2 * 1024**3)
 
-<<<<<<< HEAD
-    def _get_test_alloc_args(self):
-        shape = (64, 64)
-        stride = (64, 1)
-        dtype = torch.float32
-        device = self.device
-        group_name = "0"
-        return (shape, stride, dtype, device, group_name)
-
-    def _verify_symmetric_memory(self, symm_mem_hdl):
-        self.assertEqual(symm_mem_hdl.world_size, self.world_size)
-
-        buf = symm_mem_hdl.get_buffer(
-            0, (symm_mem_hdl.buffer_size // 4,), torch.float32
-        )
-        self.assertEqual(buf.storage_offset(), 0)
-        self.assertEqual(buf.untyped_storage().size(), symm_mem_hdl.buffer_size)
-
-        if symm_mem_hdl.rank == 0:
-            symm_mem_hdl.wait_signal(src_rank=1)
-            self.assertTrue(buf.eq(42).all())
-        else:
-            buf.fill_(42)
-            symm_mem_hdl.put_signal(dst_rank=0)
-
-        symm_mem_hdl.barrier()
-
-        if symm_mem_hdl.rank == 0:
-            symm_mem_hdl.barrier()
-            self.assertTrue(buf.eq(43).all())
-        else:
-            buf.fill_(43)
-            symm_mem_hdl.barrier()
-
-        symm_mem_hdl.barrier()
-
-    @runOnRocmArch(MI300_ARCH)
-    @skip_if_lt_x_gpu(2)
-    @parametrize("set_device", [True, False])
-    def test_empty_strided_p2p(self, set_device: bool) -> None:
-        self._init_process(set_device)
-        enable_symm_mem_for_group(dist.group.WORLD.group_name)
-
-        alloc_args = self._get_test_alloc_args()
-
-        t = torch.empty((64, 64), device=self.device)
-        self.assertIsNone(_SymmetricMemory.rendezvous(t))
-
-        t = _SymmetricMemory.empty_strided_p2p(*alloc_args)
-        symm_mem_hdl = _SymmetricMemory.rendezvous(t)
-
-        del t
-        self._verify_symmetric_memory(symm_mem_hdl)
-
-    @skipIfRocm  # started failing during ROCm 6.4 CI upgrade
-    @skip_if_lt_x_gpu(2)
-    @parametrize("set_device", [True, False])
-    def test_empty_strided_p2p_persistent(self, set_device: bool) -> None:
-        self._init_process(set_device)
-        enable_symm_mem_for_group(dist.group.WORLD.group_name)
-
-        alloc_id = 42 + int(set_device)
-        alloc_args = self._get_test_alloc_args()
-
-        t = _SymmetricMemory.empty_strided_p2p(*alloc_args, alloc_id=alloc_id)
-        data_ptr = t.data_ptr()
-
-        # Verify that persistent allocation would fail if there's an active
-        # allocation with the same alloc_id.
-        with self.assertRaises(RuntimeError):
-            _SymmetricMemory.empty_strided_p2p(*alloc_args, alloc_id=alloc_id)
-
-
-        # Verify that persistent allocation would succeed in lieu of activate
-        # allocations with the same alloc_id, and the returned tensor would
-        # have the same data pointer.
-        del t
-        t = _SymmetricMemory.empty_strided_p2p(*alloc_args, alloc_id=alloc_id)
-        self.assertEqual(t.data_ptr(), data_ptr)
-
-        symm_mem_hdl = _SymmetricMemory.rendezvous(t)
-
-        self._verify_symmetric_memory(symm_mem_hdl)
-
-=======
->>>>>>> 68b6a236
     @runOnRocmArch(MI300_ARCH)
     @skip_if_lt_x_gpu(2)
     def test_get_signal_pad(self) -> None:
@@ -737,19 +652,20 @@
 
         alloc_args = self._get_test_alloc_args()
 
-        t = _SymmetricMemory.empty_strided_p2p(*alloc_args, alloc_id=42)
+        alloc_id = 42 + random.randint(0, 2147483647)
+        t = _SymmetricMemory.empty_strided_p2p(*alloc_args, alloc_id=alloc_id)
         data_ptr = t.data_ptr()
 
         # Verify that persistent allocation would fail if there's an active
         # allocation with the same alloc_id.
         with self.assertRaises(RuntimeError):
-            _SymmetricMemory.empty_strided_p2p(*alloc_args, alloc_id=42)
+            _SymmetricMemory.empty_strided_p2p(*alloc_args, alloc_id=alloc_id)
 
         # Verify that persistent allocation would succeed in lieu of activate
         # allocations with the same alloc_id, and the returned tensor would
         # have the same data pointer.
         del t
-        t = _SymmetricMemory.empty_strided_p2p(*alloc_args, alloc_id=42)
+        t = _SymmetricMemory.empty_strided_p2p(*alloc_args, alloc_id=alloc_id)
         self.assertEqual(t.data_ptr(), data_ptr)
 
         symm_mem_hdl = _SymmetricMemory.rendezvous(t)
