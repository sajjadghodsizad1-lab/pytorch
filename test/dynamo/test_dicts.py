--- conflicted
+++ resolved
@@ -18,15 +18,13 @@
 import torch.utils.checkpoint
 from torch._dynamo.testing import same
 from torch._dynamo.utils import dict_items
-<<<<<<< HEAD
-from torch.testing._internal.common_utils import make_dynamo_test, munge_exc
-from torch.testing._internal.logging_utils import LoggingTestCase, make_logging_test
-=======
 from torch.testing._internal.common_utils import (
     instantiate_parametrized_tests,
+    make_dynamo_test,
+    munge_exc,
     parametrize,
 )
->>>>>>> 524e8270
+from torch.testing._internal.logging_utils import LoggingTestCase, make_logging_test
 
 
 class SimpleDict(dict):
@@ -985,11 +983,7 @@
         from torch._dynamo.exc import Unsupported
 
         for arg in args:
-<<<<<<< HEAD
             with self.assertRaisesRegex(Unsupported, "Observed exception"):
-=======
-            with self.assertRaises(Unsupported):
->>>>>>> 524e8270
                 _ = fn(arg)
 
     def test_builtin_or_with_diff_keys(self):
