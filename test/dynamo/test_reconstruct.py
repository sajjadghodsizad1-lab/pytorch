--- conflicted
+++ resolved
@@ -7,14 +7,11 @@
 import torch
 import torch._dynamo.test_case
 from torch.testing._internal.common_utils import IS_FBCODE
-<<<<<<< HEAD
-=======
 from torch.testing._internal.inductor_utils import GPU_TYPE, requires_triton
 from torch.utils._triton import (
     has_triton_experimental_host_tma,
     has_triton_tensor_descriptor_host_tma,
 )
->>>>>>> eaa5d9d3
 
 
 def _filter_instructions(instructions, opname):
@@ -85,7 +82,6 @@
             opt_f(d_opt, t)
             self.assertEqual(d, d_opt)
 
-    @unittest.expectedFailure
     def test_ConstDict_popitem_reconstruct(self):
         """
         If something is pop'ed from the dict, we reconstruct everything
@@ -405,8 +401,6 @@
         inp = torch.randn(3)
         self.assertEqual(gn(inp), inp + 3)
 
-<<<<<<< HEAD
-=======
     @requires_triton()
     @unittest.skipIf(
         not has_triton_experimental_host_tma(),
@@ -453,7 +447,6 @@
         res = torch.compile(create_tma, backend="eager")(x)
         self.assertEqual(ref, res)
 
->>>>>>> eaa5d9d3
 
 if __name__ == "__main__":
     from torch._dynamo.test_case import run_tests
