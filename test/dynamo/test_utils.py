--- conflicted
+++ resolved
@@ -10,6 +10,9 @@
 import torch._inductor.config as inductor_config
 from torch._dynamo import utils
 from torch._inductor.test_case import TestCase
+
+
+_IS_WINDOWS = sys.platform == "win32"
 
 
 class TestUtils(TestCase):
@@ -309,6 +312,37 @@
         self.assertExpectedInline(
             pprint.pformat(utils.compilation_time_metrics),
             """\
+{'GraphLowering.codegen': [0.0, 0.0],
+ 'GraphLowering.compile_to_fn': [0.0, 0.0],
+ 'GraphLowering.compile_to_module': [0.0, 0.0],
+ 'GraphLowering.run': [0.0, 0.0],
+ 'OutputGraph.call_user_compiler': [0.0],
+ 'PyCodeCache.load_by_key_path': [0.0, 0.0],
+ 'PythonWrapperCodegen.generate': [0.0, 0.0],
+ 'Scheduler.__init__': [0.0, 0.0],
+ 'Scheduler.codegen': [0.0, 0.0],
+ 'Scheduler.fused_nodes': [0.0, 0.0],
+ '_compile.compile_inner': [0.0],
+ '_recursive_joint_graph_passes': [0.0],
+ '_recursive_post_grad_passes': [0.0, 0.0],
+ '_recursive_pre_grad_passes': [0.0],
+ 'additional_fake_tensor_prop': [0.0, 0.0],
+ 'aot_collect_metadata': [0.0],
+ 'aot_trace_joint_graph': [0.0],
+ 'backward._backward_impl': [0.0],
+ 'build_guards': [0.0],
+ 'bytecode_tracing': [0.0],
+ 'compile_attempt_0': [0.0],
+ 'compile_file': [0.0, 0.0],
+ 'compile_fx.<locals>.bw_compiler': [0.0],
+ 'compile_fx.<locals>.fw_compiler_base': [0.0],
+ 'compile_fx_inner': [0.0, 0.0],
+ 'create_aot_dispatcher_function': [0.0],
+ 'fx_codegen_and_compile': [0.0, 0.0],
+ 'gc': [0.0],
+ 'min_cut_rematerialization_partition': [0.0]}"""
+            if _IS_WINDOWS
+            else """\
 {'GraphLowering.codegen': [0.0, 0.0],
  'GraphLowering.compile_to_fn': [0.0, 0.0],
  'GraphLowering.compile_to_module': [0.0, 0.0],
@@ -347,6 +381,18 @@
         self.assertExpectedInline(
             pprint.pformat(time_spent),
             """\
+{'_recursive_joint_graph_passes': 0.0,
+ '_recursive_post_grad_passes': 0.0,
+ '_recursive_pre_grad_passes': 0.0,
+ 'backend_compile': 0.0,
+ 'code_gen': 0.0,
+ 'entire_backward_compile': 0.0,
+ 'entire_frame_compile': 0.0,
+ 'gc': 0.0,
+ 'inductor_compile': 0.0,
+ 'total_wall_time': 0.0}"""
+            if _IS_WINDOWS
+            else """\
 {'_recursive_joint_graph_passes': 0.0,
  '_recursive_post_grad_passes': 0.0,
  '_recursive_pre_grad_passes': 0.0,
@@ -468,8 +514,6 @@
  'tensorify_float_attempt': None,
  'tensorify_float_failure': None,
  'tensorify_float_success': None,
-<<<<<<< HEAD
-=======
  'triton_compile_time_us': None,
  'triton_kernel_compile_times_us': None,
  'triton_version': None}"""
@@ -552,7 +596,6 @@
  'tensorify_float_attempt': None,
  'tensorify_float_failure': None,
  'tensorify_float_success': None,
->>>>>>> f33ce40b
  'triton_compile_time_us': 0,
  'triton_kernel_compile_times_us': None,
  'triton_version': None}""",  # noqa: B950
@@ -646,8 +689,6 @@
  'tensorify_float_attempt': None,
  'tensorify_float_failure': None,
  'tensorify_float_success': None,
-<<<<<<< HEAD
-=======
  'triton_compile_time_us': None,
  'triton_kernel_compile_times_us': None,
  'triton_version': None}"""
@@ -730,7 +771,6 @@
  'tensorify_float_attempt': None,
  'tensorify_float_failure': None,
  'tensorify_float_success': None,
->>>>>>> f33ce40b
  'triton_compile_time_us': 0,
  'triton_kernel_compile_times_us': None,
  'triton_version': None}""",  # noqa: B950
