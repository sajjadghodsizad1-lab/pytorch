--- conflicted
+++ resolved
@@ -1,18 +1,24 @@
 # Owner(s): ["module: inductor"]
 # ruff: noqa: F841
 import contextlib
+import dataclasses
 import importlib
+import math
 import unittest
 from typing import Any, Callable, Optional, Union
 
 import torch
 import torch.utils._pytree as pytree
 from torch._inductor import config
+from torch._inductor.choices import InductorChoices
+from torch._inductor.codegen.triton import FixedTritonConfig
 from torch._inductor.runtime.hints import TRITON_MAX_BLOCK
-from torch._inductor.runtime.runtime_utils import is_power_of_2
+from torch._inductor.runtime.runtime_utils import get_max_y_grid, is_power_of_2
 from torch._inductor.test_case import TestCase as InductorTestCase
 from torch._inductor.utils import run_and_get_code
+from torch._inductor.virtualized import V
 from torch.testing._internal.common_utils import (
+    decorateIf,
     instantiate_parametrized_tests,
     parametrize,
     skipIfXpu,
@@ -20,10 +26,7 @@
 )
 from torch.testing._internal.inductor_utils import (
     GPU_TYPE,
-<<<<<<< HEAD
-=======
     HAS_CUDA_AND_TRITON,
->>>>>>> eaa5d9d3
     HAS_GPU,
     requires_gpu,
     skip_windows_ci,
@@ -50,56 +53,41 @@
 }
 
 
-def run_and_compare(
-    self: InductorTestCase,
-    func: Callable[..., Any],
-    *args,
-    compile_kwargs: Optional[dict] = None,
-    expected_num_block_pointers: Optional[int] = None,
-    expected_num_programs: int = 1,
-    expected_num_triton_kernels: int = 1,
-    config_patches: Optional[dict] = None,
-    rtol: Optional[float] = None,
-    atol: Optional[float] = None,
-):
-    """
-    Runs the module through Inductor, comparing to eager reference.
-    """
-    if compile_kwargs is None:
-        compile_kwargs = {}
-    if config_patches is None:
-        config_patches = {}
-
-    def flatten_tensors(tensors):
-        flat, spec = pytree.tree_flatten(tensors)
-        return flat
-
-    with config.patch(config_patches):
-        compiled = torch.compile(func, backend="inductor", **compile_kwargs)
-        result, code = run_and_get_code(compiled, *args)
-
-    # Check numerical accuracy
-    ref_tensors = flatten_tensors(func(*args))
-    actual_tensors = flatten_tensors(result)
-    for ref, actual in zip(ref_tensors, actual_tensors):
-        # Don't clobber the default tolerance values
-        tol = {t: v for t, v in {"rtol": rtol, "atol": atol}.items() if v is not None}
-        self.assertTrue(torch.allclose(ref, actual, **tol))
-
-    def count_code(substr: str, expected: Optional[int]):
-        count = sum(prog.count(substr) for prog in code)
-        if expected is not None:
-            self.assertEqual(count, expected)
-
-    # Check the code
-    self.assertEqual(len(code), expected_num_programs)
-    count_code("@triton.jit", expected_num_triton_kernels)
-    count_code("tl.make_block_ptr", expected_num_block_pointers)
-
-    return result, code
-
-
-class BlockPointerTestBase(InductorTestCase):
+# These xfails are due to the current restrictions with the TMA descriptor API.
+# see Note: TMA API Restrictions. In some cases TMA descriptors cannot be generated, and so tests
+# that assert on the expected number of descriptors (= equivalent block ptrs) will fail
+def xfail_if_use_tensor_descriptor(fn):
+    fn._expected_failure_use_tensor_descriptor = True
+    return fn
+
+
+TMA_XFAIL = test_torchinductor.TestFailure(GPU_TYPE, is_skip=False)
+TMA_TEST_XFAIL = dict.fromkeys(
+    (
+        "test_pointwise_prefer_nd_tiling_False_full_size1_view_size1_stride1_offset1_require_block_ptr_True",
+        "test_pointwise_prefer_nd_tiling_False_full_size4_view_size4_stride4_offset4_require_block_ptr_True",
+        "test_pointwise_prefer_nd_tiling_False_full_size6_view_size6_stride6_offset6_require_block_ptr_True",
+        "test_pointwise_prefer_nd_tiling_True_full_size1_view_size1_stride1_offset1_require_block_ptr_True",
+        "test_pointwise_prefer_nd_tiling_True_full_size4_view_size4_stride4_offset4_require_block_ptr_True",
+        "test_pointwise_prefer_nd_tiling_True_full_size6_view_size6_stride6_offset6_require_block_ptr_True",
+        "test_reduction_prefer_nd_tiling_False_view_size4_num_block_pointers_3_num_triton_kernels_2",
+        "test_reduction_prefer_nd_tiling_False_view_size6_num_block_pointers_3_num_triton_kernels_2",
+        "test_reduction_prefer_nd_tiling_True_view_size4_num_block_pointers_3_num_triton_kernels_2",
+        "test_reduction_prefer_nd_tiling_True_view_size6_num_block_pointers_3_num_triton_kernels_2",
+        "test_2d_reduction_odd_shapes_view_size1_num_block_pointers_3_num_triton_kernels_2_reduction_op1",
+        "test_broadcast_prefer_nd_tiling_False_x_size0_y_size0",
+        "test_broadcast_prefer_nd_tiling_False_x_size2_y_size2",
+        "test_broadcast_prefer_nd_tiling_False_x_size3_y_size3",
+        "test_broadcast_prefer_nd_tiling_True_x_size0_y_size0",
+        "test_broadcast_prefer_nd_tiling_True_x_size2_y_size2",
+    ),
+    TMA_XFAIL,
+)
+
+
+class BlockDescriptorTestBase(InductorTestCase):
+    block_descriptor_constructor_str = "tl.make_block_ptr"
+
     def _discontiguous_tensor(
         self, view_size: tuple[int, ...], device: Union[torch.device, str]
     ) -> torch.Tensor:
@@ -130,6 +118,56 @@
 
     def _get_lines_containing_substr(self, code: str, substr: str) -> str:
         return "\n".join(line for line in code.split("\n") if substr in line)
+
+    def _run_and_compare(
+        self: InductorTestCase,
+        func: Callable[..., Any],
+        *args,
+        compile_kwargs: Optional[dict] = None,
+        expected_num_block_pointers: Optional[int] = None,
+        expected_num_programs: int = 1,
+        expected_num_triton_kernels: int = 1,
+        config_patches: Optional[dict] = None,
+        rtol: Optional[float] = None,
+        atol: Optional[float] = None,
+    ):
+        """
+        Runs the module through Inductor, comparing to eager reference.
+        """
+        if compile_kwargs is None:
+            compile_kwargs = {}
+        if config_patches is None:
+            config_patches = {}
+
+        def flatten_tensors(tensors):
+            flat, spec = pytree.tree_flatten(tensors)
+            return flat
+
+        with config.patch(config_patches):
+            compiled = torch.compile(func, backend="inductor", **compile_kwargs)
+            result, code = run_and_get_code(compiled, *args)
+
+        # Check numerical accuracy
+        ref_tensors = flatten_tensors(func(*args))
+        actual_tensors = flatten_tensors(result)
+        for ref, actual in zip(ref_tensors, actual_tensors):
+            # Don't clobber the default tolerance values
+            tol = {
+                t: v for t, v in {"rtol": rtol, "atol": atol}.items() if v is not None
+            }
+            self.assertTrue(torch.allclose(ref, actual, **tol))
+
+        def count_code(substr: str, expected: Optional[int]):
+            count = sum(prog.count(substr) for prog in code)
+            if expected is not None:
+                self.assertEqual(count, expected)
+
+        # Check the code
+        self.assertEqual(len(code), expected_num_programs)
+        count_code("@triton.jit", expected_num_triton_kernels)
+        count_code(self.block_descriptor_constructor_str, expected_num_block_pointers)
+
+        return result, code
 
 
 @instantiate_parametrized_tests
@@ -157,8 +195,7 @@
         # Expect failure for bad inputs
         with self.assertRaises(AssertionError) if raises else contextlib.nullcontext():
             # Expect 3 block pointers: 2 inputs 1 output
-            run_and_compare(
-                self,
+            self._run_and_compare(
                 foo,
                 *inputs,
                 expected_num_block_pointers=expected_num_block_pointers,
@@ -233,8 +270,7 @@
         args = [get_input() for arg_idx in range(2)]
 
         # Expect 3 block pointers: 2 inputs 1 output
-        run_and_compare(
-            self,
+        self._run_and_compare(
             torch.add,
             *args,
             expected_num_block_pointers=3 if require_block_ptr else None,
@@ -282,8 +318,7 @@
         self.assertIn(1, all_dims)
 
         # Expect 3 block pointers: 2 inputs one output
-        run_and_compare(
-            self,
+        self._run_and_compare(
             foo,
             x,
             y,
@@ -333,8 +368,9 @@
             if i != 1:
                 self.assertEqual(i, j)
 
-        result, (triton_code,) = run_and_compare(self, foo, x, y)
-
+        result, (triton_code,) = self._run_and_compare(foo, x, y)
+
+    @xfail_if_use_tensor_descriptor
     @parametrize("prefer_nd_tiling", [False, True])
     @config.patch("triton.skip_l1_cache", False)
     def test_pointwise_broadcast_nonzero_strides(self, prefer_nd_tiling: bool):
@@ -349,8 +385,7 @@
         col = torch.as_strided(full, col_shape, full.stride())
 
         # Expect 3 block pointers: 2 inputs one output
-        result, (triton_code,) = run_and_compare(
-            self,
+        result, (triton_code,) = self._run_and_compare(
             torch.add,
             full,
             col,
@@ -446,8 +481,7 @@
 
         # Expect at least 1 block pointer for the input.
         # Add 2 more if we generate 2 kernels.
-        result, (code,) = run_and_compare(
-            self,
+        result, (code,) = self._run_and_compare(
             torch.sum,
             view,
             expected_num_block_pointers=num_block_pointers,
@@ -481,14 +515,14 @@
         ]
 
         # Expect 2 block pointers: inputs
-        result, (code,) = run_and_compare(
-            self,
+        result, (code,) = self._run_and_compare(
             foo,
             *inputs,
             expected_num_block_pointers=num_block_pointers,
             expected_num_triton_kernels=num_triton_kernels,
         )
 
+    @xfail_if_use_tensor_descriptor
     def test_multiple_max_block_non_power_of_2(self):
         """
         Check that we support dims of size n * MAX_BLOCK, where n is any positive integer, not
@@ -513,12 +547,14 @@
         self.assertTrue(len(nontrivial_dims) > 1)
 
         # Expect 2 block pointers: input and output
-        run_and_compare(self, foo, view, expected_num_block_pointers=2)
+        self._run_and_compare(foo, view, expected_num_block_pointers=2)
 
     @parametrize(
         "nd_tiling,num_block_pointers",
         [
-            (True, 2),  # With tiling, the index is affine.
+            subtest(
+                (True, 2), decorators=[xfail_if_use_tensor_descriptor]
+            ),  # With tiling, the index is affine.
             (False, 1),  # We can't infer that the load is a power of 2.
         ],
     )
@@ -530,8 +566,7 @@
         view_size = (4, 4)
         view = self._discontiguous_tensor(view_size, self.device)
 
-        run_and_compare(
-            self,
+        self._run_and_compare(
             torch.div,
             view,
             view,
@@ -543,7 +578,9 @@
     @parametrize(
         "with_tiling,num_block_pointers",
         [
-            (True, 1),  # With tiling, the index is affine.
+            subtest(
+                (True, 1), decorators=[xfail_if_use_tensor_descriptor]
+            ),  # With tiling, the index is affine.
             (False, 0),  # We can't infer that the load is a power of 2.
         ],
     )
@@ -556,8 +593,7 @@
         view_size = (4, 4)
         view = self._discontiguous_tensor(view_size, self.device)
 
-        run_and_compare(
-            self,
+        self._run_and_compare(
             torch.prod,
             view,
             expected_num_block_pointers=num_block_pointers,
@@ -587,10 +623,16 @@
         x = torch.randn(x_size).to(device)
 
         # Expect 2 block pointers: input and output
-        run_and_compare(
-            self, x, compile_kwargs={"dynamic": True}, expected_num_block_pointers=2
-        )
-
+        self._run_and_compare(
+            x, compile_kwargs={"dynamic": True}, expected_num_block_pointers=2
+        )
+
+    @decorateIf(
+        xfail_if_use_tensor_descriptor,
+        lambda param_kwargs: not (
+            param_kwargs["num_block_pointers"] == 3 and param_kwargs["num_tiles"] == 1
+        ),
+    )
     @parametrize(
         "full_size,view_size,num_block_pointers,num_tiles",
         [
@@ -648,8 +690,7 @@
         args = [get_input() for arg_idx in range(2)]
 
         # Expect up to 3 block pointers: 2 inputs 1 output.
-        result, code = run_and_compare(
-            self,
+        result, code = self._run_and_compare(
             torch.add,
             *args,
             expected_num_block_pointers=num_block_pointers,
@@ -668,6 +709,7 @@
                 else:
                     self.assertNotIn(tile_name, program)
 
+    @xfail_if_use_tensor_descriptor
     @parametrize(
         "view_size,num_block_pointers,num_triton_kernels,reduction_op",
         [
@@ -693,8 +735,7 @@
 
         # Expect at least 1 block pointer for the input.
         # Add 2 more if we generate 2 kernels.
-        result, (code,) = run_and_compare(
-            self,
+        result, (code,) = self._run_and_compare(
             reduction_op,
             view,
             expected_num_block_pointers=num_block_pointers,
@@ -705,40 +746,13 @@
         # Check the code for multiple Rn_BLOCK's
         self._assert_reduction_ndims(code, 2)
 
-<<<<<<< HEAD
-    def test_2d_reduction_no_x_dim(self):
-        """
-        Tests a 2D reduction without an "x" dimension.
-        """
-        # We need a size to get no x dim.
-        view = self._discontiguous_tensor((2, 346), self.device)
-
-        # Expect 1 block pointer for the input.
-        result, (code,) = run_and_compare(
-            self,
-            torch.prod,
-            view,
-            expected_num_block_pointers=1,
-            expected_num_triton_kernels=1,
-            config_patches=tiled_reduction_config,
-        )
-
-        # Check that there's no X dimension in the signature.
-        (signature_line,) = (
-            line for line in code.splitlines() if line.startswith("def triton")
-        )
-        self.assertNotIn("BLOCK", signature_line)
-
-        # Check for 2 reduction dimensions in the body.
-        self._assert_reduction_ndims(code, 2)
-
-=======
->>>>>>> eaa5d9d3
     @parametrize(
         "size,expected_num_block_pointers,expected_num_triton_kernels,expect_fallback",
         [
             ((8, 8), 1, 1, True),  # Persistent Welford fallback
-            ((128, 128), 9, 2, False),  # Looped Welford reduction
+            subtest(
+                ((128, 128), 9, 2, False), decorators=[xfail_if_use_tensor_descriptor]
+            ),  # Looped Welford reduction
         ],
     )
     def test_2d_welford_reduction(
@@ -759,8 +773,7 @@
         view = self._discontiguous_tensor(size, self.device)
 
         # We expect many block pointers for this one.
-        result, (code,) = run_and_compare(
-            self,
+        result, (code,) = self._run_and_compare(
             torch.var_mean,
             view,
             expected_num_block_pointers=expected_num_block_pointers,
@@ -787,8 +800,7 @@
         view = self._discontiguous_tensor((259, 311), self.device)
 
         # We expect many block pointers for this one.
-        result, (code,) = run_and_compare(
-            self,
+        result, (code,) = self._run_and_compare(
             torch.var_mean,
             view,
             expected_num_block_pointers=6,
@@ -810,8 +822,7 @@
         # Use odd shapes to frustrate block pointer analysis.
         view = self._discontiguous_tensor((3, 7, 11), self.device)
 
-        result, (code,) = run_and_compare(
-            self,
+        result, (code,) = self._run_and_compare(
             torch.sum,
             view,
             expected_num_block_pointers=0,
@@ -822,6 +833,7 @@
         # Check for 2 reduction dimensions.
         self._assert_reduction_ndims(code, 2)
 
+    @xfail_if_use_tensor_descriptor  # Cannot use TMA API for store with no x dimension.
     @test_torchinductor.skip_if_triton_cpu  # Illegal instruction  File; cannot xfail because it crashes process
     def test_2d_reduction_multi_kernel(self):
         """
@@ -836,8 +848,7 @@
             x = x.reshape(x.shape[0], -1)
             return torch.softmax(x, -1)
 
-        result, (code,) = run_and_compare(
-            self,
+        result, (code,) = self._run_and_compare(
             foo,
             view,
             expected_num_block_pointers=6,
@@ -854,6 +865,7 @@
         # Check for 2 reduction dimensions.
         self._assert_reduction_ndims(code, 2)
 
+    @xfail_if_use_tensor_descriptor
     def test_fused_2d_reduction(
         self,
     ):
@@ -868,8 +880,7 @@
         view = self._discontiguous_tensor(view_size, self.device)
 
         # Expect at least 1 block pointer for the input.
-        result, (code,) = run_and_compare(
-            self,
+        result, (code,) = self._run_and_compare(
             foo,
             view,
             expected_num_block_pointers=1,
@@ -898,8 +909,7 @@
         arg1 = torch.empty(view_size)
 
         # No guarantees on the number of kernels or pointers.
-        result, (code,) = run_and_compare(
-            self,
+        result, (code,) = self._run_and_compare(
             foo,
             arg0,
             arg1,
@@ -911,7 +921,7 @@
 
     @parametrize(
         "tile_reductions",
-        [False, True],
+        [False, subtest(True, decorators=[xfail_if_use_tensor_descriptor])],
     )
     def test_enable_tiled_reductions(self, tile_reductions: bool):
         """
@@ -920,8 +930,7 @@
         view = self._discontiguous_tensor((9, 11), self.device)
 
         # If tiled, we expect 1 block pointer for the input.
-        result, (code,) = run_and_compare(
-            self,
+        result, (code,) = self._run_and_compare(
             torch.sum,
             view,
             expected_num_block_pointers=1 if tile_reductions else 0,
@@ -935,6 +944,7 @@
         # Check the code for multiple Rn_BLOCK's
         self._assert_reduction_ndims(code, 2 if tile_reductions else 1)
 
+    @xfail_if_use_tensor_descriptor
     def test_complex_reshape_block_ptr(self):
         def func(x, y):
             add_ = x + y
@@ -948,8 +958,7 @@
             return clone_0, clone_1
 
         inps = (torch.rand((8, 2048), device=self.device, dtype=torch.float32),) * 2
-        result, code = run_and_compare(
-            self,
+        result, code = self._run_and_compare(
             func,
             *inps,
             expected_num_triton_kernels=2,
@@ -957,6 +966,7 @@
         )
         self.assertTrue("Min" not in code[0])
 
+    @xfail_if_use_tensor_descriptor
     @requires_gpu()  # FIXME this test failed on Triton-CPU
     def test_3d_permute_tiling(self):
         """
@@ -970,8 +980,7 @@
             return a + b
 
         inps = (torch.rand((51, 51, 51), device=self.device, dtype=torch.float32),) * 3
-        result, (code,) = run_and_compare(
-            self,
+        result, (code,) = self._run_and_compare(
             foo,
             *inps,
             expected_num_triton_kernels=1,
@@ -1007,8 +1016,7 @@
         )
 
         with torch._dynamo.config.patch({"capture_scalar_outputs": True}):
-            run_and_compare(
-                self,
+            self._run_and_compare(
                 foo,
                 *inps,
                 expected_num_triton_kernels=1,
@@ -1033,8 +1041,7 @@
             return aten.bernoulli(a).sum() / torch.prod(torch.tensor(a.size()))
 
         p = 0.3
-        result, code = run_and_compare(
-            self,
+        result, code = self._run_and_compare(
             fn,
             *[torch.ones(200, 200, device=self.device) * p],
             expected_num_triton_kernels=2,
@@ -1043,6 +1050,7 @@
             rtol=0.06,
         )
 
+    @xfail_if_use_tensor_descriptor
     def test_pointwise_index_order(self):
         """
         Test the order of indices in pointwise kernels. Expect Z to be the leading dim,
@@ -1053,8 +1061,7 @@
             self._discontiguous_tensor((5, 5, 5), device=self.device) for _ in range(2)
         ]
 
-        result, (triton_code,) = run_and_compare(
-            self,
+        result, (triton_code,) = self._run_and_compare(
             torch.add,
             *inps,
             expected_num_triton_kernels=1,
@@ -1102,8 +1109,7 @@
             return x.expand(*expanded_size).clone()
 
         inps = [torch.randn(base_size, device=self.device)]
-        result, (triton_code,) = run_and_compare(
-            self,
+        result, (triton_code,) = self._run_and_compare(
             foo,
             *inps,
             expected_num_triton_kernels=1,
@@ -1132,8 +1138,7 @@
             torch.randn((128,), device=self.device),
             torch.randn((8, 11, 128), device=self.device),
         ]
-        result, (triton_code,) = run_and_compare(
-            self,
+        result, (triton_code,) = self._run_and_compare(
             foo,
             *inps,
             expected_num_triton_kernels=1,
@@ -1148,8 +1153,6 @@
         # Singleton splits should be discarded.
         self._assert_pointwise_ndims(triton_code, 2)
 
-<<<<<<< HEAD
-=======
     # Integration test to ensure that matched dims & strides from match_mod_div_expr
     # are unsigned and signed integers respectively. This test case has the following
     # index:=(ModularIndexing(xindex, 4, 4)) + 4*(ModularIndexing(xindex, 32, 2))
@@ -1295,12 +1298,11 @@
                 # Loading b
                 self.assertTrue("boundary_check=[0, 1]" in code)
 
->>>>>>> eaa5d9d3
 
 @unittest.skipIf(not TRITON_HAS_CPU, "requires triton CPU backend")
 @config.patch(cpu_backend="triton")
 @config.patch("triton.use_block_ptr", True)
-class TritonBlockPointerTestCPU(BlockPointerTestBase):
+class TritonBlockPointerTestCPU(BlockDescriptorTestBase):
     device = "cpu"
 
 
@@ -1314,14 +1316,12 @@
 
 @unittest.skipIf(not HAS_GPU, "requires triton GPU backend")
 @config.patch("triton.use_block_ptr", True)
-class TritonBlockPointerTestGPU(BlockPointerTestBase):
+class TritonBlockPointerTestGPU(BlockDescriptorTestBase):
     device = GPU_TYPE
 
 
 test_torchinductor.copy_tests(CommonTemplate, TritonBlockPointerTestGPU, GPU_TYPE)
 
-<<<<<<< HEAD
-=======
 
 @unittest.skipIf(
     not (HAS_CUDA_AND_TRITON and torch.cuda.get_device_capability()[0] >= 9),
@@ -1341,7 +1341,6 @@
     test_failures=TMA_TEST_XFAIL,
 )
 
->>>>>>> eaa5d9d3
 if __name__ == "__main__":
     from torch._inductor.test_case import run_tests
 
