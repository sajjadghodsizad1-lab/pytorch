# Owner(s): ["module: inductor"]
import contextlib
import functools
import inspect
import json
import logging
import math
import os
import random
import re
import tempfile
import unittest
from typing import Callable, Optional
from unittest import mock

import torch
from torch import multiprocessing as mp, nn
from torch._dynamo import reset
from torch._dynamo.exc import BackendCompilerFailed
from torch._dynamo.testing import rand_strided, reset_rng_state
from torch._dynamo.utils import counters, same
from torch._inductor import config
from torch._inductor.autotune_process import (
    _TestBenchmarkRequest,
    CUDA_VISIBLE_DEVICES,
    TuningProcess,
    TuningProcessPool,
)
from torch._inductor.graph import GraphLowering
from torch._inductor.ir import Buffer, ChoiceCaller, FixedLayout, FlexibleLayout
from torch._inductor.kernel.mm_plus_mm import aten_mm_plus_mm
from torch._inductor.select_algorithm import (
<<<<<<< HEAD
    add_preprocessing_fn,
    AlgorithmSelectorCache,
    clear_preprocessing_fns,
    ExternKernelCaller,
=======
    add_feedback_saver,
    AlgorithmSelectorCache,
    clear_feedback_savers,
>>>>>>> 9458d1ac
    TritonTemplate,
    TritonTemplateCaller,
)
from torch._inductor.template_heuristics.registry import override_template_heuristics
from torch._inductor.template_heuristics.triton import (
    CUDAMMTemplateConfigHeuristic,
    GemmConfig,
)
from torch.testing._internal.common_cuda import PLATFORM_SUPPORTS_FP8
from torch.testing._internal.common_utils import (
    instantiate_parametrized_tests,
    IS_WINDOWS,
    parametrize,
    TEST_WITH_ROCM,
)
from torch.testing._internal.logging_utils import multiple_logs_to_string
from torch.utils._triton import has_triton_stable_tma_api, has_triton_tma_device


aten = torch.ops.aten
from torch._inductor.mock_cache import global_stats, PatchCaches, Stats
from torch._inductor.test_case import run_tests, TestCase
from torch._inductor.utils import (
    fresh_cache,
    get_k_splits,
    run_and_get_code,
    use_decompose_k_choice,
)
from torch._inductor.virtualized import V
from torch.fx.experimental.proxy_tensor import make_fx
from torch.testing import FileCheck
from torch.testing._internal.common_utils import MI300_ARCH, runOnRocmArch, skipIfXpu
from torch.testing._internal.inductor_utils import (
    get_func_call,
    get_kernel_launch,
    GPU_TYPE,
    HAS_CPU,
    HAS_CUDA_AND_TRITON,
    HAS_GPU,
)


torch.set_float32_matmul_precision("high")
if HAS_CUDA_AND_TRITON:
    torch.cuda.memory._set_allocator_settings("expandable_segments:False")


def benchmark_choice(choice, args, out, expected_out, timings):
    result = choice.benchmark(*args, out=out)
    if expected_out is not None:
        torch.testing.assert_close(out, expected_out)

    timings.copy_(torch.tensor(result))


class FailChoiceCaller(ChoiceCaller):
    def benchmark(self, *args, out):
        raise RuntimeError("This choice caller will always throw")


@unittest.mock.patch(
    "torch._inductor.select_algorithm.TritonTemplate.test_cache", new=True
)
@config.patch(enable_caching_generated_triton_templates=True)
@instantiate_parametrized_tests
class TestMaxAutotune(TestCase):
    @parametrize("dynamic", (False, True))
    def test_max_autotune_mm_plus_mm_zero_size_input(self, dynamic):
        """
        Make sure autotuning mm_plus_mm with zero-size input works without crashes.
        """
        m, n, k = 0, 1536, 64

        def mm_plus_mm(a, b, c, d):
            return a @ b + c @ d

        a = torch.randn(m, k).to(GPU_TYPE)
        b = torch.randn(k, n).to(GPU_TYPE)
        c = torch.randn(m, k).to(GPU_TYPE)
        d = torch.randn(k, n).to(GPU_TYPE)

        with config.patch({"max_autotune": True}):
            torch.compile(mm_plus_mm, dynamic=dynamic)(a, b, c, d)

    @unittest.skipIf(
        not has_triton_tma_device(), "Need device-side TMA support in Triton"
    )
    @parametrize("a_transposed", (False, True))
    @parametrize("b_transposed", (False, True))
    @parametrize("dynamic", (False, True))
    def test_max_autotune_regular_mm_persistent_tma(
        self,
        a_transposed: bool,
        b_transposed: bool,
        dynamic: bool,
    ):
        def mm(a, b):
            # TMA requires 16-byte alignment: here we repeat the dims
            # by the factor of 8, as float16 is 2-byte. All dims are
            # repeated due to the possible transpositions below.
            a = a.repeat(8, 8)
            b = b.repeat(8, 8)

            if a_transposed:
                a = a.T
            if b_transposed:
                b = b.T

            return torch.mm(a, b)

        M, N, K = 21, 31, 11
        a = (
            torch.randn(*((K, M) if a_transposed else (M, K)))
            .to(torch.float16)
            .to(GPU_TYPE)
        )
        b = (
            torch.randn(*((N, K) if b_transposed else (K, N)))
            .to(torch.float16)
            .to(GPU_TYPE)
        )

        with config.patch(
            {
                "max_autotune": True,
                "triton.enable_persistent_tma_matmul": "1",
                "test_configs.autotune_choice_name_regex": "mm_persistent_tma",
            }
        ):
            c_actual = torch.compile(mm, dynamic=dynamic)(a, b)
            c_expected = mm(a, b)

        torch.testing.assert_close(c_actual, c_expected, atol=1e-2, rtol=1e-2)

    @unittest.skipIf(
        not has_triton_tma_device(), "Need device-side TMA support in Triton"
    )
    @parametrize("a_transposed", (False, True))
    @parametrize("b_transposed", (False, True))
    @parametrize("dynamic", (False, True))
    def test_max_autotune_regular_mm_persistent_tma_strided(
        self,
        a_transposed: bool,
        b_transposed: bool,
        dynamic: bool,
    ):
        def mm(a, b):
            # TMA requires 16-byte alignment: here we repeat the dims
            # by the factor of 8, as float16 is 2-byte. All dims are
            # repeated due to the possible transpositions below.
            a = a.repeat(8, 8)
            b = b.repeat(8, 8)
            if a_transposed:
                a = a.T
            if b_transposed:
                b = b.T

            return torch.mm(a, b)

        def next_multiple_16(a: int) -> int:
            return ((a + 15) // 16) * 16

        M, N, K = 21, 31, 11
        a_shape = (K, M) if a_transposed else (M, K)
        a_stride = (
            (next_multiple_16(M), 1) if a_transposed else (next_multiple_16(K), 1)
        )
        a = torch.empty_strided(a_shape, a_stride, dtype=torch.float16).to(GPU_TYPE)
        a[:] = torch.randn(a_shape, dtype=torch.float16)
        a = a.to(GPU_TYPE)
        b_shape = (N, K) if b_transposed else (K, N)
        b_stride = (
            (next_multiple_16(K), 1) if a_transposed else (next_multiple_16(N), 1)
        )
        b = torch.empty_strided(b_shape, b_stride, dtype=torch.float16)
        b[:] = torch.randn(b_shape, dtype=torch.float16)
        b = b.to(GPU_TYPE)
        with config.patch(
            {
                "max_autotune": True,
                "triton.enable_persistent_tma_matmul": "1",
                "test_configs.autotune_choice_name_regex": "mm_persistent_tma",
            }
        ):
            c_actual, code = run_and_get_code(torch.compile(mm, dynamic=dynamic), a, b)
            c_expected = mm(a, b)

        torch.testing.assert_close(c_actual, c_expected, atol=1e-2, rtol=1e-2)
        # Verify that we are using a TMA implementation
        # depending on whether we're using the experimental API, we check for a different string
        check_str = "triton.language.extra.cuda.experimental_device_tensormap_create2d"
        if has_triton_stable_tma_api():
            check_str = "triton.language.make_tensor_descriptor"
        FileCheck().check("triton_tem_fused_mm").check(check_str).run(code[0])

    @unittest.skipIf(
        not has_triton_tma_device(), "Need device-side TMA support in Triton"
    )
    @parametrize("dynamic", (False, True))
    def test_max_autotune_regular_mm_persistent_tma_illegal_alignment(self, dynamic):
        def mm(a, b):
            return torch.mm(a, b)

        M, N, K = 21, 31, 11
        a = torch.randn(M, K).to(torch.float16).to(GPU_TYPE)
        b = torch.randn(K, N).to(torch.float16).to(GPU_TYPE)

        with (
            self.assertRaises(BackendCompilerFailed) as context,
            config.patch(
                {
                    "max_autotune": True,
                    "triton.enable_persistent_tma_matmul": "1",
                    "test_configs.autotune_choice_name_regex": "mm_persistent_tma",
                }
            ),
        ):
            torch.compile(mm, dynamic=dynamic)(a, b)

        # Lowering to the persistent+TMA Triton template should be skipped
        # if any of the input inner dims are not 16-byte aligned. As a result,
        # given the config flags above, we should have no choices left.
        self.assertIn("NoValidChoicesError", str(context.exception))

    @unittest.skipIf(
        not has_triton_tma_device(), "Need device-side TMA support in Triton"
    )
    def test_max_autotune_regular_mm_tma_dynamic_outer_dim(self):
        def mm(a, b):
            return torch.mm(a, b)

        M, N, K = 21, 31, 11
        a = torch.randn(M, K).to(torch.float16).to(GPU_TYPE)
        b = torch.randn(K, N).to(torch.float16).to(GPU_TYPE)

        # TMA requires 16-byte alignment: here we repeat the dims
        # by the factor of 8, as float16 is 2-byte. All dims are
        # repeated due to the possible transpositions below.
        a = a.repeat(8, 8)
        b = b.repeat(8, 8)

        torch._dynamo.mark_dynamic(a, 0)

        with config.patch(
            {
                "max_autotune": True,
                "triton.enable_persistent_tma_matmul": "1",
                "test_configs.autotune_choice_name_regex": "mm_persistent_tma",
            }
        ):
            c_actual = torch.compile(mm)(a, b)
            c_expected = mm(a, b)

        torch.testing.assert_close(c_actual, c_expected, atol=1e-2, rtol=1e-2)

    @parametrize("dynamic", (False, True))
    def test_max_autotune_regular_mm_zero_size_input(self, dynamic: bool):
        """
        Make sure autotuning mm with zero-size input works without crashes.
        """

        def mm(a, b):
            a = torch.sin(a)
            return a @ b

        a = torch.randn(0, 10).to(GPU_TYPE)
        b = torch.randn(10, 100).to(GPU_TYPE)

        with config.patch({"max_autotune": True}):
            torch.compile(mm, dynamic=dynamic)(a, b)

    @unittest.skipIf(
        not has_triton_tma_device(), "Need device-side TMA support in Triton"
    )
    @parametrize("a_transposed", (False, True))
    @parametrize("b_transposed", (False, True))
    @parametrize("dynamic", (False, True))
    def test_max_autotune_addmm_persistent_tma(
        self,
        a_transposed: bool,
        b_transposed: bool,
        dynamic: bool,
    ):
        def addmm(x, a, b):
            # TMA requires 16-byte alignment: here we repeat the dims
            # by the factor of 8, as float16 is 2-byte. All dims are
            # repeated due to the possible transpositions below.
            x = x.repeat(8)
            a = a.repeat(8, 8)
            b = b.repeat(8, 8)

            if a_transposed:
                a = a.T
            if b_transposed:
                b = b.T

            return torch.addmm(x, a, b)

        M, N, K = 21, 31, 11
        a = (
            torch.randn(*((K, M) if a_transposed else (M, K)))
            .to(torch.float16)
            .to(GPU_TYPE)
        )
        b = (
            torch.randn(*((N, K) if b_transposed else (K, N)))
            .to(torch.float16)
            .to(GPU_TYPE)
        )
        x = torch.randn(N).to(torch.float16).to(GPU_TYPE)

        with config.patch(
            {
                "max_autotune": True,
                "triton.enable_persistent_tma_matmul": "1",
                "test_configs.autotune_choice_name_regex": "mm_persistent_tma",
            }
        ):
            c_actual = torch.compile(addmm, dynamic=dynamic)(x, a, b)
            c_expected = addmm(x, a, b)

        torch.testing.assert_close(c_actual, c_expected, atol=1e-2, rtol=1e-2)

    @unittest.skipIf(
        not has_triton_tma_device(), "Need device-side TMA support in Triton"
    )
    @parametrize("dynamic", (False, True))
    def test_max_autotune_addmm_persistent_tma_illegal_alignment(self, dynamic):
        def addmm(x, a, b):
            return torch.addmm(x, a, b)

        M, N, K = 21, 31, 11
        a = torch.randn(M, K).to(torch.float16).to(GPU_TYPE)
        b = torch.randn(K, N).to(torch.float16).to(GPU_TYPE)
        x = torch.randn(N).to(torch.float16).to(GPU_TYPE)

        with (
            self.assertRaises(BackendCompilerFailed) as context,
            config.patch(
                {
                    "max_autotune": True,
                    "triton.enable_persistent_tma_matmul": "1",
                    "test_configs.autotune_choice_name_regex": "mm_persistent_tma",
                }
            ),
        ):
            torch.compile(addmm, dynamic=dynamic)(x, a, b)

        # Lowering to the persistent+TMA Triton template should be skipped
        # if any of the input inner dims are not 16-byte aligned. As a result,
        # given the config flags above, we should have no choices left.
        self.assertIn("NoValidChoicesError", str(context.exception))

    @unittest.skipIf(
        not has_triton_tma_device(), "Need device-side TMA support in Triton"
    )
    def test_max_autotune_addmm_tma_dynamic_outer_dim(self):
        def addmm(x, a, b):
            return torch.addmm(x, a, b)

        M, N, K = 21, 31, 11
        a = torch.randn(M, K).to(torch.float16).to(GPU_TYPE)
        b = torch.randn(K, N).to(torch.float16).to(GPU_TYPE)
        x = torch.randn(N).to(torch.float16).to(GPU_TYPE)

        # TMA requires 16-byte alignment: here we repeat the dims
        # by the factor of 8, as float16 is 2-byte. All dims are
        # repeated due to the possible transpositions below.
        x = x.repeat(8)
        a = a.repeat(8, 8)
        b = b.repeat(8, 8)

        torch._dynamo.mark_dynamic(a, 0)

        with config.patch(
            {
                "max_autotune": True,
                "triton.enable_persistent_tma_matmul": "1",
                "test_configs.autotune_choice_name_regex": "mm_persistent_tma",
            }
        ):
            c_actual = torch.compile(addmm)(x, a, b)
            c_expected = addmm(x, a, b)

        torch.testing.assert_close(c_actual, c_expected, atol=1e-2, rtol=1e-2)

    @fresh_cache()
    @skipIfXpu(msg="XPU doesn't support sm carveout")
    @unittest.skipIf(TEST_WITH_ROCM, "ROCm doesn't support sm carveout")
    @unittest.skipIf(IS_WINDOWS, "Windows doesn't support persistent TMA")
    @unittest.skipIf(
        not has_triton_tma_device(), "Need device-side TMA support in Triton"
    )
    @parametrize("carveout", (None, 0, 27))
    @parametrize("op", ("mm", "scaled_mm"))
    def test_honor_sm_carveout_with_triton_tma(self, carveout, op: str):
        def mm_func(a, b):
            return torch.mm(a, b)

        def scaled_mm(
            a,
            b,
            scale_a,
            scale_b,
        ):
            return torch._scaled_mm(a, b, scale_a, scale_b, out_dtype=torch.bfloat16)

        # Create large matrices to ensure we use all possible sms
        size = 2560
        a = torch.randn(size, size, device=GPU_TYPE, dtype=torch.bfloat16)
        b = (
            torch.randn(size, size, device=GPU_TYPE, dtype=torch.bfloat16)
            .transpose(0, 1)
            .contiguous()
            .transpose(0, 1)
        )
        scale_a = torch.tensor(1, dtype=torch.float32, device=GPU_TYPE)
        scale_b = torch.tensor(1, dtype=torch.float32, device=GPU_TYPE)

        args = (
            (a.to(torch.float8_e4m3fn), b.to(torch.float8_e4m3fn), scale_a, scale_b)
            if op == "scaled_mm"
            else (a, b)
        )
        func = scaled_mm if op == "scaled_mm" else mm_func

        # Set the specified carveout value
        torch._C._set_sm_carveout_experimental(carveout)
        if carveout is None:
            self.assertIsNone(torch._C._get_sm_carveout_experimental())
        else:
            self.assertEqual(torch._C._get_sm_carveout_experimental(), carveout)

        with config.patch(
            {
                "max_autotune": True,
                "triton.enable_persistent_tma_matmul": True,
                "max_autotune_gemm_backends": "TRITON",
                "test_configs.autotune_choice_name_regex": "tma",
            }
        ):
            compiled_mm = torch.compile(func, mode="max-autotune-no-cudagraphs")
            compiled_mm(*args)  # Warm-up compilation

            with tempfile.NamedTemporaryFile() as f:
                with torch.profiler.profile(
                    activities=[torch.profiler.ProfilerActivity.CUDA]
                ) as prof:
                    # Run with the specified carveout
                    compiled_mm(*args)

                # Export trace and analyze results
                prof.export_chrome_trace(f.name)

                # Extract grid sizes from the trace events for TMA kernels
                kernel_name = "triton_tem_fused"
                kernel_events = [
                    {
                        "grid": evt.get("args", {}).get("grid", []),
                        "grid_size": math.prod(evt.get("args", {}).get("grid", [])),
                    }
                    for evt in json.load(open(f.name))["traceEvents"]
                    if evt.get("cat", "") == "kernel"
                    and kernel_name in evt.get("name", "").lower()
                ]

                # We should have exactly 1 kernel event for this run
                self.assertEqual(
                    len(kernel_events),
                    1,
                    f"Expected exactly 1 kernel event, but got {len(kernel_events)}",
                )

                # Check that grid size matches expected values based on carveout
                expected_grid_size = None
                max_grid_size = torch.cuda.get_device_properties(
                    "cuda"
                ).multi_processor_count
                careveout = 0 if carveout is None else carveout
                expected_grid_size = max_grid_size - careveout

                self.assertEqual(
                    kernel_events[0]["grid_size"],
                    expected_grid_size,
                    f"Grid size {kernel_events[0]['grid_size']} doesn't match {expected_grid_size} for carveout={carveout}",
                )

    @parametrize("dynamic", (False, True))
    def test_max_autotune_addmm_zero_size_input(self, dynamic):
        """
        Make sure autotuning addmm with zero-size input works without crashes.
        """

        def addmm(x, a, b):
            return torch.addmm(x, a, b)

        x = torch.randn(100).to(GPU_TYPE)
        a = torch.randn(0, 10).to(GPU_TYPE)
        b = torch.randn(10, 100).to(GPU_TYPE)
        with config.patch({"max_autotune": True}):
            torch.compile(addmm, dynamic=dynamic)(x, a, b)

    def test_autotune_conv1x1(self):
        # Assuming input has 3 channels and we want to produce 16 channels as output
        conv1x1 = (
            torch.nn.Conv2d(in_channels=3, out_channels=16, kernel_size=1)
            .to(memory_format=torch.channels_last)
            .to(GPU_TYPE)
        )

        # Example input tensor: batch size = 4, channels = 3, height = 32, width = 32
        # The memory format is set to `channels_last`
        input_tensor = (
            torch.randn(4, 3, 32, 32)
            .contiguous(memory_format=torch.channels_last)
            .to(GPU_TYPE)
        )

        with config.patch(
            {"max_autotune": True, "max_autotune_gemm_backends": "TRITON"}
        ):

            @torch.compile()
            def foo(mod, x):
                return mod(x)

            with torch.no_grad():
                out, code = run_and_get_code(foo, conv1x1, input_tensor)

            FileCheck().check_not("extern_kernels.convolution").run(code[0])
            self.assertEqual(conv1x1(input_tensor), out, atol=1e-2, rtol=0)

    @fresh_cache()
    @config.patch(max_autotune=True, max_fusion_size=2)
    def test_jit_fusion_matches_aot_fusion(self):
        # In this example, AOTInductor's JIT-compile will fuse(buf1, buf2) due
        # to proximity, we want to make sure AOT-compile pass does the same.
        # AOT could do fuse(buf2, buf4) instead if buf3 was pushed to the end
        # of the V.graph.buffers list because fuse(buf2, buf4) would have a
        # better proximity score than fuse(buf1, buf2). This scenario is possible
        # since finalizing MultiTemplateBuffers needs to replace buffers.
        def fn(x, number):
            buf0 = x + x
            buf1 = number.item()
            buf2 = x * x
            buf3 = x @ x  # MultiTemplateBuffer
            buf4 = x**2
            return buf0, buf1, buf2, buf3, buf4

        inputs = (
            torch.rand([256, 256], device=GPU_TYPE),
            torch.tensor(3, device=GPU_TYPE),
        )
        torch._export.aot_compile(fn, args=inputs)

    def test_cat_addmm(self):
        def fn(a: torch.Tensor, b: torch.Tensor, c: torch.Tensor):
            return torch.cat(
                [
                    torch.addmm(a, b, c),
                    torch.addmm(b, c, a),
                ],
                1,
            )

        args = [
            torch.randn(4, 4, device=GPU_TYPE),
            torch.randn(4, 4, device=GPU_TYPE),
            torch.randn(4, 4, device=GPU_TYPE),
        ]
        with config.patch(
            {
                "max_autotune": True,
                "max_autotune_gemm_backends": "Triton",
            }
        ):
            expected = fn(*args)
            actual = torch.compile(fn)(*args)
            torch.testing.assert_close(actual, expected, atol=1e-2, rtol=1e-2)

    @config.patch(
        benchmark_kernel=True,
        fallback_random=True,
        max_autotune_gemm=True,
    )
    @parametrize("device", ("cpu", GPU_TYPE))
    def test_matmul_dropout(self, device):
        def fwd(a, b):
            x = a @ b
            x = torch.nn.functional.dropout(x, 0.1)
            return x

        def fn(a, b):
            x = fwd(a, b).sum()
            x.backward()
            return a.grad

        N = 128
        a = torch.randn(N, N, device=device, requires_grad=True)
        b = torch.randn(N, N, device=device)

        opt_fn = torch.compile(fn)
        reset_rng_state()
        ref = fn(a, b)
        reset_rng_state()
        act = opt_fn(a, b)

        if N <= 8:
            print(f"ref\n{ref}\nact\n{act}")
        torch.testing.assert_close(ref, act, atol=1e-1, rtol=1e-1)

    @config.patch(
        max_autotune_gemm=True,
    )
    @unittest.skipIf(
        getattr(torch, GPU_TYPE).device_count() < 2,
        "Need at least 2 devices for this test",
    )
    def test_autotune_device_guard(self):
        x = torch.randn(1024, 1024, device=f"{GPU_TYPE}:1")
        y = torch.randn(1024, 1024, device=f"{GPU_TYPE}:1")

        def f(x, y):
            return x @ y

        with fresh_cache():
            act = torch.compile(f)(x, y)
        ref = f(x, y)
        self.assertTrue(torch.allclose(act, ref, atol=4 * 1e-3, rtol=4 * 1e-3))

    @config.patch(max_autotune=True)
    def test_empty_conv_input(self, kernel_size=3):
        x = torch.randn(0, 256, 14, 14, device=GPU_TYPE)
        weight = torch.randn(256, 256, kernel_size, kernel_size, device=GPU_TYPE)

        def f(x, weight):
            return torch.convolution(
                x,
                weight,
                bias=None,
                stride=[1, 1],
                padding=[0, 0],
                dilation=[1, 1],
                transposed=False,
                output_padding=[0, 0],
                groups=1,
            )

        opt_f = torch.compile(f)
        ref = f(x, weight)
        act = opt_f(x, weight)
        self.assertTrue(torch.allclose(ref, act, atol=4 * 1e-3, rtol=4 * 1e-3))

    @config.patch(max_autotune=True)
    def test_empty_conv_input_with_1x1_kernel(self):
        self.test_empty_conv_input(kernel_size=1)

    @config.patch(max_autotune_gemm_backends="TRITON")
    def test_baddmm(self):
        class M(torch.nn.Module):
            def __init__(self):
                super().__init__()
                self.weight = torch.nn.Parameter(
                    torch.randn(64, 64, 192, dtype=torch.float16)
                )
                self.bias = torch.nn.Parameter(
                    torch.randn(64, 1, 192, dtype=torch.float16)
                )

            def forward(self, x):
                return torch.ops.aten.baddbmm.default(self.bias, x, self.weight)

        x = torch.randn(
            64, 2048, 64, dtype=torch.float16, requires_grad=False, device=GPU_TYPE
        )
        mod = M().to(GPU_TYPE)

        m_c = torch.compile(mode="max-autotune")(mod)
        out, code = run_and_get_code(m_c, x)
        self.assertEqual(out, mod(x), atol=2e-3, rtol=2e-3)

        FileCheck().check("triton_tem_fused_baddbmm").run(code[0])

    @config.patch(max_autotune=True)
    def test_conv1x1_with_free_symbols(self):
        """
        Make sure there is no exception due to free symbols.
        """
        conv = nn.Conv2d(
            3, 64, kernel_size=(1, 1), stride=(1, 1), padding=(0, 0), bias=False
        ).to(device=GPU_TYPE)

        @torch.compile
        def f(x, y, z):
            h = y.nonzero().size(0)
            w = z.nonzero().size(0)
            x = x[:, :, :h, :w]
            x = conv(x)
            return x

        x = torch.randn(4, 3, 224, 224).to(
            memory_format=torch.channels_last, device=GPU_TYPE
        )
        for _ in range(2):
            y = torch.randint(0, 10, (224,)).to(device=GPU_TYPE)
            z = torch.randint(0, 10, (224,)).to(device=GPU_TYPE)
            f(x, y, z)

    def _test_cat_max_autotune_impl(self, using_triton_mm):
        def f(x, y):
            y = torch.cos(y)
            x = torch.mm(x, x)
            return torch.cat([x, y])

        f_c = torch.compile(mode="max-autotune-no-cudagraphs")(f)
        inps = [
            torch.randn(32, 32, device=GPU_TYPE),
            torch.randn(32, 32, device=GPU_TYPE),
        ]
        _, code = run_and_get_code(f_c, inps[0], inps[1])
        self.assertEqual(f_c(*inps), f(*inps), atol=0.03, rtol=0.25)

        # mm kernel, and cos kernel
        count = 2 if using_triton_mm else 1
        FileCheck().check(get_func_call()).check_count(
            get_kernel_launch(), count, exactly=True
        ).run(code[0])

        def f(x, y):
            y = torch.cos(y)
            x = torch.mm(x, x)
            out = torch.cat([x, y])
            return out, x + 1

        f_c = torch.compile(mode="max-autotune-no-cudagraphs")(f)
        _, code = run_and_get_code(f_c, inps[0], inps[1])
        self.assertEqual(f_c(*inps), f(*inps), atol=0.03, rtol=0.25)
        FileCheck().check(get_func_call()).check_count(
            get_kernel_launch(), 2, exactly=True
        ).run(code[0])

        def f(x, y):
            y = torch.cos(y)
            x = torch.mm(x, x)
            return torch.cat([x, y]), torch.cat([y, x])

        f_c = torch.compile(mode="max-autotune-no-cudagraphs")(f)
        self.assertEqual(f_c(*inps), f(*inps), atol=0.03, rtol=0.25)

    @config.patch("trace.enabled", True)
    @config.patch({"test_configs.force_extern_kernel_in_multi_template": True})
    def test_mutation_rename(self):
        torch._logging.set_logs(ir_post_fusion=True)

        def f(x, y, z, other):
            mul = x * y
            diag = torch.diagonal(mul)
            diag.copy_(other)
            x = torch.mm(mul, z)
            y = torch.diagonal(x).add_(torch.tensor(1, device=GPU_TYPE))
            return y

        t = functools.partial(torch.randn, device=GPU_TYPE)
        inps = (t(3, 3), t(3, 3), t(3, 3), t(3))
        fn = torch.compile(f, mode="max-autotune-no-cudagraphs")
        (
            (
                pre_fusion_tream,
                post_fusion_stream,
            ),
            ctx,
        ) = multiple_logs_to_string(
            "torch._inductor.debug", "ir_pre_fusion", "ir_post_fusion"
        )

        with config.patch({"trace.debug_dir": tempfile.mkdtemp()}):
            with (
                self.assertLogs(
                    logging.getLogger("torch._inductor.debug"), level=logging.INFO
                ) as cm,
                ctx(),
            ):
                out = fn(*inps)

        self.assertEqual(f(*inps), out)

        pre_fusion_stream = cm.output[0]
        post_fusion_stream = cm.output[1]

        # before and after finalizing multi template buffer, deps should have the same normalization
        # wrt writes
        FileCheck().check("MultiTemplateBuffer").check("unmet").check_same("buf1").run(
            pre_fusion_stream
        )
        FileCheck().check("ExternKernelSchedulerNode").check("unmet").check_same(
            "buf1"
        ).run(post_fusion_stream)

        torch._logging.set_logs()

    @config.patch({"test_configs.force_extern_kernel_in_multi_template": True})
    def test_cat_max_autotune_extern(self):
        self._test_cat_max_autotune_impl(using_triton_mm=False)

    @skipIfXpu(
        msg="The fusion not happened because it do not speedup on XPU, see issue #146568"
    )
    @config.patch(
        {
            "max_autotune_gemm_backends": "TRITON",
            "benchmark_epilogue_fusion": False,
        }
    )
    def test_cat_max_autotune_triton(self):
        self._test_cat_max_autotune_impl(using_triton_mm=True)

    def test_conv_cat(self):
        class ToyModel(torch.nn.Module):
            def __init__(self):
                super().__init__()
                self.conv = torch.nn.Conv2d(
                    3, 64, kernel_size=3, stride=1, padding=1, bias=False
                )

            def forward(self, x):
                x = self.conv(x)
                return torch.cat((x, x + 1))

        with torch.no_grad():
            m = ToyModel().to(device=GPU_TYPE)
            input_tensor = torch.randn(32, 3, 64, 64).to(device=GPU_TYPE)

            # convolution is not currently plannable
            m = torch.compile(m, mode="max-autotune-no-cudagraphs")
            out, code = run_and_get_code(m, input_tensor)
            self.assertEqual(out, m(input_tensor))

            if not TEST_WITH_ROCM:
                FileCheck().check("def triton_poi_fused_add_cat_").run(code[0])

    def test_conv3d(self):
        fn = torch.nn.functional.conv3d
        image = torch.randn([1, 3, 8, 16, 32])
        filt = torch.randn([3, 3, 7, 7, 7])

        with config.patch({"max_autotune": True}):
            expected = fn(image, filt)
            actual = torch.compile(fn)(image, filt)
            torch.testing.assert_close(actual, expected, atol=6e-5, rtol=0.001)

    @config.patch(
        max_autotune=True, max_autotune_conv_backends="", layout_optimization=False
    )
    def test_conv_backend(self):
        m = torch.nn.Sequential(
            torch.nn.Conv2d(3, 3, 1, 1),
        ).to(GPU_TYPE)
        inp = torch.randn([2, 3, 16, 16]).to(GPU_TYPE)

        with self.assertRaises(BackendCompilerFailed) as context:
            torch.compile(m)(inp)

        self.assertIn("NoValidChoicesError", str(context.exception))

    def test_non_contiguous_input_mm(self):
        """
        Make sure the triton template can work with non-contiguous inputs without crash.
        Check https://github.com/pytorch/pytorch/issues/125437 for more details.
        """
        x = rand_strided(
            (50257, 2048), (1, 50304), dtype=torch.bfloat16, device=GPU_TYPE
        )
        y = rand_strided((2048, 768), (768, 1), dtype=torch.bfloat16, device=GPU_TYPE)

        @torch.compile(mode="max-autotune")
        def f(x, y):
            return x @ y

        ref = x @ y
        act = f(x, y)
        torch.testing.assert_close(act, ref, atol=2e-2, rtol=1e-2)

    def test_non_contiguous_input_addmm(self):
        b = torch.randn((768), dtype=torch.bfloat16, device=GPU_TYPE)
        x = rand_strided(
            (50257, 2048), (1, 50304), dtype=torch.bfloat16, device=GPU_TYPE
        )
        y = rand_strided((2048, 768), (768, 1), dtype=torch.bfloat16, device=GPU_TYPE)

        @torch.compile(mode="max-autotune")
        def f(x, y):
            return torch.addmm(b, x, y)

        ref = torch.addmm(b, x, y)
        act = f(x, y)
        torch.testing.assert_close(act, ref, atol=2e-2, rtol=1e-2)

    def test_non_contiguous_input_bmm(self):
        x = rand_strided(
            (1, 50257, 2048), (0, 1, 50304), dtype=torch.bfloat16, device=GPU_TYPE
        )
        y = rand_strided(
            (1, 2048, 768), (0, 768, 1), dtype=torch.bfloat16, device=GPU_TYPE
        )

        @torch.compile(mode="max-autotune")
        def f(x, y):
            return torch.bmm(x, y)

        ref = torch.bmm(x, y)
        act = f(x, y)
        torch.testing.assert_close(act, ref, atol=2e-2, rtol=1e-2)

    # TODO: fix accuracy failure of the triton template on XPU.
    # and enable this test case.
    @skipIfXpu
    def test_non_contiguous_input_mm_plus_mm(self):
        x1 = rand_strided((50257, 2048), (1, 50304), device=GPU_TYPE)
        y1 = rand_strided((2048, 768), (768, 1), device=GPU_TYPE)

        x2 = rand_strided((50257, 2048), (1, 50304), device=GPU_TYPE)
        y2 = rand_strided((2048, 768), (768, 1), device=GPU_TYPE)

        @torch.compile(mode="max-autotune")
        def f(x1, y1, x2, y2):
            return x1 @ y1 + x2 @ y2

        ref = x1 @ y1 + x2 @ y2
        act = f(x1, y1, x2, y2)
        torch.testing.assert_close(act, ref, atol=1e-2, rtol=1e-2)

    @config.patch(
        max_autotune=True,
        max_autotune_gemm_backends="",
    )
    def test_no_valid_choices(self):
        a = torch.zeros([2, 2], device=GPU_TYPE)
        b = torch.zeros([2, 2], device=GPU_TYPE)
        with self.assertRaises(BackendCompilerFailed) as context:
            torch.compile(lambda a, b: a.matmul(b))(a, b)
        self.assertIn("NoValidChoicesError", str(context.exception))

    @parametrize("multi_template", (True, False))
    @config.patch(
        max_autotune=True,
        max_autotune_gemm_backends="TRITON",
    )
    def test_inf_timing(self, multi_template):
        from unittest.mock import patch

        lookup = AlgorithmSelectorCache.lookup

        def mock_lookup(self, *args, **kwargs):
            timings = lookup(self, *args, **kwargs)
            return {choice: float("inf") for choice in timings.keys()}

        a = torch.zeros([16, 16], device=GPU_TYPE)
        b = torch.zeros([16, 16], device=GPU_TYPE)
        with (
            patch.object(AlgorithmSelectorCache, "lookup", mock_lookup),
            config.patch(benchmark_epilogue_fusion=multi_template),
        ):
            with self.assertRaises(BackendCompilerFailed) as context:
                torch.compile(lambda a, b: a.matmul(b))(a, b)
            self.assertIn("NoValidChoicesError", str(context.exception))

    @unittest.skipIf(
        not torch.cuda.is_available()
        or torch.cuda.get_device_properties().total_memory < 2e10,
        "Only if the GPU has at least 20GB memory to be safe",
    )
    @config.patch(force_shape_pad=True, max_autotune=True)
    def test_linear_and_cel(self):
        """
        Similate a GPU without enough SMs. Make sure max-autotune still
        works even when the MultiTritonTemplate encapsulates just extern
        kernels.
        """

        def mock_is_big_gpu(*args, **kwargs):
            return False

        B, T, C, V = 32, 1024, 768, 50257

        linear = nn.Linear(C, V).bfloat16().to(device=GPU_TYPE)
        ce = torch.nn.CrossEntropyLoss()

        def f(x, y):
            x.grad = None
            linear.weight.grad = None
            linear.bias.grad = None

            loss = ce(linear(x), y)
            loss.backward()
            return loss

        x = torch.randn(B * T, C, requires_grad=True).to(GPU_TYPE).bfloat16()
        x.retain_grad()
        y = torch.randint(0, V, (B * T,)).to(GPU_TYPE)

        import torch._inductor.utils as inductor_utils

        with unittest.mock.patch.object(inductor_utils, "is_big_gpu", mock_is_big_gpu):
            opt_f = torch.compile(f)

            expect = (f(x, y), x.grad, linear.weight.grad, linear.bias.grad)
            actual = (opt_f(x, y), x.grad, linear.weight.grad, linear.bias.grad)
            assert same(expect, actual, tol=1e-2), f"ref:\n{expect}\nact:\n{actual}"

    @skipIfXpu
    @unittest.skipIf(
        config.cpp_wrapper, "decompose_k not supported for cpp_wrapper yet"
    )
    @parametrize("dynamic", (True, False))
    @parametrize("dtype", (torch.float16, torch.bfloat16))
    @parametrize("sizes", ((32, 32, 32768), (64, 128, 200000), (64, 64, 177147)))
    @config.patch(
        max_autotune=True,
        max_autotune_gemm_backends="TRITON",
    )
    def test_max_autotune_decompose_k(self, sizes, dtype, dynamic):
        fp16_red_setting = (
            torch.backends.cuda.matmul.allow_fp16_reduced_precision_reduction
        )
        bf16_red_setting = (
            torch.backends.cuda.matmul.allow_bf16_reduced_precision_reduction
        )
        torch.backends.cuda.matmul.allow_fp16_reduced_precision_reduction = False
        torch.backends.cuda.matmul.allow_bf16_reduced_precision_reduction = False

        M, N, K = sizes

        a = torch.randn(M, K, dtype=dtype, device=GPU_TYPE, requires_grad=True)
        b = torch.randn(K, N, dtype=dtype, device=GPU_TYPE, requires_grad=True)

        possible_splits = range(2, min(K // M, K // N) + 1)

        divisors = {split for split in possible_splits if K % split == 0}

        def check_divisors(code):
            for kernel in code:
                if "decompose_k" in kernel:
                    divisor_found = False
                    for divisor in divisors:
                        if f"{divisor}_split" in kernel:
                            divisor_found = True
                            break

                    self.assertTrue(
                        divisor_found,
                        f"Could not find a split in {divisors} in {kernel}",
                    )

        compiled_func = torch.compile(lambda a, b: a @ b, dynamic=dynamic)
        # We assume with the large k dim relative to m, n, decompose_k will be most performant
        out, code = run_and_get_code(compiled_func, a, b)

        if dynamic or torch.version.hip:
            FileCheck().check_not("extern_kernels.bmm_dtype").check_not(
                "decompose_k"
            ).run(code[0])
        else:
            FileCheck().check("extern_kernels.bmm_dtype").check_regex(
                "triton_.*_fused_0.run"
            ).check("decompose_k").run(code[0])
            check_divisors(code)
            torch.testing.assert_close(out, a @ b, atol=1e-2, rtol=1e-2)

        # Test adding epilogue also equivalent to eager
        compiled_func = torch.compile(lambda a, b: (a @ b).relu(), dynamic=dynamic)
        out, code = run_and_get_code(compiled_func, a, b)
        if dynamic or torch.version.hip:
            FileCheck().check_not("extern_kernels.bmm_dtype").check_not(
                "decompose_k"
            ).run(code[0])
        else:
            FileCheck().check("extern_kernels.bmm_dtype").check_regex(
                "triton_.*_fused_0.run"
            ).check("decompose_k").run(code[0])
            check_divisors(code)
            torch.testing.assert_close(
                compiled_func(a, b), (a @ b).relu(), atol=1e-2, rtol=1e-2
            )

        # Test adding reinterpret view before subgraph
        a = a.transpose(0, 1)
        compiled_func = torch.compile(
            lambda a, b: (a.transpose(0, 1) @ b).relu(), dynamic=dynamic
        )
        out, code = run_and_get_code(compiled_func, a, b)

        # DecomposeK is not enabled for AMD yet
        if dynamic or torch.version.hip:
            FileCheck().check_not("extern_kernels.bmm_dtype").check_not(
                "decompose_k"
            ).run(code[0])
        else:
            FileCheck().check("extern_kernels.bmm_dtype").check_regex(
                "triton_.*_fused_0.run"
            ).check("decompose_k").run(code[0])
            check_divisors(code)
            torch.testing.assert_close(
                compiled_func(a, b),
                (a.transpose(0, 1) @ b).relu(),
                atol=1e-2,
                rtol=1e-2,
            )

        torch.backends.cuda.matmul.allow_fp16_reduced_precision_reduction = (
            fp16_red_setting
        )
        torch.backends.cuda.matmul.allow_bf16_reduced_precision_reduction = (
            bf16_red_setting
        )

    @skipIfXpu
    @unittest.skipIf(TEST_WITH_ROCM, "decompose_k not supported on ROCm")
    @unittest.skipIf(
        config.cpp_wrapper, "decompose_k not supported for cpp_wrapper yet"
    )
    @config.patch(
        max_autotune=True,
        max_autotune_gemm_backends="TRITON",
    )
    def test_max_autotune_decompose_k_dynamic_input(self):
        def f(a, b):
            a_in = torch.stack((a, a), dim=0)
            return (a_in @ b).relu()

        a = torch.randn(
            32, 32768, dtype=torch.bfloat16, device=GPU_TYPE, requires_grad=True
        )
        b = torch.randn(
            32768, 64, dtype=torch.bfloat16, device=GPU_TYPE, requires_grad=True
        )

        torch._dynamo.reset()
        torch._dynamo.maybe_mark_dynamic(a, 0)
        compiled_func = torch.compile(f)

        with mock.patch(
            "torch._inductor.kernel.mm.use_decompose_k_choice"
        ) as decomp_mock:
            decomp_mock.return_value = True

            out, code = run_and_get_code(compiled_func, a, b)
            FileCheck().check("extern_kernels.bmm_dtype").check_regex(
                "triton_.*_fused_0.run"
            ).check("decompose_k").check_regex(r"s[0-9]+ = s[0-9]+").check_regex(
                r"2\*s[0-9]+"
            ).check_regex("s[0-9]+ = 32").run(code[0])
            torch.testing.assert_close(
                out,
                f(a, b),
                atol=1e-2,
                rtol=1e-2,
            )

    @skipIfXpu
    @unittest.skipIf(TEST_WITH_ROCM, "decompose_k not supported on ROCm")
    @unittest.skipIf(
        config.cpp_wrapper, "decompose_k not supported for cpp_wrapper yet"
    )
    @config.patch(
        max_autotune=True,
        max_autotune_gemm_backends="TRITON",
    )
    def test_max_autotune_decompose_k_dynamic_input_bwd(self):
        def f(a, b):
            # 256 * s0
            a_in = torch.cat([a for _ in range(256)], dim=0)
            return (a_in @ b).relu().sum()

        a = torch.randn(
            8, 64, dtype=torch.bfloat16, device=GPU_TYPE, requires_grad=True
        )
        b = torch.randn(
            64, 32768, dtype=torch.bfloat16, device=GPU_TYPE, requires_grad=True
        )

        torch._dynamo.reset()
        torch._dynamo.maybe_mark_dynamic(a, 0)
        compiled_func = torch.compile(f)
        res = compiled_func(a, b)
        res.backward()

        with mock.patch(
            "torch._inductor.kernel.mm.use_decompose_k_choice"
        ) as decomp_mock:
            decomp_mock.return_value = True

            out, code = run_and_get_code(compiled_func, a, b)
            out.backward()

            FileCheck().check("extern_kernels.bmm_dtype").check_regex(
                "triton_.*_fused_0.run"
            ).check("decompose_k").check_regex(r"s[0-9]+ = s[0-9]+").check_regex(
                r"256\*s[0-9]+"
            ).check_regex("s[0-9]+ = 8").run(
                # code[1] in this case given backwards
                code[1]
            )

    @skipIfXpu
    @unittest.skipIf(TEST_WITH_ROCM, "decompose_k not supported on ROCm")
    @unittest.skipIf(
        config.cpp_wrapper, "decompose_k not supported for cpp_wrapper yet"
    )
    @config.patch(
        max_autotune=True,
        max_autotune_gemm_backends="TRITON",
    )
    def test_max_autotune_decompose_k_output_stride(self):
        def f(a, b):
            a = a.transpose(0, 1)
            return a @ b

        a = torch.randn((32768, 256), device=GPU_TYPE, dtype=torch.bfloat16)
        b = torch.randn((32768, 1152), device=GPU_TYPE, dtype=torch.bfloat16)

        b = b[:, :1096]

        # Force only decomposeK choice
        with (
            override_template_heuristics(
                device_type=GPU_TYPE,
                template_op_pairs=[(torch._inductor.kernel.mm.mm_template.name, "mm")],
            ),
            mock.patch(
                "torch._inductor.kernel.mm.use_decompose_k_choice"
            ) as decompose_mock,
        ):
            decompose_mock.return_value = True
            compiled_f = torch.compile(f)
            out, code = run_and_get_code(compiled_f, a, b)

            # Output stride equal to original gm output stride
            # If output stride is not correctly checked, this will be (1152, 1) which can cause nans
            self.assertEqual(out.stride(), (1096, 1))

            FileCheck().check_not("extern_kernels.bmm_dtype").check(
                "decompose_k"
            ).check(" empty_strided_cuda((256, 1096), (1096, 1), torch.bfloat16)").run(
                code[0]
            )

    def test_triton_template_generated_code_cache_key(self):
        generate_and_load_args = len(
            inspect.signature(
                torch._inductor.select_algorithm.TritonTemplate.generate_and_load
            ).parameters
        )
        make_key_args = len(
            inspect.signature(
                torch._inductor.select_algorithm.GeneratedCodeCache.make_key
            ).parameters
        )

        # Make sure all args of generate_and_load_args are passed to make_key_args (Except generate_with_caching)
        # update this function each time new arg added to generate_and_load and make sure arg is added to make_key
        self.assertEqual(generate_and_load_args - 1, make_key_args)
        self.assertEqual(generate_and_load_args, 17)

    @fresh_cache()
    @config.patch(
        {
            "max_autotune": True,
            "test_configs.max_mm_configs": 4,
            "max_autotune_gemm_backends": "TRITON",
        }
    )
    def test_triton_template_generated_code_cache_strategy(self):
        def func_test1(x, y, z, m):
            a = torch.matmul(x, y)
            b = torch.matmul(z, m)
            return a, b

        a = torch.rand(10, 22, device=GPU_TYPE)
        b = torch.rand(22, 30, device=GPU_TYPE)
        # Test that the testing strategy works by overriding input_dependent_preserved_state and simulate a cache hit.
        with unittest.mock.patch(
            "torch._inductor.select_algorithm.TritonTemplateKernel.input_dependent_preserved_state",
            new=(lambda self: "same always"),
        ):
            with self.assertRaisesRegex(
                torch._inductor.exc.InductorError,
                r".*Generated code cache results in wrong output.*",
            ):
                torch.compile(func_test1, dynamic=False)(a, b, a, b)

    @config.patch(
        {
            "max_autotune": True,
            "test_configs.max_mm_configs": 4,
            "max_autotune_gemm_backends": "TRITON",
        }
    )
    def test_triton_template_generated_code_caching(self):
        def reset_counters():
            torch._dynamo.utils.counters.clear()

        def hits():
            return torch._dynamo.utils.counters["inductor"][
                "generated_module_cache_hit"
            ]

        def misses():
            return torch._dynamo.utils.counters["inductor"][
                "generated_module_cache_miss"
            ]

        # remove white space from x.
        def remove_white_space(x: str) -> str:
            return re.sub(r"\s+", "", x)

        def get_cache_key_and_events() -> tuple[str, str]:
            cache = TritonTemplate.all_templates["mm"]._generated_code_cache._cache
            cache_key = next(iter(cache))
            events = str(cache[cache_key].events)
            return cache_key, events

        def func_test1(x, y, z, m):
            a = torch.matmul(x, y)
            b = torch.matmul(z, m)
            return a, b

        a = torch.rand(10, 22, device=GPU_TYPE)
        b = torch.rand(22, 30, device=GPU_TYPE)

        # Valid cache hit.
        with fresh_cache():
            reset_counters()
            compile_results = torch.compile(func_test1, dynamic=False)(a, b, a, b)
            eager_results = func_test1(a, b, a, b)
            self.assertEqual(compile_results, eager_results, atol=0.05, rtol=0.05)
            self.assertEqual(hits(), 4)
            self.assertEqual(misses(), 4)

            cache_key, events = get_cache_key_and_events()

            if not TEST_WITH_ROCM:
                expected = """{
                        'input_nodes':[
                            "[[10,22],[22,1],torch.float32,device(type='cuda',index=0),0]",
                            "[[22,30],[30,1],torch.float32,device(type='cuda',index=0),0]"],
                        'num_stages':1,'num_warps':2,'prefix_args':0,'suffix_args':0,'call_sizes':[10,30],
                        'layout':"[[10,30],[30,1],torch.float32,device(type='cuda',index=0),0]",
                        'num_consumer_groups':0,'num_buffers_warp_spec':0,'epilogue_fn_hash':'identity',
                        'kwargs':{'EVEN_K':False,'ALLOW_TF32':True,'USE_FAST_ACCUM':False,'ACC_TYPE':'tl.float32',
                        'BLOCK_M':16,'BLOCK_N':32,'BLOCK_K':16,'GROUP_M':8},'hint_override':None}"""

                expected = expected.replace("cuda", GPU_TYPE)
                self.assertExpectedInline(
                    remove_white_space(cache_key),
                    remove_white_space(expected),
                )

                self.assertEqual(
                    remove_white_space(events),
                    remove_white_space("""[('def_kernel', ['A', 'B'], {})]"""),
                )

        # Test symbolic shapes with different symbols. Will cache miss due to different symbols in inputs.
        with fresh_cache():
            a = torch.rand(10, 22, device=GPU_TYPE)
            b = torch.rand(22, 30, device=GPU_TYPE)

            c = torch.rand(9, 21, device=GPU_TYPE)
            d = torch.rand(21, 30, device=GPU_TYPE)
            reset_counters()
            compiled_results = torch.compile(func_test1, dynamic=True)(a, b, c, d)
            eager_results = func_test1(a, b, c, d)

            self.assertEqual(compiled_results, eager_results, atol=0.05, rtol=0.05)

            self.assertEqual(hits(), 0)
            self.assertEqual(misses(), 8)

            cache_key, events = get_cache_key_and_events()

            if not TEST_WITH_ROCM:
                expected = """{
                    'input_nodes':[
                        "[[s77,s27],[s27,1],torch.float32,device(type='cuda',index=0),0]",
                        "[[s27,s94],[s94,1],torch.float32,device(type='cuda',index=0),0]"],
                    'num_stages':1,'num_warps':2,'prefix_args':0,'suffix_args':0,'call_sizes':[s77,s94],
                    'layout':"[[s77,s94],[s94,1],torch.float32,device(type='cuda',index=0),0]",'num_consumer_groups':0,
                    'num_buffers_warp_spec':0,'epilogue_fn_hash':'identity','kwargs':{'EVEN_K':False,'ALLOW_TF32':True,
                    'USE_FAST_ACCUM':False,'ACC_TYPE':'tl.float32','BLOCK_M':16,'BLOCK_N':32,'BLOCK_K':16,'GROUP_M':8},'hint_override':None}"""
                expected = expected.replace("cuda", GPU_TYPE)
                self.assertExpectedInline(
                    remove_white_space(cache_key),
                    remove_white_space(expected),
                )

                self.assertExpectedInline(
                    remove_white_space(events),
                    remove_white_space(
                        """[('def_kernel',['A','B'],{}),('size',['A',0],{}),('size',['B',1],{}),('size',['A',1],{})]"""
                    ),
                )
                self.assertExpectedInline(
                    remove_white_space(events),
                    remove_white_space(
                        """[
                            ('def_kernel', ['A', 'B'], {}),
                            ('size', ['A', 0], {}),
                            ('size', ['B', 1], {}),
                            ('size', ['A', 1], {})]
                        """
                    ),
                )

        # Test duck typing.
        with fresh_cache():
            reset_counters()

            compile_results = torch.compile(func_test1, dynamic=True)(a, b, a, b)
            eager_results = func_test1(a, b, a, b)
            self.assertEqual(compile_results, eager_results, atol=0.05, rtol=0.05)

            self.assertEqual(hits(), 4)
            self.assertEqual(misses(), 4)

        # Test loop.
        def test_func2(x):
            for i in range(0, 10):
                x = torch.matmul(x, x)
            return x

        with fresh_cache():
            reset_counters()
            input = torch.rand(10, 10, device=GPU_TYPE)

            compile_results = torch.compile(test_func2, dynamic=False)(input)
            eager_results = test_func2(input)
            self.assertEqual(compile_results, eager_results, atol=0.05, rtol=0.05)

            self.assertEqual(hits(), 36)
            self.assertEqual(misses(), 4)

        with fresh_cache():
            reset_counters()
            input = torch.rand(10, 10, device=GPU_TYPE)

            compile_results = torch.compile(test_func2, dynamic=True)(input)
            eager_results = test_func2(input)
            self.assertEqual(compile_results, eager_results, atol=0.05, rtol=0.05)

            self.assertEqual(hits(), 36)
            self.assertEqual(misses(), 4)

        # No cache hit due to symbolic expressions passed i.e mm(s0 + s1, 2) vs mm(s3, 2).
        reset_counters()

        def test_func3(x, y, z, m, l):
            a = torch.matmul(x, y)
            b = torch.matmul(torch.cat([x, z], 1), torch.cat([y, m, l], 0))
            return a, b

        with fresh_cache():
            a = torch.rand(10, 22, device=GPU_TYPE)
            b = torch.rand(22, 30, device=GPU_TYPE)
            c = torch.rand(10, 11, device=GPU_TYPE)
            d = torch.rand(8, 30, device=GPU_TYPE)
            e = torch.rand(3, 30, device=GPU_TYPE)

            compile_results = torch.compile(test_func3, dynamic=True)(a, b, c, d, e)
            eager_results = test_func3(a, b, c, d, e)
            self.assertEqual(compile_results, eager_results, atol=0.05, rtol=0.05)

            self.assertEqual(hits(), 0)
            self.assertEqual(misses(), 7)

    @config.patch(
        {
            "max_autotune": True,
            "test_configs.max_mm_configs": 4,
            "max_autotune_gemm_backends": "TRITON",
        }
    )
    def test_triton_template_generated_code_caching_bmm(self):
        def func_test1(x, y, z, m):
            a = torch.bmm(x, y)
            b = torch.bmm(z, m)
            return a, b

        a = torch.rand(10, 10, 22, device=GPU_TYPE)
        b = torch.rand(10, 22, 30, device=GPU_TYPE)

        def hits():
            return torch._dynamo.utils.counters["inductor"][
                "generated_module_cache_hit"
            ]

        def misses():
            return torch._dynamo.utils.counters["inductor"][
                "generated_module_cache_miss"
            ]

        # Valid cache hit.
        with fresh_cache():
            torch._dynamo.utils.counters.clear()
            compile_results = torch.compile(func_test1, dynamic=False)(a, b, a, b)
            eager_results = func_test1(a, b, a, b)
            self.assertEqual(compile_results, eager_results, atol=0.05, rtol=0.05)
            self.assertEqual(hits(), 4)
            self.assertEqual(misses(), 4)

    @config.patch(
        {
            "max_autotune": True,
            "test_configs.max_mm_configs": 4,
            "max_autotune_gemm_backends": "ATEN, TRITON",
        }
    )
    def test_triton_template_generated_code_caching_mm_plus_mm(self):
        def func_test1(x, y, z, m):
            a = torch.mm(x, y)
            b = torch.mm(z, m)
            sum1 = a + b

            c = torch.mm(x, y)
            d = torch.mm(z, m)
            sum2 = c + d
            return sum1, sum2

        a = torch.rand(10, 40, device=GPU_TYPE)
        b = torch.rand(40, 30, device=GPU_TYPE)

        def hits():
            return torch._dynamo.utils.counters["inductor"][
                "generated_module_cache_hit"
            ]

        def misses():
            return torch._dynamo.utils.counters["inductor"][
                "generated_module_cache_miss"
            ]

        # Valid cache hit.
        with fresh_cache():
            torch._dynamo.utils.counters.clear()
            compile_results = torch.compile(func_test1, dynamic=False)(a, b, a, b)
            eager_results = func_test1(a, b, a, b)
            self.assertEqual(compile_results, eager_results, atol=0.05, rtol=0.05)
            self.assertEqual(hits(), 4)
            self.assertEqual(misses(), 4)

    @fresh_cache()
    @skipIfXpu
    @unittest.skipIf(TEST_WITH_ROCM, "decompose_k not supported on ROCm")
    @unittest.skipIf(
        config.cpp_wrapper, "decompose_k not supported for cpp_wrapper yet"
    )
    @config.patch(
        max_autotune=True,
        max_autotune_gemm_backends="TRITON",
        autotune_fallback_to_aten=False,
    )
    @parametrize("num_decompose_k_splits", (0, 5, 20))
    @parametrize("decompose_k_threshold", (8, 16))
    def test_max_autotune_decompose_k_envvars(
        self, num_decompose_k_splits, decompose_k_threshold
    ):
        shapes = [(32, 32, 32768), (32, 32, 256)]
        for M, N, K in shapes:
            get_k_splits.cache_clear()
            use_decompose_k_choice.cache_clear()
            a = torch.randn(M, K, dtype=torch.float16, device=GPU_TYPE)
            b = torch.randn(K, N, dtype=torch.float16, device=GPU_TYPE)

            with config.patch(
                {
                    "triton.num_decompose_k_splits": num_decompose_k_splits,
                    "triton.decompose_k_threshold": decompose_k_threshold,
                }
            ):
                compiled_func = torch.compile(lambda a, b: a @ b)
                _, code = run_and_get_code(compiled_func, a, b)

                decompose_count = 0
                for codegen in code:
                    if "benchmark_decompose_k_mm" in codegen:
                        decompose_count += 1

                if (
                    K // M < decompose_k_threshold
                    or K // N < decompose_k_threshold
                    or num_decompose_k_splits == 0
                ):
                    self.assertEqual(decompose_count, 0)
                else:
                    self.assertTrue(decompose_count > 0)
                    self.assertTrue(decompose_count <= num_decompose_k_splits)

    @skipIfXpu
    @unittest.skipIf(
        TEST_WITH_ROCM, "exhaustive currently only thoroughly tested on NVIDIA"
    )
    @config.patch(max_autotune=True, max_autotune_gemm_search_space="EXHAUSTIVE")
    def test_max_autotune_exhaustive(self):
        def f(a, b):
            return a @ b

        M, N, K = (1024, 1024, 1024)

        a = torch.randn(M, K, dtype=torch.float16, device=GPU_TYPE, requires_grad=True)
        b = torch.randn(K, N, dtype=torch.float16, device=GPU_TYPE, requires_grad=True)

        with mock.patch(
            "torch._inductor.template_heuristics.registry.get_template_heuristic"
        ) as config_mock:
            config_heuristics = CUDAMMTemplateConfigHeuristic()

            # Traditionally, this would be set of all possible configs
            # We mock out the code path for the sake of the unit test
            config_heuristics.exhaustive_configs = [GemmConfig(32, 32, 32, 1, 8, 8)]
            config_mock.return_value = config_heuristics

            from torch._dynamo.utils import counters

            compiled_func = torch.compile(f)
            compiled_func(a, b)

            # Only benchmarks 2 choices, aten and the exhaustive triton config
            # Counter can be InductorBenchmarker or TritonBenchmarker
            for counter in counters["inductor"]:
                if "benchmark_gpu" in counter:
                    self.assertEqual(counters["inductor"][counter], 2)

    @config.patch(
        {
            "max_autotune": True,
            "max_autotune_gemm_backends": "TRITON",
        }
    )
    def test_mm_k_1(self):
        def mm(x, y):
            return x @ y

        for i in range(90, 100):
            torch._dynamo.reset()
            a = torch.randn((i, 1), device=GPU_TYPE, dtype=torch.float32)
            b = torch.randn((1, i), device=GPU_TYPE, dtype=torch.float32)
            compiled_f = torch.compile(mm)

            out, code = run_and_get_code(compiled_f, a, b)
            torch.testing.assert_close(out, mm(a, b), atol=1e-2, rtol=1e-2)

<<<<<<< HEAD
    @parametrize("op", ("mm", "addmm", "bmm", "baddbmm", "mm_plus_mm"))
    @parametrize("max_autotune", (False, True))
    @config.patch(
        {"test_configs.max_mm_configs": 4, "max_autotune_gemm_backends": "ATEN,TRITON"}
    )
    def test_autotune_gemm_choice_validation(self, op, max_autotune):
        def generate_inputs_and_func(op_name):
            # Base config with just x and w
            base_inputs = [
                torch.randn(128, 256, device=GPU_TYPE),
                torch.randn(256, 128, device=GPU_TYPE),
            ]
            func = torch.mm
            if op_name == "mm":
                # default
                pass
            elif op_name == "addmm":
                # Add bias for addmm
                base_inputs = [torch.randn(128, device=GPU_TYPE)] + base_inputs
                func = torch.addmm
            elif op_name in ["bmm", "baddbmm"]:
                # Override for batch dimensions
                base_inputs[0] = torch.randn(4, 128, 256, device=GPU_TYPE)
                base_inputs[1] = torch.randn(4, 256, 128, device=GPU_TYPE)
                func = torch.bmm
                if op_name == "baddbmm":
                    # Add batch bias
                    base_inputs = [
                        torch.torch.randn(4, 128, 128, device=GPU_TYPE)
                    ] + base_inputs
                    func = torch.baddbmm
            elif op_name == "mm_plus_mm":
                # Add second matrix pair
                base_inputs += [
                    torch.randn(128, 256, device=GPU_TYPE),
                    torch.randn(256, 128, device=GPU_TYPE),
                ]

                def mmpmm(x, w, x2, w2):
                    return torch.mm(x, w) + torch.mm(x2, w2)

                func = mmpmm
            else:
                raise ValueError(f"Unsupported op: {op_name}")
            return base_inputs, func

        choice_types_seen = set()

        def choice_validator(choices):
            for choice in choices:
                choice_types_seen.add(type(choice))
            return choices

        inputs, fn = generate_inputs_and_func(op)

        add_preprocessing_fn(choice_validator)
        try:
            with config.patch({"max_autotune": max_autotune}):
                compiled_fn = torch.compile(fn, dynamic=False)
                compiled_fn(*inputs)

                if max_autotune:
                    self.assertIn(ExternKernelCaller, choice_types_seen)
                    self.assertIn(TritonTemplateCaller, choice_types_seen)
                else:
                    self.assertIn(ExternKernelCaller, choice_types_seen)
                    self.assertNotIn(TritonTemplateCaller, choice_types_seen)
        finally:
            clear_preprocessing_fns()

    @config.patch(
        {"test_configs.max_mm_configs": 4, "max_autotune_gemm_backends": "ATEN,TRITON"}
    )
    @parametrize("max_autotune_enabled", (True, False))
    def test_autotune_layout_optimization(self, max_autotune_enabled):
        """Test that layouts are flexible when every choice is ExternKernelChoice"""

        # we use a proxy here of bias_addmm and max-autotune because this enables us to see
        # multiple choices in both scenarios (bias_addmm, addmm, triton (max-autotune only))
        # and both bias_addmm and addmm are extern kernel choices
        def layout_checker(choices):
            if choices:
                expected_layout = (
                    FixedLayout if max_autotune_enabled else FlexibleLayout
                )
                for choice in choices:
                    self.assertIsInstance(
                        choice.layout,
                        expected_layout,
                        f"Expected {expected_layout.__name__} with max_autotune={max_autotune_enabled}",
                    )
            return choices

        add_preprocessing_fn(layout_checker)

        try:
            bias = torch.randn(64, device=GPU_TYPE)
            x = torch.randn(32, 128, device=GPU_TYPE)
            w = torch.randn(128, 64, device=GPU_TYPE)

            with config.patch({"max_autotune": max_autotune_enabled}):
                compiled_fn = torch.compile(lambda b, x, w: torch.addmm(b, x, w))
                _ = compiled_fn(bias, x, w)
        finally:
            clear_preprocessing_fns(clear_defaults=False)
=======
    @config.patch(
        max_autotune_gemm=True,
        max_autotune_prune_choices_based_on_shared_mem=True,
    )
    def test_max_autotune_prune_choices(self):
        def mm(x, y):
            return x @ y

        M, K, N = (3, 3, 3)

        x = torch.rand([M, K], device=GPU_TYPE, dtype=torch.float32)
        y = torch.rand([K, N], device=GPU_TYPE, dtype=torch.float32)

        compiled_f = torch.compile(mm)
        compiled_f(x, y)

        self.assertEqual(
            counters["inductor"]["select_algorithm_num_precompilation_exceptions"], 0
        )
>>>>>>> 9458d1ac


class TestMaxAutotunePrecompile(TestCase):
    def test_precompilation_threads(self):
        import threading
        from typing import Any
        from unittest.mock import Mock, patch

        class FakeChoiceCaller(ChoiceCaller):
            def __init__(self) -> None:
                super().__init__("none", [], Mock(), description="")
                self.thread_id = None

            def precompile(self):
                self.thread_id = threading.get_ident()

            def call_name(self) -> str:
                return None

            def to_callable(self):
                return None

            def hash_key(self) -> str:
                return str(hash(self))

            def output_node(self) -> "TensorBox":  # noqa: F821
                return None

        fake_choices = [FakeChoiceCaller() for i in range(10)]
        fake_lookup_result = dict.fromkeys(fake_choices, 0.123)

        def no_lookup(
            choices: list[ChoiceCaller],
            op: str,
            inputs: str,
            benchmark: Callable[[Any], dict[ChoiceCaller, float]],
            hint_override: Optional[int] = None,
        ) -> Optional[dict[ChoiceCaller, float]]:
            if benchmark is not None:
                return benchmark(choices)

        asc = AlgorithmSelectorCache()

        def fake_benchmark_fn(*args, **kwargs):
            return fake_lookup_result

        main_thread_id = threading.get_ident()
        mock_debug_handler = Mock()
        old_debug_handler = V.debug
        try:
            V.set_debug_handler(mock_debug_handler)
            with patch.object(asc, "lookup", new=no_lookup):
                with patch.object(
                    asc, "make_benchmark_fn", return_value=fake_benchmark_fn
                ):
                    with config.patch(
                        {
                            "autotune_in_subproc": False,
                            "compile_threads": len(fake_choices),
                        }
                    ):
                        asc("test_call", fake_choices, [], Mock())
            for fake_choice in fake_choices:
                assert fake_choice.thread_id is not None, (
                    "Expected all ChoiceCaller's precompile method to have been called"
                )
                assert fake_choice.thread_id != main_thread_id, (
                    "Expected all ChoiceCaller's precompile method to have been called on separate thread"
                )
        finally:
            V.set_debug_handler(old_debug_handler)

    def test_filled_cache_precompile(self):
        def fn(a, b, c):
            a = (a @ b) @ c
            a, b, c = (t.to(torch.float16) for t in [a, b, c])
            return (a @ b) @ c

        fn_c = torch.compile(mode="max-autotune-no-cudagraphs")(fn)
        inputs = [torch.rand([256, 256], device=GPU_TYPE) for _ in range(3)]
        from torch._dynamo.utils import counters

        self.assertEqual(fn(*inputs), fn_c(*inputs), atol=1e-2, rtol=1e-2)

        torch._dynamo.reset()
        counters.clear()

        fn_c = torch.compile(mode="max-autotune-no-cudagraphs")(fn)
        self.assertEqual(counters["inductor"]["select_algorithm_precompile"], 0)

    @config.patch(autotune_local_cache=False, autotune_remote_cache=False)
    @runOnRocmArch(MI300_ARCH)
    def test_precompilations(self):
        def fn(a, b, c):
            a = (a @ b) @ c
            a, b, c = (t.to(torch.float16) for t in [a, b, c])
            return (a @ b) @ c

        fn_c = torch.compile(mode="max-autotune-no-cudagraphs")(fn)
        inputs = [torch.rand([256, 256], device=GPU_TYPE) for _ in range(3)]

        torch.testing.assert_close(fn_c(*inputs), fn(*inputs), atol=1e-2, rtol=1e-2)

        from torch._dynamo.utils import counters

        self.assertEqual(counters["inductor"]["select_algorithm_precompile"], 2)


@instantiate_parametrized_tests
class TestMaxAutotuneSubproc(TestCase):
    def _create_buffer(self, name, shape):
        return Buffer(
            name=name,
            layout=FixedLayout(
                torch.device(f"{GPU_TYPE}:0"), dtype=torch.float32, size=shape
            ),
        )

    # XPU have not support multiprocessing reduction in torch/multiprocessing/reductions.py
    @skipIfXpu
    def test_benchmark_choice_in_subproc(self):
        gm = make_fx(
            lambda: torch.zeros(2, 3)
        )()  # a dummy graph to construct the GraphLowering
        graph = GraphLowering(gm)

        # the graph handler is needed to create benchmark example value below
        with V.set_graph_handler(graph):
            buf1 = self._create_buffer("mat1", (2, 3))
            buf2 = self._create_buffer("mat2", (3, 2))
            buf3 = self._create_buffer("mat3", (2, 3))
            buf4 = self._create_buffer("mat4", (3, 2))

            layout = FixedLayout(torch.device(f"{GPU_TYPE}:0"), torch.float32, (2, 2))

            mat1 = AlgorithmSelectorCache.benchmark_example_value(buf1)
            mat2 = AlgorithmSelectorCache.benchmark_example_value(buf2)
            mat3 = AlgorithmSelectorCache.benchmark_example_value(buf3)
            mat4 = AlgorithmSelectorCache.benchmark_example_value(buf4)

            out = AlgorithmSelectorCache.benchmark_example_value(layout)
            # expected_out = (mat1 @ mat2) + (mat3 @ mat4)
            expected_out = None

            choice = aten_mm_plus_mm.bind((buf1, buf2, buf3, buf4), layout)
            # use a tensor since the mutation to a python list in a sub process
            # is not synced back to the parent process
            timings = torch.zeros(3, dtype=torch.float32)
            ctx = mp.get_context("spawn")
            child = ctx.Process(
                target=benchmark_choice,
                args=(choice, (mat1, mat2, mat3, mat4), out, expected_out, timings),
            )
            child.start()
            child.join()
            self.assertEqual(0, child.exitcode)
            print(f"timings is {timings}, out {out}, expected_out {expected_out}")

    # XPU have not support multiprocessing reduction in torch/multiprocessing/reductions.py
    @skipIfXpu
    def test_benchmark_choice_fail_in_subproc(self):
        gm = make_fx(
            lambda: torch.zeros(2, 3)
        )()  # a dummy graph to construct the GraphLowering
        graph = GraphLowering(gm)

        # the graph handler is needed to create benchmark example value below
        with V.set_graph_handler(graph):
            buf1 = self._create_buffer("mat1", (2, 3))
            buf2 = self._create_buffer("mat2", (3, 2))
            buf3 = self._create_buffer("mat3", (2, 3))
            buf4 = self._create_buffer("mat4", (3, 2))

            layout = FixedLayout(torch.device(f"{GPU_TYPE}:0"), torch.float32, (2, 2))

            mat1 = AlgorithmSelectorCache.benchmark_example_value(buf1)
            mat2 = AlgorithmSelectorCache.benchmark_example_value(buf2)
            mat3 = AlgorithmSelectorCache.benchmark_example_value(buf3)
            mat4 = AlgorithmSelectorCache.benchmark_example_value(buf4)

            out = AlgorithmSelectorCache.benchmark_example_value(layout)
            expected_out = (mat1 @ mat2) + (mat3 @ mat4)

            choice = FailChoiceCaller("fail_choice_caller", [], None, description="")

            # use a tensor since python list is not synced back
            timings = torch.zeros(3, dtype=torch.float32)
            ctx = mp.get_context("spawn")
            child = ctx.Process(
                target=benchmark_choice,
                args=(choice, (mat1, mat2, mat3, mat4), out, expected_out, timings),
            )
            child.start()
            child.join()
            self.assertNotEqual(0, child.exitcode)

    @parametrize("autotune_in_subproc", (True, False))
    @parametrize("autotune_multi_device", (True, False))
    def test_max_autotune_mm_plus_mm(self, autotune_in_subproc, autotune_multi_device):
        """
        This crash previously due to a triton issue: https://github.com/triton-lang/triton/issues/1298 .
        With autotuning in subprocess, we don't crash anymore.
        """
        m, n, k = 2048, 1536, 64

        def mm_plus_mm(a, b, c, d):
            return a @ b + c @ d

        a = torch.randn(m, k).to(GPU_TYPE)
        b = torch.randn(k, n).to(GPU_TYPE)
        c = torch.randn(m, k).to(GPU_TYPE)
        d = torch.randn(k, n).to(GPU_TYPE)

        with config.patch(
            {
                "max_autotune": True,
                "autotune_in_subproc": autotune_in_subproc,
                "autotune_multi_device": autotune_multi_device,
            }
        ):
            torch.compile(mm_plus_mm)(a, b, c, d)

    @parametrize("dynamic", (False, True))
    def test_max_autotune_regular_mm(self, dynamic: bool):
        """
        Make sure autotuning mm in sub processes work without crashes.
        """

        def mm(a, b):
            a = torch.sin(a)
            return a @ b

        a = torch.randn(100, 10).to(GPU_TYPE)
        b = torch.randn(10, 100).to(GPU_TYPE)

        with config.patch({"max_autotune": True, "autotune_in_subproc": True}):
            torch.compile(mm, dynamic=dynamic)(a, b)

    @parametrize("dynamic", (False, True))
    def test_max_autotune_addmm(self, dynamic=False):
        """
        Make sure autotuning addmm in sub processes work without crashes.
        """

        torch.backends.cuda.matmul.allow_fp16_reduced_precision_reduction = False

        def addmm(x, a, b):
            return torch.addmm(x, a, b)

        x = torch.randn(100).to(GPU_TYPE)
        a = torch.randn(100, 10).to(GPU_TYPE)
        b = torch.randn(10, 100).to(GPU_TYPE)
        with config.patch({"max_autotune": True, "autotune_in_subproc": True}):
            Y_compiled = torch.compile(addmm, dynamic=dynamic)(x, a, b)
            Y = addmm(x, a, b)
            torch.testing.assert_close(Y_compiled, Y, atol=1e-2, rtol=1e-2)

    def test_triton_template_with_epilogues_and_dynamic_shape(self):
        def fn(
            x: torch.Tensor, w: torch.Tensor, bias: torch.Tensor, mul: torch.Tensor
        ) -> torch.Tensor:
            return (
                torch.nn.functional.relu(
                    torch.matmul(torch.transpose(x, 0, 1), torch.transpose(w, 0, 1))
                    + bias
                )
                * mul
            )

        M0 = 5
        M1 = 8
        K = 4
        N = 3
        w = torch.rand(N, K).to(GPU_TYPE).half()
        b = torch.rand(N).to(GPU_TYPE).half()

        with config.patch(
            {
                "max_autotune": True,
                "autotune_in_subproc": True,
                "max_autotune_gemm_backends": "Triton",
            }
        ):
            compiled_fn = torch.compile(
                fn, fullgraph=True, dynamic=True, mode="max-autotune-no-cudagraphs"
            )

            x0 = torch.rand(K, M0).to(GPU_TYPE).half()
            mul0 = torch.rand(M0, N).to(GPU_TYPE).half()
            y0 = compiled_fn(x0, w, b, mul0)
            y0_expected = fn(x0, w, b, mul0)
            torch.testing.assert_close(y0, y0_expected)

            x1 = torch.rand(K, M1).to(GPU_TYPE).half()
            mul1 = torch.rand(M1, N).to(GPU_TYPE).half()
            y1 = compiled_fn(x1, w, b, mul1)
            y1_expected = fn(x1, w, b, mul1)
            torch.testing.assert_close(y1, y1_expected)


@instantiate_parametrized_tests
class TestMaxAutotuneRemoteCache(TestCase):
    def setUp(self):
        super().setUp()
        PatchCaches.setUp()

    def tearDown(self):
        super().tearDown()
        PatchCaches.tearDown()

    @parametrize("dynamic", (False, True))
    @config.patch(
        {"compile_threads": 1, "prologue_fusion": False}
    )  # Worker processes do not register PatchCaches() properly
    def test_max_autotune_remote_caching(self, dynamic: bool):
        from unittest.mock import patch

        def mm(a, b):
            a = torch.sin(a)
            return a @ b

        a = torch.randn(100, 10).to(GPU_TYPE)
        b = torch.randn(10, 100).to(GPU_TYPE)

        class Model(torch.nn.Module):
            def forward(self, x, y):
                return x + y

        def f(x, y):
            return Model()(x, y)

        x = torch.randn(100, 100).to(GPU_TYPE)
        y = torch.randn(100, 100).to(GPU_TYPE)

        with (
            config.patch(
                {
                    "autotune_local_cache": False,
                    "autotune_remote_cache": True,
                }
            ),
            patch.dict(os.environ),
            PatchCaches(),
        ):
            os.environ.pop("TRITON_CACHE_MANAGER", None)
            with config.patch({"max_autotune": True}):
                for _ in range(4):
                    with fresh_cache():
                        torch.compile(mm, dynamic=dynamic)(a, b)
                    reset()
                with (
                    torch.compiler.config.patch({"cache_key_tag": "test"}),
                    fresh_cache(),
                ):
                    torch.compile(mm, dynamic=dynamic)(a, b)
                    reset()

                global_stats.report()
                self.assertEqual(global_stats.autotune_remote, Stats(2, 3, 2))

            global_stats.reset()
            for _ in range(4):
                with fresh_cache():
                    torch.compile(f, dynamic=dynamic)(x, y)
                reset()
            with torch.compiler.config.patch({"cache_key_tag": "test"}), fresh_cache():
                torch.compile(mm, dynamic=dynamic)(a, b)
                reset()
            global_stats.report()
            self.assertEqual(global_stats.autotune_remote, Stats(2, 3, 2))


class _TestTritonTemplateCaller(TritonTemplateCaller):
    def __init__(self, bmreq: _TestBenchmarkRequest):
        self.bmreq = bmreq

    def __str__(self) -> str:
        return "test"


class TestTuningProcess(TestCase):
    def check_healthy(self, p: TuningProcess, device: Optional[int] = None):
        result = random.random()
        bmreq = _TestBenchmarkRequest(result, device=device)
        p.put(bmreq.benchmark)
        self.assertEqual(p.get(), result)

    def test_tuning_subproc_timeout(self):
        p = TuningProcess(None)

        bmreq = _TestBenchmarkRequest(0, sleep=120)
        p.put(bmreq.benchmark)
        with self.assertRaises(TimeoutError):
            p.get(timeout=1.0)

        # Make sure the TuningProcess is still usable after a timeout.
        self.check_healthy(p)
        p.shutdown()

    def test_tuning_subproc_exception(self):
        p = TuningProcess(None)

        bmreq = _TestBenchmarkRequest(0, exc=RuntimeError("Fail"))
        p.put(bmreq.benchmark)
        with self.assertRaises(RuntimeError):
            p.get()

        # Make sure the TuningProcess is still usable after an exception.
        self.check_healthy(p)
        p.shutdown()

    def test_tuning_subproc_crash(self):
        p = TuningProcess(None)

        bmreq = _TestBenchmarkRequest(0, crash=True)
        p.put(bmreq.benchmark)
        with self.assertRaises(EOFError):
            p.get()

        # Make sure the TuningProcess is still usable after a crash.
        self.check_healthy(p)
        p.shutdown()

    def test_tuning_subproc_killed(self):
        p = TuningProcess(None)
        p.kill()
        self.check_healthy(p)
        p.shutdown()

    def test_visible_devices(self):
        device_list = TuningProcessPool.get_device_list()
        for device in device_list:
            p = TuningProcess(device)
            self.check_healthy(p, device=device)
            p.shutdown()


class TestTuningProcessPool(TestCase):
    # Use only one device/subprocess so we test the process restarts
    # and is usable after a crash.
    @config.patch({"autotune_multi_device": False})
    def test_tuning_pool_crash(self):
        tuning_pool = TuningProcessPool()

        # First force the tuning process to crash.
        bmreq = _TestBenchmarkRequest(0, crash=True)
        choice = _TestTritonTemplateCaller(bmreq)

        timings = tuning_pool.benchmark([choice])
        self.assertTrue(choice in timings)
        self.assertEqual(timings[choice], float("inf"))

        # Then send another request and make sure the sub-process
        # has restarted and is operational.
        bmreq = _TestBenchmarkRequest(3.14)
        choice = _TestTritonTemplateCaller(bmreq)

        timings = tuning_pool.benchmark([choice])
        self.assertTrue(choice in timings)
        self.assertEqual(timings[choice], bmreq.result)

        tuning_pool.shutdown()

    @config.patch({"autotune_multi_device": False})
    def test_tuning_pool_timeout(self):
        tuning_pool = TuningProcessPool()

        # First force the tuning process to timeout.
        bmreq = _TestBenchmarkRequest(0, sleep=120)
        choice = _TestTritonTemplateCaller(bmreq)

        with config.patch({"max_autotune_subproc_result_timeout_seconds": 1.0}):
            timings = tuning_pool.benchmark([choice])
        self.assertTrue(choice in timings)
        self.assertEqual(timings[choice], float("inf"))

        # Then send another request and make sure the sub-process
        # has restarted and is operational.
        bmreq = _TestBenchmarkRequest(3.14)
        choice = _TestTritonTemplateCaller(bmreq)

        timings = tuning_pool.benchmark([choice])
        self.assertTrue(choice in timings)
        self.assertEqual(timings[choice], bmreq.result)

        tuning_pool.shutdown()

    # XPU have to enable XPU_VISIBLE_DEVICES to control devices visibility.
    @skipIfXpu
    @config.patch({"autotune_multi_device": True})
    def test_tuning_pool_multiple_devices(self):
        # Adapt the test to the available devices (and whether CUDA_VISIBLE_DEVICES
        # is already set in the environment); use a subset of the available devices
        # to ensure only the subset are visible to the sub-processes.
        if CUDA_VISIBLE_DEVICES in os.environ:
            visible_devices = os.environ[CUDA_VISIBLE_DEVICES].split(",")
        else:
            visible_devices = [str(d) for d in range(torch.cuda.device_count())]

        cuda_visible_devices = ",".join(visible_devices[-2:])
        with unittest.mock.patch.dict(
            os.environ, {CUDA_VISIBLE_DEVICES: cuda_visible_devices}
        ):
            tuning_pool = TuningProcessPool()

        choice1 = _TestTritonTemplateCaller(_TestBenchmarkRequest(3.14))
        choice2 = _TestTritonTemplateCaller(_TestBenchmarkRequest(2.718))

        timings = tuning_pool.benchmark([choice1, choice2])
        self.assertEqual(timings[choice1], choice1.bmreq.result)
        self.assertEqual(timings[choice2], choice2.bmreq.result)

        tuning_pool.shutdown()

    def test_add_feedback_saver(self):
        """Test that add_feedback_saver correctly adds feedback functions."""
        from torch._inductor.select_algorithm import get_algorithm_selector_cache

        # Clear any existing feedback savers
        clear_feedback_savers()

        # Create a simple feedback saver function
        feedback_calls = []

        def simple_feedback_saver(timings, name, input_nodes, choices, profiled_time):
            feedback_calls.append(
                {
                    "name": name,
                    "num_choices": len(choices),
                    "num_timings": len(timings),
                    "has_profiled_time": profiled_time is not None,
                }
            )

        # Add the feedback saver
        add_feedback_saver(simple_feedback_saver)

        # Get the global cache and verify the function was added
        cache = get_algorithm_selector_cache()
        self.assertEqual(len(cache.feedback_saver_fns), 1)
        self.assertEqual(cache.feedback_saver_fns[0], simple_feedback_saver)

        # Test that we can add multiple feedback savers
        def another_feedback_saver(timings, name, input_nodes, choices, profiled_time):
            pass

        add_feedback_saver(another_feedback_saver)
        self.assertEqual(len(cache.feedback_saver_fns), 2)

        # Clean up
        clear_feedback_savers()

    def test_clear_feedback_savers(self):
        """Test that clear_feedback_savers removes all feedback functions."""
        from torch._inductor.select_algorithm import get_algorithm_selector_cache

        # Add some feedback savers first
        def feedback_saver1(timings, name, input_nodes, choices, profiled_time):
            pass

        def feedback_saver2(timings, name, input_nodes, choices, profiled_time):
            pass

        add_feedback_saver(feedback_saver1)
        add_feedback_saver(feedback_saver2)

        # Verify they were added
        cache = get_algorithm_selector_cache()
        self.assertEqual(len(cache.feedback_saver_fns), 2)

        # Clear all feedback savers
        clear_feedback_savers()

        # Verify they were cleared
        self.assertEqual(len(cache.feedback_saver_fns), 0)

    def test_feedback_saver_integration(self):
        """Test that feedback savers are actually called during autotuning."""
        # Clear any existing feedback savers
        clear_feedback_savers()

        feedback_calls = []

        def test_feedback_saver(timings, name, input_nodes, choices, profiled_time):
            # Store information about the call for verification
            feedback_calls.append(
                {
                    "name": name,
                    "num_choices": len(choices),
                    "num_timings": len(timings),
                    "input_node_count": len(input_nodes),
                }
            )

        # Add our test feedback saver
        add_feedback_saver(test_feedback_saver)

        # Create a simple matrix multiplication that will trigger autotuning
        def mm(a, b):
            return a @ b

        a = torch.randn(32, 32, device=GPU_TYPE)
        b = torch.randn(32, 32, device=GPU_TYPE)

        with config.patch(
            {"max_autotune": True, "max_autotune_gemm_backends": "TRITON"}
        ):
            torch.compile(mm)(a, b)

        # Verify that our feedback saver was called
        self.assertGreater(
            len(feedback_calls), 0, "Feedback saver should have been called"
        )

        # Verify the structure of the feedback call
        call = feedback_calls[0]
        self.assertIn("name", call)
        self.assertIn("num_choices", call)
        self.assertIn("num_timings", call)
        self.assertIn("input_node_count", call)
        self.assertGreater(call["num_choices"], 0)
        self.assertEqual(call["input_node_count"], 2)  # Two input matrices

        # Clean up
        clear_feedback_savers()


@instantiate_parametrized_tests
class TestPrologueFusion(TestCase):
    @classmethod
    def setUpClass(cls):
        super().setUpClass()
        cls._stack = contextlib.ExitStack()
        cls._stack.enter_context(
            config.patch(
                {
                    "max_autotune": True,
                    "prologue_fusion": True,
                    "benchmark_epilogue_fusion": False,
                    "shape_padding": False,
                    "max_autotune_gemm_backends": "TRITON",
                    "test_configs.max_mm_configs": 4,  # significantly speeds up tests
                }
            )
        )

    def check_code(self, code_str, num_kernels, num_allocs, num_deallocs):
        FileCheck().check(get_func_call()).check_count(
            get_kernel_launch(),
            num_kernels,
            exactly=True,
        ).run(code_str)

        if num_allocs is not None:
            FileCheck().check(get_func_call()).check_count(
                "empty_strided", num_allocs, exactly=True
            ).run(code_str)

        # skip the deallocation check when using cpp_wrapper; most deallocations happen
        # outside of our control via RAIIAtenTensorHandle
        if num_deallocs is not None and not config.cpp_wrapper:
            FileCheck().check(get_func_call()).check_count(
                "del", num_deallocs, exactly=True
            ).run(code_str)

    @skipIfXpu(
        msg="Triton issue exposed by new driver, will be resolved after next triton update."
    )
    @parametrize("sizes", ((64, 128, 256), (128, 128, 128), (63, 120, 250)))
    def test_upcast(self, sizes):
        M, K, N = sizes

        x = torch.rand([M, K], dtype=torch.float16, device=GPU_TYPE)
        y = torch.rand([K, N], dtype=torch.float, device=GPU_TYPE)

        def foo(x, y):
            return x.to(y.dtype) @ y

        out, code = run_and_get_code(torch.compile(foo), x, y)
        self.assertEqual(out, foo(x, y), atol=0.05, rtol=0.05)
        self.check_code(code[0], num_kernels=1, num_allocs=1, num_deallocs=2)
        # upcast preserves zero mask
        FileCheck().check("a =").check_not("tl.where").check("tl.dot").run(code[0])

    @unittest.skip("Triton bug in compilation")
    def test_gather_fusion(self):
        M, K, N = (64, 128, 256)
        x = torch.rand([M, K], dtype=torch.float16, device=GPU_TYPE)
        y = torch.rand([K, N], dtype=torch.float16, device=GPU_TYPE)

        index = torch.randperm(M, device=GPU_TYPE)

        def foo(x, y, index):
            return (x[index]) @ y

        out, code = run_and_get_code(torch.compile(foo), x, y, index)
        self.assertEqual(out, foo(x, y, index), atol=0.05, rtol=0.05)
        self.check_code(code[0], num_kernels=1, num_allocs=1, num_deallocs=3)

        # should be done in low precision
        (
            FileCheck()
            .check("for k_idx")
            .check_not("to(tl.float32)")
            .check("dot")
            .run(code[0])
        )

    @unittest.skipIf(TEST_WITH_ROCM, "FP8 is not supported on ROCM")
    @unittest.skipIf(
        not PLATFORM_SUPPORTS_FP8,
        "FP8 is only supported on H100+, SM 8.9 and MI300+ devices",
    )
    def test_low_precision(self):
        M = K = N = 128

        x = torch.rand([M, K], device=GPU_TYPE).to(torch.float8_e4m3fn)
        y = torch.rand([K, N], dtype=torch.bfloat16, device=GPU_TYPE)

        def foo(x, y):
            return x.to(y.dtype) @ y

        out, code = run_and_get_code(torch.compile(foo), x, y)
        self.assertEqual(out, foo(x, y), atol=0.05, rtol=0.05)
        self.check_code(code[0], num_kernels=1, num_allocs=1, num_deallocs=2)

        # should be done in low precision, no arithmetic
        (
            FileCheck()
            .check("for k_idx")
            .check_not("to(tl.float32)")
            .check("dot")
            .run(code[0])
        )

        def foo(x, y):
            return (x.to(y.dtype) + 1) @ y

        out, code = run_and_get_code(torch.compile(foo), x, y)
        self.assertEqual(out, foo(x, y), atol=0.05, rtol=0.05)

        # should not be done in low precision, two kernels
        self.check_code(code[0], num_kernels=2, num_allocs=2, num_deallocs=3)

    def test_downcast(self):
        # per heuristics, dont fuse a downcast into a mm because it would lead to more reads inside kernel
        M, K, N = (64, 128, 256)
        x = torch.rand([M, K], dtype=torch.float, device=GPU_TYPE)
        y = torch.rand([K, N], dtype=torch.float16, device=GPU_TYPE)

        def foo(x, y):
            return x.to(y.dtype) @ y

        out, code = run_and_get_code(torch.compile(foo), x, y)
        self.assertEqual(out, foo(x, y), atol=0.05, rtol=0.05)
        self.check_code(code[0], num_kernels=2, num_allocs=2, num_deallocs=3)

    @parametrize("sizes", ((64, 128, 256), (64, 64, 64), (64, 120, 64)))
    def test_multiple_fusions(self, sizes):
        M, K, N = sizes

        def foo(x, y):
            return ((x - 1.1) @ (y + 1.1)) * 1.1

        x = torch.rand([M, K], dtype=torch.float, device=GPU_TYPE)
        y = torch.rand([K, N], dtype=torch.float, device=GPU_TYPE)

        out, code = run_and_get_code(torch.compile(foo), x, y)
        self.assertEqual(out, foo(x, y), atol=0.05, rtol=0.05)
        self.check_code(code[0], num_kernels=1, num_allocs=1, num_deallocs=2)

        # check that we do not CSE any variables between prologues, epilogues
        FileCheck().check("def triton").check_count("= 1.1", 3, exactly=True).check(
            "tl.store"
        ).run(code[0])

    @config.patch(
        {
            "max_autotune_gemm_backends": "Triton",
            "benchmark_epilogue_fusion": True,
            "max_epilogue_benchmarked_choices": 3,
        }
    )
    @skipIfXpu(
        msg="The fusion not happened because it do not speedup on XPU, see issue #146568"
    )
    def test_pending_fusions_multiple(self):
        def multi_use(x, y):
            return (x @ x.T) * (y @ y.T)

        x = torch.rand([128, 16], device=GPU_TYPE)
        y = torch.rand([128, 32], device=GPU_TYPE)

        out, code = run_and_get_code(torch.compile(multi_use), x, y)

        FileCheck().check(get_func_call()).check_count(
            get_kernel_launch(), 2, exactly=True
        ).run(code[0])
        self.assertEqual(out, multi_use(x, y), atol=0.05, rtol=0.05)

        def resolve_pending(x):
            return (x @ x).relu()

        x = torch.rand([128, 128], device=GPU_TYPE)
        out, code = run_and_get_code(torch.compile(resolve_pending), x)
        FileCheck().check(get_func_call()).check_count(
            get_kernel_launch(), 1, exactly=True
        ).run(code[0])
        self.assertEqual(out, resolve_pending(x), atol=0.05, rtol=0.05)

    @config.patch(
        {
            "max_autotune_gemm_backends": "Triton",
            "benchmark_epilogue_fusion": True,
            "max_epilogue_benchmarked_choices": 3,
        }
    )
    @skipIfXpu(
        msg="The fusion not happened because it do not speedup on XPU, see issue #146568"
    )
    def test_pending_fusion_pro_and_epi(self):
        def test_multiple_fusions(x):
            y = x.to(torch.float)
            return (y @ y).relu()

        x = torch.rand([128, 128], dtype=torch.float16, device=GPU_TYPE)
        out, code = run_and_get_code(torch.compile(test_multiple_fusions), x)
        FileCheck().check(get_func_call()).check_count(
            get_kernel_launch(), 1, exactly=True
        ).run(code[0])
        self.assertEqual(out, test_multiple_fusions(x), atol=0.05, rtol=0.05)

    @skipIfXpu(
        msg="Triton issue exposed by new driver, will be resolved after next triton update."
    )
    @parametrize("sizes", ((64, 128, 256), (128, 128, 128), (63, 120, 250)))
    def test_multiple_inputs(self, sizes):
        M, K, N = sizes

        def foo(x, y, z):
            return (x + y).to(torch.float) @ z

        x = torch.rand([M, K], dtype=torch.float16, device=GPU_TYPE)
        y = torch.rand([M, K], dtype=torch.float16, device=GPU_TYPE)
        z = torch.rand([K, N], dtype=torch.float, device=GPU_TYPE)
        out_eager = foo(x, y, z)
        out, code = run_and_get_code(torch.compile(foo), x, y, z)
        self.assertEqual(out, out_eager, atol=0.05, rtol=0.05)
        self.check_code(code[0], num_kernels=1, num_allocs=1, num_deallocs=3)

    def test_storage_offset_prologue(self):
        def foo(a):
            q = a[:64, :]
            k = a[64:, :]
            return torch.mm(q + 2, k - 2)

        inp = torch.randn(128, 64, device=GPU_TYPE)
        out, code = run_and_get_code(torch.compile(foo), inp)
        self.assertEqual(out, foo(inp), atol=0.05, rtol=0.05)
        self.check_code(code[0], num_kernels=1, num_allocs=1, num_deallocs=1)

    @config.patch(realize_reads_threshold=1, realize_opcount_threshold=1)
    @parametrize("sizes", ((64, 128, 256), (128, 128, 128), (63, 120, 250)))
    def test_prologue_multiple_nodes(self, sizes):
        M, K, N = sizes

        def foo(x, y):
            return ((((x * 2) - 1) / 2) @ (y * 4)) * 3.0

        x = torch.rand([M, K], dtype=torch.float, device=GPU_TYPE)
        y = torch.rand([K, N], dtype=torch.float, device=GPU_TYPE)

        out, code = run_and_get_code(torch.compile(foo), x, y)
        self.assertEqual(out, foo(x, y), atol=0.05, rtol=0.05)
        self.check_code(code[0], num_kernels=1, num_allocs=1, num_deallocs=2)

    @parametrize("K", (63, 64))
    def test_broadcast_x(self, K):
        def foo(x, y):
            return (x.expand([1, y.shape[0]]) + 1) @ y

        x = torch.rand([1, 1], dtype=torch.float, device=GPU_TYPE)
        y = torch.rand([K, 128], dtype=torch.float, device=GPU_TYPE)

        out, code = run_and_get_code(torch.compile(foo, dynamic=True), x, y)
        self.assertEqual(out, foo(x, y), atol=0.05, rtol=0.05)
        self.check_code(code[0], num_kernels=1, num_allocs=1, num_deallocs=2)

    def test_broadcast_y(self):
        def foo(x, y):
            return x @ y

        M = 20
        N = K = 1
        x = torch.rand([M, K], dtype=torch.float, device=GPU_TYPE)
        y = torch.rand([K, N], dtype=torch.float, device=GPU_TYPE)
        torch._dynamo.mark_dynamic(x, 0)

        out, code = run_and_get_code(torch.compile(foo, dynamic=True), x, y)
        self.assertEqual(out, foo(x, y), atol=0.05, rtol=0.05)
        self.check_code(code[0], num_kernels=1, num_allocs=1, num_deallocs=2)

    def test_preserves_zero_analysis(self):
        fns = (
            (lambda x: x.relu(), False),  # preserves zero
            (lambda x: x + 1, True),  # does not
            (
                lambda x: torch.hypot(x, x),
                True,
            ),  # not handled in analysis, conservatively assume does not preserve
        )

        def foo(x, y, fn):
            return fn(x) @ y

        for fn, should_mask in fns:
            x = torch.rand([64, 127], dtype=torch.float, device=GPU_TYPE)
            y = torch.rand([127, 64], dtype=torch.float, device=GPU_TYPE)

            out, code = run_and_get_code(torch.compile(foo), x, y, fn)
            self.assertEqual(out, foo(x, y, fn), atol=0.05, rtol=0.05)
            self.check_code(code[0], num_kernels=1, num_allocs=1, num_deallocs=2)

            if should_mask:
                f = FileCheck().check("k_idx").check("a =").check_same("tl.where")
            else:
                f = FileCheck().check("k_idx").check("a =").check_not("tl.where")
            f.check("tl.dot").run(code[0])

    @config.patch(realize_reads_threshold=1, realize_opcount_threshold=1)
    @parametrize("benchmark_fusion", (True, False))
    def test_prologue_read_into_both_inputs(self, benchmark_fusion):
        M = K = 256

        # not supported today. it could be, but typically the pointwise nodes would get
        # inlined into separate nodes.

        def foo(x):
            y = (x + 1) * 2
            return y @ (y - 2)

        with config.patch(benchmark_epilogue_fusion=benchmark_fusion):
            x = torch.rand([M, K], dtype=torch.float, device=GPU_TYPE)

            out, code = run_and_get_code(torch.compile(foo), x)
            self.assertEqual(out, foo(x), atol=0.05, rtol=0.05)
            # not guaranteed to fuse, but still checking correctness
            if not benchmark_fusion:
                self.check_code(
                    code[0], num_kernels=2, num_allocs=None, num_deallocs=None
                )

    @config.patch(realize_reads_threshold=1, realize_opcount_threshold=1)
    @config.patch(allow_buffer_reuse=False)
    def test_mismatched_prologue_group(self):
        def foo(x, y, z):
            a = (x + 2) * 2
            b = a * y
            return b @ z

        x = torch.rand([1, 256], device=GPU_TYPE)
        y = torch.rand([256, 256], device=GPU_TYPE)
        z = torch.rand([256, 128], device=GPU_TYPE)

        out, code = run_and_get_code(torch.compile(foo), x, y, z)
        self.assertEqual(out, foo(x, y, z), atol=0.05, rtol=0.05)
        # there's one more dealloc than there should be because of a buffer reuse. TODO:
        # not sure why disabling buffer reuse doesn't stop
        self.check_code(code[0], num_kernels=2, num_allocs=2, num_deallocs=4)

    # XPU have not enabled pad_mm in fx_passes, so there is always one kernel.
    @skipIfXpu
    @config.patch(shape_padding=True)
    @config.patch(force_shape_pad=True)
    @parametrize("sizes", ((250, 245, 128), (250, 256, 128), (256, 128, 62)))
    def test_prologue_masked_load(self, sizes):
        M, K, N = sizes

        def foo(x, y):
            return x @ y

        x = torch.rand([250, 245], device=GPU_TYPE)
        y = torch.rand([245, 128], device=GPU_TYPE)

        # we should not attempt prologue fusion if it turns an aligned load
        # into an unaligned load
        out, code = run_and_get_code(torch.compile(foo), x, y)
        self.assertEqual(out, foo(x, y), atol=0.05, rtol=0.05)
        self.check_code(code[0], num_kernels=3, num_allocs=3, num_deallocs=4)


if __name__ == "__main__":
    from torch._inductor.utils import is_big_gpu

    # Set env to make it work in CI.
    if HAS_GPU and HAS_CPU and is_big_gpu():
        run_tests()<|MERGE_RESOLUTION|>--- conflicted
+++ resolved
@@ -30,16 +30,12 @@
 from torch._inductor.ir import Buffer, ChoiceCaller, FixedLayout, FlexibleLayout
 from torch._inductor.kernel.mm_plus_mm import aten_mm_plus_mm
 from torch._inductor.select_algorithm import (
-<<<<<<< HEAD
+    add_feedback_saver,
     add_preprocessing_fn,
     AlgorithmSelectorCache,
+    clear_feedback_savers,
     clear_preprocessing_fns,
     ExternKernelCaller,
-=======
-    add_feedback_saver,
-    AlgorithmSelectorCache,
-    clear_feedback_savers,
->>>>>>> 9458d1ac
     TritonTemplate,
     TritonTemplateCaller,
 )
@@ -1286,6 +1282,191 @@
                 code[0]
             )
 
+    @unittest.skipIf(not torch.version.hip, "ROCM only")
+    @parametrize("dtype", (torch.float16, torch.bfloat16, torch.float32))
+    @parametrize("sizes", ((64, 128, 256), (128, 256, 512), (256, 512, 1024)))
+    @config.patch(
+        max_autotune=True,
+    )
+    def test_max_autotune_contiguous_transform_mm(self, sizes, dtype):
+        """
+        Test the contiguous subgraph transform with A * transpose(B) pattern.
+        This transform makes the second matrix contiguous before the matmul.
+        """
+        M, N, K = sizes
+
+        def mm_transpose(a, b):
+            return a @ b.transpose(0, 1)
+
+        a = torch.randn(M, K, dtype=dtype, device=GPU_TYPE, requires_grad=True)
+        b = torch.randn(N, K, dtype=dtype, device=GPU_TYPE, requires_grad=True)
+
+        # Compute fp64 baseline
+        a_fp64 = a.to(torch.float64)
+        b_fp64 = b.to(torch.float64)
+        expected_fp64 = mm_transpose(a_fp64, b_fp64)
+
+        # Force only contiguous choice to test the transform
+        with (
+            mock.patch(
+                "torch._inductor.template_heuristics.contiguous_mm.use_contiguous"
+            ) as contiguous_mock,
+        ):
+            contiguous_mock.return_value = True
+
+            compiled_func = torch.compile(mm_transpose)
+            out, code = run_and_get_code(compiled_func, a, b)
+
+            # Verify correctness against fp64 baseline
+            torch.testing.assert_close(
+                out, expected_fp64.to(dtype), atol=1e-2, rtol=1e-2
+            )
+
+            # Check that contiguous transform was used
+            FileCheck().check("contiguous_mm").run(code[0])
+
+    @unittest.skipIf(not torch.version.hip, "ROCM only")
+    @parametrize("dtype", (torch.float16, torch.bfloat16, torch.float32))
+    @parametrize("sizes", ((64, 128, 256), (128, 256, 512), (256, 512, 1024)))
+    @config.patch(
+        max_autotune=True,
+    )
+    def test_max_autotune_contiguous_transform_addmm(self, sizes, dtype):
+        """
+        Test the contiguous subgraph transform for addmm with non-contiguous second matrix.
+        """
+        M, N, K = sizes
+
+        def addmm_transpose(inp, a, b):
+            return torch.addmm(inp, a, b.transpose(0, 1))
+
+        inp = torch.randn(M, N, dtype=dtype, device=GPU_TYPE, requires_grad=True)
+        a = torch.randn(M, K, dtype=dtype, device=GPU_TYPE, requires_grad=True)
+        b = torch.randn(N, K, dtype=dtype, device=GPU_TYPE, requires_grad=True)
+
+        # Compute fp64 baseline
+        inp_fp64 = inp.to(torch.float64)
+        a_fp64 = a.to(torch.float64)
+        b_fp64 = b.to(torch.float64)
+        expected_fp64 = addmm_transpose(inp_fp64, a_fp64, b_fp64)
+
+        # Force contiguous choice to test the transform
+        with (
+            mock.patch(
+                "torch._inductor.template_heuristics.contiguous_mm.use_contiguous"
+            ) as contiguous_mock,
+        ):
+            contiguous_mock.return_value = True
+
+            compiled_func = torch.compile(addmm_transpose)
+            out, code = run_and_get_code(compiled_func, inp, a, b)
+
+            # Verify correctness against fp64 baseline
+            torch.testing.assert_close(
+                out, expected_fp64.to(dtype), atol=1e-2, rtol=1e-2
+            )
+
+            # Check that contiguous transform was used
+            FileCheck().check("contiguous_addmm").run(code[0])
+
+    @unittest.skipIf(not torch.version.hip, "ROCM only")
+    @parametrize("dynamic", (False, True))
+    def test_max_autotune_contiguous_transform_non_contiguous_second_matrix(
+        self, dynamic
+    ):
+        """
+        Test that contiguous transform is only applied when the second matrix is non-contiguous.
+        """
+        M, N, K = 64, 128, 64
+
+        def mm(a, b):
+            return a @ b
+
+        a = torch.randn(M, K, dtype=torch.float32, device=GPU_TYPE)
+        b_contiguous = torch.randn(K, N, dtype=torch.float32, device=GPU_TYPE)
+        b_non_contiguous = torch.randn(
+            N, K, dtype=torch.float32, device=GPU_TYPE
+        ).transpose(0, 1)
+
+        # Compute fp64 baselines without max_autotune (since fp64 doesn't work with max_autotune=True)
+        a_fp64 = a.to(torch.float64)
+        b_contiguous_fp64 = b_contiguous.to(torch.float64)
+        b_non_contiguous_fp64 = b_non_contiguous.to(torch.float64)
+
+        expected1_fp64 = mm(a_fp64, b_contiguous_fp64)
+        expected2_fp64 = mm(a_fp64, b_non_contiguous_fp64)
+
+        with config.patch(
+            max_autotune=True,
+        ):
+            # Test with contiguous second matrix - should not use contiguous transform
+            compiled_func_contiguous = torch.compile(mm, dynamic=dynamic)
+            out1, code1 = run_and_get_code(compiled_func_contiguous, a, b_contiguous)
+
+            # Should not contain contiguous transform
+            try:
+                FileCheck().check("contiguous_mm").run(code1[0])
+                self.fail(
+                    "Contiguous transform should not be used for contiguous matrices"
+                )
+            except RuntimeError:
+                pass  # Expected - contiguous transform should not be used
+
+            # Test with non-contiguous second matrix - should use contiguous transform
+            with (
+                mock.patch(
+                    "torch._inductor.template_heuristics.contiguous_mm.use_contiguous"
+                ) as contiguous_mock,
+            ):
+                contiguous_mock.return_value = True
+
+                compiled_func_non_contiguous = torch.compile(mm, dynamic=dynamic)
+                out2, code2 = run_and_get_code(
+                    compiled_func_non_contiguous, a, b_non_contiguous
+                )
+
+                # Should contain contiguous transform
+                FileCheck().check("contiguous_mm").run(code2[0])
+
+        # Verify correctness against fp64 baselines
+        torch.testing.assert_close(
+            out1, expected1_fp64.to(torch.float32), atol=1e-2, rtol=1e-2
+        )
+        torch.testing.assert_close(
+            out2, expected2_fp64.to(torch.float32), atol=1e-2, rtol=1e-2
+        )
+
+    @unittest.skipIf(not torch.version.hip, "ROCM only")
+    @config.patch(
+        max_autotune=True,
+        max_autotune_gemm_backends="TRITON",
+    )
+    def test_max_autotune_contiguous_transform_with_epilogue(self):
+        """
+        Test contiguous transform with epilogue operations like relu.
+        """
+        M, N, K = 128, 256, 512
+
+        def mm_transpose_relu(a, b):
+            return (a @ b.transpose(0, 1)).relu()
+
+        a = torch.randn(M, K, dtype=torch.float32, device=GPU_TYPE)
+        b = torch.randn(N, K, dtype=torch.float32, device=GPU_TYPE)
+
+        # Force contiguous transform
+        with (
+            mock.patch(
+                "torch._inductor.template_heuristics.contiguous_mm.use_contiguous"
+            ) as contiguous_mock,
+        ):
+            contiguous_mock.return_value = True
+
+            compiled_func = torch.compile(mm_transpose_relu)
+            _, code = run_and_get_code(compiled_func, a, b)
+
+            # Check that contiguous transform was used
+            FileCheck().check("contiguous_mm").run(code[0])
+
     def test_triton_template_generated_code_cache_key(self):
         generate_and_load_args = len(
             inspect.signature(
@@ -1690,7 +1871,26 @@
             out, code = run_and_get_code(compiled_f, a, b)
             torch.testing.assert_close(out, mm(a, b), atol=1e-2, rtol=1e-2)
 
-<<<<<<< HEAD
+    @config.patch(
+        max_autotune_gemm=True,
+        max_autotune_prune_choices_based_on_shared_mem=True,
+    )
+    def test_max_autotune_prune_choices(self):
+        def mm(x, y):
+            return x @ y
+
+        M, K, N = (3, 3, 3)
+
+        x = torch.rand([M, K], device=GPU_TYPE, dtype=torch.float32)
+        y = torch.rand([K, N], device=GPU_TYPE, dtype=torch.float32)
+
+        compiled_f = torch.compile(mm)
+        compiled_f(x, y)
+
+        self.assertEqual(
+            counters["inductor"]["select_algorithm_num_precompilation_exceptions"], 0
+        )
+
     @parametrize("op", ("mm", "addmm", "bmm", "baddbmm", "mm_plus_mm"))
     @parametrize("max_autotune", (False, True))
     @config.patch(
@@ -1796,27 +1996,6 @@
                 _ = compiled_fn(bias, x, w)
         finally:
             clear_preprocessing_fns(clear_defaults=False)
-=======
-    @config.patch(
-        max_autotune_gemm=True,
-        max_autotune_prune_choices_based_on_shared_mem=True,
-    )
-    def test_max_autotune_prune_choices(self):
-        def mm(x, y):
-            return x @ y
-
-        M, K, N = (3, 3, 3)
-
-        x = torch.rand([M, K], device=GPU_TYPE, dtype=torch.float32)
-        y = torch.rand([K, N], device=GPU_TYPE, dtype=torch.float32)
-
-        compiled_f = torch.compile(mm)
-        compiled_f(x, y)
-
-        self.assertEqual(
-            counters["inductor"]["select_algorithm_num_precompilation_exceptions"], 0
-        )
->>>>>>> 9458d1ac
 
 
 class TestMaxAutotunePrecompile(TestCase):
