--- conflicted
+++ resolved
@@ -333,13 +333,8 @@
                     post_grad_graphs,
                     """\
 def forward(self, arg0_1: "f32[3][1]cpu", arg1_1: "f32[3][1]cpu", arg2_1: "f32[3][1]cpu", arg3_1: "f32[3][1]cpu"):
-<<<<<<< HEAD
-        foo_default = torch.ops.mylib.foo.default(None, [arg2_1, arg3_1], arg0_1, 2, arg1_1);  arg2_1 = arg3_1 = \
-arg0_1 = arg1_1 = foo_default = None
-=======
         foo_default = torch.ops.mylib.foo.default(None, [arg2_1, arg3_1], arg0_1, 2, arg1_1);  arg2_1 = \
 arg3_1 = arg0_1 = arg1_1 = foo_default = None
->>>>>>> d0962f8d
         return ()""",
                     ignore_comments=True,
                 )
