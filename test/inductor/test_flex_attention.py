--- conflicted
+++ resolved
@@ -9,7 +9,7 @@
 from contextlib import contextmanager
 from dataclasses import dataclass
 from itertools import product
-from typing import Callable, Optional, Union
+from typing import Callable, Optional, TypeVar, Union
 from unittest import expectedFailure, skip, skipUnless
 from unittest.mock import patch
 
@@ -41,12 +41,9 @@
     dtypesIfCUDA,
     flex_attention_supported_platform as supported_platform,
     instantiate_device_type_tests,
-<<<<<<< HEAD
-=======
     largeTensorTest,
     skipCPUIf,
     skipCUDAIf,
->>>>>>> 119f64d0
 )
 from torch.utils._triton import has_triton
 
@@ -63,6 +60,22 @@
 
 index = torch.ops.aten.index
 Tensor = torch.Tensor
+
+
+T = TypeVar("T")
+M = TypeVar("M", bound=Callable)
+
+
+def large_tensor_test_class(
+    size: str, device: Optional[Union[torch.device, str]] = None
+) -> Callable[[type[T]], type[T]]:
+    def decorator(cls: type[T]) -> type[T]:
+        for name, method in list(cls.__dict__.items()):
+            if callable(method) and name.startswith("test_"):
+                setattr(cls, name, largeTensorTest(size, device)(method))
+        return cls
+
+    return decorator
 
 
 @contextmanager
@@ -376,6 +389,7 @@
         )
 
 
+@large_tensor_test_class("2GB", device="cuda")
 class TestFlexAttention(InductorTestCase):
     def setUp(self):
         super().setUp()
@@ -1314,9 +1328,6 @@
         )
 
     @supported_platform
-<<<<<<< HEAD
-    @common_utils.parametrize("dtype", test_dtypes_fast)
-=======
     @skip_on_cpu
     def test_small_block_mask(self, device):
         compiled_create_block_mask = torch.compile(create_block_mask)
@@ -1363,7 +1374,6 @@
     @supported_platform
     @dtypes(*device_configs["cpu"].dtypes_fast)
     @dtypesIfCUDA(*device_configs["cuda"].dtypes_fast)
->>>>>>> 119f64d0
     @common_utils.parametrize("batch_dims", test_Bq_Bkv)
     @common_utils.parametrize("head_dims", test_Hq_Hkv)
     @common_utils.parametrize("score_mod", test_score_mods)
@@ -3849,8 +3859,8 @@
         keyword_args = {
             "kernel_options": {
                 "num_warps": 4,
-                "num_consumer_groups": 0,
-                "num_buffers_warp_spec": 0,
+                "num_consumer_groups": 2,
+                "num_buffers_warp_spec": 3,
             }
         }
 
@@ -4432,6 +4442,7 @@
             flex_attention_call(*create_inputs(1024), block_mask=block_mask)
 
 
+@large_tensor_test_class("2GB", device="cuda")
 class TestPagedAttention(InductorTestCase):
     def setUp(self):
         super().setUp()
@@ -4881,6 +4892,7 @@
 
 
 @supports_learnable_bias
+@large_tensor_test_class("2GB", device="cuda")
 class TestLearnableBiases(InductorTestCase):
     def setUp(self):
         super().setUp()
