--- conflicted
+++ resolved
@@ -2202,8 +2202,6 @@
                     torch.ops.aten.permute(*args, **kwargs)
                 )
 
-<<<<<<< HEAD
-=======
             nonlocal called
             called = True
             match.replace_by_example(decomp, flat_args)
@@ -2253,7 +2251,6 @@
                 self.assertTrue(called)
 
 
->>>>>>> 08d15d3e
 @skipIfTorchDynamo("Not a torch._dynamo test")
 @parameterized_class(
     [
