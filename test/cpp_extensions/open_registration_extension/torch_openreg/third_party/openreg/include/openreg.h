--- conflicted
+++ resolved
@@ -3,9 +3,9 @@
 #include <cstddef>
 
 #ifdef _WIN32
-  #define OPENREG_EXPORT __declspec(dllexport)
+#define OPENREG_EXPORT __declspec(dllexport)
 #else
-  #define OPENREG_EXPORT __attribute__((visibility("default")))
+#define OPENREG_EXPORT __attribute__((visibility("default")))
 #endif
 
 #ifdef __cplusplus
@@ -35,10 +35,8 @@
   orMemoryType type = orMemoryType::orMemoryTypeUnmanaged;
   int device;
   void* pointer;
-  size_t size;
 };
 
-<<<<<<< HEAD
 typedef enum orEventFlags {
   orEventDisableTiming = 0x0,
   orEventEnableTiming = 0x1,
@@ -50,73 +48,54 @@
 typedef struct orEvent* orEvent_t;
 
 // Memory
-orError_t orMalloc(void** devPtr, size_t size);
-orError_t orFree(void* devPtr);
-orError_t orMallocHost(void** hostPtr, size_t size);
-orError_t orFreeHost(void* hostPtr);
-orError_t orMemcpy(void* dst, const void* src, size_t count, orMemcpyKind kind);
-orError_t orMemcpyAsync(
+OPENREG_EXPORT orError_t orMalloc(void** devPtr, size_t size);
+OPENREG_EXPORT orError_t orFree(void* devPtr);
+OPENREG_EXPORT orError_t orMallocHost(void** hostPtr, size_t size);
+OPENREG_EXPORT orError_t orFreeHost(void* hostPtr);
+OPENREG_EXPORT orError_t
+orMemcpy(void* dst, const void* src, size_t count, orMemcpyKind kind);
+OPENREG_EXPORT orError_t orMemcpyAsync(
     void* dst,
     const void* src,
     size_t count,
     orMemcpyKind kind,
     orStream_t stream);
-orError_t orPointerGetAttributes(
-    orPointerAttributes* attributes,
-    const void* ptr);
-orError_t orMemoryUnprotect(void* devPtr);
-orError_t orMemoryProtect(void* devPtr);
+OPENREG_EXPORT orError_t
+orPointerGetAttributes(orPointerAttributes* attributes, const void* ptr);
+OPENREG_EXPORT orError_t orMemoryUnprotect(void* devPtr);
+OPENREG_EXPORT orError_t orMemoryProtect(void* devPtr);
 
 // Device
-orError_t orGetDeviceCount(int* count);
-orError_t orSetDevice(int device);
-orError_t orGetDevice(int* device);
+OPENREG_EXPORT orError_t orGetDeviceCount(int* count);
+OPENREG_EXPORT orError_t orSetDevice(int device);
+OPENREG_EXPORT orError_t orGetDevice(int* device);
+OPENREG_EXPORT orError_t
+orDeviceGetStreamPriorityRange(int* leastPriority, int* greatestPriority);
+OPENREG_EXPORT orError_t orDeviceSynchronize(void);
 
 // Stream
-orError_t orStreamCreateWithPriority(
+OPENREG_EXPORT orError_t orStreamCreateWithPriority(
     orStream_t* stream,
     unsigned int flags,
     int priority);
-orError_t orStreamCreate(orStream_t* stream);
-orError_t orStreamGetPriority(orStream_t stream, int* priority);
-orError_t orStreamDestroy(orStream_t stream);
-orError_t orStreamQuery(orStream_t stream);
-orError_t orStreamSynchronize(orStream_t stream);
-orError_t orStreamWaitEvent(
-    orStream_t stream,
-    orEvent_t event,
-    unsigned int flags);
+OPENREG_EXPORT orError_t orStreamCreate(orStream_t* stream);
+OPENREG_EXPORT orError_t orStreamGetPriority(orStream_t stream, int* priority);
+OPENREG_EXPORT orError_t orStreamDestroy(orStream_t stream);
+OPENREG_EXPORT orError_t orStreamQuery(orStream_t stream);
+OPENREG_EXPORT orError_t orStreamSynchronize(orStream_t stream);
+OPENREG_EXPORT orError_t
+orStreamWaitEvent(orStream_t stream, orEvent_t event, unsigned int flags);
 
 // Event
-orError_t orEventCreateWithFlags(orEvent_t* event, unsigned int flags);
-orError_t orEventCreate(orEvent_t* event);
-orError_t orEventDestroy(orEvent_t event);
-orError_t orEventRecord(orEvent_t event, orStream_t stream);
-orError_t orEventSynchronize(orEvent_t event);
-orError_t orEventQuery(orEvent_t event);
-orError_t orEventElapsedTime(float* ms, orEvent_t start, orEvent_t end);
-
-orError_t orDeviceGetStreamPriorityRange(
-    int* leastPriority,
-    int* greatestPriority);
-orError_t orDeviceSynchronize(void);
-=======
-OPENREG_EXPORT orError_t orMalloc(void** devPtr, size_t size);
-OPENREG_EXPORT orError_t orFree(void* devPtr);
-OPENREG_EXPORT orError_t orMallocHost(void** hostPtr, size_t size);
-OPENREG_EXPORT orError_t orFreeHost(void* hostPtr);
-OPENREG_EXPORT orError_t orMemcpy(void* dst, const void* src, size_t count, orMemcpyKind kind);
-OPENREG_EXPORT orError_t orMemoryUnprotect(void* devPtr);
-OPENREG_EXPORT orError_t orMemoryProtect(void* devPtr);
-
-OPENREG_EXPORT orError_t orGetDeviceCount(int* count);
-OPENREG_EXPORT orError_t orSetDevice(int device);
-OPENREG_EXPORT orError_t orGetDevice(int* device);
-
-OPENREG_EXPORT orError_t orPointerGetAttributes(
-    orPointerAttributes* attributes,
-    const void* ptr);
->>>>>>> c51f8f2f
+OPENREG_EXPORT orError_t
+orEventCreateWithFlags(orEvent_t* event, unsigned int flags);
+OPENREG_EXPORT orError_t orEventCreate(orEvent_t* event);
+OPENREG_EXPORT orError_t orEventDestroy(orEvent_t event);
+OPENREG_EXPORT orError_t orEventRecord(orEvent_t event, orStream_t stream);
+OPENREG_EXPORT orError_t orEventSynchronize(orEvent_t event);
+OPENREG_EXPORT orError_t orEventQuery(orEvent_t event);
+OPENREG_EXPORT orError_t
+orEventElapsedTime(float* ms, orEvent_t start, orEvent_t end);
 
 #ifdef __cplusplus
 } // extern "C"
