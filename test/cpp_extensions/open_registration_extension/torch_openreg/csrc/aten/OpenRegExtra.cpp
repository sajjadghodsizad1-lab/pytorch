--- conflicted
+++ resolved
@@ -8,11 +8,7 @@
 
 namespace at::openreg {
 
-<<<<<<< HEAD
-// START my snippet
-=======
 namespace {
->>>>>>> 24ca3ff7
 at::Tensor wrapper_quantize_per_tensor(
     const at::Tensor& self,
     double scale,
@@ -21,7 +17,6 @@
   return at::native::openreg::quantize_per_tensor(
       self, scale, zero_point, dtype);
 }
-// END my snippet
 
 int64_t wrapper__fused_sdp_choice(
     const at::Tensor& query,
@@ -185,15 +180,7 @@
       &wrapper_scaled_dot_product_fused_attention_overrideable_backward);
 }
 
-<<<<<<< HEAD
-} // namespace at::openreg
-
-// LITERALINCLUDE START: TORCH.AUTOGRAD.FUNCTION
-namespace at::openreg {
-TORCH_LIBRARY(openreg, m) {
-=======
 TORCH_LIBRARY_FRAGMENT(openreg, m) {
->>>>>>> 24ca3ff7
   m.def("custom_autograd_fn_returns_self(Tensor input)-> Tensor");
   m.def("custom_autograd_fn_aliasing(Tensor(a) input)-> Tensor(a)");
 }
@@ -204,22 +191,5 @@
       &wrapper_custom_autograd_fn_returns_self);
   m.impl("custom_autograd_fn_aliasing", &wrapper_custom_autograd_fn_aliasing);
 }
-<<<<<<< HEAD
-} // namespace at::openreg
-// LITERALINCLUDE END: TORCH.AUTOGRAD.FUNCTION
 
-// LITERALINCLUDE START: STUB
-namespace at::native {
-REGISTER_PRIVATEUSE1_DISPATCH(abs_stub, &abs_kernel_openreg);
-REGISTER_PRIVATEUSE1_DISPATCH(
-    quantize_tensor_per_tensor_affine_stub,
-    &quantize_tensor_per_tensor_affine_stub_openreg);
-REGISTER_PRIVATEUSE1_DISPATCH(
-    _fused_sdp_choice_stub,
-    &_fused_sdp_choice_openreg);
-} // namespace at::native
-// LITERALINCLUDE END: STUB
-=======
-
-} // namespace at::openreg
->>>>>>> 24ca3ff7
+} // namespace at::openreg