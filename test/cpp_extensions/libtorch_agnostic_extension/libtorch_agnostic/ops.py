--- conflicted
+++ resolved
@@ -239,9 +239,6 @@
 
     Returns: Narrowed tensor
     """
-<<<<<<< HEAD
-    return torch.ops.libtorch_agnostic.my_narrow.default(t, dim, start, length)
-=======
     return torch.ops.libtorch_agnostic.my_narrow.default(t, dim, start, length)
 
 
@@ -285,5 +282,4 @@
 
     Returns: Current device index as an integer
     """
-    return torch.ops.libtorch_agnostic.test_get_current_device_index.default()
->>>>>>> a44a0d36
+    return torch.ops.libtorch_agnostic.test_get_current_device_index.default()