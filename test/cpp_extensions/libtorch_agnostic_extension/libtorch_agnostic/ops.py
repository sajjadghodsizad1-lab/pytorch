--- conflicted
+++ resolved
@@ -175,8 +175,7 @@
 
     Returns: bool - result of calling .defined() on the tensor
     """
-<<<<<<< HEAD
-    return torch.ops.libtorch_agnostic.test_default_constructor.default(undefined)
+    return torch.ops.libtorch_agnostic.test_default_constructor.default(defined)
 
 
 def my_pad(t) -> Tensor:
@@ -203,7 +202,4 @@
 
     Returns: Narrowed tensor
     """
-    return torch.ops.libtorch_agnostic.my_narrow.default(t, dim, start, length)
-=======
-    return torch.ops.libtorch_agnostic.test_default_constructor.default(defined)
->>>>>>> 3e106644
+    return torch.ops.libtorch_agnostic.my_narrow.default(t, dim, start, length)