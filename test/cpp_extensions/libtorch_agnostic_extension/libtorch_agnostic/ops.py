import torch
from torch import Tensor


def sgd_out_of_place(param, grad, weight_decay, lr, maximize) -> Tensor:
    """
    Computes a single step of SGD on a single parameter Tensor with grad.

    Assumes:
    - param and grad are the same shape and are 1D.
    - param and grad are float and on CPU

    Args:
        param: a 1D tensor of floats
        grad: a 1D tensor of floats
        weight_decay: a python double between 0 and 1
        lr: a python double

    Returns:
        a 1D float Tensor the same shape as param

    """
    return torch.ops.libtorch_agnostic.sgd_out_of_place.default(
        param, grad, weight_decay, lr, maximize
    )


def identity(t) -> Tensor:
    """
    Returns the input tensor

    Args:
        t: any Tensor

    Returns:
        a Tensor, the same as input.
    """
    return torch.ops.libtorch_agnostic.identity.default(t)


def my_abs(t) -> Tensor:
    """
    Returns abs on the input tensor, outputs a new Tensor

    Args:
        t: any Tensor

    Returns:
        a Tensor
    """
    return torch.ops.libtorch_agnostic.my_abs.default(t)


def my_ones_like(tensor, device) -> Tensor:
    """
    Returns a new Tensor like the input tensor, but with all ones

    Args:
        tensor: any Tensor
        device: a device string

    Returns:
        a ones Tensor with the same dtype and shape and other attributes
        like the input tensor
    """
    return torch.ops.libtorch_agnostic.my_ones_like.default(tensor, device)


def exp_neg_is_leaf(t1, t2, t3) -> tuple[Tensor, Tensor, bool]:
    """
    Returns a Tensor, Tensor, bool tuple corresponding to the respective inputs
    t1, t2, and t3.

    Args:
        t1: Tensor
        t2: Tensor
        t3: Tensor

    Returns:
        (exp(t1), neg(t2), is_leaf(t3))
    """
<<<<<<< HEAD
    return torch.ops.libtorch_agnostic.exp_neg_is_leaf.default(t1, t2, t3)
=======
    return torch.ops.libtorch_agnostic.exp_neg_is_leaf.default(t1, t2, t3)


def neg_exp(t) -> Tensor:
    """
    Returns a Tensor composing neg of exp

    Args:
        t: Tensor

    Returns: neg(exp(t))
    """
    return torch.ops.libtorch_agnostic.neg_exp.default(t)


def divide_neg_exp(t) -> Tensor:
    """
    Returns a Tensor division of neg and exp

    Args:
        t: Tensor

    Returns: divide(neg(t), exp(t))
    """
    return torch.ops.libtorch_agnostic.divide_neg_exp.default(t)


def is_contiguous(t) -> bool:
    """
    Returns a bool indicating if the input tensor is contiguous

    Args:
        t: Tensor

    Returns: is_contiguous(t)
    """
    return torch.ops.libtorch_agnostic.is_contiguous.default(t)


def my_transpose(t, dim0, dim1) -> Tensor:
    """
    Returns t.transpose(dim0, dim1)

    Args:
        t: Tensor

    Returns: my_transpose(t, dim0, dim1)
    """
    return torch.ops.libtorch_agnostic.my_transpose.default(t, dim0, dim1)


def my_empty_like(t) -> Tensor:
    """
    Returns t.empty_like()

    Args:
        t: Tensor

    Returns: my_empty_like(t)
    """
    return torch.ops.libtorch_agnostic.my_empty_like.default(t)


def my_zero_(t) -> Tensor:
    """
    Returns t.zero_()

    Args:
        t: Tensor

    Returns: my_zero_(t)
    """
    return torch.ops.libtorch_agnostic.my_zero_.default(t)


def fill_infinity(t) -> Tensor:
    """
    Fills the tensor with inf.

    Args:
        t: Tensor to fill

    Returns: The modified tensor (same as input)
    """
    return torch.ops.libtorch_agnostic.fill_infinity.default(t)


def test_default_constructor(defined) -> bool:
    """
    Tests the default constructor for torch::stable::Tensor.

    Args:
        defined: bool - if True, tests defined tensor; if False, tests undefined tensor

    Returns: bool - result of calling .defined() on the tensor
    """
    return torch.ops.libtorch_agnostic.test_default_constructor.default(defined)


def my_pad(t) -> Tensor:
    """
    Pads the input tensor with hardcoded padding parameters.

    Args:
        t: Input tensor

    Returns: Padded tensor with padding [1, 2, 2, 1], mode "constant", value 0.0
    """
    return torch.ops.libtorch_agnostic.my_pad.default(t)


def my_narrow(t, dim, start, length) -> Tensor:
    """
    Returns a new tensor that is a narrowed version of the input tensor.

    Args:
        t: Input tensor
        dim: Dimension along which to narrow
        start: Starting position
        length: Length of the narrowed section

    Returns: Narrowed tensor
    """
    return torch.ops.libtorch_agnostic.my_narrow.default(t, dim, start, length)


def test_device_guard(device_index) -> int:
    """
    Tests the DeviceGuard functionality by creating a device guard and returning an empty tensor.

    Args:
        device_index: Device index to set the guard to

    Returns: result of cudaGetDevice() as an integer after using the guard
    """
    return torch.ops.libtorch_agnostic.test_device_guard.default(device_index)


def test_device_guard_set_index() -> int:
    """
    Tests the DeviceGuard set_index functionality by creating a device guard with index 1,
    then setting it to index 0, and returning the current device.

    Returns: result of cudaGetDevice() as an integer after using set_index
    """
    return torch.ops.libtorch_agnostic.test_device_guard_set_index.default()


def test_stream(device_index) -> int:
    """
    Tests the Stream functionality by getting the current stream ID for the specified device.

    Args:
        device_index: Device index to get the stream for

    Returns: Stream ID as an integer
    """
    return torch.ops.libtorch_agnostic.test_stream.default(device_index)


def test_get_current_device_index() -> int:
    """
    Tests the getCurrentDeviceIndex functionality by getting the current device index.

    Returns: Current device index as an integer
    """
    return torch.ops.libtorch_agnostic.test_get_current_device_index.default()
>>>>>>> eaa5d9d3
<|MERGE_RESOLUTION|>--- conflicted
+++ resolved
@@ -79,9 +79,6 @@
     Returns:
         (exp(t1), neg(t2), is_leaf(t3))
     """
-<<<<<<< HEAD
-    return torch.ops.libtorch_agnostic.exp_neg_is_leaf.default(t1, t2, t3)
-=======
     return torch.ops.libtorch_agnostic.exp_neg_is_leaf.default(t1, t2, t3)
 
 
@@ -248,5 +245,4 @@
 
     Returns: Current device index as an integer
     """
-    return torch.ops.libtorch_agnostic.test_get_current_device_index.default()
->>>>>>> eaa5d9d3
+    return torch.ops.libtorch_agnostic.test_get_current_device_index.default()