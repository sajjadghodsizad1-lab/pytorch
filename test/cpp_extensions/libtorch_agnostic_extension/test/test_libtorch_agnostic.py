# Owner(s): ["module: cpp"]

import math
from pathlib import Path

import torch
from torch.testing._internal.common_device_type import (
    deviceCountAtLeast,
    instantiate_device_type_tests,
    onlyCPU,
    onlyCUDA,
)
from torch.testing._internal.common_utils import (
    install_cpp_extension,
    IS_WINDOWS,
    run_tests,
    TestCase,
    xfailIfTorchDynamo,
)


# TODO: Fix this error in Windows:
# LINK : error LNK2001: unresolved external symbol PyInit__C
if not IS_WINDOWS:

    class TestLibtorchAgnostic(TestCase):
        @classmethod
        def setUpClass(cls):
            try:
                import libtorch_agnostic  # noqa: F401
            except Exception:
                install_cpp_extension(extension_root=Path(__file__).parent.parent)

        @onlyCPU
        def test_slow_sgd(self, device):
            import libtorch_agnostic

            param = torch.rand(5, device=device)
            grad = torch.rand_like(param)
            weight_decay = 0.01
            lr = 0.001
            maximize = False

            new_param = libtorch_agnostic.ops.sgd_out_of_place(
                param, grad, weight_decay, lr, maximize
            )
            torch._fused_sgd_(
                (param,),
                (grad,),
                (),
                weight_decay=weight_decay,
                momentum=0.0,
                lr=lr,
                dampening=0.0,
                nesterov=False,
                maximize=maximize,
                is_first_step=False,
            )
            self.assertEqual(new_param, param)

        @onlyCUDA
        def test_identity_does_not_hog_memory(self, device):
            import libtorch_agnostic

            def _run_identity(prior_mem):
                t = torch.rand(32, 32, device=device)
                self.assertGreater(torch.cuda.memory_allocated(device), prior_mem)
                identi_t = libtorch_agnostic.ops.identity(t)
                assert identi_t is t

            init_mem = torch.cuda.memory_allocated(device)

            for _ in range(3):
                _run_identity(init_mem)
                curr_mem = torch.cuda.memory_allocated(device)
                self.assertEqual(curr_mem, init_mem)

        def test_exp_neg_is_leaf(self, device):
            import libtorch_agnostic

            t1 = torch.rand(2, 3, device=device)
            t2 = torch.rand(3, 2, device=device)
            t3 = torch.rand(2, device=device)

            exp, neg, is_leaf = libtorch_agnostic.ops.exp_neg_is_leaf(t1, t2, t3)
            self.assertEqual(exp, torch.exp(t1))
            self.assertEqual(neg, torch.neg(t2))
            self.assertEqual(is_leaf, t3.is_leaf)

        def test_my_abs(self, device):
            import libtorch_agnostic

            t = torch.rand(32, 16, device=device) - 0.5
            res = libtorch_agnostic.ops.my_abs(t)
            self.assertEqual(res, torch.abs(t))

            def _make_cuda_tensors(prior_mem):
                cuda_t = libtorch_agnostic.ops.my_abs(t)
                self.assertGreater(torch.cuda.memory_allocated(device), prior_mem)
                self.assertEqual(cuda_t, torch.abs(t))

            if t.is_cuda:
                init_mem = torch.cuda.memory_allocated(device)
                for _ in range(3):
                    _make_cuda_tensors(init_mem)
                    curr_mem = torch.cuda.memory_allocated(device)
                    self.assertEqual(curr_mem, init_mem)

        def test_neg_exp(self, device):
            import libtorch_agnostic

            t = torch.rand(32, 16, device=device) - 0.5
            res = libtorch_agnostic.ops.neg_exp(t)
            self.assertEqual(res, torch.neg(torch.exp(t)))

            def _make_cuda_tensors(prior_mem):
                cuda_res = libtorch_agnostic.ops.neg_exp(t)
                self.assertGreater(torch.cuda.memory_allocated(device), prior_mem)
                self.assertEqual(cuda_res, torch.neg(torch.exp(t)))

            if t.is_cuda:
                init_mem = torch.cuda.memory_allocated(device)
                for _ in range(3):
                    _make_cuda_tensors(init_mem)
                    curr_mem = torch.cuda.memory_allocated(device)
                    self.assertEqual(curr_mem, init_mem)

        def test_divide_neg_exp(self, device):
            import libtorch_agnostic

            t = torch.zeros(2, 3, device=device) - 0.5
            res = libtorch_agnostic.ops.divide_neg_exp(t)
            self.assertEqual(res, torch.neg(t) / torch.exp(t))

            def _make_cuda_tensors(prior_mem):
                cuda_res = libtorch_agnostic.ops.divide_neg_exp(t)
                self.assertGreater(torch.cuda.memory_allocated(device), prior_mem)
                self.assertEqual(cuda_res, torch.neg(t) / torch.exp(t))

            if t.is_cuda:
                init_mem = torch.cuda.memory_allocated(device)
                for _ in range(3):
                    _make_cuda_tensors(init_mem)
                    curr_mem = torch.cuda.memory_allocated(device)
                    self.assertEqual(curr_mem, init_mem)

        def test_is_contiguous(self, device):
            import libtorch_agnostic

            t = torch.rand(2, 7, device=device)
            self.assertTrue(libtorch_agnostic.ops.is_contiguous(t))
            self.assertFalse(libtorch_agnostic.ops.is_contiguous(t.transpose(0, 1)))

        # TODO: Debug this:
        # torch._dynamo.exc.TorchRuntimeError: Dynamo failed to run FX node with fake tensors:
        # call_function libtorch_agnostic.my_ones_like.default(*(FakeTensor(..., size=(3, 1)), 'cpu'),
        # **{}): got AssertionError("tensor's device must be `meta`, got cpu instead")
        @xfailIfTorchDynamo
        def test_my_ones_like(self, device):
            import libtorch_agnostic

            t = torch.rand(3, 1, device=device) - 0.5
            cpu_t = libtorch_agnostic.ops.my_ones_like(t, "cpu")
            self.assertEqual(cpu_t, torch.ones_like(t, device="cpu"))

            def _make_cuda_tensors(prior_mem):
                cuda_t = libtorch_agnostic.ops.my_ones_like(t, device)
                self.assertGreater(torch.cuda.memory_allocated(device), prior_mem)
                self.assertEqual(cuda_t, torch.ones_like(t, device=device))

            if t.is_cuda:
                init_mem = torch.cuda.memory_allocated(device)
                for _ in range(3):
                    _make_cuda_tensors(init_mem)
                    curr_mem = torch.cuda.memory_allocated(device)
                    self.assertEqual(curr_mem, init_mem)

        def test_my_transpose(self, device):
            import libtorch_agnostic

            t = torch.rand(2, 7, device=device)
            out = libtorch_agnostic.ops.my_transpose(t, 0, 1)
            self.assertEqual(out, torch.transpose(t, 0, 1))

            with self.assertRaisesRegex(RuntimeError, "API call failed"):
                libtorch_agnostic.ops.my_transpose(t, 1, 2)

        def test_my_empty_like(self, device):
            import libtorch_agnostic

            deterministic = torch.are_deterministic_algorithms_enabled()
            try:
                # set use_deterministic_algorithms to fill unintialized memory
                torch.use_deterministic_algorithms(True)

                t = torch.rand(2, 7, device=device)
                out = libtorch_agnostic.ops.my_empty_like(t)
                self.assertTrue(id(out != id(t)))
                self.assertEqual(out, torch.empty_like(t))
            finally:
                torch.use_deterministic_algorithms(deterministic)

        @onlyCPU
        def test_my_zero_(self, device):
            import libtorch_agnostic

            t = torch.rand(2, 7, device=device)
            out = libtorch_agnostic.ops.my_zero_(t)
            self.assertEqual(id(out), id(t))
            self.assertEqual(out, torch.zeros_like(t))

        def test_fill_infinity(self, device):
            import libtorch_agnostic

            t = torch.rand(3, 4, device=device)
            out = libtorch_agnostic.ops.fill_infinity(t)

            self.assertEqual(id(out), id(t))
            expected = torch.full_like(t, math.inf)
            self.assertEqual(out, expected)

<<<<<<< HEAD
        @onlyCUDA
        @deviceCountAtLeast(2)
        def test_device_guard(self, device):
            import libtorch_agnostic

            device_index = 1
            out = libtorch_agnostic.ops.test_device_guard(device_index)
            self.assertEqual(out, device_index)

        @onlyCUDA
        @deviceCountAtLeast(2)
        def test_device_guard_set_index(self, device):
            import libtorch_agnostic

            # This test creates a DeviceGuard with index 1, then sets it to index 0
            # and returns the current device (should be 0)
            out = libtorch_agnostic.ops.test_device_guard_set_index()
            self.assertEqual(out, 0)

        @onlyCUDA
        def test_stream(self, device):
            import libtorch_agnostic

            stream = torch.cuda.Stream()
            device = torch.cuda.current_device()

            with stream:
                expected_stream_id = torch.cuda.current_stream(0).stream_id
                stream_id = libtorch_agnostic.ops.test_stream(device)

            self.assertEqual(stream_id, expected_stream_id)
=======
        @onlyCPU
        def test_default_constructor(self):
            import libtorch_agnostic

            defined_tensor_is_defined = libtorch_agnostic.ops.test_default_constructor(
                True
            )
            self.assertTrue(defined_tensor_is_defined)

            undefined_tensor_is_defined = (
                libtorch_agnostic.ops.test_default_constructor(False)
            )
            self.assertFalse(undefined_tensor_is_defined)

        def test_my_pad(self, device):
            import libtorch_agnostic

            t = torch.rand(2, 3, device=device)
            out = libtorch_agnostic.ops.my_pad(t)
            expected = torch.nn.functional.pad(t, [1, 2, 2, 1], "constant", 0.0)
            self.assertEqual(out, expected)

        def test_my_narrow(self, device):
            import libtorch_agnostic

            t = torch.randn(2, 5, device=device)

            dim0 = 0
            start0 = 0
            length0 = 1
            out0 = libtorch_agnostic.ops.my_narrow(t, dim0, start0, length0)
            expected0 = torch.narrow(t, dim0, start0, length0)
            self.assertEqual(out0, expected0)
>>>>>>> c08990fa

    instantiate_device_type_tests(TestLibtorchAgnostic, globals(), except_for=None)

if __name__ == "__main__":
    run_tests()<|MERGE_RESOLUTION|>--- conflicted
+++ resolved
@@ -219,39 +219,6 @@
             expected = torch.full_like(t, math.inf)
             self.assertEqual(out, expected)
 
-<<<<<<< HEAD
-        @onlyCUDA
-        @deviceCountAtLeast(2)
-        def test_device_guard(self, device):
-            import libtorch_agnostic
-
-            device_index = 1
-            out = libtorch_agnostic.ops.test_device_guard(device_index)
-            self.assertEqual(out, device_index)
-
-        @onlyCUDA
-        @deviceCountAtLeast(2)
-        def test_device_guard_set_index(self, device):
-            import libtorch_agnostic
-
-            # This test creates a DeviceGuard with index 1, then sets it to index 0
-            # and returns the current device (should be 0)
-            out = libtorch_agnostic.ops.test_device_guard_set_index()
-            self.assertEqual(out, 0)
-
-        @onlyCUDA
-        def test_stream(self, device):
-            import libtorch_agnostic
-
-            stream = torch.cuda.Stream()
-            device = torch.cuda.current_device()
-
-            with stream:
-                expected_stream_id = torch.cuda.current_stream(0).stream_id
-                stream_id = libtorch_agnostic.ops.test_stream(device)
-
-            self.assertEqual(stream_id, expected_stream_id)
-=======
         @onlyCPU
         def test_default_constructor(self):
             import libtorch_agnostic
@@ -285,7 +252,38 @@
             out0 = libtorch_agnostic.ops.my_narrow(t, dim0, start0, length0)
             expected0 = torch.narrow(t, dim0, start0, length0)
             self.assertEqual(out0, expected0)
->>>>>>> c08990fa
+
+        @onlyCUDA
+        @deviceCountAtLeast(2)
+        def test_device_guard(self, device):
+            import libtorch_agnostic
+
+            device_index = 1
+            out = libtorch_agnostic.ops.test_device_guard(device_index)
+            self.assertEqual(out, device_index)
+
+        @onlyCUDA
+        @deviceCountAtLeast(2)
+        def test_device_guard_set_index(self, device):
+            import libtorch_agnostic
+
+            # This test creates a DeviceGuard with index 1, then sets it to index 0
+            # and returns the current device (should be 0)
+            out = libtorch_agnostic.ops.test_device_guard_set_index()
+            self.assertEqual(out, 0)
+
+        @onlyCUDA
+        def test_stream(self, device):
+            import libtorch_agnostic
+
+            stream = torch.cuda.Stream()
+            device = torch.cuda.current_device()
+
+            with stream:
+                expected_stream_id = torch.cuda.current_stream(0).stream_id
+                stream_id = libtorch_agnostic.ops.test_stream(device)
+
+            self.assertEqual(stream_id, expected_stream_id)
 
     instantiate_device_type_tests(TestLibtorchAgnostic, globals(), except_for=None)
 
