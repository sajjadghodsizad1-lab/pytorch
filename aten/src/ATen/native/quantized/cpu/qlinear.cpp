#define TORCH_ASSERT_ONLY_METHOD_OPERATORS
#include <ATen/core/Tensor.h>
#include <ATen/Context.h>
#include <ATen/Parallel.h>
#include <ATen/TensorOperators.h>
#include <ATen/native/quantized/cpu/fbgemm_utils.h>
#include <ATen/native/quantized/PackedParams.h>
#include <ATen/native/quantized/cpu/QnnpackUtils.h>
#include <ATen/native/quantized/cpu/XnnpackUtils.h>
#include <ATen/native/quantized/cpu/OnednnUtils.h>
#include <ATen/native/quantized/cpu/QuantUtils.h>
<<<<<<< HEAD
#include <ATen/native/onednn/ONEDNNCommon.h>
=======
#include <ATen/native/quantized/cpu/qlinear.h>
#include <ATen/native/mkldnn/MKLDNNCommon.h>
>>>>>>> ed388394
#include <caffe2/utils/threadpool/pthreadpool-cpp.h>
#include <torch/library.h>

#ifndef AT_PER_OPERATOR_HEADERS
#include <ATen/Functions.h>
#include <ATen/NativeFunctions.h>
#else
#include <ATen/ops/_empty_affine_quantized.h>         // for _empty_affine_q...
#include <ATen/ops/_empty_affine_quantized_native.h>  // for empty_affine_qu...
#include <ATen/ops/empty.h>                           // for empty
#include <ATen/ops/quantize_per_channel_native.h>     // for quantize_per_ch...
#include <ATen/ops/quantize_per_tensor_native.h>      // for quantize_per_te...
#include <ATen/ops/zeros.h>
#endif

#include <c10/util/irange.h>

#include <algorithm>
#include <string>

int register_linear_params();

#ifdef USE_FBGEMM
template <bool ReluFused>
at::Tensor& PackedLinearWeight::apply_impl(
    const at::Tensor& input,
    double output_scale,
    int64_t output_zero_point,
    at::Tensor& output) {
  // uint8 * int8 -> uint8 (no quantization/dequantization)

  // We make a strong guarantee that models using these operators will have
  // the same numerics across different machines. Therefore, we do not provide
  // a fallback path and rather fail loudly if we cannot run FBGEMM.
  TORCH_CHECK(
      fbgemm::fbgemmSupportedCPU(), "Your CPU does not support FBGEMM.");
  TORCH_CHECK(input.scalar_type() == c10::kQUInt8,
                "Expected input data type ",
                toString(c10::kQUInt8),
                " but got ",
                toString(input.scalar_type()));

  // TODO: contiguous is called for further jit optimizations.
  auto input_contig = input.expect_contiguous();
  const auto* input_ptr =
      reinterpret_cast<uint8_t*>(input_contig->data_ptr<c10::quint8>());

  TORCH_CHECK(
      input.dim() >= 2,
      "The dimension of input tensor should be larger than or equal to 2");
  // C(output) = A(input) x B(weight), where C, A, B are M x N, M x K, K x N
  // matrices, respectively.
  // NOLINTNEXTLINE(bugprone-narrowing-conversions,cppcoreguidelines-narrowing-conversions)
  int64_t M = size_to_dim_(input.dim() - 1, input.sizes());

  auto packB = w.get();

  int64_t N = static_cast<int64_t>(packB->numCols());
  int64_t K = input.sizes()[input.dim() - 1];
  TORCH_CHECK(
      K == static_cast<int64_t>(packB->numRows()),
      "The number of rows in the packB should be equal to K: " +
          std::to_string(K));

  // NOLINTNEXTLINE(bugprone-narrowing-conversions,cppcoreguidelines-narrowing-conversions)
  float input_scale_float = input.q_scale();
  int32_t input_zero_point_int32 = input.q_zero_point();

  std::vector<float> output_multiplier_float(1, 0.0);
  std::vector<float> act_times_w_scale(1, 0.0);
  TORCH_CHECK(
      w_scale.size() == w_zp.size(),
      "Weight scales and zero points vectors should have the same size.");
  if (q_scheme == c10::kPerTensorAffine) {
    // Process the per tensor quantization.
    act_times_w_scale[0] = (input_scale_float * w_scale[0]);
    output_multiplier_float[0] =
        act_times_w_scale[0] / static_cast<float>(output_scale);
  } else if (q_scheme == c10::kPerChannelAffine) {
    // Process the per channel quantization.
    output_multiplier_float.resize(N, 0.0);
    act_times_w_scale.resize(N, 1.0f);
    for (const auto i : c10::irange(N)) {
      act_times_w_scale[i] = (input_scale_float * w_scale[i]);
      output_multiplier_float[i] =
          act_times_w_scale[i] / static_cast<float>(output_scale);
    }
  }
  int32_t output_zero_point_int32 = static_cast<int32_t>(output_zero_point);

  const float* bias_ptr = nullptr;
  c10::MaybeOwned<at::Tensor> bias_contig;
  if (this->bias_.has_value()) {
    auto& bias = this->bias_.value();
    bias_contig = bias.expect_contiguous();
    TORCH_CHECK(bias_contig->dim() == 1, "bias should be a vector (1D Tensor)");
    TORCH_CHECK(
        bias_contig->sizes()[0] == N, "bias should have N elements: " + std::to_string(N));
    bias_ptr = reinterpret_cast<float*>(bias_contig->data_ptr<float>());
  }

  // The resulting matrix here is 2-D, let's view it with the original
  // left hand dimensions of the input. Here are two examples:
  // 1. If the input tensor is {M, K}, the output tensor is {M, N}.
  // 2. If the input tensor is {b, M, K}, the output tensor is {b, M, N}.
  at::DimVector out_sizes(input.sizes());
  out_sizes.back() = N;
  // Resize output Tensor
  output.resize_(out_sizes);

  // Allocate a buffer for fbgemmPacked to use
  auto buffer = at::empty(out_sizes, output.options().dtype(at::kInt));

  auto output_data = reinterpret_cast<uint8_t*>(output.data_ptr<c10::quint8>());

  int num_tasks = at::get_num_threads();
  at::parallel_for(0, num_tasks, 1, [&](int64_t begin, int64_t end) {
    for (const auto task_id : c10::irange(begin, end)) {
      // This operation does the following:
      // 1) Creates a "row buffer" vector with offset values that must be
      //    added to the integer matrix multiplication operation to ensure
      //    correctness. This "row buffer" is also called the row offset, and
      //    it is needed when we use affine quantization for weights.
      // 2) Packs the resulting quantized matrix into vector-register and
      //    cache friendly tiles.
      //
      //  Note this is not executed eagerly, but rather within the
      //  fbgemmPacked call below.
      fbgemm::PackAWithRowOffset<uint8_t> packA(
          /*trans=*/fbgemm::matrix_op_t::NoTranspose,
          /*nRow=*/M,
          /*nCol=*/K,
          /*smat=*/input_ptr,
          /*ld=*/K,
          /*pmat=*/nullptr); // Currently, packA manages ownership of `pmat`.
                             // TODO: Consider a way to pre-allocate and reuse
                             // pmat buffer.

      // ReQuantizeOutput requires pointers to the zero point values,
      // since in the case of rowwise quantization these will be arrays rather
      // than scalars. But in this case, we're doing whole-tensor quantization
      // so we just pass a pointer to the scale values (and internally
      // ReQuantizeOutput won't index past 0.

      // This is the end of the pipeline, pass the resulting matrix through.
      fbgemm::DoNothing<> doNothingObj{};

      if (q_scheme == c10::kPerTensorAffine) {
        // Process the per tensor quantization.
        //
        // After the uint8 * int8 matrix multiplication is performed, this
        // operation does:
        //  1) Add in row and column offsets to the rows and columns,
        //  respectively.
        //  2) Add in the bias term.
        fbgemm::ReQuantizeOutput<
            ReluFused,
            fbgemm::QuantizationGranularity::TENSOR,
            float>
            outputProcObj(
                doNothingObj,
                output_multiplier_float.data(),
                output_zero_point_int32,
                input_zero_point_int32,
                w_zp.data(),
                packA.getRowOffsetBuffer(),
                col_offsets.data(),
                bias_ptr,
                N, /* nCol */
                1 /* groups */,
                act_times_w_scale.data());

        // Do the GEMM
        fbgemm::fbgemmPacked(
            /*packA=*/packA,
            /*packB=*/*packB,
            /*C=*/output_data,
            /*C_buffer=*/buffer.data_ptr<int32_t>(),
            /*ldc=*/N,
            /*outProcess=*/outputProcObj,
            /*thread_id=*/task_id,
            /*num_threads=*/num_tasks);
      } else if (q_scheme == c10::kPerChannelAffine) {
        // Process the per channel quantization.
        //
        // After the uint8 * int8 matrix multiplication is performed, this
        // operation does:
        //  1) Add in row and column offsets to the rows and columns,
        //  respectively.
        //  2) Add in the bias term.
        fbgemm::ReQuantizeOutput<
            ReluFused,
            fbgemm::QuantizationGranularity::OUT_CHANNEL,
            float>
            outputProcObj(
                doNothingObj,
                output_multiplier_float.data(),
                output_zero_point_int32,
                input_zero_point_int32,
                w_zp.data(),
                packA.getRowOffsetBuffer(),
                col_offsets.data(),
                bias_ptr,
                N, /*nCol=*/
                1, /* groups*/
                act_times_w_scale.data());

        // Do the GEMM
        fbgemm::fbgemmPacked(
            /*packA=*/packA,
            /*packB=*/*packB,
            /*C=*/output_data,
            /*C_buffer=*/buffer.data_ptr<int32_t>(),
            /*ldc=*/N,
            /*outProcess=*/outputProcObj,
            /*thread_id=*/task_id,
            /*num_threads=*/num_tasks);
      }
    }
  });

  return output;
}

at::Tensor PackedLinearWeight::apply(
    at::Tensor input,
    double output_scale,
    int64_t output_zero_point) {
  // Allocate output Tensor
  auto output = at::_empty_affine_quantized(
      {0},
      at::device(c10::kCPU).dtype(c10::kQUInt8),
      output_scale,
      output_zero_point);
  apply_impl<false>(input, output_scale, output_zero_point, output);
  return output;
}

at::Tensor PackedLinearWeight::apply_relu(
    at::Tensor input,
    double output_scale,
    int64_t output_zero_point) {
  auto output = at::_empty_affine_quantized(
      {0},
      at::device(c10::kCPU).dtype(c10::kQUInt8),
      output_scale,
      output_zero_point);
  apply_impl<true>(input, output_scale, output_zero_point, output);
  return output;
}

at::Tensor& PackedLinearWeight::apply_out(
    const at::Tensor& input,
    double output_scale,
    int64_t output_zero_point,
    at::Tensor& output) {
  TORCH_CHECK(
      (output.device() == c10::kCPU) && (output.dtype() == c10::kQUInt8) &&
      (output.q_scale() == output_scale) &&
      (output.q_zero_point() == output_zero_point));
  return apply_impl<false>(input, output_scale, output_zero_point, output);
}

at::Tensor& PackedLinearWeight::apply_relu_out(
    const at::Tensor& input,
    double output_scale,
    int64_t output_zero_point,
    at::Tensor& output) {
  TORCH_CHECK(
      (output.device() == c10::kCPU) && (output.dtype() == c10::kQUInt8) &&
      (output.q_scale() == output_scale) &&
      (output.q_zero_point() == output_zero_point));
  return apply_impl<true>(input, output_scale, output_zero_point, output);
}

at::Tensor PackedLinearWeight::apply_with_input_q_dq_qweight_dq_output_fp32(
  at::Tensor input,
  double input_scale,
  int64_t input_zero_point) {
  TORCH_CHECK(!input.is_quantized(), "Input tensor for apply_with_input_q_dq_qweight_dq_output_fp32 is quantized; "
  "Expected input tensor in PackedLinearWeight::apply_with_input_q_dq_qweight_dq_output_fp32 to be full precision.");

  return apply_with_input_q_dq_qweight_dq_output_fp32_impl<false>(input, input_scale, input_zero_point);
}

at::Tensor PackedLinearWeight::apply_with_input_q_dq_qweight_dq_relu_output_fp32(
  at::Tensor input,
  double input_scale,
  int64_t input_zero_point) {
  TORCH_CHECK(!input.is_quantized(), "Input tensor for apply_with_input_q_dq_qweight_dq_output_fp32 is quantized; "
  "Expected input tensor in PackedLinearWeight::apply_with_input_q_dq_qweight_dq_output_fp32 to be full precision.");

  return apply_with_input_q_dq_qweight_dq_output_fp32_impl<true>(input, input_scale, input_zero_point);
}


template <bool ReluFused>
at::Tensor PackedLinearWeight::apply_with_input_q_dq_qweight_dq_output_fp32_impl(
    const at::Tensor& input,
    double input_scale,
    int64_t input_zero_point) {
  TORCH_CHECK(
      fbgemm::fbgemmSupportedCPU(), "Your CPU does not support FBGEMM.");

  auto input_contig = input.expect_contiguous();
  const auto* input_ptr = input_contig->const_data_ptr<float>();

  TORCH_CHECK(
      input.dim() >= 2,
      "The dimension of input tensor should be larger than or equal to 2");
  int64_t M = size_to_dim_(input.dim() - 1, input.sizes());

  auto packB = w.get();

  int64_t N = static_cast<int64_t>(packB->numCols());
  int64_t K = input.sizes()[input.dim() - 1];
  TORCH_CHECK(
      K == static_cast<int64_t>(packB->numRows()),
      "The number of rows in the packB should be equal to K: " +
          std::to_string(K));

  // NOLINTNEXTLINE(bugprone-narrowing-conversions,cppcoreguidelines-narrowing-conversions)
  float input_scale_float = input_scale;
  int32_t input_zero_point_int32 = input_zero_point;

  TORCH_CHECK(
      w_scale.size() == w_zp.size(),
      "Weight scales and zero points vectors should have the same size.");

  const float* bias_ptr = nullptr;
  c10::MaybeOwned<at::Tensor> bias_contig;
  if (this->bias_.has_value()) {
    auto& bias = this->bias_.value();
    bias_contig = bias.expect_contiguous();
    TORCH_CHECK(bias_contig->dim() == 1, "bias should be a vector (1D Tensor)");
    TORCH_CHECK(
        bias_contig->sizes()[0] == N, "bias should have N elements: " + std::to_string(N));
    bias_ptr = bias_contig->data_ptr<float>();
  }

  std::vector<int64_t> out_sizes = input.sizes().vec();
  out_sizes.back() = N;
  // Allocate output Tensor and a buffer for fbgemmPacked to use
  auto output = at::empty(out_sizes, input.options().dtype(at::kFloat));
  auto buffer = at::empty_like(
      output,
      output.options().dtype(at::kInt),
      LEGACY_CONTIGUOUS_MEMORY_FORMAT);

  auto output_data = output.data_ptr<float>();

  int num_tasks = at::get_num_threads();
  at::parallel_for(0, num_tasks, 1, [&](int64_t begin, int64_t end) {
    fbgemm::PackAWithQuantRowOffset<uint8_t> packA(
        /*trans=*/fbgemm::matrix_op_t::NoTranspose,
        /*nRow=*/M,
        /*nCol=*/K,
        /*smat=*/input_ptr,
        /*ld=*/K,
        /*pmat=*/nullptr,
        /*scale=*/input_scale_float,
        /*zero_pt=*/input_zero_point_int32);

    fbgemm::DoNothing<float, float> doNothingObj{};
    for (const auto task_id : c10::irange(begin, end)) {
      if (q_scheme == c10::kPerTensorAffine) {
        // Process the per tensor quantization.
        //
        // After the uint8 * int8 matrix multiplication is performed, this
        // operation does:
        //  1) Add in row and column offsets to the rows and columns,
        //  respectively.
        //  2) Add in the bias term.
        fbgemm::ReQuantizeForFloat<ReluFused>
            outputProcObj(
                doNothingObj,
                input_scale_float,
                w_scale.data(),
                input_zero_point_int32,
                w_zp.data(),
                packA.getRowOffsetBuffer(),
                col_offsets.data(),
                bias_ptr,
                N /* nCol */);

        // Do the GEMM
        fbgemm::fbgemmPacked(
            /*packA=*/packA,
            /*packB=*/*packB,
            /*C=*/output_data,
            /*C_buffer=*/buffer.data_ptr<int32_t>(),
            /*ldc=*/N,
            /*outProcess=*/outputProcObj,
            /*thread_id=*/task_id,
            /*num_threads=*/num_tasks);
      } else if (q_scheme == c10::kPerChannelAffine) {
        // Process the per channel quantization.
        //
        // After the uint8 * int8 matrix multiplication is performed, this
        // operation does:
        //  1) Add in row and column offsets to the rows and columns,
        //  respectively.
        //  2) Add in the bias term.
        fbgemm::ReQuantizeForFloat<
            ReluFused,
            fbgemm::QuantizationGranularity::OUT_CHANNEL>
            outputProcObj(
                doNothingObj,
                input_scale_float,
                w_scale.data(),
                input_zero_point_int32,
                w_zp.data(),
                packA.getRowOffsetBuffer(),
                col_offsets.data(),
                bias_ptr,
                N /* nCol */);

        // Do the GEMM
        fbgemm::fbgemmPacked(
            /*packA=*/packA,
            /*packB=*/*packB,
            /*C=*/output_data,
            /*C_buffer=*/buffer.data_ptr<int32_t>(),
            /*ldc=*/N,
            /*outProcess=*/outputProcObj,
            /*thread_id=*/task_id,
            /*num_threads=*/num_tasks);
      }
    }
  });
  return output;
}

#endif // USE_FBGEMM

#ifdef USE_PYTORCH_QNNPACK

#ifdef USE_XNNPACK
// TODO: add per_channel support in the future when xnnp supports it
template <typename scalar_t, bool kReluFused>
at::Tensor PackedLinearWeightsQnnp::apply_impl_xnnp(
    const at::Tensor& input,
    double output_scale,
    int64_t output_zero_point) {
  using underlying_t = typename scalar_t::underlying;

  std::lock_guard<std::mutex> lock(qnnp_mutex_);

  const std::string func_name = kReluFused ? "quantized::linear_relu (xnnpack)"
                                           : "quantized::linear (xnnpack)";
  TORCH_CHECK(
      input.dim() >= 2, func_name, ": Input tensor rank should be >= 2.");
  TORCH_CHECK(
      !per_channel(),
      func_name,
      ": xnnpack does not currently have per_channel support.");

  const auto input_contig = input.contiguous();
  const auto input_scale = input_contig.q_scale();

  const size_t rows_w = bias_.size(0);
  const size_t cols_w = input_contig.size(input_contig.dim() - 1);

  auto status = xnn_status_invalid_state;

  // Create an operator iff not already created
  if (!xnnp_linear_op ||
      (!this->input_scale.has_value() ||
       this->input_scale.value() != input_scale)) {
    // Update the input scale so we may cache the op
    this->input_scale = input_scale;

    xnn_operator_t xnnp_op = nullptr;

    const float* weight_scales_data = w_scales.const_data_ptr<float>();

    // prepare weights
    underlying_t w_zp = static_cast<underlying_t>(
        orig_weight.q_zero_point() +
        (std::is_same_v<underlying_t, uint8_t> ? 128 : 0));

   at::Tensor xnnp_weight = at::_empty_affine_quantized(
        orig_weight.sizes(),
        c10::CppTypeToScalarType<scalar_t>::value,
        weight_scales_data[0],
        w_zp);

    // copy from the original weight and take care of dtype change if necessary
    at::native::xnnp_utils::q8_copy_int8_weight_and_add_offset<scalar_t>(
        orig_weight, xnnp_weight);

    // Original bias was float, so we requantize it here.
    at::Tensor qbias = quant_utils::QuantizeBias(false, bias_, orig_weight, input_scale);

    // output limits
   auto output_min = kReluFused
        // NOLINTNEXTLINE(bugprone-narrowing-conversions,cppcoreguidelines-narrowing-conversions)
        ? activationLimits<underlying_t>(output_scale, output_zero_point, Activation::RELU).first
        : std::numeric_limits<underlying_t>::min();
    auto output_max = kReluFused
        // NOLINTNEXTLINE(bugprone-narrowing-conversions,cppcoreguidelines-narrowing-conversions)
        ? activationLimits<underlying_t>(output_scale, output_zero_point, Activation::RELU).second
        : std::numeric_limits<underlying_t>::max();

    // Create an operator
    status = at::native::xnnp_utils::xnnp_create_fully_connected_nc(
        cols_w, /* input_channels */
        rows_w, /* output_channels */
        cols_w, /* input_stride */
        rows_w, /* output_stride */
        input_contig.q_zero_point(),
        input_contig.q_scale(),
        w_zp,
        weight_scales_data[0],
        reinterpret_cast<const underlying_t*>(
            xnnp_weight.template data_ptr<scalar_t>()),
        reinterpret_cast<int32_t*>(qbias.data_ptr<c10::qint32>()),
        output_zero_point,
        output_scale,
        output_min,
        output_max,
        0, /* flags */
        &xnnp_op);
    xnnp_linear_op = xnnpack_operator(xnnp_op);

    TORCH_CHECK(
        status == xnn_status_success,
        func_name,
        ": xnn create operator failed(",
        status,
        ")");
  }

  /*
   * Allocate output Tensor and a buffer for XNNPACK to use
   * The resulting matrix here is 2-D, let's view it with the original
   * left hand dimensions of the input. Here are two examples:
   * 1. If the input tensor is {M, K}, the output tensor is {M, N}.
   * 2. If the input tensor is {b, M, K}, the output tensor is {b, M, N}.
   */
  std::vector<int64_t> out_sizes = input.sizes().vec();
  out_sizes.back() = static_cast<int64_t>(rows_w);
  at::Tensor output = at::native::empty_affine_quantized(
      out_sizes,
      c10::CppTypeToScalarType<scalar_t>::value,
      std::nullopt /* layout */,
      c10::kCPU,
      std::nullopt /* pin_memory */,
      output_scale,
      output_zero_point,
      input.suggest_memory_format());

  // calculate batch_size
  size_t rows_input = 1;
  for (const auto i : c10::irange(input_contig.dim() - 1)) {
    rows_input *= input_contig.size(i);
  }

  // Reshape the operator
  status = at::native::xnnp_utils::xnnp_reshape_fully_connected_nc(
      xnnp_linear_op.get(),
      rows_input, /* batch_size */
      caffe2::pthreadpool_());

  // Setup the operator
  status = at::native::xnnp_utils::xnnp_setup_fully_connected_nc(
      xnnp_linear_op.get(),
      reinterpret_cast<const underlying_t*>(
          input_contig.template data_ptr<scalar_t>()),
      reinterpret_cast<underlying_t*>(output.template data_ptr<scalar_t>())
    );

  TORCH_CHECK(
      status == xnn_status_success,
      func_name,
      ": xnn setup operator failed(",
      status,
      ")");

  // Run the operator
  status = xnn_run_operator(
      xnnp_linear_op.get(), // Linear op
      caffe2::pthreadpool_() // threadpool
  );
  TORCH_CHECK(
      status == xnn_status_success,
      func_name,
      ": xnn run operator failed(",
      status,
      ")");

  return output;
}
#endif // USE_XNNPACK

template <bool ReluFused>
at::Tensor PackedLinearWeightsQnnp::apply_impl(
    at::Tensor input,
    double output_scale,
    int64_t output_zero_point) {
  TORCH_CHECK(
      input.dim() >= 2,
      "quantized::linear(): Input tensor rank should be >= 2");
  TORCH_CHECK(input.scalar_type() == c10::kQUInt8,
                "quantized::linear (qnnpack): Expected input data type ",
                toString(c10::kQUInt8),
                " but got ",
                toString(input.scalar_type()));

  auto input_contig = input.contiguous();

  // Weight packing is not thread safe
  std::lock_guard<std::mutex> lock(qnnp_mutex_);
  auto packB = w.get();
  size_t rows_w = bias_.size(0);
  size_t cols_w = input_contig.size(input_contig.dim() - 1);
  auto input_scale = input_contig.q_scale();

  if (!this->input_scale.has_value() ||
      this->input_scale.value() != input_scale) {
    // Get the original weight and adjust it to uint8 from int8
    auto weight_contig = orig_weight;
    auto bias_fp32 = bias_;
    int8_t* w_data = (int8_t*)weight_contig.data_ptr<c10::qint8>();

    float* weight_scales_data = w_scales.data_ptr<float>();
    // We calculate requant scale here as the vector holding the requant scale
    // is owned by this module. The pointer is then passed to qnnpack backend.
    generate_requantization_scales(
        // NOLINTNEXTLINE(bugprone-narrowing-conversions,cppcoreguidelines-narrowing-conversions)
        w_scales, input_scale, output_scale, requantization_scales);

    at::Tensor qnnp_weight = at::_empty_affine_quantized(
        weight_contig.sizes(),
        at::device(c10::kCPU).dtype(c10::kQUInt8),
        weight_scales_data[0],
        w_zero_points[0]);
    auto* qnnp_w_data = qnnp_weight.data_ptr<c10::quint8>();
    auto wt_numel = weight_contig.numel();
    for (const auto i : c10::irange(wt_numel)) {
      qnnp_w_data[i] = static_cast<c10::quint8>(w_data[i] + 128);
    }
    // Original bias was float, so we requantize it here.
    const bool is_per_channel = orig_weight.qscheme() == at::kPerChannelAffine;
    at::Tensor qbias = quant_utils::QuantizeBias(is_per_channel, bias_fp32, weight_contig, input_scale);

    // Update the input scale to not pack again.
    this->input_scale = input_scale;
    w.reset();
    w = std::make_unique<qnnpack::PackBMatrix>(
        cols_w /* input_channels */,
        rows_w /* output_channels */,
        w_zero_points.data(),
        requantization_scales.data(),
        reinterpret_cast<uint8_t*>(qnnp_w_data),
        reinterpret_cast<int32_t*>(qbias.data_ptr<c10::qint32>()));
    packB = w.get();
    if (at::globalContext().releaseWeightsWhenPrepacking()) {
      // On mobile, we release the original weight by resetting the intrusive_ptr.
      // Calling unpack after this will throw an assertion.
      orig_weight.reset();
    }
  }

  size_t rows_input = 1;
  size_t cols_input = input_contig.size(input_contig.dim() - 1);
  for (const auto i : c10::irange(input_contig.dim() -1)) {
    rows_input *= input_contig.size(i);
  }

  TORCH_CHECK(
      cols_input == cols_w,
      "quantized::linear(): input size does not match weight dimension 1 size: \
         got ",
      cols_input,
      " but expected ",
      cols_w);

  // Allocate output Tensor and a buffer for QNNPACK to use
  // The resulting matrix here is 2-D, let's view it with the original
  // left hand dimensions of the input. Here are two examples:
  // 1. If the input tensor is {M, K}, the output tensor is {M, N}.
  // 2. If the input tensor is {b, M, K}, the output tensor is {b, M, N}.
  std::vector<int64_t> out_sizes = input.sizes().vec();
  out_sizes.back() = static_cast<long>(rows_w);
  at::Tensor output = at::_empty_affine_quantized(
      out_sizes,
      input.options(),
      output_scale,
      output_zero_point);

  auto output_min = ReluFused
      // NOLINTNEXTLINE(bugprone-narrowing-conversions,cppcoreguidelines-narrowing-conversions)
      ? activationLimits<uint8_t>(output_scale, output_zero_point, Activation::RELU)
            .first
      : std::numeric_limits<uint8_t>::min();
  auto output_max = ReluFused
      // NOLINTNEXTLINE(bugprone-narrowing-conversions,cppcoreguidelines-narrowing-conversions)
      ? activationLimits<uint8_t>(output_scale, output_zero_point, Activation::RELU)
            .second
      : std::numeric_limits<uint8_t>::max();
  TORCH_INTERNAL_ASSERT(packB != nullptr, "Packed Weights are NULL");
  const pytorch_qnnp_status runStatus = qnnpack::qnnpackLinear(
      rows_input /* batch_size */,
      cols_input /* input_channels */,
      rows_w /* output_channels */,
      input_contig.q_zero_point(),
      w_zero_points.data(),
      requantization_scales.data(),
      output_zero_point,
      output_min,
      output_max,
      (uint8_t*)input_contig.data_ptr<c10::quint8>(),
      cols_input /* input_stride */,
      packB->getPackedWeights(),
      (uint8_t*)output.data_ptr<c10::quint8>(),
      rows_w /* output_stride */,
      // TODO (Ashkan): Disabling temporarily.
      // Throws a floating point exception with OSS pthreadpool.
      caffe2::pthreadpool_() /* threadpool */);

  TORCH_INTERNAL_ASSERT(
      runStatus == pytorch_qnnp_status_success,
      "failed to run QNNPACK Linear operator");

  return output;
}

#ifdef USE_XNNPACK
static bool can_use_xnnp(c10::ScalarType dtype, bool per_channel) {
  if(!at::native::xnnpack::available()) {
    return false;
  }

  bool supported_dtypes = dtype == c10::kQInt8;
  bool invalid_config = per_channel; /* xnnp does not currently support
                                        per-channel fully connected op */
  if (supported_dtypes && invalid_config) {
    /* don't want this to fall through to QNNPACK */
    TORCH_CHECK(
        false,
        "quantized::linear (xnnpack): Unsupported config for dtype KQInt8");
  }
  return supported_dtypes && !invalid_config;
}
#endif // USE_XNNPACK

at::Tensor PackedLinearWeightsQnnp::apply(
    at::Tensor input,
    double output_scale,
    int64_t output_zero_point) {
#ifdef USE_XNNPACK
  if (can_use_xnnp(input.scalar_type(), per_channel())) {
    return apply_impl_xnnp<c10::qint8, false>(
        input, output_scale, output_zero_point);
  } /* fall through for unsupported types, configs, or shapes */
#endif // USE_XNNPACK
  return apply_impl<false>(std::move(input), output_scale, output_zero_point);
}

at::Tensor PackedLinearWeightsQnnp::apply_relu(
    at::Tensor input,
    double output_scale,
    int64_t output_zero_point) {
#ifdef USE_XNNPACK
  if (can_use_xnnp(input.scalar_type(), per_channel())) {
    return apply_impl_xnnp<c10::qint8, true>(
        input, output_scale, output_zero_point);
  } /* fall through for unsupported types, configs, or shapes */
#endif // USE_XNNPACK
  return apply_impl<true>(std::move(input), output_scale, output_zero_point);
}

#endif // USE_PYTORCH_QNNPACK

#if AT_ONEDNN_ENABLED()
template <PostOps post_op>
at::Tensor PackedLinearWeightsOnednn::apply_impl(
    at::Tensor input,
    double output_scale,
    int64_t output_zero_point,
    torch::List<at::Scalar> post_op_args) {
  const int64_t dim = input.dim();
  TORCH_CHECK(
      dim != 0,
      "qlinear (ONEDNN): input dim should be at least 1, but got 0");
  TORCH_CHECK(input.scalar_type() == c10::ScalarType::QUInt8,
      "qlinear (ONEDNN): data type of input should be QUint8.");

  auto input_contig = input.expect_contiguous();
  auto& w = *(weight_.get());
  auto K = input.size(dim - 1), M = input.numel() / K, N = w.get_dim(1);
  auto input_dims = {M, K};
  auto input_data_type = dnnl::memory::data_type::u8;
  auto input_desc = ideep::tensor::desc(input_dims, input_data_type);
  ideep::attr_t op_attr = ideep::attr_t();
  if (post_op == Relu) {
    op_attr = ideep::attr_t::fuse_relu();
  } else if (post_op == LeakyRelu) {
    op_attr = ideep::attr_t::fuse_relu(/*scale=*/1.0f, /*alpha=*/post_op_args.get(0).to<double>());
  } else if (post_op == Tanh) {
    op_attr = ideep::attr_t::fuse_tanh();
  }
  ideep::tensor x(input_desc, input_contig->data_ptr<c10::quint8>());
  auto dst_dims = {M, N};
  double input_scale = input.q_scale();
  int64_t input_zero_point = input.q_zero_point();
  const ideep::scale_t& src_scales = ideep::scale_t(1, 1.0/input_scale);
  const ideep::scale_t& weights_scales = w.get_scale();
  // Scales of ONEDNN and PyTorch are reciprocal
  const ideep::scale_t& dst_scales = ideep::scale_t(1, 1.0/output_scale);
  const ideep::zero_point_t& src_zero_point = ideep::zero_point_t(1, input_zero_point);
  const ideep::zero_point_t& dst_zero_point = ideep::zero_point_t(1, output_zero_point);
  // Compute: Use ideep::matmul_forward to support asymmetric quantization
  // Allocate output Tensor
  at::Tensor output = at::_empty_affine_quantized(
      dst_dims,
      at::device(c10::kCPU).dtype(c10::kQUInt8),
      output_scale,
      output_zero_point);
  if (output.numel() == 0) {
    return output;
  }
  ideep::tensor y({dst_dims, ideep::tensor::data_type::u8,
                   {output.strides().cbegin(), output.strides().cend()}},
                  output.data_ptr());
  bool with_bias = bias_.has_value();
  if (with_bias) {
    // Bias might be modified outside (e.g. by quantization bias correction).
    // If so, update the prepacked bias as well.
    if (bias_.value().get_data_handle() != orig_bias_.value().data_ptr()) {
      bias_.value().init(bias_.value().get_desc(), orig_bias_.value().data_ptr());
    }
  }
  const auto& b = with_bias ? bias_.value() : ideep::tensor();
  // Primitive cache is initialized when called for the first time
  // and won't be updated afterwards.
  int num_threads = at::get_num_threads();
  PrimitiveCacheKey cache_key = std::make_tuple(
      input_scale, input_zero_point, input_dims, output_scale, output_zero_point, num_threads, /*accum scale*/1.0, /*accum zero point*/0);
  c10::call_once(*cache_initialized_flag, [&](){
      LinearParams params;
      ideep::matmul_forward::prepare</*is_dynamic=*/false>(
          params, x, w, b, y,
          src_scales, weights_scales, dst_scales,
          src_zero_point, dst_zero_point, 1.0f, 1.0f, op_attr);
      get_cache() = LinearPrimitiveCache(cache_key, params);
      w = w.reorder_if_differ_in(params.pd.weights_desc());
  });
  if (get_cache().hit(cache_key)) {
    LinearParams& params = get_cache().get_param();
    ideep::matmul_forward::compute<false, false>(params, x, w, b, y);
  } else {
    ideep::matmul_forward::compute(x, w, b, y, src_scales, weights_scales,
                                   dst_scales, src_zero_point, dst_zero_point,
                                   1.0f, 1.0f, op_attr);
  }
  auto out_sizes = input.sizes().vec();
  out_sizes.back() = N;
  if (output.sizes().vec() == out_sizes)
    return output;
  return output.reshape(out_sizes);
}

at::Tensor PackedLinearWeightsOnednn::apply(
    at::Tensor input,
    double output_scale,
    int64_t output_zero_point) {
  return apply_impl<NoPostOp>(
      std::move(input), output_scale, output_zero_point);
}

at::Tensor PackedLinearWeightsOnednn::apply_relu(
    at::Tensor input,
    double output_scale,
    int64_t output_zero_point) {
  return apply_impl<Relu>(
      std::move(input), output_scale, output_zero_point);
}

at::Tensor PackedLinearWeightsOnednn:: apply_leaky_relu(
    at::Tensor input,
    double output_scale,
    int64_t output_zero_point,
    double negative_slope) {
  torch::List<at::Scalar> post_op_args =
      {at::Scalar(negative_slope)};
  return apply_impl<LeakyRelu>(
      std::move(input), output_scale, output_zero_point, post_op_args);
}

at::Tensor PackedLinearWeightsOnednn:: apply_tanh(
    at::Tensor input,
    double output_scale,
    int64_t output_zero_point) {
  return apply_impl<Tanh>(
      std::move(input), output_scale, output_zero_point);
}

static at::Tensor linear_int8_with_onednn_weight(
    at::Tensor input, // int8 CPU Tensor, not QTensor
    double input_scale,
    int64_t input_zero_point,
    at::Tensor onednn_weight, // int8 tensor from OnednnCPU
    at::Tensor weight_scales,
    at::Tensor weight_zero_points,
    std::optional<at::Tensor> bias, // plain tensor
    double output_scale,
    int64_t output_zero_point,
    std::optional<c10::ScalarType> output_dtype,
    std::optional<at::Tensor> other, // extra input for binary post-op
    double other_scale,
    int64_t other_zero_point,
    const std::string_view& binary_post_op, // e.g. "none", "sum", "add"
    double binary_alpha,
    const std::string_view& unary_post_op, // e.g. "none", "relu"
    torch::List<std::optional<at::Scalar>>& unary_post_op_args,
    std::string_view& unary_post_op_algorithm) {
  using ideep::tensor;
  const int64_t dim = input.dim();
  TORCH_CHECK(input.scalar_type() == c10::ScalarType::Byte,
      "qlinear with mkldnn tensor: data type of input should be uint8 (unsigned char).");
  TORCH_CHECK(onednn_weight.scalar_type() == c10::ScalarType::Char,
      "qlinear with mkldnn tensor: data type of weight should be int8 (char).");
  TORCH_CHECK(
      weight_scales.scalar_type() == c10::ScalarType::Float, "weight scales should be dtype c10::ScalarType::Float.");
  TORCH_CHECK(
      binary_alpha == 1.0f, "onednn qlinear: alpha != 1 for binary post op is not yet supported.");
  bool fp32_output = output_dtype.has_value() && (output_dtype.value() == c10::kFloat);
  bool bf16_output = output_dtype.has_value() && (output_dtype.value() == c10::kBFloat16);
  if (fp32_output || bf16_output) {
    TORCH_CHECK(
        output_scale == 1.0f && output_zero_point == 0, "onednn qlinear: expect scale=1 and zero point=0 for fp32 output");
  }
  if (binary_post_op != "none") {
    /* Supported cases for binary post op:
      +-------------------+--------------+---------------+
      | Extra input dtype | Output dtype | Post op       |
      +-------------------+--------------+---------------+
      | Fp32/bf16         | fp32/bf16    | sum           |
      +-------------------+--------------+---------------+
      | Fp32/bf16         | int8         | add           |
      +-------------------+--------------+---------------+
      | int8              | fp32/bf16    | not supported |
      +-------------------+--------------+---------------+
      | int8              | int8         | sum           |
      +-------------------+--------------+---------------+
    */
    TORCH_CHECK(other.has_value(), "onednn qlinear: the extra input is missing for post op ", binary_post_op);
    if (fp32_output || bf16_output) {
      TORCH_CHECK(
          other_scale == 1.0f && other_zero_point == 0,
          "onednn qlinear: expect extra input scale = 1.0 and zero point = 0 when output dtype is ", output_dtype.value(),
          ", but got ", other_scale, " and ", other_zero_point, ", respectively"
      );
    }
    if (binary_post_op == "sum") {
      auto expected_dtype = output_dtype.has_value() ? output_dtype.value() : c10::kByte;
      TORCH_CHECK(
          other.value().scalar_type() == expected_dtype,
          "onednn qlinear: the dtype of extra input for binary post op should be ", expected_dtype,
          " (same as output dtype), but got ", other.value().scalar_type()
      );
    }
  }

  // If the input has more than two dimensions, we will reshape it to a 2-dimensional form
  // for calculation and subsequently reshape the output back.
  auto input_contig =
      dim == 2 ? input.contiguous() : input.reshape({-1, input.size(dim - 1)}).contiguous();

  auto src = at::native::itensor_from_tensor(input_contig);
  auto packed_weight = at::native::itensor_from_onednn(onednn_weight);
  int64_t K = input.size(dim - 1), M = input.numel() / K, N = packed_weight.get_dim(1);

  auto output_size = input.sizes().vec();
  output_size[dim - 1] = N;

  std::optional<ideep::tensor> onednn_bias{std::nullopt};
  bool with_bias = bias.has_value();
  at::Tensor bias_val_float;
  if (with_bias) {
    bias_val_float = bias.value().to(at::kFloat);
    if (bias_val_float.dim() == 1) {
      auto b_reshape = bias_val_float.reshape({1, bias_val_float.size(0)});
      onednn_bias = at::native::itensor_view_from_dense(b_reshape);
    } else {
      onednn_bias = at::native::itensor_view_from_dense(bias_val_float);
    }
  }
  std::vector<int64_t> src_dims = {M, K};
  std::vector<int64_t> dst_dims = {M, N};
  at::Tensor output = binary_post_op == "sum" ?
      other.value() :
      at::empty(
        dst_dims,
        device(c10::kCPU)
            .dtype(fp32_output ? c10::kFloat : (bf16_output ? c10::kBFloat16 : c10::kByte))
      );
  if (output.numel() == 0) {
    return output;
  }
  tensor dst = at::native::itensor_view_from_dense(output);
  static tensor empty_tensor;
  static tensor::desc empty_tensor_desc;
  tensor src1 = binary_post_op == "add" ?
      at::native::itensor_view_from_dense(other.value().reshape({-1, other.value().size(dim - 1)})) :
      empty_tensor;

  // Create onednn primitive
  auto src_desc = tensor::desc(src_dims, ideep::data_type::u8, ideep::format_tag::any);
  auto weights_desc = packed_weight.get_desc();
  auto dst_dtype = dst.get_data_type();
  auto dst_desc = tensor::desc(dst_dims, dst_dtype, ideep::format_tag::any);
  auto bias_desc = with_bias ?
      tensor::desc(onednn_bias.value().get_dims(), ideep::data_type::f32, ideep::format_tag::any) :
      empty_tensor_desc;
  // Get op attr for primitive
  // Note: output_scale & output_zero_point are for re-quantization of the final output.
  // And other_scale & other_zero_point are for dequantization of other.
  auto other_desc = binary_post_op == "add" ? src1.get_desc() : empty_tensor_desc;
  auto op_attr = onednn_utils::create_attr_by_post_op(
    binary_post_op,
    binary_alpha,
    other_scale,
    other_zero_point,
    other_desc,
    unary_post_op,
    unary_post_op_args,
    unary_post_op_algorithm
  );
  if (input_scale != 1.0f) {
    op_attr.set_scales_mask(DNNL_ARG_SRC, 0);
  }
  if (input_zero_point != 0) {
    op_attr.set_zero_points_mask(DNNL_ARG_SRC, 0);
  }
  op_attr.set_scales_mask(DNNL_ARG_WEIGHTS, ideep::utils::op_scale_mask(weight_scales.numel()));
  if (output_scale != 1.0f) {
    op_attr.set_scales_mask(DNNL_ARG_DST, 0);
  }
  if (output_zero_point != 0) {
    op_attr.set_zero_points_mask(DNNL_ARG_DST, 0);
  }
  op_attr.set_scratchpad_mode(dnnl::scratchpad_mode::user);
  auto engine = ideep::engine::cpu_engine();
  auto primitive_desc = with_bias ?
      dnnl::matmul::primitive_desc(engine, src_desc, weights_desc, bias_desc, dst_desc, op_attr) :
      dnnl::matmul::primitive_desc(engine, src_desc, weights_desc, dst_desc, op_attr);
  auto primitive = dnnl::matmul(primitive_desc);

  // Reorder weight if needed
  auto expected_weight = packed_weight.reorder_if_differ_in(primitive_desc.weights_desc());

  // Prepare args and execute primitive
  tensor scratchpad(primitive_desc.scratchpad_desc());
  ideep::exec_args args;
  args.insert({DNNL_ARG_SRC, src});
  args.insert({DNNL_ARG_WEIGHTS, expected_weight});
  args.insert({DNNL_ARG_DST, dst});
  args.insert({DNNL_ARG_SCRATCHPAD, scratchpad});
  if (with_bias) {
    args.insert({DNNL_ARG_BIAS, onednn_bias.value()});
  }
  tensor src_scales_t = tensor(ideep::scale_t(1, input_scale));
  tensor wei_scales_t = at::native::itensor_from_tensor(weight_scales);
  tensor dst_scales_t = tensor(ideep::scale_t(1, output_scale));
  tensor src_zp_t = tensor(ideep::zero_point_t(1, input_zero_point));
  tensor dst_zp_t = tensor(ideep::zero_point_t(1, output_zero_point));
  if (input_scale != 1.0f) {
    args.insert({DNNL_ARG_ATTR_SCALES | DNNL_ARG_SRC, src_scales_t});
  }
  if (output_scale != 1.0f) {
    args.insert({DNNL_ARG_ATTR_SCALES | DNNL_ARG_DST, dst_scales_t});
  }
  args.insert({DNNL_ARG_ATTR_SCALES | DNNL_ARG_WEIGHTS, wei_scales_t});
  if (input_zero_point != 0) {
    args.insert({DNNL_ARG_ATTR_ZERO_POINTS | DNNL_ARG_SRC, src_zp_t});
  }
  if (output_zero_point != 0) {
    args.insert({DNNL_ARG_ATTR_ZERO_POINTS | DNNL_ARG_DST, dst_zp_t});
  }
  if (binary_post_op == "add") {
    args.insert({DNNL_ARG_ATTR_MULTIPLE_POST_OP(0) | DNNL_ARG_SRC_1, src1});
  }
  primitive.execute(ideep::stream::default_stream(), args);
  return dim == 2 ? output : output.reshape(output_size);
}
#endif // #if AT_ONEDNN_ENABLED()

namespace at::native {

  Tensor QLinearOnednn::run_pointwise_tensor(
      Tensor act, // int8 CPU tensor, not QTensor
      Tensor act_scale,
      Tensor act_zero_point,
      Tensor onednn_weight, // int8 tensor from MkldnnCPU
      Tensor weight_scales,
      Tensor weight_zero_points,
      std::optional<Tensor> bias,
      double output_scale,
      int64_t output_zero_point,
      std::optional<c10::ScalarType> output_dtype,
      std::string_view post_op_name,
      torch::List<std::optional<at::Scalar>> post_op_args,
      std::string_view post_op_algorithm) {
#if AT_MKLDNN_ENABLED()
    TORCH_CHECK(act_scale.numel() == 1 && act_zero_point.numel() == 1,
        "onednn int8 linear: act scale/zp size should be 1");
    static std::optional<at::Tensor> other = std::nullopt;
    static const std::string_view binary_post_op = "none";
    return linear_int8_with_onednn_weight(
        act, act_scale.item().toDouble(), act_zero_point.item().toLong(),
        onednn_weight, weight_scales, weight_zero_points,
        bias, output_scale, output_zero_point, output_dtype,
        other, /*other scale*/1.0, /*other zp*/0,
        binary_post_op, /*binary alpha*/1.0,
        post_op_name, post_op_args, post_op_algorithm
    );
#endif
    TORCH_CHECK(false, "Unimplemented (int8 linear with packed weight and bias)");
  }

  Tensor QLinearOnednn::run_pointwise_binary_tensor(
      Tensor act, // int8 CPU tensor, not QTensor
      Tensor act_scale,
      Tensor act_zero_point,
      Tensor onednn_weight, // int8 tensor from MkldnnCPU
      Tensor weight_scales,
      Tensor weight_zero_points,
      std::optional<at::Tensor> other, // extra input for binary post-op
      std::optional<Tensor> bias,
      double output_scale,
      int64_t output_zero_point,
      std::optional<c10::ScalarType> output_dtype,
      double other_scale,
      int64_t other_zero_point,
      std::string_view binary_post_op, // e.g. "none", "sum", "add"
      double binary_alpha,
      std::string_view unary_post_op, // e.g. "none", "relu"
      torch::List<std::optional<at::Scalar>> unary_post_op_args,
      std::string_view unary_post_op_algorithm) {
#if AT_MKLDNN_ENABLED()
    TORCH_CHECK(act_scale.numel() == 1 && act_zero_point.numel() == 1,
        "onednn int8 linear: act scale/zp size should be 1");
    return linear_int8_with_onednn_weight(
        act, act_scale.item().toDouble(), act_zero_point.item().toLong(),
        onednn_weight, weight_scales, weight_zero_points,
        bias, output_scale, output_zero_point, output_dtype,
        other, other_scale, other_zero_point,
        binary_post_op, binary_alpha,
        unary_post_op, unary_post_op_args, unary_post_op_algorithm
    );
#endif
    TORCH_CHECK(false, "Unimplemented (int8 linear with packed weight and bias)");
  }


namespace {

template <bool ReluFused>
class QLinearInt8 final {
 public:
  static at::Tensor run(
      at::Tensor input,
      const c10::intrusive_ptr<LinearPackedParamsBase>& packed_weight,
      double output_scale,
      int64_t output_zero_point) {
    if (ReluFused) {
      return packed_weight->apply_relu(
          std::move(input), output_scale, output_zero_point);
    } else {
      return packed_weight->apply(
          std::move(input), output_scale, output_zero_point);
    }
  }
};

class QLinearLeakyReluInt8 final {
 public:
  static at::Tensor run(
      at::Tensor input,
      const c10::intrusive_ptr<LinearPackedParamsBase>& packed_weight,
      double output_scale,
      int64_t output_zero_point,
      double negative_slope) {
#if AT_ONEDNN_ENABLED() || !defined(STRIP_ERROR_MESSAGES)
    auto& ctx = at::globalContext();
#endif
#if AT_ONEDNN_ENABLED()
    if (ctx.qEngine() == at::QEngine::ONEDNN) {
      return dynamic_cast<PackedLinearWeightsOnednn*>(packed_weight.get())->apply_leaky_relu(
          std::move(input), output_scale, output_zero_point, negative_slope);
    }
#endif
    TORCH_CHECK(
        false,
        "Didn't find engine for operation quantized::linear_leaky_relu ",
        toString(ctx.qEngine()));
  }
};


class QLinearTanhInt8 final {
 public:
  static at::Tensor run(
      at::Tensor input,
      const c10::intrusive_ptr<LinearPackedParamsBase>& packed_weight,
      double output_scale,
      int64_t output_zero_point) {
#if AT_ONEDNN_ENABLED() || !defined(STRIP_ERROR_MESSAGES)
    auto& ctx = at::globalContext();
#endif
#if AT_ONEDNN_ENABLED()
    if (ctx.qEngine() == at::QEngine::ONEDNN) {
      return dynamic_cast<PackedLinearWeightsOnednn*>(packed_weight.get())->apply_tanh(
          std::move(input), output_scale, output_zero_point);
    }
#endif
    TORCH_CHECK(
        false,
        "Didn't find engine for operation quantized::linear_tanh ",
        toString(ctx.qEngine()));
  }
};

template <bool ReluFused>
class QLinearInt8FusedQDQ final {
 public:
  static at::Tensor run(
      at::Tensor input,
      double input_scale,
      int64_t input_zero_point,
      const c10::intrusive_ptr<LinearPackedParamsBase>& packed_weight) {
    if (ReluFused) {
      return packed_weight->apply_with_input_q_dq_qweight_dq_relu_output_fp32(
          std::move(input), input_scale, input_zero_point);
    } else {
      return packed_weight->apply_with_input_q_dq_qweight_dq_output_fp32(
          std::move(input), input_scale, input_zero_point);
    }
  }
};

class QLinearOnednn final {
 public:
  static Tensor run_pointwise(
      Tensor act, // int8 CPU tensor, not QTensor
      double act_scale,
      int64_t act_zero_point,
      Tensor onednn_weight, // int8 tensor from OnednnCPU
      Tensor weight_scales,
      Tensor weight_zero_points,
      std::optional<Tensor> bias,
      double output_scale,
      int64_t output_zero_point,
      std::optional<c10::ScalarType> output_dtype,
      std::string_view post_op_name,
      torch::List<std::optional<at::Scalar>> post_op_args,
<<<<<<< HEAD
      c10::string_view post_op_algorithm) {
#if AT_ONEDNN_ENABLED()
=======
      std::string_view post_op_algorithm) {
#if AT_MKLDNN_ENABLED()
>>>>>>> ed388394
    static std::optional<at::Tensor> other = std::nullopt;
    static const std::string_view binary_post_op = "none";
    return linear_int8_with_onednn_weight(
        act, act_scale, act_zero_point,
        onednn_weight, weight_scales, weight_zero_points,
        bias, output_scale, output_zero_point, output_dtype,
        other, /*other scale*/1.0, /*other zp*/0,
        binary_post_op, /*binary alpha*/1.0,
        post_op_name, post_op_args, post_op_algorithm
    );
#endif
    TORCH_CHECK(false, "Unimplemented (int8 linear with packed weight and bias)");
  }

<<<<<<< HEAD
  static Tensor run_pointwise_tensor(
      Tensor act, // int8 CPU tensor, not QTensor
      Tensor act_scale,
      Tensor act_zero_point,
      Tensor onednn_weight, // int8 tensor from OnednnCPU
      Tensor weight_scales,
      Tensor weight_zero_points,
      std::optional<Tensor> bias,
      double output_scale,
      int64_t output_zero_point,
      std::optional<c10::ScalarType> output_dtype,
      c10::string_view post_op_name,
      torch::List<std::optional<at::Scalar>> post_op_args,
      c10::string_view post_op_algorithm) {
#if AT_ONEDNN_ENABLED()
    TORCH_CHECK(act_scale.numel() == 1 && act_zero_point.numel() == 1,
        "onednn int8 linear: act scale/zp size should be 1");
    static std::optional<at::Tensor> other = std::nullopt;
    static const c10::string_view binary_post_op = "none";
    return linear_int8_with_onednn_weight(
        act, act_scale.item().toDouble(), act_zero_point.item().toLong(),
        onednn_weight, weight_scales, weight_zero_points,
        bias, output_scale, output_zero_point, output_dtype,
        other, /*other scale*/1.0, /*other zp*/0,
        binary_post_op, /*binary alpha*/1.0,
        post_op_name, post_op_args, post_op_algorithm
    );
#endif
    TORCH_CHECK(false, "Unimplemented (int8 linear with packed weight and bias)");
  }

=======
>>>>>>> ed388394
  static Tensor run_pointwise_binary(
      Tensor act, // int8 CPU tensor, not QTensor
      double act_scale,
      int64_t act_zero_point,
      Tensor onednn_weight, // int8 tensor from OnednnCPU
      Tensor weight_scales,
      Tensor weight_zero_points,
      std::optional<at::Tensor> other, // extra input for binary post-op
      std::optional<Tensor> bias,
      double output_scale,
      int64_t output_zero_point,
      std::optional<c10::ScalarType> output_dtype,
      double other_scale,
      int64_t other_zero_point,
      std::string_view binary_post_op, // e.g. "none", "sum", "add"
      double binary_alpha,
      std::string_view unary_post_op, // e.g. "none", "relu"
      torch::List<std::optional<at::Scalar>> unary_post_op_args,
<<<<<<< HEAD
      c10::string_view unary_post_op_algorithm) {
#if AT_ONEDNN_ENABLED()
=======
      std::string_view unary_post_op_algorithm) {
#if AT_MKLDNN_ENABLED()
>>>>>>> ed388394
    return linear_int8_with_onednn_weight(
        act, act_scale, act_zero_point,
        onednn_weight, weight_scales, weight_zero_points,
        bias, output_scale, output_zero_point, output_dtype,
        other, other_scale, other_zero_point,
        binary_post_op, binary_alpha,
        unary_post_op, unary_post_op_args, unary_post_op_algorithm
    );
#endif
    TORCH_CHECK(false, "Unimplemented (int8 linear with packed weight and bias)");
  }
<<<<<<< HEAD

  static Tensor run_pointwise_binary_tensor(
      Tensor act, // int8 CPU tensor, not QTensor
      Tensor act_scale,
      Tensor act_zero_point,
      Tensor onednn_weight, // int8 tensor from OnednnCPU
      Tensor weight_scales,
      Tensor weight_zero_points,
      std::optional<at::Tensor> other, // extra input for binary post-op
      std::optional<Tensor> bias,
      double output_scale,
      int64_t output_zero_point,
      std::optional<c10::ScalarType> output_dtype,
      double other_scale,
      int64_t other_zero_point,
      c10::string_view binary_post_op, // e.g. "none", "sum", "add"
      double binary_alpha,
      c10::string_view unary_post_op, // e.g. "none", "relu"
      torch::List<std::optional<at::Scalar>> unary_post_op_args,
      c10::string_view unary_post_op_algorithm) {
#if AT_ONEDNN_ENABLED()
    TORCH_CHECK(act_scale.numel() == 1 && act_zero_point.numel() == 1,
        "onednn int8 linear: act scale/zp size should be 1");
    return linear_int8_with_onednn_weight(
        act, act_scale.item().toDouble(), act_zero_point.item().toLong(),
        onednn_weight, weight_scales, weight_zero_points,
        bias, output_scale, output_zero_point, output_dtype,
        other, other_scale, other_zero_point,
        binary_post_op, binary_alpha,
        unary_post_op, unary_post_op_args, unary_post_op_algorithm
    );
#endif
    TORCH_CHECK(false, "Unimplemented (int8 linear with packed weight and bias)");
  }
=======
>>>>>>> ed388394
};

TORCH_LIBRARY_IMPL(quantized, QuantizedCPU, m) {
  register_linear_params();
  m.impl(TORCH_SELECTIVE_NAME("quantized::linear"), TORCH_FN(QLinearInt8<false>::run));
  m.impl(TORCH_SELECTIVE_NAME("quantized::linear_relu"), TORCH_FN(QLinearInt8<true>::run));
  m.impl(TORCH_SELECTIVE_NAME("quantized::linear_leaky_relu"), TORCH_FN(QLinearLeakyReluInt8::run));
  m.impl(TORCH_SELECTIVE_NAME("quantized::linear_tanh"), TORCH_FN(QLinearTanhInt8::run));
}

TORCH_LIBRARY_IMPL(_quantized, QuantizedCPU, m) {
  register_linear_params();
  m.impl(TORCH_SELECTIVE_NAME("_quantized::linear"), TORCH_FN(QLinearInt8<false>::run));
}

TORCH_LIBRARY_IMPL(quantized, CPU, m) {
  m.impl(TORCH_SELECTIVE_NAME("quantized::linear_with_input_q_dq_qweight_dq_output_fp32"), TORCH_FN(QLinearInt8FusedQDQ<false>::run));
  m.impl(TORCH_SELECTIVE_NAME("quantized::linear_with_input_q_dq_qweight_dq_relu_output_fp32"), TORCH_FN(QLinearInt8FusedQDQ<true>::run));
}

TORCH_LIBRARY_IMPL(onednn, OnednnCPU, m) {
  m.impl(TORCH_SELECTIVE_NAME("onednn::qlinear_pointwise"),
      TORCH_FN(QLinearOnednn::run_pointwise));
  m.impl(TORCH_SELECTIVE_NAME("onednn::qlinear_pointwise.tensor"),
      TORCH_FN(at::native::QLinearOnednn::run_pointwise_tensor));
  m.impl(TORCH_SELECTIVE_NAME("onednn::qlinear_pointwise.binary"),
      TORCH_FN(QLinearOnednn::run_pointwise_binary));
  m.impl(TORCH_SELECTIVE_NAME("onednn::qlinear_pointwise.binary_tensor"),
      TORCH_FN(at::native::QLinearOnednn::run_pointwise_binary_tensor));
}

} // namespace
} // namespace at::native<|MERGE_RESOLUTION|>--- conflicted
+++ resolved
@@ -9,12 +9,8 @@
 #include <ATen/native/quantized/cpu/XnnpackUtils.h>
 #include <ATen/native/quantized/cpu/OnednnUtils.h>
 #include <ATen/native/quantized/cpu/QuantUtils.h>
-<<<<<<< HEAD
+#include <ATen/native/quantized/cpu/qlinear.h>
 #include <ATen/native/onednn/ONEDNNCommon.h>
-=======
-#include <ATen/native/quantized/cpu/qlinear.h>
-#include <ATen/native/mkldnn/MKLDNNCommon.h>
->>>>>>> ed388394
 #include <caffe2/utils/threadpool/pthreadpool-cpp.h>
 #include <torch/library.h>
 
@@ -1111,7 +1107,7 @@
       Tensor act, // int8 CPU tensor, not QTensor
       Tensor act_scale,
       Tensor act_zero_point,
-      Tensor onednn_weight, // int8 tensor from MkldnnCPU
+      Tensor onednn_weight, // int8 tensor from OnednnCPU
       Tensor weight_scales,
       Tensor weight_zero_points,
       std::optional<Tensor> bias,
@@ -1121,7 +1117,7 @@
       std::string_view post_op_name,
       torch::List<std::optional<at::Scalar>> post_op_args,
       std::string_view post_op_algorithm) {
-#if AT_MKLDNN_ENABLED()
+#if AT_ONEDNN_ENABLED()
     TORCH_CHECK(act_scale.numel() == 1 && act_zero_point.numel() == 1,
         "onednn int8 linear: act scale/zp size should be 1");
     static std::optional<at::Tensor> other = std::nullopt;
@@ -1142,7 +1138,7 @@
       Tensor act, // int8 CPU tensor, not QTensor
       Tensor act_scale,
       Tensor act_zero_point,
-      Tensor onednn_weight, // int8 tensor from MkldnnCPU
+      Tensor onednn_weight, // int8 tensor from OnednnCPU
       Tensor weight_scales,
       Tensor weight_zero_points,
       std::optional<at::Tensor> other, // extra input for binary post-op
@@ -1157,7 +1153,7 @@
       std::string_view unary_post_op, // e.g. "none", "relu"
       torch::List<std::optional<at::Scalar>> unary_post_op_args,
       std::string_view unary_post_op_algorithm) {
-#if AT_MKLDNN_ENABLED()
+#if AT_ONEDNN_ENABLED()
     TORCH_CHECK(act_scale.numel() == 1 && act_zero_point.numel() == 1,
         "onednn int8 linear: act scale/zp size should be 1");
     return linear_int8_with_onednn_weight(
@@ -1274,13 +1270,8 @@
       std::optional<c10::ScalarType> output_dtype,
       std::string_view post_op_name,
       torch::List<std::optional<at::Scalar>> post_op_args,
-<<<<<<< HEAD
-      c10::string_view post_op_algorithm) {
+      std::string_view post_op_algorithm) {
 #if AT_ONEDNN_ENABLED()
-=======
-      std::string_view post_op_algorithm) {
-#if AT_MKLDNN_ENABLED()
->>>>>>> ed388394
     static std::optional<at::Tensor> other = std::nullopt;
     static const std::string_view binary_post_op = "none";
     return linear_int8_with_onednn_weight(
@@ -1295,40 +1286,6 @@
     TORCH_CHECK(false, "Unimplemented (int8 linear with packed weight and bias)");
   }
 
-<<<<<<< HEAD
-  static Tensor run_pointwise_tensor(
-      Tensor act, // int8 CPU tensor, not QTensor
-      Tensor act_scale,
-      Tensor act_zero_point,
-      Tensor onednn_weight, // int8 tensor from OnednnCPU
-      Tensor weight_scales,
-      Tensor weight_zero_points,
-      std::optional<Tensor> bias,
-      double output_scale,
-      int64_t output_zero_point,
-      std::optional<c10::ScalarType> output_dtype,
-      c10::string_view post_op_name,
-      torch::List<std::optional<at::Scalar>> post_op_args,
-      c10::string_view post_op_algorithm) {
-#if AT_ONEDNN_ENABLED()
-    TORCH_CHECK(act_scale.numel() == 1 && act_zero_point.numel() == 1,
-        "onednn int8 linear: act scale/zp size should be 1");
-    static std::optional<at::Tensor> other = std::nullopt;
-    static const c10::string_view binary_post_op = "none";
-    return linear_int8_with_onednn_weight(
-        act, act_scale.item().toDouble(), act_zero_point.item().toLong(),
-        onednn_weight, weight_scales, weight_zero_points,
-        bias, output_scale, output_zero_point, output_dtype,
-        other, /*other scale*/1.0, /*other zp*/0,
-        binary_post_op, /*binary alpha*/1.0,
-        post_op_name, post_op_args, post_op_algorithm
-    );
-#endif
-    TORCH_CHECK(false, "Unimplemented (int8 linear with packed weight and bias)");
-  }
-
-=======
->>>>>>> ed388394
   static Tensor run_pointwise_binary(
       Tensor act, // int8 CPU tensor, not QTensor
       double act_scale,
@@ -1347,13 +1304,8 @@
       double binary_alpha,
       std::string_view unary_post_op, // e.g. "none", "relu"
       torch::List<std::optional<at::Scalar>> unary_post_op_args,
-<<<<<<< HEAD
-      c10::string_view unary_post_op_algorithm) {
+      std::string_view unary_post_op_algorithm) {
 #if AT_ONEDNN_ENABLED()
-=======
-      std::string_view unary_post_op_algorithm) {
-#if AT_MKLDNN_ENABLED()
->>>>>>> ed388394
     return linear_int8_with_onednn_weight(
         act, act_scale, act_zero_point,
         onednn_weight, weight_scales, weight_zero_points,
@@ -1365,43 +1317,6 @@
 #endif
     TORCH_CHECK(false, "Unimplemented (int8 linear with packed weight and bias)");
   }
-<<<<<<< HEAD
-
-  static Tensor run_pointwise_binary_tensor(
-      Tensor act, // int8 CPU tensor, not QTensor
-      Tensor act_scale,
-      Tensor act_zero_point,
-      Tensor onednn_weight, // int8 tensor from OnednnCPU
-      Tensor weight_scales,
-      Tensor weight_zero_points,
-      std::optional<at::Tensor> other, // extra input for binary post-op
-      std::optional<Tensor> bias,
-      double output_scale,
-      int64_t output_zero_point,
-      std::optional<c10::ScalarType> output_dtype,
-      double other_scale,
-      int64_t other_zero_point,
-      c10::string_view binary_post_op, // e.g. "none", "sum", "add"
-      double binary_alpha,
-      c10::string_view unary_post_op, // e.g. "none", "relu"
-      torch::List<std::optional<at::Scalar>> unary_post_op_args,
-      c10::string_view unary_post_op_algorithm) {
-#if AT_ONEDNN_ENABLED()
-    TORCH_CHECK(act_scale.numel() == 1 && act_zero_point.numel() == 1,
-        "onednn int8 linear: act scale/zp size should be 1");
-    return linear_int8_with_onednn_weight(
-        act, act_scale.item().toDouble(), act_zero_point.item().toLong(),
-        onednn_weight, weight_scales, weight_zero_points,
-        bias, output_scale, output_zero_point, output_dtype,
-        other, other_scale, other_zero_point,
-        binary_post_op, binary_alpha,
-        unary_post_op, unary_post_op_args, unary_post_op_algorithm
-    );
-#endif
-    TORCH_CHECK(false, "Unimplemented (int8 linear with packed weight and bias)");
-  }
-=======
->>>>>>> ed388394
 };
 
 TORCH_LIBRARY_IMPL(quantized, QuantizedCPU, m) {
