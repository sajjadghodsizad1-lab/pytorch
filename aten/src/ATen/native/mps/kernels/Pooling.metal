--- conflicted
+++ resolved
@@ -378,14 +378,6 @@
       pooling_dims);
 }
 
-<<<<<<< HEAD
-#define REGISTER_MAX_POOL_OP(DTYPE)                                       \
-  template [[host_name("max_pool_" #DTYPE)]] kernel void max_pool<DTYPE>( \
-      constant DTYPE * input [[buffer(0)]],                               \
-      device DTYPE * output [[buffer(1)]],                                \
-      device int64_t* indices [[buffer(2)]],                              \
-      constant PoolingParams<5>& params [[buffer(3)]],                    \
-=======
 template <typename T>
 void max_unpool_impl(
     device T* output,
@@ -711,7 +703,6 @@
       constant DTYPE * input [[buffer(0)]],                                   \
       device DTYPE * output [[buffer(1)]],                                    \
       constant AvgPoolingParams<5> & params [[buffer(2)]],                    \
->>>>>>> eed9dbf7
       uint tid [[thread_position_in_grid]]);
 
 #define REGISTER_POOL_BACKWARD_OP(DTYPE)                       \
@@ -730,24 +721,6 @@
       constant AvgPoolingParams<5> & params [[buffer(2)]],     \
       uint tid [[thread_position_in_grid]]);
 
-<<<<<<< HEAD
-REGISTER_MAX_POOL_OP(float);
-REGISTER_MAX_POOL_OP(half);
-REGISTER_MAX_POOL_OP(int);
-REGISTER_MAX_POOL_OP(long);
-REGISTER_MAX_POOL_OP(short);
-REGISTER_MAX_POOL_OP(char);
-REGISTER_MAX_POOL_OP(uchar);
-REGISTER_MAX_POOL_OP(bool);
-
-REGISTER_MAX_POOL_BACKWARD_OP(float);
-REGISTER_MAX_POOL_BACKWARD_OP(half);
-
-#if __METAL_VERSION__ >= 310
-REGISTER_MAX_POOL_OP(bfloat);
-REGISTER_MAX_POOL_BACKWARD_OP(bfloat);
-#endif
-=======
 REGISTER_POOL_OP(float);
 REGISTER_POOL_OP(half);
 REGISTER_POOL_OP(bfloat);
@@ -760,5 +733,4 @@
 
 REGISTER_POOL_BACKWARD_OP(float);
 REGISTER_POOL_BACKWARD_OP(half);
-REGISTER_POOL_BACKWARD_OP(bfloat);
->>>>>>> eed9dbf7
+REGISTER_POOL_BACKWARD_OP(bfloat);