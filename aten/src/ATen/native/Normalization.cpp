#define TORCH_ASSERT_ONLY_METHOD_OPERATORS
#include <ATen/core/Tensor.h>
#include <ATen/AccumulateType.h>
#include <ATen/Config.h>
#include <ATen/Dispatch.h>
#include <ATen/Parallel.h>
#include <ATen/ScalarOps.h>
#include <ATen/TensorIterator.h>
#include <ATen/TensorMeta.h>
#include <ATen/TensorOperators.h>
#include <ATen/TensorUtils.h>

#include <ATen/detail/CUDAHooksInterface.h>
#include <ATen/native/cpu/Loops.h>
#include <ATen/native/batch_norm.h>
#include <ATen/native/Normalization.h>
#include <ATen/native/Resize.h>
#include <ATen/native/cpu/mixed_data_type.h>
#include <c10/util/irange.h>
#include <ATen/OpMathType.h>

#ifndef AT_PER_OPERATOR_HEADERS
#include <ATen/Functions.h>
#include <ATen/NativeFunctions.h>
#else
#include <ATen/ops/_batch_norm_impl_index.h>
#include <ATen/ops/_batch_norm_impl_index_backward_native.h>
#include <ATen/ops/_batch_norm_impl_index_native.h>
#include <ATen/ops/_native_batch_norm_legit_native.h>
#include <ATen/ops/_native_batch_norm_legit_no_training.h>
#include <ATen/ops/_native_batch_norm_legit_no_training_native.h>
#include <ATen/ops/_batch_norm_with_update.h>
#include <ATen/ops/_batch_norm_with_update_native.h>
#include <ATen/ops/_batch_norm_no_update.h>
#include <ATen/ops/_batch_norm_no_update_native.h>
#include <ATen/ops/batch_norm_backward_native.h>
#include <ATen/ops/alias.h>
#include <ATen/ops/batch_norm.h>
#include <ATen/ops/batch_norm_native.h>
#include <ATen/ops/batch_norm_update_stats_native.h>
#include <ATen/ops/cudnn_batch_norm.h>
#include <ATen/ops/cudnn_batch_norm_backward.h>
#include <ATen/ops/empty.h>
#include <ATen/ops/empty_like.h>
#include <ATen/ops/instance_norm_native.h>
#include <ATen/ops/linalg_vector_norm.h>
#include <ATen/ops/mean.h>
#include <ATen/ops/miopen_batch_norm.h>
#include <ATen/ops/miopen_batch_norm_backward.h>
#include <ATen/ops/mul.h>
#include <ATen/ops/native_batch_norm.h>
#include <ATen/ops/native_batch_norm_backward.h>
#include <ATen/ops/native_batch_norm_backward_native.h>
#include <ATen/ops/native_batch_norm_native.h>
#include <ATen/ops/_native_batch_norm_legit.h>
#include <ATen/ops/renorm_native.h>
#include <ATen/ops/sum.h>
#include <ATen/ops/sqrt.h>
#endif

#include <c10/core/SymIntArrayRef.h>
#include <utility>
#include <vector>

static const int MIOPEN_DIM_MAX = 5;

namespace at::meta {

TORCH_META_FUNC(renorm)(const Tensor& self, const Scalar& p, int64_t dim, const Scalar& maxnorm) {
  TORCH_CHECK(!p.isComplex(), "renorm: p must be real-valued");
  TORCH_CHECK(p.toDouble() > 0.0, "renorm: non-positive-norm not supported");
  TORCH_CHECK(!maxnorm.isComplex(), "renorm: maxnorm must be real-valued");
  TORCH_CHECK(maxnorm.toDouble() >= 0.0,
              "renorm: expected maxnorm to be >= 0 but got ", maxnorm.toDouble());
  const auto ndim = self.dim();
  TORCH_CHECK(ndim > 1, "renorm: input needs at least 2 dimensions, got ", ndim, " dimensions");
  set_output_raw_strided(0, self.sizes(), {}, self.options());
}

}  // namespace at::meta

namespace at::native {

DEFINE_DISPATCH(batch_norm_cpu_stub);
DEFINE_DISPATCH(batch_norm_cpu_collect_stats_stub);
DEFINE_DISPATCH(batch_norm_cpu_backward_stub);
DEFINE_DISPATCH(renorm_scale_factor_stub);

namespace {
  void check_dims_match_num_input_features(const char* arg_name, const SymInt& expected, const SymInt& actual){
    TORCH_CHECK(actual == expected,
             arg_name, " should contain ", expected, " elements not ", actual);
  }

  static inline Tensor repeat_if_defined(const Tensor& t, const SymInt& repeat) {
    if (t.defined()) {
      return t.repeat_symint(repeat);
    }
    return t;
  }
}

template<typename T>
struct InvStd {
  T operator()(T var, double epsilon) const {
    T invstd = 0;
    if (var != static_cast<T>(0) || epsilon != static_cast<T>(0)) {
      invstd = static_cast<T>(1) / std::sqrt(var + epsilon);
    }
    return invstd;
  }
};

template<typename T>
struct Var {
  T operator()(T var, double epsilon) const {
    return var;
  }
};

static inline bool is_contiguous(const Tensor& t) {
  return t.is_contiguous() || t.is_contiguous(at::MemoryFormat::ChannelsLast) || t.is_contiguous(at::MemoryFormat::ChannelsLast3d);
}

// For some ambiguous cases, it is possible a channels last contiguous Tensor has
//   `suggest_memory_format` of Contiguous.
// See https://github.com/pytorch/pytorch/issues/63224 for details.
static inline MemoryFormat suggest_memory_format_contig(const Tensor& t) {
  return t.is_contiguous() ?
    at::MemoryFormat::Contiguous : (t.is_contiguous(at::MemoryFormat::ChannelsLast3d) ?
    at::MemoryFormat::ChannelsLast3d : at::MemoryFormat::ChannelsLast);
}

template<typename scalar_t, typename param_t>
static std::tuple<Tensor,Tensor,Tensor> batch_norm_cpu_transform_input_template(
    const Tensor& input, const Tensor& weight, const Tensor& bias,
    const Tensor& save_mean /* optional */, const Tensor& save_invstd /* optional */,
    const Tensor& running_mean /* optional */, const Tensor& running_var /* optional */,
    bool train, double eps, Tensor& output) {

  bool all_contiguous = is_contiguous(input)
    && is_contiguous(output)
    && (!weight.defined() || weight.is_contiguous())
    && (!bias.defined() || bias.is_contiguous())
    && running_mean.is_contiguous()
    && running_var.is_contiguous();

  // inference contiguous path
  if (all_contiguous) {
    if (input.numel() != 0) {
      batch_norm_cpu_stub(kCPU, output, input, weight, bias,
          save_mean, save_invstd, running_mean, running_var, train, eps);
    }
    return std::make_tuple(output, save_mean, save_invstd);
  }

  const int64_t ndim = input.dim();
  // Helper to convert 1d tensors to an nd tensor that broadcasts with input
  // All elements go into the channel dimension
  DimVector sizes(ndim, 1), strides(ndim, 0);
  auto as_nd = [&](const Tensor& t) {
    TORCH_INTERNAL_ASSERT(t.defined() && t.dim() == 1);
    sizes[1] = t.sizes()[0];
    strides[1] = t.strides()[0];
    return t.as_strided(sizes, strides);
  };

  auto mean = as_nd(train ? save_mean : running_mean);
  auto invstd = as_nd([&]{
    if (train) {
      return save_invstd;
    } else {
      return 1 / at::sqrt(running_var + eps);
    }
  }());
  constexpr bool mixed_type = !std::is_same_v<scalar_t, param_t>;
  const auto dtype = mixed_type ? kFloat : input.scalar_type();
  auto w = weight.defined() ? as_nd(weight) :
      at::detail::scalar_tensor_static(1, dtype, kCPU);
  auto b = bias.defined() ? as_nd(bias) :
      at::detail::scalar_tensor_static(0, dtype, kCPU);

  auto iter = TensorIteratorConfig()
    .add_output(output)
    .add_input(input)
    .add_input(mean)
    .add_input(invstd)
    .add_input(w)
    .add_input(b)
    .check_all_same_dtype(false)
    .promote_inputs_to_common_dtype(false)
    .build();
  cpu_kernel(iter, [=](scalar_t input, param_t mean, param_t invstd, param_t weight, param_t bias) -> scalar_t {
    return ((input - mean) * invstd) * weight + bias;
  });
  return std::make_tuple(output, save_mean, save_invstd);
}

template<typename scalar_t, typename param_t, template<typename T> class VarTransform>
static std::tuple<Tensor,Tensor> batch_norm_cpu_update_stats_template(
    const Tensor& input, const Tensor& running_mean, const Tensor& running_var,
    double momentum, double eps, Tensor& save_mean, Tensor& save_var_transform) {

  using accscalar_t = at::acc_type<scalar_t, false>;

  int64_t n_input = input.size(1);
  TORCH_CHECK(input.numel() != 0, "input tensor must have at least one element, but got input_sizes = ", input.sizes());
  int64_t n = input.numel() / n_input;

  bool all_contiguous = is_contiguous(input);
  constexpr bool mixed_type = !std::is_same_v<scalar_t, param_t>;
  // Using float data type for Half _var_sum in batchnorm stats updating on CPU
  // to avoid _var_sum overflow since the representation range of Half is small.
  using opmath_t = std::conditional_t<std::is_same_v<param_t, at::Half>, at::opmath_type<param_t>, param_t>;
  auto dtype = mixed_type ? kFloat : input.scalar_type();
  if (dtype == kHalf) {
    dtype = kFloat;
  }

  auto save_mean_a = save_mean.accessor<param_t, 1>();
  auto save_var_transform_a = save_var_transform.accessor<param_t, 1>();

  auto running_mean_a = conditional_accessor_1d<param_t>(running_mean);
  auto running_var_a = conditional_accessor_1d<param_t>(running_var);

  if (all_contiguous) {
    auto _mean = at::empty({n_input}, input.options().dtype(dtype));
    auto _var_sum = at::empty({n_input}, input.options().dtype(dtype));
    auto _mean_a = _mean.accessor<opmath_t, 1>();
    auto _var_sum_a = _var_sum.accessor<opmath_t, 1>();
    auto momentum_ = static_cast<opmath_t>(momentum);

    batch_norm_cpu_collect_stats_stub(kCPU, _mean, _var_sum, input);

    parallel_for(0, n_input, 1, [&](int64_t b_begin, int64_t b_end) {
      for (const auto f : c10::irange(b_begin, b_end)) {
        save_mean_a[f] = _mean_a[f];
        save_var_transform_a[f] = VarTransform<accscalar_t>{}(_var_sum_a[f] / n, eps);

        if (running_mean.defined()) {
          running_mean_a[f] = momentum_ * _mean_a[f] + (1 - momentum_) * running_mean_a[f];
        }
        if (running_var.defined()) {
          accscalar_t unbiased_var = _var_sum_a[f] / (n - 1);
          running_var_a[f] = momentum_ * unbiased_var + (1 - momentum_) * running_var_a[f];
        }
      }
    });

    return std::make_tuple(save_mean, save_var_transform);
  }

  // non-contiguous path
  auto channel_stride = input.strides()[1];
  auto in_data = input.data_ptr<scalar_t>();
  auto reduce_iter = TensorIteratorConfig()
      .add_input(input)
      .resize_outputs(false)
      .declare_static_shape(input.sizes(), /*squash_dims=*/1)
      .check_all_same_dtype(false)
      .promote_inputs_to_common_dtype(false)
      .build();

  parallel_for(0, n_input, 1, [&](int64_t b_begin, int64_t b_end) {
    TensorIterator iter(reduce_iter);
    for (const auto f : c10::irange(b_begin, b_end)) {
      // compute variance per input
      iter.unsafe_replace_operand(0, in_data + channel_stride * f);
      accscalar_t var_sum = 0;
      auto mean = static_cast<accscalar_t>(save_mean_a[f]);
      cpu_serial_kernel(iter, [&](const scalar_t i) -> void {
        var_sum += (i - mean) * (i - mean);
      });
      save_var_transform_a[f] = VarTransform<accscalar_t>{}(var_sum / n, eps);

      // update running averages
      if (running_mean.defined()) {
        running_mean_a[f] = momentum * mean + (1 - momentum) * running_mean_a[f];
      }
      if (running_var.defined()) {
        accscalar_t unbiased_var = var_sum / (n - 1);
        running_var_a[f] = momentum * unbiased_var + (1 - momentum) * running_var_a[f];
      }
    }
  });
  return std::make_tuple(save_mean, save_var_transform);
}

template<typename scalar_t, typename param_t, template<typename T> class VarTransform>
static std::tuple<Tensor,Tensor> batch_norm_cpu_update_stats_template(
    const Tensor& input, const Tensor& running_mean, const Tensor& running_var,
    double momentum, double eps) {
  int64_t n_input = input.size(1);
  const int64_t ndim = input.dim();
  DimVector reduce_dims(ndim - 1);
  reduce_dims[0] = 0;
  for (const auto i : c10::irange(2, ndim)) {
    reduce_dims[i - 1] = i;
  }

  constexpr bool mixed_type = !std::is_same_v<scalar_t, param_t>;
  const auto dtype = mixed_type ? kFloat : input.scalar_type();
  Tensor save_mean = is_contiguous(input) ? at::empty({n_input}, input.options().dtype(dtype)) : at::mean(input, /*dim=*/reduce_dims, /*keepdim=*/false, dtype);
  Tensor save_var_transform = at::empty({n_input}, input.options().dtype(dtype));
  return batch_norm_cpu_update_stats_template<scalar_t, param_t, VarTransform>(input, running_mean, running_var, momentum, eps, save_mean, save_var_transform);
}

template<typename scalar_t, typename param_t>
static std::tuple<Tensor, Tensor, Tensor> batch_norm_backward_cpu_template(
    const Tensor& grad_out_, const Tensor& input, const Tensor& weight,
    const Tensor& running_mean, const Tensor& running_var, const Tensor& save_mean, const Tensor& save_invstd,
    bool train, double eps, std::array<bool,3> grad_input_mask) {

  using accscalar_t = at::acc_type<scalar_t, false>;

  constexpr bool mixed_type = !std::is_same_v<scalar_t, param_t>;
  const auto dtype = mixed_type ? kFloat : input.scalar_type();

  Tensor grad_input;
  Tensor grad_weight;
  Tensor grad_bias;
  if (grad_input_mask[0]) {
    grad_input = at::empty_like(input, input.suggest_memory_format());
  }
  if (grad_input_mask[1]) {
    grad_weight = at::empty({input.size(1)}, input.options().dtype(dtype));
  }
  if (grad_input_mask[2]) {
    grad_bias = at::empty({input.size(1)}, input.options().dtype(dtype));
  }

  // since we are directly manipulating pointers in contiguous path,
  // need to make sure input and grad_out have the same memory format.
  bool all_contiguous = is_contiguous(input)
      && is_contiguous(grad_out_)
      && input.suggest_memory_format() == grad_out_.suggest_memory_format();

  if (all_contiguous) {
    if (grad_input_mask[0]) {
      grad_input = at::empty_like(input, suggest_memory_format_contig(input));
    }
    batch_norm_cpu_backward_stub(kCPU, grad_input, grad_weight, grad_bias,
        grad_out_, input, weight, running_mean, running_var, save_mean, save_invstd, train, eps);
    return std::make_tuple(grad_input, grad_weight, grad_bias);
  }

  auto weight_a = conditional_accessor_1d<const param_t>(weight);
  auto grad_weight_a = conditional_accessor_1d<param_t>(grad_weight);
  auto grad_bias_a = conditional_accessor_1d<param_t>(grad_bias);

  int64_t n_input = input.size(1);
  int64_t n = input.numel() / n_input;

  auto save_mean_a = conditional_accessor_1d<const param_t>(save_mean);
  auto save_invstd_a = conditional_accessor_1d<const param_t>(save_invstd);

  auto running_mean_a = conditional_accessor_1d<const param_t>(running_mean);
  auto running_var_a = conditional_accessor_1d<const param_t>(running_var);

  const int64_t ndim = input.dim();

  // Reduce all dimensions except dim=1
  DimVector reduce_dims(ndim - 1);
  reduce_dims[0] = 0;
  for (const auto i : c10::irange(2, ndim)) {
    reduce_dims[i - 1] = i;
  }
  // Using float data type for Half sum to avoid overflow
  // since the representation range of Half is small.
  auto sum = grad_out_.scalar_type() == kHalf
      ? at::sum(grad_out_.to(ScalarType::Float), /*dim=*/reduce_dims)
      : at::sum(grad_out_, /*dim=*/reduce_dims);
  using sum_t = std::conditional_t<std::is_same_v<scalar_t, at::Half>, float, scalar_t>;
  auto sum_a = sum.accessor<sum_t, 1>();

  auto reduce_iter = TensorIteratorConfig()
      .add_const_input(input)
      .add_const_input(grad_out_)
      .resize_outputs(false)
      .declare_static_shape(input.sizes(), /*squash_dims=*/1)
      .build();

  TensorIterator unary_iter;
  TensorIterator binary_iter;
  if (grad_input_mask[0]) {
    unary_iter.build(
        TensorIteratorConfig()
        .add_output(grad_input)
        .add_const_input(train ? input : grad_out_)
        .resize_outputs(false)
        .declare_static_shape(input.sizes(), /*squash_dims=*/1));

    if (train) {
      binary_iter.build(
          TensorIteratorConfig()
          .add_output(grad_input)
          .add_input(grad_input)
          .add_const_input(grad_out_)
          .resize_outputs(false)
          .declare_static_shape(input.sizes(), /*squash_dims=*/1));
    }
  }

  auto in_channel_stride = input.strides()[1];
  auto in_data = input.const_data_ptr<scalar_t>();
  auto grad_in_channel_stride = grad_input_mask[0] ? grad_input.strides()[1] : 0;
  auto grad_in_data = grad_input_mask[0] ? grad_input.mutable_data_ptr<scalar_t>() : nullptr;
  auto grad_out_channel_stride = grad_out_.strides()[1];
  auto grad_out_data = grad_out_.const_data_ptr<scalar_t>();

  parallel_for(0, n_input, 1, [&](int64_t b_begin, int64_t b_end) {
      TensorIterator reduce_iter_local(reduce_iter);
      TensorIterator unary_iter_local(unary_iter);
      TensorIterator binary_iter_local(binary_iter);

      for (const auto f : c10::irange(b_begin, b_end)) {
        param_t w = weight.defined() ? weight_a[f] : param_t(1);

        param_t mean{}, invstd{};
        if (train) {
          mean = save_mean_a[f];
          invstd = save_invstd_a[f];
        } else {
          mean = running_mean_a[f];
          invstd = 1 / std::sqrt(running_var_a[f] + eps);
        }

        // dot product of the Q(X) and gradOutput
        accscalar_t dotp = 0;
        reduce_iter_local.unsafe_replace_operand(
            0, const_cast<scalar_t*>(in_data + f * in_channel_stride));
        reduce_iter_local.unsafe_replace_operand(
            1, const_cast<scalar_t*>(grad_out_data + f * grad_out_channel_stride));

        cpu_serial_kernel(reduce_iter_local, [&](const scalar_t i, const scalar_t go) -> void {
          dotp += (i - mean) * go;
        });

        if (grad_input_mask[0]) {
          if (train) {
            // when in training mode
            // Q(X) = X - E[x] ; i.e. input centered to zero mean
            // Y = Q(X) / sigma    ; i.e. BN output before weight and bias
            // dL/dX = (Q(dL/dY) - dot(Y, dL/dY) * Y) / sigma * w

            // projection of gradOutput on to output scaled by std
            scalar_t k = (scalar_t) dotp * invstd * invstd / n;
            {
              unary_iter_local.unsafe_replace_operand(
                  0, grad_in_data + f * grad_in_channel_stride);
              unary_iter_local.unsafe_replace_operand(
                  1, const_cast<scalar_t*>(in_data + f * in_channel_stride));
              cpu_serial_kernel(unary_iter_local, [&](const scalar_t i) -> scalar_t {
                return (i - mean) * k;
              });
            }

            scalar_t grad_mean = sum_a[f] / n;
            {
              auto gI_data = grad_in_data + f * grad_in_channel_stride;
              binary_iter_local.unsafe_replace_operand(0, gI_data);
              binary_iter_local.unsafe_replace_operand(1, gI_data);
              binary_iter_local.unsafe_replace_operand(
                  2, const_cast<scalar_t*>(grad_out_data + f * grad_out_channel_stride));
              cpu_serial_kernel(binary_iter_local, [&](scalar_t gi, scalar_t go) -> scalar_t {
                return (go - grad_mean - gi) * invstd * w;
              });
            }
          } else {
            // when in evaluation mode
            // Q(X) = X - running_mean  ; i.e. input centered to zero mean
            // Y = Q(X) / running_std    ; i.e. BN output before weight and bias
            // dL/dX = w / running_std
            {
              unary_iter_local.unsafe_replace_operand(
                  0, grad_in_data + f * grad_in_channel_stride);
              unary_iter_local.unsafe_replace_operand(
                  1, const_cast<scalar_t*>(grad_out_data + f * grad_out_channel_stride));
              cpu_serial_kernel(unary_iter_local, [&](const scalar_t i) -> scalar_t {
                return i * invstd * w;
              });
            }
          }
        }
        if (grad_input_mask[1]) {
          grad_weight_a[f] = dotp * invstd;
        }

        if (grad_input_mask[2]) {
          grad_bias_a[f] = sum_a[f];
        }
      }
    });
  return std::make_tuple(grad_input, grad_weight, grad_bias);
}

BatchNormBackend _select_batch_norm_backend(
    const Tensor& input, const Tensor& weight, const Tensor& bias, const Tensor& running_mean,
    const Tensor& running_var, bool training, double eps) {

  auto& ctx = at::globalContext();
  bool cudnn_enabled = ctx.userEnabledCuDNN();

  if (
      input.is_cuda()
      && input.scalar_type() != at::kBFloat16 && weight.scalar_type() != at::kBFloat16
      && (input.scalar_type() != at::kHalf
        || weight.scalar_type() == at::kFloat)
      && weight.defined() && bias.defined()
      && ((running_mean.defined() && running_var.defined())
        || (!running_mean.defined() && !running_var.defined() && training))
      && (input.dim() >= 3)
      && ((input.sym_size(0) <= 880801 && training) // spatial, training
          ||(input.sym_size(0) <= 65535 && !training)) //spatial, eval
      && detail::getCUDAHooks().compiledWithCuDNN()
      && eps >= detail::getCUDAHooks().batchnormMinEpsilonCuDNN()
      && cudnn_enabled && detail::getCUDAHooks().versionCuDNN() >= 5110L
      && input.sym_numel() < std::numeric_limits<std::int32_t>::max() // some cuDNN kernels have 32-bit indexing limitations
  ) {
    return BatchNormBackend::Cudnn;
  }

  // TODO: Remove PYTORCH_MIOPEN_SUGGEST_NHWC_BATCHNORM once ROCm officially supports NHWC in MIOpen
  // See https://github.com/pytorch/pytorch/issues/64427.
  // non static variable is used to be able to change environment variable in runtime for testing
  // enabled by default for ROCm >= 7.0.0 with miopen 3.5
  int miopen_version = detail::getCUDAHooks().compiledWithMIOpen() ? detail::getCUDAHooks().versionMIOpen() : 0;
  bool is_miopen_3_4 = miopen_version >= 30400;  // ROCm 6.4
  bool is_miopen_3_5 = miopen_version >= 30500;  // ROCm 7.0
  bool PYTORCH_MIOPEN_SUGGEST_NHWC_BATCHNORM = c10::utils::check_env("PYTORCH_MIOPEN_SUGGEST_NHWC_BATCHNORM").value_or(is_miopen_3_5);

  if (
      input.is_cuda()
      && input.dim() <= MIOPEN_DIM_MAX
      && input.scalar_type() != at::kDouble
<<<<<<< HEAD
      && input.scalar_type() != at::kBFloat16
      && (weight.scalar_type() != at::kHalf)
      && weight.defined() && bias.defined()
      && ((running_mean.defined() && running_var.defined())
        || (!running_mean.defined() && !running_var.defined() && training))
      && (input.dim() >= 3)
      && detail::getCUDAHooks().compiledWithMIOpen()
      && cudnn_enabled
      && input.suggest_memory_format() != MemoryFormat::ChannelsLast
      && input.suggest_memory_format() != MemoryFormat::ChannelsLast3d
=======
      && (is_miopen_3_4 || input.scalar_type() != at::kBFloat16)
      && weight.scalar_type() == at::kFloat // only FP32 weight for FP32 or FP16/BF16(mixed) input
      && weight.defined() && bias.defined()
      && ((running_mean.defined() && running_var.defined())
        || (!running_mean.defined() && !running_var.defined() && training))
      && (input.suggest_memory_format() == MemoryFormat::Contiguous
          || (is_miopen_3_5 && PYTORCH_MIOPEN_SUGGEST_NHWC_BATCHNORM &&
              (input.suggest_memory_format() == MemoryFormat::ChannelsLast
               || input.suggest_memory_format() == MemoryFormat::ChannelsLast3d)))
>>>>>>> eaa5d9d3
  ) {
    return BatchNormBackend::Miopen;
  }

  return BatchNormBackend::Native;
}


// _batch_norm_impl_index(_backward) are used in the JIT be able to keep the run-time selection
// of backends, while enabling it to keep the information about the used backend, so that it can
// use its corresponding backward implementation.
// XXX: The indices of backends need to be kept synchronized between this function and its _backward.
// TODO: remove cudnn_enabled arg
std::tuple<Tensor, Tensor, Tensor, Tensor, int64_t> _batch_norm_impl_index(
    const Tensor& input, const std::optional<Tensor>& weight_opt /* optional */, const std::optional<Tensor>& bias_opt /* optional */, const std::optional<Tensor>& running_mean_opt /* optional */, const std::optional<Tensor>& running_var_opt /* optional */,
    bool training, double momentum, double eps, bool cudnn_enabled) {
  // See [Note: hacky wrapper removal for optional tensor]
  c10::MaybeOwned<Tensor> weight_maybe_owned = at::borrow_from_optional_tensor(weight_opt);
  const Tensor& weight = *weight_maybe_owned;
  const Tensor& bias = bias_opt.value_or(Tensor());
  const Tensor& running_mean = running_mean_opt.value_or(Tensor());
  const Tensor& running_var = running_var_opt.value_or(Tensor());

  auto num_features = input.sym_sizes()[1];

  if (input.sym_numel() == 0) {
    Tensor reserve = at::empty({0}, input.options().dtype(kByte));
    auto options = input.options().dtype(
        at::toAccumulateType(input.scalar_type(), input.device().type()));
    auto save_mean = at::empty_symint(c10::SymIntArrayRef({num_features}), options);
    auto save_invstd = at::empty_symint(c10::SymIntArrayRef({std::move(num_features)}), options);

    // don't return view of input, don't return empty tensor because it will break gradient chain
    auto out = input.clone();
    if (weight.defined()) out = out * weight[0];
    if (bias.defined()) out = out + bias[0];
    return std::tuple<Tensor, Tensor, Tensor, Tensor, int64_t>(
        out, save_mean, save_invstd, reserve, 0);
  }

  if (running_mean.defined()) {
    check_dims_match_num_input_features("running_mean", num_features, running_mean.sym_numel());
  } else if (!training) {
    TORCH_CHECK(false, "running_mean must be defined in evaluation mode");
  }
  if (running_var.defined()) {
    check_dims_match_num_input_features("running_var", num_features, running_var.sym_numel());
  } else if (!training) {
    TORCH_CHECK(false, "running_var must be defined in evaluation mode");
  }
  if (weight.defined()) {
    check_dims_match_num_input_features("weight", num_features, weight.sym_numel());
  }
  if (bias.defined()) {
    check_dims_match_num_input_features("bias", std::move(num_features), bias.sym_numel());
  }

  BatchNormBackend backend = _select_batch_norm_backend(input, weight, bias, running_mean, running_var, training, eps);

  if (backend == BatchNormBackend::Cudnn) {
    auto input_c = input.contiguous(input.suggest_memory_format());
    auto weight_c = weight.contiguous();
    auto bias_c = bias.contiguous();
    auto rmean_c = running_mean.defined() ? running_mean.contiguous() : running_mean;
    auto rvar_c = running_var.defined() ? running_var.contiguous() : running_var;

    auto [output, save_mean, save_var, reserve] =
        at::cudnn_batch_norm(input_c, weight_c, bias_c, rmean_c, rvar_c,
                             training, momentum, eps);

    return std::tuple<Tensor, Tensor, Tensor, Tensor, int64_t>(
        output, save_mean, save_var, reserve, 1);
  }

  Tensor reserve = at::empty({0}, input.options().dtype(kByte));

  if (backend == BatchNormBackend::Miopen) {
    return std::tuple_cat(
             at::miopen_batch_norm(
               input.contiguous(), weight.contiguous(), bias.contiguous(),
               running_mean.defined() ? running_mean.contiguous() : running_mean,
               running_var.defined() ? running_var.contiguous() : running_var,
               training, momentum, eps),
             std::tuple<Tensor>(reserve),
             std::make_tuple(2));
  }

  return std::tuple_cat(
           at::native_batch_norm(
             input, weight, bias, running_mean, running_var, training, momentum, eps),
           std::tuple<Tensor>(reserve),
           std::make_tuple(0));
}

std::tuple<Tensor, Tensor, Tensor> _batch_norm_impl_index_backward(
    int64_t impl_index,
    const Tensor& input, const Tensor& grad_output, const std::optional<Tensor>& weight_opt /* optional */, const std::optional<Tensor>& running_mean_opt /* optional */, const std::optional<Tensor>& running_var_opt /* optional */, const std::optional<Tensor>& save_mean_opt /* optional */, const std::optional<Tensor>& save_var_transform_opt /* optional */,
    bool train, double epsilon, std::array<bool, 3> output_mask, const Tensor &reservedSpace) {
  // See [Note: hacky wrapper removal for optional tensor]
  c10::MaybeOwned<Tensor> weight_maybe_owned = at::borrow_from_optional_tensor(weight_opt);
  const Tensor& weight = *weight_maybe_owned;
  const Tensor& running_mean = running_mean_opt.value_or(Tensor());
  const Tensor& running_var = running_var_opt.value_or(Tensor());
  const Tensor& save_mean = save_mean_opt.value_or(Tensor());
  const Tensor& save_var_transform = save_var_transform_opt.value_or(Tensor());

  if (input.numel() == 0) {
    std::vector<int64_t> dims(input.dim() - 1);
    dims[0] = 0;
    std::iota(dims.begin() + 1, dims.end(), 2);

    // don't return empty tensor because it will break gradient chain
    Tensor grad_input;
    Tensor grad_weight;
    Tensor grad_bias;
    if (output_mask[2]) {
      grad_bias = grad_output.sum(dims);
    }
    if (output_mask[1]) {
      grad_weight = (grad_output * input).sum(dims);
    }
    if (output_mask[0] && weight.defined()) {
      grad_input = grad_output * weight[0];
    }
    return std::make_tuple(grad_input, grad_weight, grad_bias);
  }

  // backward in inference mode is not supported in cudnn, fallback to native
  if (impl_index == 0 || (!train)) {
    return at::native_batch_norm_backward(grad_output, input, weight, running_mean, running_var, save_mean, save_var_transform, train, epsilon, output_mask);
  } else if (impl_index == 1) {
    // TODO: _batch_norm_impl_index_backward is only used in JIT. cudnn NHWC
    // format conversion is done inside cudnn_batch_norm_backward instead
    return at::cudnn_batch_norm_backward(input, grad_output, weight, running_mean, running_var, save_mean, save_var_transform, epsilon, reservedSpace);
  } else if (impl_index == 2) {
    return at::miopen_batch_norm_backward(input, grad_output, weight, running_mean, running_var, save_mean, save_var_transform, epsilon);
  }
  TORCH_INTERNAL_ASSERT(false, "Unsupported impl_index in _batch_norm_impl_index_backward: ", impl_index);
}

// TODO: remove cudnn_enabled arg
Tensor batch_norm(
    const Tensor& input, const std::optional<Tensor>& weight_opt, const std::optional<Tensor>& bias_opt,
    const std::optional<Tensor>& running_mean_opt, const std::optional<Tensor>& running_var_opt,
    bool training, double momentum, double eps, bool cudnn_enabled) {
  const Tensor& weight = weight_opt.value_or(Tensor());
  const Tensor& bias = bias_opt.value_or(Tensor());
  const Tensor& running_mean = running_mean_opt.value_or(Tensor());
  const Tensor& running_var = running_var_opt.value_or(Tensor());
  return std::get<0>(at::_batch_norm_impl_index(input, weight, bias, running_mean, running_var,
                                                training, momentum, eps, cudnn_enabled));
  // TODO: switch to the new stack after the 2 week FC window
  // if (training) {
  //   BatchNormBackend backend = _select_batch_norm_backend(input, weight, bias, running_mean, running_var, training, eps);
  //   if (backend == BatchNormBackend::Cudnn || backend == BatchNormBackend::Miopen) {
  //     auto input_c = input;
  //     if (backend == BatchNormBackend::Cudnn) {
  //         input_c = input.contiguous(input.suggest_memory_format());
  //     } else {
  //         input_c = input.contiguous();
  //     }
  //     auto weight_c = weight.contiguous();
  //     auto bias_c = bias.contiguous();
  //     auto rmean_c = running_mean.defined() ? running_mean.contiguous() : running_mean;
  //     auto rvar_c = running_var.defined() ? running_var.contiguous() : running_var;
  //     return std::get<0>(at::_batch_norm_with_update(input_c, weight_c, bias_c, const_cast<Tensor&>(rmean_c),
  //                                                   const_cast<Tensor&>(rvar_c), momentum, eps));
  //   } else {
  //     return std::get<0>(at::_batch_norm_with_update(input, weight, bias, const_cast<Tensor&>(running_mean),
  //                                                   const_cast<Tensor&>(running_var), momentum, eps));
  //   }
  // } else {
  //   return std::get<0>(at::_batch_norm_no_update(input, weight, bias, running_mean, running_var,
  //                                               momentum, eps));
  // }
}

Tensor instance_norm(
    const Tensor& input, const std::optional<Tensor>& weight_opt /* optional */, const std::optional<Tensor>& bias_opt /* optional */, const std::optional<Tensor>& running_mean_opt /* optional */, const std::optional<Tensor>& running_var_opt /* optional */,
    bool use_input_stats, double momentum, double eps, bool cudnn_enabled) {
  // See [Note: hacky wrapper removal for optional tensor]
  c10::MaybeOwned<Tensor> weight_maybe_owned = at::borrow_from_optional_tensor(weight_opt);
  const Tensor& weight = *weight_maybe_owned;
  const Tensor& bias = bias_opt.value_or(Tensor());
  const Tensor& running_mean = running_mean_opt.value_or(Tensor());
  const Tensor& running_var = running_var_opt.value_or(Tensor());

 TORCH_CHECK(use_input_stats || (running_mean.defined() && running_var.defined()),
           "Expected running_mean and running_var to be defined when use_input_stats is false");
  std::vector<SymInt> shape = input.sym_sizes().vec();
  SymInt b = input.sym_size(0);
  SymInt c = input.sym_size(1);
  shape[1] = b * c;
  shape[0] = SymInt(1);

  Tensor weight_ = repeat_if_defined(weight, b);
  Tensor bias_ = repeat_if_defined(bias, b);
  Tensor running_mean_ = repeat_if_defined(running_mean, b);
  Tensor running_var_ = repeat_if_defined(running_var, b);

  auto input_reshaped = input.contiguous().view_symint(shape);
  auto out = at::batch_norm(input_reshaped, weight_, bias_, running_mean_, running_var_,
                            use_input_stats, momentum, eps, cudnn_enabled);

  // we alias running_mean and running_var because they are const but we want to modify their data
  if (running_mean.defined()) {
    at::alias(running_mean).copy_(running_mean_.view_symint({ b, c }).mean(0, false));
  }
  if (running_var.defined()) {
    at::alias(running_var).copy_(running_var_.view_symint({ std::move(b), std::move(c) }).mean(0, false));
  }

  return out.view_symint(input.sym_sizes());
}

std::tuple<Tensor, Tensor> batch_norm_update_stats_cpu(
        const Tensor& self, const std::optional<Tensor>& running_mean_opt, const std::optional<Tensor>& running_var_opt, double momentum) {
  // See [Note: hacky wrapper removal for optional tensor]
  c10::MaybeOwned<Tensor> running_mean_maybe_owned = at::borrow_from_optional_tensor(running_mean_opt);
  const Tensor& running_mean = *running_mean_maybe_owned;
  const Tensor& running_var = running_var_opt.value_or(Tensor());

  const bool mixed_type = is_mixed_type(self, running_mean, running_var);
  return AT_DISPATCH_FLOATING_TYPES_AND2(ScalarType::BFloat16, ScalarType::Half, self.scalar_type(), "batch_norm_update_stats_cpu", [&] {
    using opmath_t = at::opmath_type<scalar_t>;
    if (mixed_type) {
      check_mixed_data_type(self, running_mean, running_var);
      return batch_norm_cpu_update_stats_template<scalar_t, opmath_t, Var>(self, running_mean, running_var, momentum, 0);
    } else {
      return batch_norm_cpu_update_stats_template<scalar_t, scalar_t, Var>(self, running_mean, running_var, momentum, 0);
    }
  });
}

std::tuple<Tensor&, Tensor&, Tensor&> batch_norm_cpu_out(const Tensor& self, const std::optional<Tensor>& weight_opt, const std::optional<Tensor>& bias_opt, const std::optional<Tensor>& running_mean_opt, const std::optional<Tensor>& running_var_opt,
                                                  bool train, double momentum, double eps, Tensor& out, Tensor& save_mean, Tensor& save_var) {
  const bool has_running_mean = (running_mean_opt.has_value() && running_mean_opt->defined());
  const bool has_running_var = (running_var_opt.has_value() && running_var_opt->defined());
  TORCH_CHECK_VALUE(has_running_mean == has_running_var,
    "running_mean and running_var must either both be None or neither be None");

  // See [Note: hacky wrapper removal for optional tensor]
  c10::MaybeOwned<Tensor> weight_maybe_owned = at::borrow_from_optional_tensor(weight_opt);
  const Tensor& weight = *weight_maybe_owned;
  const Tensor& bias = bias_opt.value_or(Tensor());
  const Tensor& running_mean = running_mean_opt.value_or(Tensor());
  const Tensor& running_var = running_var_opt.value_or(Tensor());

  checkBackend("batch_norm_cpu_out", {self, weight, bias, running_mean, running_var}, Backend::CPU);
  // Resize out
  at::native::resize_output(out, self.sizes());

  const bool mixed_type = is_mixed_type(self, weight, bias, running_mean, running_var);
  AT_DISPATCH_FLOATING_TYPES_AND2(ScalarType::BFloat16, ScalarType::Half, self.scalar_type(), "batch_norm", [&] {
    using opmath_t = at::opmath_type<scalar_t>;
    if (mixed_type) {
      check_mixed_data_type(self, weight, bias, running_mean, running_var);
      if (!train) {
        return batch_norm_cpu_transform_input_template<scalar_t, opmath_t>(self, weight, bias, save_mean, save_var, running_mean, running_var, train, eps, out);
      } else {
        // Resize save_mean and save_var
        at::native::resize_output(save_mean, {self.size(1)});
        at::native::resize_output(save_var, {self.size(1)});
        auto save_stats = batch_norm_cpu_update_stats_template<scalar_t, opmath_t, InvStd>(self, running_mean, running_var, momentum, eps, save_mean, save_var);
        return batch_norm_cpu_transform_input_template<scalar_t, opmath_t>(self, weight, bias, std::get<0>(save_stats), std::get<1>(save_stats), running_mean, running_var, train, eps, out);
      }
    } else {
      if (!train) {
        return batch_norm_cpu_transform_input_template<scalar_t, scalar_t>(self, weight, bias, save_mean, save_var, running_mean, running_var, train, eps, out);
      } else {
        // Resize save_mean and save_var
        at::native::resize_output(save_mean, {self.size(1)});
        at::native::resize_output(save_var, {self.size(1)});
        auto save_stats = batch_norm_cpu_update_stats_template<scalar_t, scalar_t, InvStd>(self, running_mean, running_var, momentum, eps, save_mean, save_var);
        return batch_norm_cpu_transform_input_template<scalar_t, scalar_t>(self, weight, bias, std::get<0>(save_stats), std::get<1>(save_stats), running_mean, running_var, train, eps, out);
      }
    }
  });

  return std::tuple<Tensor& ,Tensor&, Tensor&>(out, save_mean, save_var);
}

std::tuple<Tensor, Tensor, Tensor> batch_norm_cpu(const Tensor& self, const std::optional<Tensor>& weight_opt, const std::optional<Tensor>& bias_opt, const std::optional<Tensor>& running_mean_opt, const std::optional<Tensor>& running_var_opt,
                                                  bool train, double momentum, double eps) {
  // See [Note: hacky wrapper removal for optional tensor]
  c10::MaybeOwned<Tensor> weight_maybe_owned = at::borrow_from_optional_tensor(weight_opt);
  const Tensor& weight = *weight_maybe_owned;
  const Tensor& bias = bias_opt.value_or(Tensor());
  const Tensor& running_mean = running_mean_opt.value_or(Tensor());
  const Tensor& running_var = running_var_opt.value_or(Tensor());

  checkBackend("batch_norm_cpu", {self, weight, bias, running_mean, running_var}, Backend::CPU);

  // Prepare output tensor
  const bool all_contiguous = is_contiguous(self)
    && (!weight.defined() || weight.is_contiguous())
    && (!bias.defined() || bias.is_contiguous())
    && running_mean.is_contiguous()
    && running_var.is_contiguous();
  Tensor output = at::empty_like(self, all_contiguous ? suggest_memory_format_contig(self) : self.suggest_memory_format());

  // Prepare save_mean and save_var
  Tensor save_var;
  Tensor save_mean;
  const bool mixed_type = is_mixed_type(self, weight, bias, running_mean, running_var);
  const int64_t ndim = self.dim();
  DimVector reduce_dims(ndim - 1);
  reduce_dims[0] = 0;
  for (const auto i : c10::irange(2, ndim)) {
    reduce_dims[i - 1] = i;
  }
  if (mixed_type) {
    if (!train) {
      save_mean = at::empty({0}, self.options().dtype(kFloat));
      save_var = at::empty({0}, self.options().dtype(kFloat));
    } else {
      save_mean = is_contiguous(self) ? at::empty({self.size(1)}, self.options().dtype(kFloat)) : at::mean(self, /*dim=*/reduce_dims, /*keepdim=*/false, kFloat);
      save_var = at::empty({self.size(1)}, self.options().dtype(kFloat));
    }
  } else {
    if (!train) {
      save_mean = at::empty({0}, self.options());
      save_var = at::empty({0}, self.options());
    } else {
      save_mean = is_contiguous(self) ? at::empty({self.size(1)}, self.options()) : at::mean(self, /*dim=*/reduce_dims, /*keepdim=*/false);
      save_var = at::empty({self.size(1)}, self.options());
    }
  }
  return batch_norm_cpu_out(self, weight_opt, bias_opt, running_mean_opt, running_var_opt, train, momentum, eps, output, save_mean, save_var);
}

std::tuple<Tensor, Tensor, Tensor, Tensor> _batch_norm_with_update_cpu(
    const Tensor& input, const std::optional<Tensor>& weight_opt, const std::optional<Tensor>& bias_opt,
    Tensor& running_mean, Tensor& running_var, double momentum, double eps) {
  auto [output, save_mean, save_var] =
    batch_norm_cpu(input, weight_opt, bias_opt, running_mean, running_var, /*update*/true, momentum, eps);
  Tensor reserve = at::empty({0}, input.options().dtype(kByte));
  return std::tuple<Tensor, Tensor, Tensor, Tensor>(output, save_mean, save_var, reserve);
}

std::tuple<Tensor&, Tensor&, Tensor&, Tensor&> _batch_norm_with_update_cpu_out(
    const Tensor& input, const std::optional<Tensor>& weight_opt, const std::optional<Tensor>& bias_opt,
    Tensor& running_mean, Tensor& running_var, double momentum, double eps,
    Tensor& out, Tensor& save_mean, Tensor& save_var, Tensor& reserve) {
  std::tie(out, save_mean, save_var) =
    batch_norm_cpu_out(input, weight_opt, bias_opt, running_mean, running_var, /*update*/true, momentum, eps, out, save_mean, save_var);
  return std::tuple<Tensor&, Tensor&, Tensor&, Tensor&>(out, save_mean, save_var, reserve);
}


std::tuple<Tensor, Tensor, Tensor, Tensor> _batch_norm_no_update(
    const Tensor& input, const std::optional<Tensor>& weight_opt, const std::optional<Tensor>& bias_opt,
    const std::optional<Tensor>& running_mean_opt, const std::optional<Tensor>& running_var_opt,
    double momentum, double eps) {
  const Tensor& running_mean = running_mean_opt.value_or(Tensor());
  const Tensor& running_var = running_var_opt.value_or(Tensor());
  auto [output, save_mean, save_var] =
    batch_norm_cpu(input, weight_opt, bias_opt, const_cast<Tensor&>(running_mean), const_cast<Tensor&>(running_var), /*update*/false, momentum, eps);
  Tensor reserve = at::empty({0}, input.options().dtype(kByte));
  return std::tuple<Tensor, Tensor, Tensor, Tensor>(output, save_mean, save_var, reserve);
}

std::tuple<Tensor, Tensor, Tensor> _batch_norm_legit_cpu(
    const Tensor& self, const std::optional<Tensor>& weight_opt, const std::optional<Tensor>& bias_opt,
    Tensor& running_mean, Tensor& running_var, bool train, double momentum, double eps) {
  return batch_norm_cpu(self, weight_opt, bias_opt, running_mean, running_var, train, momentum, eps);
}

std::tuple<Tensor, Tensor, Tensor> _batch_norm_legit_no_stats_cpu(
    const Tensor& self, const std::optional<Tensor>& weight_opt, const std::optional<Tensor>& bias_opt,
    bool train, double momentum, double eps) {
  return batch_norm_cpu(self, weight_opt, bias_opt, Tensor(), Tensor(), train, momentum, eps);
}
std::tuple<Tensor, Tensor, Tensor> _batch_norm_legit_no_training(
    const Tensor& self, const std::optional<Tensor>& weight_opt, const std::optional<Tensor>& bias_opt,
    const Tensor& running_mean, const Tensor& running_var, double momentum, double eps) {
  return at::_native_batch_norm_legit(self, weight_opt, bias_opt, const_cast<Tensor&>(running_mean), const_cast<Tensor&>(running_var), /*train=*/false, momentum, eps);
}


std::tuple<Tensor&, Tensor&, Tensor&> _batch_norm_legit_cpu_out(const Tensor& self, const std::optional<Tensor>& weight_opt, const std::optional<Tensor>& bias_opt, Tensor& running_mean, Tensor& running_var, bool train, double momentum, double eps, Tensor& out, Tensor& save_mean, Tensor& save_var) {
  return batch_norm_cpu_out(self, weight_opt, bias_opt, running_mean, running_var, train, momentum, eps, out, save_mean, save_var);
}


std::tuple<Tensor&, Tensor&, Tensor&> _batch_norm_legit_no_stats_cpu_out(const Tensor& self, const std::optional<Tensor>& weight_opt, const std::optional<Tensor>& bias_opt, bool train, double momentum, double eps, Tensor& out, Tensor& save_mean, Tensor& save_var) {
  return batch_norm_cpu_out(self, weight_opt, bias_opt, Tensor(), Tensor(), train, momentum, eps, out, save_mean, save_var);
}

std::tuple<Tensor, Tensor, Tensor> _new_batch_norm_backward_cpu(
    const Tensor& grad_output, const Tensor& input, const Tensor& weight,
    const std::optional<Tensor>& running_mean_opt, const std::optional<Tensor>& running_var_opt,
    const std::optional<Tensor>& save_mean_opt, const std::optional<Tensor>& save_var_opt,
    bool update, double eps, std::array<bool,3> grad_input_mask, const Tensor& reserve) {
  return batch_norm_backward_cpu(grad_output, input, weight, running_mean_opt, running_var_opt, save_mean_opt, save_var_opt, update, eps, grad_input_mask);
}

std::tuple<Tensor, Tensor, Tensor> batch_norm_backward_cpu(const Tensor& grad_out, const Tensor& self, const std::optional<Tensor>& weight_opt, const std::optional<Tensor>& running_mean_opt, const std::optional<Tensor>& running_var_opt, const std::optional<Tensor>& save_mean_opt, const std::optional<Tensor>& save_invstd_opt,
                                                           bool train, double eps, std::array<bool,3> grad_input_mask) {
  // See [Note: hacky wrapper removal for optional tensor]
  c10::MaybeOwned<Tensor> weight_maybe_owned = at::borrow_from_optional_tensor(weight_opt);
  const Tensor& weight = *weight_maybe_owned;
  const Tensor& running_mean = running_mean_opt.value_or(Tensor());
  const Tensor& running_var = running_var_opt.value_or(Tensor());
  const Tensor& save_mean = save_mean_opt.value_or(Tensor());
  const Tensor& save_invstd = save_invstd_opt.value_or(Tensor());

  const bool mixed_type = is_mixed_type(self, weight, running_mean, running_var, save_mean, save_invstd);
  return AT_DISPATCH_FLOATING_TYPES_AND2(ScalarType::BFloat16, ScalarType::Half, self.scalar_type(), "batch_norm_backward_cpu", [&] {
    using opmath_t = at::opmath_type<scalar_t>;
    if (mixed_type) {
      check_mixed_data_type(self, weight, running_mean, running_var, save_mean, save_invstd);
      return batch_norm_backward_cpu_template<scalar_t, opmath_t>(grad_out, self, weight, running_mean, running_var, save_mean, save_invstd, train, eps, grad_input_mask);
    } else {
      return batch_norm_backward_cpu_template<scalar_t, scalar_t>(grad_out, self, weight, running_mean, running_var, save_mean, save_invstd, train, eps, grad_input_mask);
    }
  });
}

TORCH_IMPL_FUNC(renorm_out)(const Tensor& self, const Scalar& p, int64_t dim,
                            const Scalar& maxnorm, const Tensor& out) {
  auto self_sizes = self.sizes();
  dim = c10::maybe_wrap_dim(dim, self_sizes.size());

  DimVector reduce_dims(self_sizes.size());
  std::iota(reduce_dims.begin(), reduce_dims.end(), 0);
  reduce_dims.erase(reduce_dims.begin() + dim);

  // For cuda half, calculate norm in float precision then cast
  // normalization factor to half
  auto dtype = self.scalar_type();
  auto acc_type = at::toAccumulateType(dtype, /*is_cuda=*/true);
  Tensor norm;
  if (acc_type != dtype) {
    norm = at::linalg_vector_norm(self, p.toDouble(), reduce_dims,
                                  /*keepdim=*/true, /*dtype=*/acc_type);
  } else {
    norm = at::linalg_vector_norm(self, p.toDouble(), reduce_dims,
                                  /*keepdim=*/true);
  }

  auto factor = (acc_type == c10::toRealValueType(dtype)) ?
      norm : at::empty(norm.sizes(), self.options());
  auto iter = TensorIteratorConfig()
      .add_output(factor)
      .add_input(norm)
      .set_check_mem_overlap(false)
      .cast_common_dtype_to_outputs(true)
      .build();

  renorm_scale_factor_stub(iter.device_type(), iter, maxnorm.toDouble());
  at::mul_outf(self, factor, const_cast<Tensor&>(out));
}

} // at::native<|MERGE_RESOLUTION|>--- conflicted
+++ resolved
@@ -530,21 +530,12 @@
   bool PYTORCH_MIOPEN_SUGGEST_NHWC_BATCHNORM = c10::utils::check_env("PYTORCH_MIOPEN_SUGGEST_NHWC_BATCHNORM").value_or(is_miopen_3_5);
 
   if (
-      input.is_cuda()
+      detail::getCUDAHooks().compiledWithMIOpen()
+      && cudnn_enabled
+      && input.is_cuda()
       && input.dim() <= MIOPEN_DIM_MAX
+      && input.dim() >= 3
       && input.scalar_type() != at::kDouble
-<<<<<<< HEAD
-      && input.scalar_type() != at::kBFloat16
-      && (weight.scalar_type() != at::kHalf)
-      && weight.defined() && bias.defined()
-      && ((running_mean.defined() && running_var.defined())
-        || (!running_mean.defined() && !running_var.defined() && training))
-      && (input.dim() >= 3)
-      && detail::getCUDAHooks().compiledWithMIOpen()
-      && cudnn_enabled
-      && input.suggest_memory_format() != MemoryFormat::ChannelsLast
-      && input.suggest_memory_format() != MemoryFormat::ChannelsLast3d
-=======
       && (is_miopen_3_4 || input.scalar_type() != at::kBFloat16)
       && weight.scalar_type() == at::kFloat // only FP32 weight for FP32 or FP16/BF16(mixed) input
       && weight.defined() && bias.defined()
@@ -554,7 +545,6 @@
           || (is_miopen_3_5 && PYTORCH_MIOPEN_SUGGEST_NHWC_BATCHNORM &&
               (input.suggest_memory_format() == MemoryFormat::ChannelsLast
                || input.suggest_memory_format() == MemoryFormat::ChannelsLast3d)))
->>>>>>> eaa5d9d3
   ) {
     return BatchNormBackend::Miopen;
   }
