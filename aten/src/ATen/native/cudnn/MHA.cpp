#include <ATen/ATen.h>
#include <ATen/Config.h>
#include <ATen/cuda/CUDAConfig.h>

#if defined(USE_ROCM) || !AT_CUDNN_ENABLED() || \
    (defined(CUDNN_VERSION) && CUDNN_VERSION < 8900)

namespace at {
namespace native {

void run_cudnn_SDP_fprop(
    int64_t b,
    int64_t h,
    int64_t s_q,
    int64_t s_kv,
    int64_t d_qk,
    int64_t d_v,
    float scaling_factor,
    bool isTraining,
    bool is_causal,
    double dropout_probability,
    const Tensor& q,
    const Tensor& k,
    const Tensor& v,
    const std::optional<Tensor>& attn_bias,
    Tensor& softmaxstats,
    Tensor& o,
    Tensor& dropoutseed,
    Tensor& dropoutoffset) {
  TORCH_CHECK(
      false, "PyTorch was not compiled with cuDNN Flash Attention enabled!");
}

void run_cudnn_SDP_fprop_nestedtensor(
    int64_t b,
    int64_t h_q,
    int64_t h_k,
    int64_t h_v,
    int64_t s_q,
    int64_t s_kv,
    int64_t d_qk,
    int64_t d_v,
    float scaling_factor,
    bool return_softmaxstats,
    bool is_causal,
    double dropout_probability,
    const Tensor& cum_seqlen_q,
    const Tensor& cum_seqlen_kv,
    const Tensor& q,
    const Tensor& k,
    const Tensor& v,
    const std::optional<Tensor>& attn_bias,
    Tensor& softmaxstats,
    Tensor& o,
    Tensor& dropoutseed,
    Tensor& dropoutoffset) {
  TORCH_CHECK(
      false, "PyTorch was not compiled with cuDNN Flash Attention enabled!");
}

void run_cudnn_SDP_bprop(
    int64_t b,
    int64_t h,
    int64_t s_q,
    int64_t s_kv,
    int64_t d_qk,
    int64_t d_v,
    float scaling_factor,
    bool is_causal,
    float dropout_probability,
    const Tensor& q,
    const Tensor& k,
    const Tensor& v,
    const std::optional<Tensor>& attn_bias,
    const Tensor& o,
    const Tensor& dO,
    const Tensor& softmaxstats,
    Tensor& dQ,
    Tensor& dK,
    Tensor& dV,
    const Tensor& dropoutseed,
    const Tensor& dropoutoffset) {
  TORCH_CHECK(
      false, "PyTorch was not compiled with cuDNN Flash Attention enabled!");
}

} // namespace native
} // namespace at

#else // AT_CUDNN_ENABLED && defined(CUDNN_VERSION) && CUDNN_VERSION >= 8900
#include <ATen/cudnn/Descriptors.h>
#include <ATen/cudnn/Types.h>
#include <ATen/cudnn/Utils.h>
#include <ATen/native/cudnn/MHA.h>
#include <ATen/native/transformers/sdp_utils.h>

#include <ATen/cuda/Exceptions.h>
#include <cudnn_frontend.h>

#include <ATen/TensorUtils.h>
#include <ATen/native/utils/ParamsHash.h>

#include <c10/cuda/CUDACachingAllocator.h>
#include <cudnn.h>

#include <iostream>

namespace at {
namespace native {

#include <cudnn_frontend.h>

namespace fe = cudnn_frontend;
using graph_and_tensors = std::tuple<
    std::shared_ptr<fe::graph::Graph>,
    std::shared_ptr<fe::graph::Tensor_attributes>, // Q,
    std::shared_ptr<fe::graph::Tensor_attributes>, // K,
    std::shared_ptr<fe::graph::Tensor_attributes>, // V,
    std::optional<std::shared_ptr<fe::graph::Tensor_attributes>>, // Bias
    std::shared_ptr<fe::graph::Tensor_attributes>, // Attn_scale,
    // TODO(eqy): additional options
    // std::shared_ptr<fe::graph::Tensor_attributes>, // SEQ_LEN_Q,
    // std::shared_ptr<fe::graph::Tensor_attributes>, // SEQ_LEN_KV,
    std::shared_ptr<fe::graph::Tensor_attributes>, // Seed,
    std::shared_ptr<fe::graph::Tensor_attributes>, // Offset,
    // std::shared_ptr<fe::graph::Tensor_attributes>, // Dropout_mask,
    // std::shared_ptr<fe::graph::Tensor_attributes>, // Dropout_scale
    std::shared_ptr<fe::graph::Tensor_attributes>, // O
    std::shared_ptr<fe::graph::Tensor_attributes> // Stats
    >;

using graph_and_tensors_backward = std::tuple<
    std::shared_ptr<fe::graph::Graph>,
    std::shared_ptr<fe::graph::Tensor_attributes>, // Q,
    std::shared_ptr<fe::graph::Tensor_attributes>, // K,
    std::shared_ptr<fe::graph::Tensor_attributes>, // V,
    std::optional<std::shared_ptr<fe::graph::Tensor_attributes>>, // Bias,
    std::shared_ptr<fe::graph::Tensor_attributes>, // Attn_scale,
    std::shared_ptr<fe::graph::Tensor_attributes>, // Seed,
    std::shared_ptr<fe::graph::Tensor_attributes>, // Offset,
    std::shared_ptr<fe::graph::Tensor_attributes>, // O,
    std::shared_ptr<fe::graph::Tensor_attributes>, // dO,
    std::shared_ptr<fe::graph::Tensor_attributes>, // stats,
    std::shared_ptr<fe::graph::Tensor_attributes>, // dQ,
    std::shared_ptr<fe::graph::Tensor_attributes>, // dK,,
    std::shared_ptr<fe::graph::Tensor_attributes> // dV,
    >;

#define MAX_MHA_DIM 4

// Whether we will use ragged offsets in the dense (non-nested) path
// to avoid recompilation
bool use_ragged_in_dense(
    const Tensor& q,
    const Tensor& k,
    const Tensor& v,
    const Tensor& o,
    bool has_bias) {
  static bool flag =
      c10::utils::check_env("TORCH_CUDNN_SDPA_AVOID_RECOMPILE") == true;
  if (!flag) {
    return flag;
  }
  TORCH_WARN_ONCE(
      "TORCH_CUDNN_SDPA_AVOID_RECOMPILE=1 is currently experimental. "
      "Please report any issues to https://github.com/pytorch/pytorch/issues.");
  if (has_bias) {
    TORCH_WARN_ONCE(
        "TORCH_CUDNN_SDPA_AVOID_RECOMPILE=1 only works without bias."
        "Consider using the is_causal hint instead of bias for causal masking."
        "Falling back to regular dense case, which may trigger excessive recompilation.");
    return !has_bias;
  }
  bool all_bshd = q.dim() == 4 && q.transpose(1, 2).is_contiguous() &&
      k.dim() == 4 && k.transpose(1, 2).is_contiguous() && v.dim() == 4 &&
      v.transpose(1, 2).is_contiguous() && o.dim() == 4 &&
      o.transpose(1, 2).is_contiguous();
  if (!all_bshd) {
    TORCH_WARN_ONCE(
        "TORCH_CUDNN_SDPA_AVOID_RECOMPILE=1 only works with Q, K, V, and output in BSHD memory layout,"
        "e.g., Q, K, V must be allocated with torch.randn((B, S, H, D).transpose(1, 2)."
        "Falling back to regualr dense case, which may trigger excessive recompilation.");
  }
  return all_bshd;
}

int roundup_power2(int dim) {
  if (!dim) {
    return 1;
  }
  dim--;
  dim |= dim >> 1;
  dim |= dim >> 2;
  dim |= dim >> 4;
  dim |= dim >> 8;
  dim |= dim >> 16;
  dim++;
  return dim;
}

struct MHAParams {
  c10::DeviceIndex device_id;
  fe::DataType_t dataType;
  std::array<int, MAX_MHA_DIM> q_dim;
  std::array<int, MAX_MHA_DIM> k_dim;
  std::array<int, MAX_MHA_DIM> v_dim;
  std::array<int, MAX_MHA_DIM> q_stride;
  std::array<int, MAX_MHA_DIM> k_stride;
  std::array<int, MAX_MHA_DIM> v_stride;
  std::array<int, MAX_MHA_DIM> bias_dim;
  std::array<int, MAX_MHA_DIM> bias_stride;
  int64_t b;
  int64_t h;
  int64_t s_q;
  int64_t s_kv;
  int64_t d_qk;
  int64_t d_v;
  double dropout_probability;
  bool is_causal;
  bool return_softmaxstats;
  // might be redundant if we take 0 dim/stride
  // as signaling no-bias
  bool has_attn_bias;
  bool use_ragged;
};

void setMHAParams(
    MHAParams& params,
    int64_t b,
    int64_t h,
    int64_t s_q,
    int64_t s_kv,
    int64_t d_qk,
    int64_t d_v,
    const Tensor& q,
    const Tensor& k,
    const Tensor& v,
    const std::optional<Tensor>& attn_bias,
    double dropout_probability,
    bool is_causal,
    bool return_softmaxstats) {
  memset(&params, 0, sizeof(MHAParams));
  params.device_id = at::cuda::current_device();
  params.dataType = fe::DataType_t::HALF;
  if (q.scalar_type() == kBFloat16) {
    params.dataType = fe::DataType_t::BFLOAT16;
  }
  params.b = b;
  params.h = h;
  params.d_qk = d_qk;
  params.d_v = d_v;
  params.s_q = s_q;
  params.s_kv = s_kv;
  params.dropout_probability = dropout_probability;
  params.is_causal = is_causal;
  params.return_softmaxstats = return_softmaxstats;
  params.has_attn_bias = attn_bias.has_value();
  TORCH_INTERNAL_ASSERT(
      q.sizes().size() == MAX_MHA_DIM,
      "Q tensor has unexpected number of dims, please report a bug to PyTorch.");
  TORCH_INTERNAL_ASSERT(
      q.strides().size() == MAX_MHA_DIM,
      "Q tensor has unexpected number of dims, please report a bug to PyTorch.");
  TORCH_INTERNAL_ASSERT(
      k.sizes().size() == MAX_MHA_DIM,
      "K tensor has unexpected number of dims, please report a bug to PyTorch.");
  TORCH_INTERNAL_ASSERT(
      k.strides().size() == MAX_MHA_DIM,
      "K tensor has unexpected number of dims, please report a bug to PyTorch.");
  TORCH_INTERNAL_ASSERT(
      v.sizes().size() == MAX_MHA_DIM,
      "V tensor has unexpected number of dims, please report a bug to PyTorch.");
  TORCH_INTERNAL_ASSERT(
      v.strides().size() == MAX_MHA_DIM,
      "V tensor has unexpected number of dims, please report a bug to PyTorch.");
  std::copy(q.sizes().begin(), q.sizes().end(), params.q_dim.begin());
  std::copy(q.strides().begin(), q.strides().end(), params.q_stride.begin());
  std::copy(k.sizes().begin(), k.sizes().end(), params.k_dim.begin());
  std::copy(k.strides().begin(), k.strides().end(), params.k_stride.begin());
  std::copy(v.sizes().begin(), v.sizes().end(), params.v_dim.begin());
  std::copy(v.strides().begin(), v.strides().end(), params.v_stride.begin());
  bool use_ragged = use_ragged_in_dense(q, k, v, q, params.has_attn_bias);
  params.use_ragged = use_ragged;
  if (use_ragged) {
    // ignore B - stride in BSHD (THD) avoid-recompile
    params.q_stride[0] = INT_MAX;
    params.k_stride[0] = INT_MAX;
    params.v_stride[0] = INT_MAX;
    // fix seqlen to rounded value
    params.s_q = roundup_power2(params.s_q);
    params.s_kv = roundup_power2(params.s_kv);
    params.q_dim[2] = roundup_power2(params.q_dim[2]);
    params.k_dim[2] = roundup_power2(params.k_dim[2]);
    params.v_dim[2] = roundup_power2(params.v_dim[2]);
  }
  // uninit is OK as the struct is memset 0'd
  if (params.has_attn_bias) {
    std::copy(
        attn_bias.value().sizes().begin(),
        attn_bias.value().sizes().end(),
        params.bias_dim.begin());
    std::copy(
        attn_bias.value().strides().begin(),
        attn_bias.value().strides().end(),
        params.bias_stride.begin());
  }
}

struct MHACacheKeyWrapper : ParamsWrapper<MHAParams> {
  MHACacheKeyWrapper(
      int64_t b,
      int64_t h,
      int64_t s_q,
      int64_t s_kv,
      int64_t d_qk,
      int64_t d_v,
      const Tensor& q,
      const Tensor& k,
      const Tensor& v,
      const std::optional<Tensor>& attn_bias,
      double dropout_probability,
      bool is_causal,
      bool return_softmaxstats) {
    setMHAParams(
        this->pod,
        b,
        h,
        s_q,
        s_kv,
        d_qk,
        d_v,
        q,
        k,
        v,
        attn_bias,
        dropout_probability,
        is_causal,
        return_softmaxstats);
  }
};

template <typename T, typename KeyType>
struct MHAGraphCache {
  std::unordered_map<KeyType, T, ParamsWrapperHash<KeyType>> engine_cache;
  int count = 0;
  int hits = 0;

  // no mutexes here as caches are now thread local for v8, can also return a
  // pointer to the Execution Plan if we know it will not be invalidated by
  // another thread
  T* find(const KeyType& key) {
    static bool flag =
        c10::utils::check_env("TORCH_CUDNN_SDPA_CACHE_DEBUG") == true;
    if (flag && count) {
      TORCH_WARN(
          "SDPA Cache Called ",
          count,
          " times. Hit rate: ",
          100 * hits / count,
          "%");
    }
    count++;
    auto it = engine_cache.find(key);
    if (it == engine_cache.end()) {
      return nullptr;
    }
    hits++;
    return &(it->second);
  }

  void update(const KeyType& key, T& results) {
    engine_cache.erase(key);
    engine_cache.emplace(key, std::move(results));
  }
};

// @eqy: use thread local caches as cuDNN Execution Plans are not guaranteed to
// be thread safe across all engines see Limitations in
// https://docs.nvidia.com/deeplearning/cudnn/backend/latest/release-notes.html
thread_local MHAGraphCache<graph_and_tensors, MHACacheKeyWrapper> mhagraphcache;
thread_local MHAGraphCache<graph_and_tensors_backward, MHACacheKeyWrapper>
    mhagraphbackwardcache;

namespace {
// analogous to the same function in Descriptors.h for cuDNN Convolutions...
auto fixSizeOneDimStrideSDPA(
    const IntArrayRef sizes,
    std::vector<int64_t> strides) {
  int dims = sizes.size();
  for (int d = 0; d < dims; d++) {
    int64_t curr_stride = strides[d];
    if (sizes[d] == 1 && !curr_stride) {
      curr_stride = 1;
      for (int d2 = d + 1; d2 < dims; d2++) {
        curr_stride *= strides[d2];
      }
      strides[d] = curr_stride;
    }
  }
  return strides;
}
} // namespace

auto build_graph_and_tensors(
    int64_t b,
    int64_t h,
    int64_t s_q,
    int64_t s_kv,
    int64_t d_qk,
    int64_t d_v,
    float scaling_factor,
    bool return_softmaxstats,
    bool is_causal,
    double dropout_probability,
    const Tensor& q,
    const Tensor& k,
    const Tensor& v,
    const std::optional<Tensor>& attn_bias,
    Tensor& softmaxstats,
    Tensor& o,
    Tensor& dropoutseed,
    Tensor& dropoutoffset,
    cudnnHandle_t& handle) {
  auto dtype = fe::DataType_t::HALF;
  if (q.scalar_type() == kBFloat16) {
    dtype = fe::DataType_t::BFLOAT16;
  }
  auto mha_graph = std::make_shared<fe::graph::Graph>();
  // We're baking in float accumulation and scale types
  // in theory the graph may support other types, but they
  // have not been tested
  mha_graph->set_io_data_type(dtype)
      .set_intermediate_data_type(fe::DataType_t::FLOAT)
      .set_compute_data_type(fe::DataType_t::FLOAT);
  auto attn_scale =
      mha_graph->tensor(fe::graph::Tensor_attributes()
                            .set_name("Attn_scale")
                            .set_dim({1, 1, 1, 1})
                            .set_stride({1, 1, 1, 1})
                            .set_is_pass_by_value(true)
                            .set_data_type(fe::DataType_t::FLOAT));
<<<<<<< HEAD
  auto seed = mha_graph->tensor(fe::graph::Tensor_attributes()
                                    .set_name("Seed")
                                    .set_dim({1, 1, 1, 1})
                                    .set_stride({1, 1, 1, 1})
                                    .set_data_type(
                                        dropoutseed.dtype() == kInt
                                            ? fe::DataType_t::INT32
                                            : fe::DataType_t::INT64));
  auto offset = mha_graph->tensor(fe::graph::Tensor_attributes()
                                      .set_name("Offset")
=======
  auto scaled_dot_product_flash_attention_options =
      fe::graph::SDPA_attributes()
          .set_name("CUDNN_SDPA")
          .set_is_inference(return_softmaxstats == false)
          .set_causal_mask(is_causal)
          .set_attn_scale(attn_scale);
  if (use_ragged_in_dense(q, k, v, o, attn_bias.has_value())) {
    auto SEQ_LEN_Q_ =
        mha_graph->tensor(fe::graph::Tensor_attributes()
                              .set_uid(SEQ_LEN_Q)
                              .set_name("Seq_q")
                              .set_dim({b, 1, 1, 1})
                              .set_stride({1, 1, 1, 1})
                              .set_data_type(fe::DataType_t::INT32));
    auto SEQ_LEN_KV_ =
        mha_graph->tensor(fe::graph::Tensor_attributes()
                              .set_uid(SEQ_LEN_KV)
                              .set_name("Seq_kv")
                              .set_dim({b, 1, 1, 1})
                              .set_stride({1, 1, 1, 1})
                              .set_data_type(fe::DataType_t::INT32));
    scaled_dot_product_flash_attention_options.set_seq_len_q(SEQ_LEN_Q_)
        .set_seq_len_kv(SEQ_LEN_KV_)
        .set_padding_mask(true);
  }
  if (dropout_probability != 0.0f) {
    auto seed = mha_graph->tensor(fe::graph::Tensor_attributes()
                                      .set_uid(SEED)
                                      .set_name("Seed")
>>>>>>> 95e456fc
                                      .set_dim({1, 1, 1, 1})
                                      .set_stride({1, 1, 1, 1})
                                      .set_data_type(
                                          dropoutoffset.dtype() == kInt
                                              ? fe::DataType_t::INT32
                                              : fe::DataType_t::INT64));
<<<<<<< HEAD
  auto scaled_dot_product_flash_attention_options =
      fe::graph::SDPA_attributes()
          .set_name("CUDNN_SDPA")
          .set_is_inference(return_softmaxstats == false)
          .set_causal_mask(is_causal)
          .set_attn_scale(attn_scale)
          .set_dropout(dropout_probability, seed, offset);
  auto Q = mha_graph->tensor(
      fe::graph::Tensor_attributes()
          .set_name("Q")
          .set_dim(q.sizes().vec())
          .set_stride(fixSizeOneDimStrideSDPA(q.sizes(), q.strides().vec())));
  auto K = mha_graph->tensor(
      fe::graph::Tensor_attributes()
          .set_name("K")
          .set_dim(k.sizes().vec())
          .set_stride(fixSizeOneDimStrideSDPA(k.sizes(), k.strides().vec())));
  auto V = mha_graph->tensor(
      fe::graph::Tensor_attributes()
          .set_name("V")
          .set_dim(v.sizes().vec())
          .set_stride(fixSizeOneDimStrideSDPA(v.sizes(), v.strides().vec())));
=======
    auto offset = mha_graph->tensor(fe::graph::Tensor_attributes()
                                        .set_uid(OFFSET)
                                        .set_name("Offset")
                                        .set_dim({1, 1, 1, 1})
                                        .set_stride({1, 1, 1, 1})
                                        .set_data_type(
                                            dropoutoffset.dtype() == kInt
                                                ? fe::DataType_t::INT32
                                                : fe::DataType_t::INT64));
    scaled_dot_product_flash_attention_options.set_dropout(
        dropout_probability, seed, offset);
  }
  auto Q_ = mha_graph->tensor(
      fe::graph::Tensor_attributes().set_uid(Q).set_name("Q"));
  auto K_ = mha_graph->tensor(
      fe::graph::Tensor_attributes().set_uid(K).set_name("K"));
  auto V_ = mha_graph->tensor(
      fe::graph::Tensor_attributes().set_uid(V).set_name("V"));
>>>>>>> 95e456fc
  std::optional<std::shared_ptr<fe::graph::Tensor_attributes>> bias;
  if (attn_bias.has_value()) {
    bias =
        mha_graph->tensor(fe::graph::Tensor_attributes()
                              .set_name("bias")
                              .set_dim(attn_bias.value().sizes().vec())
                              .set_stride(attn_bias.value().strides().vec()));
    scaled_dot_product_flash_attention_options.set_bias(bias.value());
  }

<<<<<<< HEAD
  auto [O, Stats] =
      mha_graph->sdpa(Q, K, V, scaled_dot_product_flash_attention_options);
  O->set_output(true).set_dim(o.sizes().vec()).set_stride(o.strides().vec());

  if (Stats) {
    Stats->set_output(true).set_data_type(fe::DataType_t::FLOAT);
=======
  auto [O_, Stats] =
      mha_graph->sdpa(Q_, K_, V_, scaled_dot_product_flash_attention_options);
  O_->set_uid(O).set_output(true);
  if (Stats) {
    Stats->set_uid(LSE)
        .set_output(true)
        .set_data_type(fe::DataType_t::FLOAT)
        .set_stride(softmaxstats.strides().vec());
  }
  if (use_ragged_in_dense(q, k, v, o, attn_bias.has_value())) {
    auto RAG_Q_OFF_ =
        mha_graph->tensor(fe::graph::Tensor_attributes()
                              .set_uid(RAG_Q_OFF)
                              .set_name("cum_seq_q")
                              .set_dim({b + 1, 1, 1, 1})
                              .set_stride({1, 1, 1, 1})
                              .set_data_type(fe::DataType_t::INT32));
    auto RAG_K_OFF_ =
        mha_graph->tensor(fe::graph::Tensor_attributes()
                              .set_uid(RAG_K_OFF)
                              .set_name("cum_seq_k")
                              .set_dim({b + 1, 1, 1, 1})
                              .set_stride({1, 1, 1, 1})
                              .set_data_type(fe::DataType_t::INT32));
    auto RAG_V_OFF_ =
        mha_graph->tensor(fe::graph::Tensor_attributes()
                              .set_uid(RAG_V_OFF)
                              .set_name("cum_seq_v")
                              .set_dim({b + 1, 1, 1, 1})
                              .set_stride({1, 1, 1, 1})
                              .set_data_type(fe::DataType_t::INT32));
    auto RAG_O_OFF_ =
        mha_graph->tensor(fe::graph::Tensor_attributes()
                              .set_uid(RAG_O_OFF)
                              .set_name("cum_seq_o")
                              .set_dim({b + 1, 1, 1, 1})
                              .set_stride({1, 1, 1, 1})
                              .set_data_type(fe::DataType_t::INT32));
    auto RAG_STATS_OFF_ =
        mha_graph->tensor(fe::graph::Tensor_attributes()
                              .set_uid(RAG_LSE_OFF)
                              .set_name("cum_seq_stats")
                              .set_dim({b + 1, 1, 1, 1})
                              .set_stride({1, 1, 1, 1})
                              .set_data_type(fe::DataType_t::INT32));
    O_->set_ragged_offset(RAG_O_OFF_);
    Q_->set_ragged_offset(RAG_Q_OFF_);
    K_->set_ragged_offset(RAG_K_OFF_);
    V_->set_ragged_offset(RAG_V_OFF_);
    auto qsizevec = q.sizes().vec();
    auto ksizevec = k.sizes().vec();
    auto vsizevec = v.sizes().vec();
    auto osizevec = o.sizes().vec();
    qsizevec[2] = roundup_power2(qsizevec[2]);
    ksizevec[2] = roundup_power2(ksizevec[2]);
    vsizevec[2] = roundup_power2(vsizevec[2]);
    osizevec[2] = roundup_power2(osizevec[2]);
    // we checked for BSHD contig., set fake strides as cuDNN will complain
    // if e.g., a ragged dim is smaller than a non-ragged one:
    // consider HBSD tensor where H is 1
    Q_->set_dim(qsizevec).set_stride(
        {INT_MAX, qsizevec[3], qsizevec[1] * qsizevec[3], 1});
    K_->set_dim(ksizevec).set_stride(
        {INT_MAX, ksizevec[3], ksizevec[1] * ksizevec[3], 1});
    V_->set_dim(vsizevec).set_stride(
        {INT_MAX, vsizevec[3], vsizevec[1] * vsizevec[3], 1});
    O_->set_dim(osizevec).set_stride(
        {INT_MAX, osizevec[3], osizevec[1] * osizevec[3], 1});
    if (Stats) {
      Stats->set_ragged_offset(RAG_STATS_OFF_);
      auto statssizevec = softmaxstats.sizes().vec();
      statssizevec[2] = roundup_power2(statssizevec[2]);
      Stats->set_dim(statssizevec);
    }
  } else {
    Q_->set_dim(q.sizes().vec())
        .set_stride(fixSizeOneDimStrideSDPA(q.sizes(), q.strides().vec()));
    K_->set_dim(k.sizes().vec())
        .set_stride(fixSizeOneDimStrideSDPA(k.sizes(), k.strides().vec()));
    V_->set_dim(v.sizes().vec())
        .set_stride(fixSizeOneDimStrideSDPA(v.sizes(), v.strides().vec()));
    O_->set_dim(o.sizes().vec())
        .set_stride(fixSizeOneDimStrideSDPA(o.sizes(), o.strides().vec()));
    if (Stats) {
      Stats->set_dim(softmaxstats.sizes().vec());
    }
>>>>>>> 95e456fc
  }

  AT_CUDNN_FRONTEND_CHECK(mha_graph->validate());
  AT_CUDNN_FRONTEND_CHECK(mha_graph->build_operation_graph(handle));
  AT_CUDNN_FRONTEND_CHECK(
      mha_graph->create_execution_plans({fe::HeurMode_t::A}));
  AT_CUDNN_FRONTEND_CHECK(mha_graph->check_support(handle));
  AT_CUDNN_FRONTEND_CHECK(mha_graph->build_plans(handle));

  return std::make_tuple(
      std::move(mha_graph),
      std::move(Q),
      std::move(K),
      std::move(V),
      std::move(bias),
      std::move(attn_scale),
      std::move(seed),
      std::move(offset),
      std::move(O),
      std::move(Stats));
}

auto build_graph_and_tensors_nestedtensor(
    int64_t b,
    int64_t h_q,
    int64_t h_k,
    int64_t h_v,
    int64_t s_q,
    int64_t s_kv,
    int64_t d_qk,
    int64_t d_v,
    float scaling_factor,
    bool return_softmaxstats,
    bool is_causal,
    double dropout_probability,
    const Tensor& cum_seqlen_q,
    const Tensor& cum_seqlen_kv,
    const Tensor& q,
    const Tensor& k,
    const Tensor& v,
    const std::optional<Tensor>& attn_bias,
    Tensor& softmaxstats,
    Tensor& o,
    Tensor& dropoutseed,
    Tensor& dropoutoffset,
    cudnnHandle_t& handle) {
  auto dtype = fe::DataType_t::HALF;
  if (q.scalar_type() == kBFloat16) {
    dtype = fe::DataType_t::BFLOAT16;
  }
  auto mha_graph = std::make_shared<fe::graph::Graph>();
  // We're baking in float accumulation and scale types
  // in theory the graph may support other types, but they
  // have not been tested
  mha_graph->set_io_data_type(dtype)
      .set_intermediate_data_type(fe::DataType_t::FLOAT)
      .set_compute_data_type(fe::DataType_t::FLOAT);
  auto attn_scale =
      mha_graph->tensor(fe::graph::Tensor_attributes()
                            .set_name("Attn_scale")
                            .set_dim({1, 1, 1, 1})
                            .set_stride({1, 1, 1, 1})
                            .set_is_pass_by_value(true)
                            .set_data_type(fe::DataType_t::FLOAT));
  auto seed = mha_graph->tensor(fe::graph::Tensor_attributes()
                                    .set_name("Seed")
                                    .set_dim({1, 1, 1, 1})
                                    .set_stride({1, 1, 1, 1})
                                    .set_data_type(fe::DataType_t::INT32));
  auto offset = mha_graph->tensor(fe::graph::Tensor_attributes()
                                      .set_name("Offset")
                                      .set_dim({1, 1, 1, 1})
                                      .set_stride({1, 1, 1, 1})
                                      .set_data_type(fe::DataType_t::INT32));
  auto SEQ_LEN_Q = mha_graph->tensor(fe::graph::Tensor_attributes()
                                         .set_name("Seq_q")
                                         .set_dim({b, 1, 1, 1})
                                         .set_stride({1, 1, 1, 1})
                                         .set_data_type(fe::DataType_t::INT32));
  auto SEQ_LEN_KV =
      mha_graph->tensor(fe::graph::Tensor_attributes()
                            .set_name("Seq_kv")
                            .set_dim({b, 1, 1, 1})
                            .set_stride({1, 1, 1, 1})
                            .set_data_type(fe::DataType_t::INT32));

  auto scaled_dot_product_flash_attention_options =
      fe::graph::SDPA_attributes()
          .set_name("CUDNN_SDPA_NESTEDTENSOR")
          .set_is_inference(return_softmaxstats == false)
          .set_causal_mask(is_causal)
          .set_attn_scale(attn_scale)
          .set_dropout(dropout_probability, seed, offset)
          .set_seq_len_q(SEQ_LEN_Q)
          .set_seq_len_kv(SEQ_LEN_KV)
          .set_padding_mask(true);
  // We hardcode BSHD to cuDNN even though the underlying layout is THD
  auto q_strides = q.strides();
  auto k_strides = k.strides();
  auto v_strides = v.strides();
<<<<<<< HEAD
=======
  // NB: cuDNN API shape is transposed: we pass it nominally as HTD
>>>>>>> 95e456fc
  constexpr int strideidx0 = 1;
  constexpr int strideidx1 = 0;
  constexpr int strideidx2 = 2;
  auto Q = mha_graph->tensor(fe::graph::Tensor_attributes()
                                 .set_name("Q")
                                 .set_dim({b, h_q, s_q, d_qk})
                                 .set_stride(
                                     {INT_MAX,
                                      q_strides[strideidx0],
                                      q_strides[strideidx1],
                                      q_strides[strideidx2]}));
  auto K = mha_graph->tensor(fe::graph::Tensor_attributes()
                                 .set_name("K")
                                 .set_dim({b, h_k, s_kv, d_qk})
                                 .set_stride(
                                     {INT_MAX,
                                      k_strides[strideidx0],
                                      k_strides[strideidx1],
                                      k_strides[strideidx2]}));
  auto V = mha_graph->tensor(fe::graph::Tensor_attributes()
                                 .set_name("V")
                                 .set_dim({b, h_v, s_kv, d_v})
                                 .set_stride(
                                     {INT_MAX,
                                      v_strides[strideidx0],
                                      v_strides[strideidx1],
                                      v_strides[strideidx2]}));
  std::optional<std::shared_ptr<fe::graph::Tensor_attributes>> bias;
  if (attn_bias.has_value()) {
    TORCH_CHECK(
        false,
        "attn_bias not yet supportd with cuDNN Attention and NestedTensor");
    bias =
        mha_graph->tensor(fe::graph::Tensor_attributes()
                              .set_name("bias")
                              .set_dim(attn_bias.value().sizes().vec())
                              .set_stride(attn_bias.value().strides().vec()));
    scaled_dot_product_flash_attention_options.set_bias(bias.value());
  }
  auto RAG_Q_OFF = mha_graph->tensor(fe::graph::Tensor_attributes()
                                         .set_name("cum_seq_q")
                                         .set_dim({b + 1, 1, 1, 1})
                                         .set_stride({1, 1, 1, 1})
                                         .set_data_type(fe::DataType_t::INT32));
  auto RAG_K_OFF = mha_graph->tensor(fe::graph::Tensor_attributes()
                                         .set_name("cum_seq_k")
                                         .set_dim({b + 1, 1, 1, 1})
                                         .set_stride({1, 1, 1, 1})
                                         .set_data_type(fe::DataType_t::INT32));
  auto RAG_V_OFF = mha_graph->tensor(fe::graph::Tensor_attributes()
                                         .set_name("cum_seq_v")
                                         .set_dim({b + 1, 1, 1, 1})
                                         .set_stride({1, 1, 1, 1})
                                         .set_data_type(fe::DataType_t::INT32));
  auto RAG_O_OFF = mha_graph->tensor(fe::graph::Tensor_attributes()
                                         .set_name("cum_seq_o")
                                         .set_dim({b + 1, 1, 1, 1})
                                         .set_stride({1, 1, 1, 1})
                                         .set_data_type(fe::DataType_t::INT32));
  // auto RAG_STATS_OFF = mha_graph->tensor(fe::graph::Tensor_attributes()
  //                                     .set_name("cum_seq_stats")
  //                                     .set_dim({b + 1, 1, 1, 1})
  //                                     .set_stride({1, 1, 1, 1})
  //                                     .set_data_type(fe::DataType_t::INT32));
  auto RAG_STATS_OFF = nullptr;
  Q->set_ragged_offset(RAG_Q_OFF);
  K->set_ragged_offset(RAG_K_OFF);
  V->set_ragged_offset(RAG_V_OFF);
  auto [O, Stats] =
      mha_graph->sdpa(Q, K, V, scaled_dot_product_flash_attention_options);
  auto o_strides = o.strides();
  O->set_output(true)
      .set_dim({b, h_q, s_q, d_v})
      .set_stride(
          {INT_MAX,
           o_strides[strideidx0],
           o_strides[strideidx1],
           o_strides[strideidx2]});

  O->set_ragged_offset(RAG_O_OFF);
  if (Stats) {
    TORCH_CHECK(
        false,
        "cuDNN SDPA Nested Tensor does not yet handle backwards/logsumexp computation");
    // TODO(eqy): fix  when stats (backward) support is added
    Stats->set_output(true)
        .set_data_type(fe::DataType_t::FLOAT)
        .set_dim({b, h_q, s_q, 1})
        .set_stride({h_q * s_q * d_v, d_v, s_q * d_v, 1});
    Stats->set_ragged_offset(RAG_STATS_OFF);
  }
  AT_CUDNN_FRONTEND_CHECK(mha_graph->validate());
  AT_CUDNN_FRONTEND_CHECK(mha_graph->build_operation_graph(handle));
  AT_CUDNN_FRONTEND_CHECK(
      mha_graph->create_execution_plans({fe::HeurMode_t::A}));
  AT_CUDNN_FRONTEND_CHECK(mha_graph->check_support(handle));
  AT_CUDNN_FRONTEND_CHECK(mha_graph->build_plans(handle));
  return std::make_tuple(
      std::move(mha_graph),
      std::move(Q),
      std::move(K),
      std::move(V),
      std::move(bias),
      std::move(attn_scale),
      std::move(seed),
      std::move(offset),
      std::move(O),
      std::move(Stats),
      std::move(RAG_Q_OFF),
      std::move(RAG_K_OFF),
      std::move(RAG_V_OFF),
      std::move(RAG_O_OFF),
      std::move(RAG_STATS_OFF),
      std::move(SEQ_LEN_Q),
      std::move(SEQ_LEN_KV));
}

auto build_graph_and_tensors_backward(
    int64_t b,
    int64_t h,
    int64_t s_q,
    int64_t s_kv,
    int64_t d_qk,
    int64_t d_v,
    float scaling_factor,
    bool is_causal,
    float dropout_probability,
    const Tensor& q,
    const Tensor& k,
    const Tensor& v,
    const std::optional<Tensor>& attn_bias,
    const Tensor& o,
    const Tensor& dO,
    const Tensor& softmaxstats,
    Tensor& dQ,
    Tensor& dK,
    Tensor& dV,
    const Tensor& dropoutseed,
    const Tensor& dropoutoffset,
    cudnnHandle_t& handle) {
  auto dtype = fe::DataType_t::HALF;
  if (q.scalar_type() == kBFloat16) {
    dtype = fe::DataType_t::BFLOAT16;
  }
  auto mha_graph = std::make_shared<fe::graph::Graph>();
  // We're baking in float accumulation and scale types
  // in theory the graph may support other types, but they
  // have not been tested
  mha_graph->set_io_data_type(dtype)
      .set_intermediate_data_type(fe::DataType_t::FLOAT)
      .set_compute_data_type(fe::DataType_t::FLOAT);
  auto attn_scale =
      mha_graph->tensor(fe::graph::Tensor_attributes()
                            .set_name("Attn_scale")
                            .set_dim({1, 1, 1, 1})
                            .set_stride({1, 1, 1, 1})
                            .set_is_pass_by_value(true)
                            .set_data_type(fe::DataType_t::FLOAT));
  auto sdpa_backward_options = fe::graph::SDPA_backward_attributes()
                                   .set_name("CUDNN_SDPA_BACKWARD")
                                   .set_causal_mask(is_causal)
                                   .set_attn_scale(attn_scale);
<<<<<<< HEAD
  auto Q = mha_graph->tensor(fe::graph::Tensor_attributes()
                                 .set_name("Q")
                                 .set_dim(q.sizes().vec())
                                 .set_stride(q.strides().vec()));
  auto K = mha_graph->tensor(fe::graph::Tensor_attributes()
                                 .set_name("K")
                                 .set_dim(k.sizes().vec())
                                 .set_stride(k.strides().vec()));
  auto V = mha_graph->tensor(fe::graph::Tensor_attributes()
                                 .set_name("V")
                                 .set_dim(v.sizes().vec())
                                 .set_stride(v.strides().vec()));
=======
  if (use_ragged_in_dense(q, k, v, o, attn_bias.has_value())) {
    auto SEQ_LEN_Q_ =
        mha_graph->tensor(fe::graph::Tensor_attributes()
                              .set_uid(SEQ_LEN_Q)
                              .set_name("Seq_q")
                              .set_dim({b, 1, 1, 1})
                              .set_stride({1, 1, 1, 1})
                              .set_data_type(fe::DataType_t::INT32));
    auto SEQ_LEN_KV_ =
        mha_graph->tensor(fe::graph::Tensor_attributes()
                              .set_uid(SEQ_LEN_KV)
                              .set_name("Seq_kv")
                              .set_dim({b, 1, 1, 1})
                              .set_stride({1, 1, 1, 1})
                              .set_data_type(fe::DataType_t::INT32));
    sdpa_backward_options.set_seq_len_q(SEQ_LEN_Q_)
        .set_seq_len_kv(SEQ_LEN_KV_)
        .set_padding_mask(true);
  }

  auto Q_ = mha_graph->tensor(
      fe::graph::Tensor_attributes().set_uid(Q).set_name("Q"));
  auto K_ = mha_graph->tensor(
      fe::graph::Tensor_attributes().set_uid(K).set_name("K"));
  auto V_ = mha_graph->tensor(
      fe::graph::Tensor_attributes().set_uid(V).set_name("V"));
>>>>>>> 95e456fc
  std::optional<std::shared_ptr<fe::graph::Tensor_attributes>> bias;
  if (attn_bias.has_value()) {
    bias =
        mha_graph->tensor(fe::graph::Tensor_attributes()
                              .set_name("bias")
                              .set_dim(attn_bias.value().sizes().vec())
                              .set_stride(attn_bias.value().strides().vec()));
    sdpa_backward_options.set_bias(bias.value());
  }
  auto Seed = mha_graph->tensor(fe::graph::Tensor_attributes()
                                    .set_name("Seed")
                                    .set_dim({1, 1, 1, 1})
                                    .set_stride({1, 1, 1, 1})
                                    .set_data_type(
                                        dropoutseed.dtype() == kInt
                                            ? fe::DataType_t::INT32
                                            : fe::DataType_t::INT64));

  auto Offset = mha_graph->tensor(fe::graph::Tensor_attributes()
                                      .set_name("Offset")
                                      .set_dim({1, 1, 1, 1})
                                      .set_stride({1, 1, 1, 1})
                                      .set_data_type(
                                          dropoutoffset.dtype() == kInt
                                              ? fe::DataType_t::INT32
                                              : fe::DataType_t::INT64));
<<<<<<< HEAD

  auto O = mha_graph->tensor(fe::graph::Tensor_attributes()
                                 .set_name("O")
                                 .set_dim(o.sizes().vec())
                                 .set_stride(o.strides().vec()));
  auto STATS = mha_graph->tensor(fe::graph::Tensor_attributes()
=======
    auto offset = mha_graph->tensor(fe::graph::Tensor_attributes()
                                        .set_uid(OFFSET)
                                        .set_name("Offset")
                                        .set_dim({1, 1, 1, 1})
                                        .set_stride({1, 1, 1, 1})
                                        .set_data_type(
                                            dropoutoffset.dtype() == kInt
                                                ? fe::DataType_t::INT32
                                                : fe::DataType_t::INT64));
    sdpa_backward_options.set_dropout(dropout_probability, seed, offset);
  }
  auto O_ = mha_graph->tensor(
      fe::graph::Tensor_attributes().set_uid(O).set_name("O"));
  auto Stats = mha_graph->tensor(fe::graph::Tensor_attributes()
                                     .set_uid(LSE)
>>>>>>> 95e456fc
                                     .set_name("Stats")
                                     .set_stride(softmaxstats.strides().vec())
                                     .set_data_type(fe::DataType_t::FLOAT));
<<<<<<< HEAD
  auto DO = mha_graph->tensor(fe::graph::Tensor_attributes()
                                  .set_name("DO")
                                  .set_dim(dO.sizes().vec())
                                  .set_stride(dO.strides().vec()));
=======
  auto Do = mha_graph->tensor(
      fe::graph::Tensor_attributes().set_uid(DO).set_name("DO"));
  auto [Dq, Dk, Dv] = mha_graph->sdpa_backward(
      Q_, K_, V_, O_, Do, Stats, sdpa_backward_options);
  Dq->set_uid(DQ).set_output(true);
  Dk->set_uid(DK).set_output(true);
  Dv->set_uid(DV).set_output(true);
  if (use_ragged_in_dense(q, k, v, o, attn_bias.has_value())) {
    auto RAG_Q_OFF_ =
        mha_graph->tensor(fe::graph::Tensor_attributes()
                              .set_uid(RAG_Q_OFF)
                              .set_name("cum_seq_q")
                              .set_dim({b + 1, 1, 1, 1})
                              .set_stride({1, 1, 1, 1})
                              .set_data_type(fe::DataType_t::INT32));
    auto RAG_K_OFF_ =
        mha_graph->tensor(fe::graph::Tensor_attributes()
                              .set_uid(RAG_K_OFF)
                              .set_name("cum_seq_k")
                              .set_dim({b + 1, 1, 1, 1})
                              .set_stride({1, 1, 1, 1})
                              .set_data_type(fe::DataType_t::INT32));
    auto RAG_V_OFF_ =
        mha_graph->tensor(fe::graph::Tensor_attributes()
                              .set_uid(RAG_V_OFF)
                              .set_name("cum_seq_v")
                              .set_dim({b + 1, 1, 1, 1})
                              .set_stride({1, 1, 1, 1})
                              .set_data_type(fe::DataType_t::INT32));
    auto RAG_O_OFF_ =
        mha_graph->tensor(fe::graph::Tensor_attributes()
                              .set_uid(RAG_O_OFF)
                              .set_name("cum_seq_o")
                              .set_dim({b + 1, 1, 1, 1})
                              .set_stride({1, 1, 1, 1})
                              .set_data_type(fe::DataType_t::INT32));
    auto RAG_STATS_OFF_ =
        mha_graph->tensor(fe::graph::Tensor_attributes()
                              .set_uid(RAG_LSE_OFF)
                              .set_name("cum_seq_stats")
                              .set_dim({b + 1, 1, 1, 1})
                              .set_stride({1, 1, 1, 1})
                              .set_data_type(fe::DataType_t::INT32));
    O_->set_ragged_offset(RAG_O_OFF_);
    Q_->set_ragged_offset(RAG_Q_OFF_);
    K_->set_ragged_offset(RAG_K_OFF_);
    V_->set_ragged_offset(RAG_V_OFF_);
    Dq->set_ragged_offset(RAG_Q_OFF_);
    Dk->set_ragged_offset(RAG_K_OFF_);
    Dv->set_ragged_offset(RAG_V_OFF_);
    Do->set_ragged_offset(RAG_O_OFF_);
    auto qsizevec = q.sizes().vec();
    auto ksizevec = k.sizes().vec();
    auto vsizevec = v.sizes().vec();
    auto osizevec = o.sizes().vec();
    qsizevec[2] = roundup_power2(qsizevec[2]);
    ksizevec[2] = roundup_power2(ksizevec[2]);
    vsizevec[2] = roundup_power2(vsizevec[2]);
    osizevec[2] = roundup_power2(osizevec[2]);
    // see corresponding section in the forward about the hardcoding
    // of strides here
    Q_->set_dim(qsizevec).set_stride(
        {INT_MAX, qsizevec[3], qsizevec[1] * qsizevec[3], 1});
    K_->set_dim(ksizevec).set_stride(
        {INT_MAX, ksizevec[3], ksizevec[1] * ksizevec[3], 1});
    V_->set_dim(vsizevec).set_stride(
        {INT_MAX, vsizevec[3], vsizevec[1] * vsizevec[3], 1});
    O_->set_dim(osizevec).set_stride(
        {INT_MAX, osizevec[3], osizevec[1] * osizevec[3], 1});
    // should be identical to their non-d counterparts
    Dq->set_dim(qsizevec).set_stride(
        {INT_MAX, qsizevec[3], qsizevec[1] * qsizevec[3], 1});
    Dk->set_dim(ksizevec).set_stride(
        {INT_MAX, ksizevec[3], ksizevec[1] * ksizevec[3], 1});
    Dv->set_dim(vsizevec).set_stride(
        {INT_MAX, vsizevec[3], vsizevec[1] * vsizevec[3], 1});
    Do->set_dim(osizevec).set_stride(
        {INT_MAX, osizevec[3], osizevec[1] * osizevec[3], 1});

    Stats->set_ragged_offset(RAG_STATS_OFF_);
    auto statssizevec = softmaxstats.sizes().vec();
    statssizevec[2] = roundup_power2(statssizevec[2]);
    Stats->set_dim(statssizevec);
  } else {
    O_->set_dim(o.sizes().vec()).set_stride(o.strides().vec());
    Q_->set_dim(q.sizes().vec()).set_stride(q.strides().vec());
    K_->set_dim(k.sizes().vec()).set_stride(k.strides().vec());
    V_->set_dim(v.sizes().vec()).set_stride(v.strides().vec());
    Dq->set_dim(dQ.sizes().vec()).set_stride(dQ.strides().vec());
    Dk->set_dim(dK.sizes().vec()).set_stride(dK.strides().vec());
    Dv->set_dim(dV.sizes().vec()).set_stride(dV.strides().vec());
    Do->set_dim(dO.sizes().vec()).set_stride(dO.strides().vec());
    Stats->set_dim(softmaxstats.sizes().vec());
  }

  AT_CUDNN_FRONTEND_CHECK(mha_graph->validate());
  AT_CUDNN_FRONTEND_CHECK(mha_graph->build_operation_graph(handle));
  AT_CUDNN_FRONTEND_CHECK(
      mha_graph->create_execution_plans({fe::HeurMode_t::A}));
  AT_CUDNN_FRONTEND_CHECK(mha_graph->check_support(handle));
  AT_CUDNN_FRONTEND_CHECK(mha_graph->build_plans(handle));
  return mha_graph;
}

auto build_graph_backward_nestedtensor(
    int64_t b,
    int64_t h_q,
    int64_t h_k,
    int64_t h_v,
    int64_t s_q,
    int64_t s_kv,
    int64_t d_qk,
    int64_t d_v,
    float scaling_factor,
    bool is_causal,
    float dropout_probability,
    const Tensor& cum_seqlen_q,
    const Tensor& cum_seqlen_kv,
    const Tensor& q,
    const Tensor& k,
    const Tensor& v,
    const std::optional<Tensor>& attn_bias,
    const Tensor& o,
    const Tensor& dO,
    const Tensor& softmaxstats,
    Tensor& dQ,
    Tensor& dK,
    Tensor& dV,
    const Tensor& dropoutseed,
    const Tensor& dropoutoffset,
    cudnnHandle_t& handle) {
  auto dtype = fe::DataType_t::HALF;
  if (q.scalar_type() == kBFloat16) {
    dtype = fe::DataType_t::BFLOAT16;
  }
  auto mha_graph = std::make_shared<fe::graph::Graph>();
  // We're baking in float accumulation and scale types
  // in theory the graph may support other types, but they
  // have not been tested
  mha_graph->set_io_data_type(dtype)
      .set_intermediate_data_type(fe::DataType_t::FLOAT)
      .set_compute_data_type(fe::DataType_t::FLOAT);
  auto attn_scale =
      mha_graph->tensor(fe::graph::Tensor_attributes()
                            .set_uid(SCALE)
                            .set_name("Attn_scale")
                            .set_dim({1, 1, 1, 1})
                            .set_stride({1, 1, 1, 1})
                            .set_is_pass_by_value(true)
                            .set_data_type(fe::DataType_t::FLOAT));

  auto SEQ_LEN_Q_ =
      mha_graph->tensor(fe::graph::Tensor_attributes()
                            .set_uid(SEQ_LEN_Q)
                            .set_name("Seq_q")
                            .set_dim({b, 1, 1, 1})
                            .set_stride({1, 1, 1, 1})
                            .set_data_type(fe::DataType_t::INT32));
  auto SEQ_LEN_KV_ =
      mha_graph->tensor(fe::graph::Tensor_attributes()
                            .set_uid(SEQ_LEN_KV)
                            .set_name("Seq_kv")
                            .set_dim({b, 1, 1, 1})
                            .set_stride({1, 1, 1, 1})
                            .set_data_type(fe::DataType_t::INT32));
  auto sdpa_backward_options = fe::graph::SDPA_backward_attributes()
                                   .set_name("CUDNN_SDPA_NESTEDTENSOR_BACKWARD")
                                   .set_causal_mask(is_causal)
                                   .set_attn_scale(attn_scale)
                                   .set_seq_len_q(SEQ_LEN_Q_)
                                   .set_seq_len_kv(SEQ_LEN_KV_)
                                   .set_padding_mask(true);
>>>>>>> 95e456fc
  if (dropout_probability != 0.0f) {
    sdpa_backward_options.set_dropout(dropout_probability, Seed, Offset);
  }
  auto [DQ, DK, DV] =
      mha_graph->sdpa_backward(Q, K, V, O, DO, STATS, sdpa_backward_options);
  DQ->set_output(true).set_dim(dQ.sizes().vec()).set_stride(dQ.strides().vec());
  DK->set_output(true).set_dim(dK.sizes().vec()).set_stride(dK.strides().vec());
  DV->set_output(true).set_dim(dV.sizes().vec()).set_stride(dV.strides().vec());
  AT_CUDNN_FRONTEND_CHECK(mha_graph->validate());
  AT_CUDNN_FRONTEND_CHECK(mha_graph->build_operation_graph(handle));
  AT_CUDNN_FRONTEND_CHECK(
      mha_graph->create_execution_plans({fe::HeurMode_t::A}));
  AT_CUDNN_FRONTEND_CHECK(mha_graph->check_support(handle));
  AT_CUDNN_FRONTEND_CHECK(mha_graph->build_plans(handle));
  return std::make_tuple(
      std::move(mha_graph),
      std::move(Q),
      std::move(K),
      std::move(V),
      std::move(bias),
      std::move(attn_scale),
      std::move(Seed),
      std::move(Offset),
      std::move(O),
      std::move(DO),
      std::move(STATS),
      std::move(DQ),
      std::move(DK),
      std::move(DV));
}

void run_cudnn_SDP_fprop(
    int64_t b,
    int64_t h,
    int64_t s_q,
    int64_t s_kv,
    int64_t d_qk,
    int64_t d_v,
    float scaling_factor,
    bool return_softmaxstats,
    bool is_causal,
    double dropout_probability,
    const Tensor& q,
    const Tensor& k,
    const Tensor& v,
    const std::optional<Tensor>& attn_bias,
    Tensor& softmaxstats,
    Tensor& o,
    Tensor& dropoutseed,
    Tensor& dropoutoffset) {
  // do nothing if we got 0-element tensors
  if (!q.numel() || !k.numel() || !v.numel()) {
    return;
  }
  Tensor seqlen_q, seqlen_kv;
  Tensor rag_off_q, rag_off_k, rag_off_v, rag_off_o, rag_off_lse;

  if (!o.defined()) {
    // q is passed to us in BHSD dim order
    alloc_with_matching_layout(q, o, {b, h, s_q, d_v});
  }
  bool use_ragged = use_ragged_in_dense(q, k, v, o, attn_bias.has_value());
  if (return_softmaxstats && !softmaxstats.defined()) {
    // TODO(eqy): investigate why cuDNN doesn't like BSH layout softmaxstats
    if (!use_ragged) {
      softmaxstats = at::empty({b, h, s_q, 1}, q.options().dtype(kFloat));
    } else {
      softmaxstats =
          at::empty({b, s_q, h, 1}, q.options().dtype(kFloat)).transpose(1, 2);
    }
  }

  if (use_ragged) {
    seqlen_q = at::full({b, 1, 1, 1}, s_q, q.options().dtype(kInt));
    seqlen_kv = at::full({b, 1, 1, 1}, s_kv, q.options().dtype(kInt));
    auto cum_seqlen_q = at::full({b + 1, 1, 1, 1}, s_q, q.options().dtype(kInt))
                            .cumsum(0, kInt)
                            .add_(-s_q);
    auto cum_seqlen_kv =
        at::full({b + 1, 1, 1, 1}, s_kv, q.options().dtype(kInt))
            .cumsum(0, kInt)
            .add_(-s_kv);
    rag_off_q = cum_seqlen_q.mul(q.stride(-2));
    rag_off_k = cum_seqlen_kv.mul(k.stride(-2));
    rag_off_v = cum_seqlen_kv.mul(v.stride(-2));
    rag_off_o = cum_seqlen_q.mul(o.stride(-2));
    if (return_softmaxstats) {
      rag_off_lse = cum_seqlen_q.mul(softmaxstats.stride(-2));
    }
  }

  const auto dprops = at::cuda::getCurrentDeviceProperties();
  auto _dropoutseed = dropoutseed;
  auto _dropoutoffset = dropoutoffset;
  // cuDNN dropout bug requires these to be in int64
  if (dprops->major == 10 && dprops->minor == 0) {
    _dropoutseed = dropoutseed.to(kLong);
    _dropoutoffset = dropoutoffset.to(kLong);
  }

  cudnnHandle_t handle = getCudnnHandle();

  // NB: The key initialization will round up sequence length, stride data etc.
  // if use_ragged_in_dense is enabled (to allow multiple sequence lenghths to
  // reuse the same cached value/graph)
  auto key = MHACacheKeyWrapper(
      b,
      h,
      s_q,
      s_kv,
      d_qk,
      d_v,
      q,
      k,
      v,
      attn_bias,
      dropout_probability,
      is_causal,
      return_softmaxstats);
  auto graph_and_tensors_ptr = mhagraphcache.find(key);
  graph_and_tensors graph_and_tensors_values;
  if (graph_and_tensors_ptr) {
    graph_and_tensors_values = *graph_and_tensors_ptr;
  } else {
    graph_and_tensors_values = build_graph_and_tensors(
        b,
        h,
        s_q,
        s_kv,
        d_qk,
        d_v,
        scaling_factor,
        return_softmaxstats,
        is_causal,
        dropout_probability,
        q,
        k,
        v,
        attn_bias,
        softmaxstats,
        o,
        _dropoutseed,
        _dropoutoffset,
        handle);
  }
  auto [mha_graph, Q, K, V, bias, attn_scale, seed, offset, O, Stats] =
      graph_and_tensors_values;
  std::unordered_map<std::shared_ptr<fe::graph::Tensor_attributes>, void*>
      variant_pack = {
          {Q, q.data_ptr()},
          {K, k.data_ptr()},
          {V, v.data_ptr()},
          {attn_scale, &scaling_factor},
          {seed, _dropoutseed.data_ptr()},
          {offset, _dropoutoffset.data_ptr()},
          {O, o.data_ptr()}};
  if (return_softmaxstats) {
    variant_pack[Stats] = softmaxstats.data_ptr();
  }
  if (attn_bias.has_value()) {
    variant_pack[bias.value()] = attn_bias.value().data_ptr();
  }
  if (use_ragged_in_dense(q, k, v, o, attn_bias.has_value())) {
    variant_pack[SEQ_LEN_Q] = seqlen_q.data_ptr();
    variant_pack[SEQ_LEN_KV] = seqlen_kv.data_ptr();
    variant_pack[RAG_Q_OFF] = rag_off_q.data_ptr();
    variant_pack[RAG_K_OFF] = rag_off_k.data_ptr();
    variant_pack[RAG_V_OFF] = rag_off_v.data_ptr();
    variant_pack[RAG_O_OFF] = rag_off_o.data_ptr();
    if (return_softmaxstats) {
      variant_pack[RAG_LSE_OFF] = rag_off_lse.data_ptr();
    }
  }
  auto workspace_size = mha_graph->get_workspace_size();
  auto workspace_ptr =
      c10::cuda::CUDACachingAllocator::get()->allocate(workspace_size);
  TORCH_CHECK(
      mha_graph->execute(handle, variant_pack, workspace_ptr.get()).is_good());
  mhagraphcache.update(key, graph_and_tensors_values);
}

void run_cudnn_SDP_fprop_nestedtensor(
    int64_t b,
    int64_t h_q,
    int64_t h_k,
    int64_t h_v,
    int64_t s_q,
    int64_t s_kv,
    int64_t d_qk,
    int64_t d_v,
    float scaling_factor,
    bool return_softmaxstats,
    bool is_causal,
    double dropout_probability,
    const Tensor& cum_seqlen_q,
    const Tensor& cum_seqlen_kv,
    const Tensor& q,
    const Tensor& k,
    const Tensor& v,
    const std::optional<Tensor>& attn_bias,
    Tensor& softmaxstats,
    Tensor& o,
    Tensor& dropoutseed,
    Tensor& dropoutoffset) {
  cudnnHandle_t handle = getCudnnHandle();
  // do nothing if we got 0-element tensors
  if (!q.numel() || !k.numel() || !v.numel()) {
    return;
  }

  if (!o.defined()) {
    o = at::empty({q.size(0), h_q, d_v}, q.options());
  }

  if (return_softmaxstats && !softmaxstats.defined()) {
    softmaxstats = at::empty({q.size(0), h_q, 1}, q.options().dtype(kFloat));
  }
  auto
      [mha_graph,
       Q,
       K,
       V,
       bias,
       attn_scale,
       seed,
       offset,
       O,
       Stats,
       RAG_Q_OFF,
       RAG_K_OFF,
       RAG_V_OFF,
       RAG_O_OFF,
       RAG_STATS_OFF,
       SEQ_LEN_Q,
       SEQ_LEN_KV] =
          build_graph_and_tensors_nestedtensor(
              b,
              h_q,
              h_k,
              h_v,
              s_q,
              s_kv,
              d_qk,
              d_v,
              scaling_factor,
              return_softmaxstats,
              is_causal,
              dropout_probability,
              cum_seqlen_q,
              cum_seqlen_kv,
              q,
              k,
              v,
              attn_bias,
              softmaxstats,
              o,
              dropoutseed,
              dropoutoffset,
              handle);
  auto seqlen_q = at::diff(cum_seqlen_q, 1, 0);
  auto seqlen_kv = at::diff(cum_seqlen_kv, 1, 0);
  auto rag_q_off = cum_seqlen_q.mul(h_q * d_qk);
  auto rag_k_off = cum_seqlen_kv.mul(h_k * d_qk);
  auto rag_v_off = cum_seqlen_kv.mul(h_v * d_v);
  auto rag_stats_off = cum_seqlen_q.mul(h_q);
  std::unordered_map<std::shared_ptr<fe::graph::Tensor_attributes>, void*>
      variant_pack = {
          {Q, q.data_ptr()},
          {K, k.data_ptr()},
          {V, v.data_ptr()},
          {attn_scale, &scaling_factor},
          {seed, dropoutseed.data_ptr()},
          {offset, dropoutoffset.data_ptr()},
          {O, o.data_ptr()},
          {RAG_Q_OFF, rag_q_off.data_ptr()},
          {RAG_O_OFF, rag_q_off.data_ptr()},
          {RAG_K_OFF, rag_k_off.data_ptr()},
          {RAG_V_OFF, rag_v_off.data_ptr()},
          {SEQ_LEN_Q, seqlen_q.data_ptr()},
          {SEQ_LEN_KV, seqlen_kv.data_ptr()}};
  if (return_softmaxstats) {
    variant_pack[Stats] = softmaxstats.data_ptr();
    variant_pack[RAG_STATS_OFF] = cum_seqlen_q.data_ptr();
  }
  if (attn_bias.has_value()) {
    TORCH_CHECK("bias not supported with nestedtensor");
  }
  auto workspace_size = mha_graph->get_workspace_size();
  auto workspace_ptr =
      c10::cuda::CUDACachingAllocator::get()->allocate(workspace_size);
  TORCH_CHECK(
      mha_graph->execute(handle, variant_pack, workspace_ptr.get()).is_good());
}

void run_cudnn_SDP_bprop(
    int64_t b,
    int64_t h,
    int64_t s_q,
    int64_t s_kv,
    int64_t d_qk,
    int64_t d_v,
    float scaling_factor,
    bool is_causal,
    float dropout_probability,
    const Tensor& q,
    const Tensor& k,
    const Tensor& v,
    const std::optional<Tensor>& attn_bias,
    const Tensor& o,
    const Tensor& dO,
    const Tensor& softmaxstats,
    Tensor& dQ,
    Tensor& dK,
    Tensor& dV,
    const Tensor& dropoutseed,
    const Tensor& dropoutoffset) {
  // do nothing if we got 0-element tensors
  if (!q.numel() || !k.numel() || !v.numel() || !o.numel() || !dO.numel() ||
      !softmaxstats.numel()) {
    return;
  }
  Tensor seqlen_q, seqlen_kv;
  Tensor rag_off_q, rag_off_k, rag_off_v, rag_off_o, rag_off_lse;

  auto dprops = at::cuda::getCurrentDeviceProperties();
  auto _dropoutseed = dropoutseed;
  auto _dropoutoffset = dropoutoffset;
  // cuDNN dropout bug requires these to be in int64
  if (dprops->major == 10 && dprops->minor == 0) {
    _dropoutseed = dropoutseed.to(kLong);
    _dropoutoffset = dropoutoffset.to(kLong);
  }

  Tensor dO_ = dO;
// cuDNN < 9.5.1 assumes gradOutput has same strides as Output
#if defined(CUDNN_VERSION) && CUDNN_VERSION < 90501
  if (!same_strides(o, dO)) {
    TORCH_WARN_ONCE(
        "cuDNN SDPA backward got grad_output.strides() != output.strides(), "
        "attempting to materialize a grad_output with matching strides."
        "Consider upgrading cuDNN v9.5.1+ to avoid this warning.");
    permute_to_matching_layout(o, dO_);
  }
  TORCH_INTERNAL_ASSERT(
      same_strides(o, dO_),
      "cuDNN SDPA expected grad_output.strides() == output.strides(), "
      "the previous step probably failed to materialize a grad_output "
      "with matching strides...");
#else
  const auto innermost_dO_stride = dO.strides()[dO.strides().size() - 1];
  if (innermost_dO_stride != 1 ||
      use_ragged_in_dense(q, k, v, o, attn_bias.has_value())) {
    permute_to_matching_layout(o, dO_);
  }
#endif
  if (use_ragged_in_dense(q, k, v, o, attn_bias.has_value())) {
    seqlen_q = at::full({b, 1, 1, 1}, s_q, q.options().dtype(kInt));
    seqlen_kv = at::full({b, 1, 1, 1}, s_kv, q.options().dtype(kInt));
    auto cum_seqlen_q = at::full({b + 1, 1, 1, 1}, s_q, q.options().dtype(kInt))
                            .cumsum(0, kInt)
                            .add_(-s_q);
    auto cum_seqlen_kv =
        at::full({b + 1, 1, 1, 1}, s_kv, q.options().dtype(kInt))
            .cumsum(0, kInt)
            .add_(-s_kv);
    rag_off_q = cum_seqlen_q.mul(q.stride(-2));
    rag_off_k = cum_seqlen_kv.mul(k.stride(-2));
    rag_off_v = cum_seqlen_kv.mul(v.stride(-2));
    rag_off_o = cum_seqlen_q.mul(o.stride(-2));
    rag_off_lse = cum_seqlen_q.mul(softmaxstats.stride(-2));
  }

  cudnnHandle_t handle = getCudnnHandle();
  auto key = MHACacheKeyWrapper(
      b,
      h,
      s_q,
      s_kv,
      d_qk,
      d_v,
      q,
      k,
      v,
      attn_bias,
      dropout_probability,
      is_causal,
      true);
  auto graph_and_tensors_backward_ptr = mhagraphbackwardcache.find(key);
  graph_and_tensors_backward graph_and_tensors_backward_values;
  if (graph_and_tensors_backward_ptr) {
    graph_and_tensors_backward_values = *graph_and_tensors_backward_ptr;
  } else {
    graph_and_tensors_backward_values = build_graph_and_tensors_backward(
        b,
        h,
        s_q,
        s_kv,
        d_qk,
        d_v,
        scaling_factor,
        is_causal,
        dropout_probability,
        q,
        k,
        v,
        attn_bias,
        o,
        dO_,
        softmaxstats,
        dQ,
        dK,
        dV,
        _dropoutseed,
        _dropoutoffset,
        handle);
  }
  auto
      [mha_graph,
       Q,
       K,
       V,
       bias,
       attn_scale,
       Seed,
       Offset,
       O,
       Do,
       Stats,
       Dq,
       Dk,
       Dv] = graph_and_tensors_backward_values;
  std::unordered_map<std::shared_ptr<fe::graph::Tensor_attributes>, void*>
      variant_pack = {// inputs
                      {Q, q.data_ptr()},
                      {K, k.data_ptr()},
                      {V, v.data_ptr()},
                      {O, o.data_ptr()},
                      {Do, dO_.data_ptr()},
                      {Stats, softmaxstats.data_ptr()},
                      // outputs
                      {Dq, dQ.data_ptr()},
                      {Dk, dK.data_ptr()},
                      {Dv, dV.data_ptr()},
                      // pass by value
                      {attn_scale, &scaling_factor}};
  if (dropout_probability != 0.0f) {
    variant_pack[Seed] = _dropoutseed.data_ptr();
    variant_pack[Offset] = _dropoutoffset.data_ptr();
  }
  if (attn_bias.has_value()) {
<<<<<<< HEAD
    variant_pack[bias.value()] = attn_bias.value().data_ptr();
=======
    variant_pack[BIAS] = attn_bias.value().data_ptr();
  }
  if (use_ragged_in_dense(q, k, v, o, attn_bias.has_value())) {
    variant_pack[SEQ_LEN_Q] = seqlen_q.data_ptr();
    variant_pack[SEQ_LEN_KV] = seqlen_kv.data_ptr();
    variant_pack[RAG_Q_OFF] = rag_off_q.data_ptr();
    variant_pack[RAG_K_OFF] = rag_off_k.data_ptr();
    variant_pack[RAG_V_OFF] = rag_off_v.data_ptr();
    variant_pack[RAG_O_OFF] = rag_off_o.data_ptr();
    variant_pack[RAG_LSE_OFF] = rag_off_lse.data_ptr();
  }

  auto workspace_size = mha_graph->get_workspace_size();
  auto workspace_ptr =
      c10::cuda::CUDACachingAllocator::get()->allocate(workspace_size);
  TORCH_CHECK(!workspace_size || workspace_ptr.get());
  TORCH_CHECK(
      mha_graph->execute(handle, variant_pack, workspace_ptr.get()).is_good());
  getMHAGraphBackwardCache_().update(key, mha_graph);
}

void run_cudnn_SDP_bprop_nestedtensor(
    int64_t b,
    int64_t h_q,
    int64_t h_k,
    int64_t h_v,
    int64_t s_q,
    int64_t s_kv,
    int64_t d_qk,
    int64_t d_v,
    float scaling_factor,
    bool is_causal,
    float dropout_probability,
    const Tensor& cum_seqlen_q,
    const Tensor& cum_seqlen_kv,
    const Tensor& q,
    const Tensor& k,
    const Tensor& v,
    const std::optional<Tensor>& attn_bias,
    const Tensor& o,
    const Tensor& dO,
    const Tensor& softmaxstats,
    Tensor& dQ,
    Tensor& dK,
    Tensor& dV,
    const Tensor& dropoutseed,
    const Tensor& dropoutoffset) {
  // do nothing if we got 0-element tensors
  if (!q.numel() || !k.numel() || !v.numel() || !o.numel() || !dO.numel() ||
      !softmaxstats.numel()) {
    return;
>>>>>>> 95e456fc
  }
  auto workspace_size = mha_graph->get_workspace_size();
  auto workspace_ptr =
      c10::cuda::CUDACachingAllocator::get()->allocate(workspace_size);
  TORCH_CHECK(!workspace_size || workspace_ptr.get());
  TORCH_CHECK(
      mha_graph->execute(handle, variant_pack, workspace_ptr.get()).is_good());
  mhagraphbackwardcache.update(key, graph_and_tensors_backward_values);
}

} // namespace native
} // namespace at
#endif<|MERGE_RESOLUTION|>--- conflicted
+++ resolved
@@ -2,9 +2,13 @@
 #include <ATen/Config.h>
 #include <ATen/cuda/CUDAConfig.h>
 
-#if defined(USE_ROCM) || !AT_CUDNN_ENABLED() || \
-    (defined(CUDNN_VERSION) && CUDNN_VERSION < 8900)
-
+#if AT_CUDNN_ENABLED()
+#include <cudnn_frontend.h>
+#endif
+
+#if defined(USE_ROCM) || !AT_CUDNN_ENABLED() ||         \
+    (defined(CUDNN_VERSION) && CUDNN_VERSION < 8900) || \
+    (defined(CUDNN_FRONTEND_VERSION) && CUDNN_FRONTEND_VERSION < 10100)
 namespace at {
 namespace native {
 
@@ -84,6 +88,37 @@
       false, "PyTorch was not compiled with cuDNN Flash Attention enabled!");
 }
 
+void run_cudnn_SDP_bprop_nestedtensor(
+    int64_t b,
+    int64_t h_q,
+    int64_t h_k,
+    int64_t h_v,
+    int64_t s_q,
+    int64_t s_kv,
+    int64_t d_qk,
+    int64_t d_v,
+
+    float scaling_factor,
+    bool is_causal,
+    float dropout_probability,
+    const Tensor& cum_seqlen_q,
+    const Tensor& cum_seqlen_kv,
+    const Tensor& q,
+    const Tensor& k,
+    const Tensor& v,
+    const std::optional<Tensor>& attn_bias,
+    const Tensor& o,
+    const Tensor& dO,
+    const Tensor& softmaxstats,
+    Tensor& dQ,
+    Tensor& dK,
+    Tensor& dV,
+    const Tensor& dropoutseed,
+    const Tensor& dropoutoffset) {
+  TORCH_CHECK(
+      false, "PyTorch was not compiled with cuDNN Flash Attention enabled!");
+}
+
 } // namespace native
 } // namespace at
 
@@ -95,7 +130,6 @@
 #include <ATen/native/transformers/sdp_utils.h>
 
 #include <ATen/cuda/Exceptions.h>
-#include <cudnn_frontend.h>
 
 #include <ATen/TensorUtils.h>
 #include <ATen/native/utils/ParamsHash.h>
@@ -111,40 +145,6 @@
 #include <cudnn_frontend.h>
 
 namespace fe = cudnn_frontend;
-using graph_and_tensors = std::tuple<
-    std::shared_ptr<fe::graph::Graph>,
-    std::shared_ptr<fe::graph::Tensor_attributes>, // Q,
-    std::shared_ptr<fe::graph::Tensor_attributes>, // K,
-    std::shared_ptr<fe::graph::Tensor_attributes>, // V,
-    std::optional<std::shared_ptr<fe::graph::Tensor_attributes>>, // Bias
-    std::shared_ptr<fe::graph::Tensor_attributes>, // Attn_scale,
-    // TODO(eqy): additional options
-    // std::shared_ptr<fe::graph::Tensor_attributes>, // SEQ_LEN_Q,
-    // std::shared_ptr<fe::graph::Tensor_attributes>, // SEQ_LEN_KV,
-    std::shared_ptr<fe::graph::Tensor_attributes>, // Seed,
-    std::shared_ptr<fe::graph::Tensor_attributes>, // Offset,
-    // std::shared_ptr<fe::graph::Tensor_attributes>, // Dropout_mask,
-    // std::shared_ptr<fe::graph::Tensor_attributes>, // Dropout_scale
-    std::shared_ptr<fe::graph::Tensor_attributes>, // O
-    std::shared_ptr<fe::graph::Tensor_attributes> // Stats
-    >;
-
-using graph_and_tensors_backward = std::tuple<
-    std::shared_ptr<fe::graph::Graph>,
-    std::shared_ptr<fe::graph::Tensor_attributes>, // Q,
-    std::shared_ptr<fe::graph::Tensor_attributes>, // K,
-    std::shared_ptr<fe::graph::Tensor_attributes>, // V,
-    std::optional<std::shared_ptr<fe::graph::Tensor_attributes>>, // Bias,
-    std::shared_ptr<fe::graph::Tensor_attributes>, // Attn_scale,
-    std::shared_ptr<fe::graph::Tensor_attributes>, // Seed,
-    std::shared_ptr<fe::graph::Tensor_attributes>, // Offset,
-    std::shared_ptr<fe::graph::Tensor_attributes>, // O,
-    std::shared_ptr<fe::graph::Tensor_attributes>, // dO,
-    std::shared_ptr<fe::graph::Tensor_attributes>, // stats,
-    std::shared_ptr<fe::graph::Tensor_attributes>, // dQ,
-    std::shared_ptr<fe::graph::Tensor_attributes>, // dK,,
-    std::shared_ptr<fe::graph::Tensor_attributes> // dV,
-    >;
 
 #define MAX_MHA_DIM 4
 
@@ -377,11 +377,45 @@
 // @eqy: use thread local caches as cuDNN Execution Plans are not guaranteed to
 // be thread safe across all engines see Limitations in
 // https://docs.nvidia.com/deeplearning/cudnn/backend/latest/release-notes.html
-thread_local MHAGraphCache<graph_and_tensors, MHACacheKeyWrapper> mhagraphcache;
-thread_local MHAGraphCache<graph_and_tensors_backward, MHACacheKeyWrapper>
-    mhagraphbackwardcache;
+// We also leak the caches to workaround potential teardown race issues.
+
+auto& getMHAGraphCache_() {
+  thread_local auto& instance =
+      *new MHAGraphCache<std::shared_ptr<fe::graph::Graph>, MHACacheKeyWrapper>;
+  return instance;
+}
+
+auto& getMHAGraphBackwardCache_() {
+  thread_local auto& instance =
+      *new MHAGraphCache<std::shared_ptr<fe::graph::Graph>, MHACacheKeyWrapper>;
+  return instance;
+}
 
 namespace {
+
+enum UIDS {
+  Q,
+  K,
+  V,
+  O,
+  BIAS,
+  SCALE,
+  SEED,
+  OFFSET,
+  LSE,
+  DO,
+  DQ,
+  DK,
+  DV,
+  SEQ_LEN_Q,
+  SEQ_LEN_KV,
+  RAG_Q_OFF,
+  RAG_K_OFF,
+  RAG_V_OFF,
+  RAG_O_OFF,
+  RAG_LSE_OFF
+};
+
 // analogous to the same function in Descriptors.h for cuDNN Convolutions...
 auto fixSizeOneDimStrideSDPA(
     const IntArrayRef sizes,
@@ -399,9 +433,10 @@
   }
   return strides;
 }
+
 } // namespace
 
-auto build_graph_and_tensors(
+auto build_graph(
     int64_t b,
     int64_t h,
     int64_t s_q,
@@ -434,23 +469,12 @@
       .set_compute_data_type(fe::DataType_t::FLOAT);
   auto attn_scale =
       mha_graph->tensor(fe::graph::Tensor_attributes()
+                            .set_uid(SCALE)
                             .set_name("Attn_scale")
                             .set_dim({1, 1, 1, 1})
                             .set_stride({1, 1, 1, 1})
                             .set_is_pass_by_value(true)
                             .set_data_type(fe::DataType_t::FLOAT));
-<<<<<<< HEAD
-  auto seed = mha_graph->tensor(fe::graph::Tensor_attributes()
-                                    .set_name("Seed")
-                                    .set_dim({1, 1, 1, 1})
-                                    .set_stride({1, 1, 1, 1})
-                                    .set_data_type(
-                                        dropoutseed.dtype() == kInt
-                                            ? fe::DataType_t::INT32
-                                            : fe::DataType_t::INT64));
-  auto offset = mha_graph->tensor(fe::graph::Tensor_attributes()
-                                      .set_name("Offset")
-=======
   auto scaled_dot_product_flash_attention_options =
       fe::graph::SDPA_attributes()
           .set_name("CUDNN_SDPA")
@@ -480,37 +504,12 @@
     auto seed = mha_graph->tensor(fe::graph::Tensor_attributes()
                                       .set_uid(SEED)
                                       .set_name("Seed")
->>>>>>> 95e456fc
                                       .set_dim({1, 1, 1, 1})
                                       .set_stride({1, 1, 1, 1})
                                       .set_data_type(
-                                          dropoutoffset.dtype() == kInt
+                                          dropoutseed.dtype() == kInt
                                               ? fe::DataType_t::INT32
                                               : fe::DataType_t::INT64));
-<<<<<<< HEAD
-  auto scaled_dot_product_flash_attention_options =
-      fe::graph::SDPA_attributes()
-          .set_name("CUDNN_SDPA")
-          .set_is_inference(return_softmaxstats == false)
-          .set_causal_mask(is_causal)
-          .set_attn_scale(attn_scale)
-          .set_dropout(dropout_probability, seed, offset);
-  auto Q = mha_graph->tensor(
-      fe::graph::Tensor_attributes()
-          .set_name("Q")
-          .set_dim(q.sizes().vec())
-          .set_stride(fixSizeOneDimStrideSDPA(q.sizes(), q.strides().vec())));
-  auto K = mha_graph->tensor(
-      fe::graph::Tensor_attributes()
-          .set_name("K")
-          .set_dim(k.sizes().vec())
-          .set_stride(fixSizeOneDimStrideSDPA(k.sizes(), k.strides().vec())));
-  auto V = mha_graph->tensor(
-      fe::graph::Tensor_attributes()
-          .set_name("V")
-          .set_dim(v.sizes().vec())
-          .set_stride(fixSizeOneDimStrideSDPA(v.sizes(), v.strides().vec())));
-=======
     auto offset = mha_graph->tensor(fe::graph::Tensor_attributes()
                                         .set_uid(OFFSET)
                                         .set_name("Offset")
@@ -529,25 +528,17 @@
       fe::graph::Tensor_attributes().set_uid(K).set_name("K"));
   auto V_ = mha_graph->tensor(
       fe::graph::Tensor_attributes().set_uid(V).set_name("V"));
->>>>>>> 95e456fc
   std::optional<std::shared_ptr<fe::graph::Tensor_attributes>> bias;
   if (attn_bias.has_value()) {
     bias =
         mha_graph->tensor(fe::graph::Tensor_attributes()
+                              .set_uid(BIAS)
                               .set_name("bias")
                               .set_dim(attn_bias.value().sizes().vec())
                               .set_stride(attn_bias.value().strides().vec()));
     scaled_dot_product_flash_attention_options.set_bias(bias.value());
   }
 
-<<<<<<< HEAD
-  auto [O, Stats] =
-      mha_graph->sdpa(Q, K, V, scaled_dot_product_flash_attention_options);
-  O->set_output(true).set_dim(o.sizes().vec()).set_stride(o.strides().vec());
-
-  if (Stats) {
-    Stats->set_output(true).set_data_type(fe::DataType_t::FLOAT);
-=======
   auto [O_, Stats] =
       mha_graph->sdpa(Q_, K_, V_, scaled_dot_product_flash_attention_options);
   O_->set_uid(O).set_output(true);
@@ -634,7 +625,6 @@
     if (Stats) {
       Stats->set_dim(softmaxstats.sizes().vec());
     }
->>>>>>> 95e456fc
   }
 
   AT_CUDNN_FRONTEND_CHECK(mha_graph->validate());
@@ -644,20 +634,10 @@
   AT_CUDNN_FRONTEND_CHECK(mha_graph->check_support(handle));
   AT_CUDNN_FRONTEND_CHECK(mha_graph->build_plans(handle));
 
-  return std::make_tuple(
-      std::move(mha_graph),
-      std::move(Q),
-      std::move(K),
-      std::move(V),
-      std::move(bias),
-      std::move(attn_scale),
-      std::move(seed),
-      std::move(offset),
-      std::move(O),
-      std::move(Stats));
+  return mha_graph;
 }
 
-auto build_graph_and_tensors_nestedtensor(
+auto build_graph_nestedtensor(
     int64_t b,
     int64_t h_q,
     int64_t h_k,
@@ -694,28 +674,22 @@
       .set_compute_data_type(fe::DataType_t::FLOAT);
   auto attn_scale =
       mha_graph->tensor(fe::graph::Tensor_attributes()
+                            .set_uid(SCALE)
                             .set_name("Attn_scale")
                             .set_dim({1, 1, 1, 1})
                             .set_stride({1, 1, 1, 1})
                             .set_is_pass_by_value(true)
                             .set_data_type(fe::DataType_t::FLOAT));
-  auto seed = mha_graph->tensor(fe::graph::Tensor_attributes()
-                                    .set_name("Seed")
-                                    .set_dim({1, 1, 1, 1})
-                                    .set_stride({1, 1, 1, 1})
-                                    .set_data_type(fe::DataType_t::INT32));
-  auto offset = mha_graph->tensor(fe::graph::Tensor_attributes()
-                                      .set_name("Offset")
-                                      .set_dim({1, 1, 1, 1})
-                                      .set_stride({1, 1, 1, 1})
-                                      .set_data_type(fe::DataType_t::INT32));
-  auto SEQ_LEN_Q = mha_graph->tensor(fe::graph::Tensor_attributes()
-                                         .set_name("Seq_q")
-                                         .set_dim({b, 1, 1, 1})
-                                         .set_stride({1, 1, 1, 1})
-                                         .set_data_type(fe::DataType_t::INT32));
-  auto SEQ_LEN_KV =
+  auto SEQ_LEN_Q_ =
       mha_graph->tensor(fe::graph::Tensor_attributes()
+                            .set_uid(SEQ_LEN_Q)
+                            .set_name("Seq_q")
+                            .set_dim({b, 1, 1, 1})
+                            .set_stride({1, 1, 1, 1})
+                            .set_data_type(fe::DataType_t::INT32));
+  auto SEQ_LEN_KV_ =
+      mha_graph->tensor(fe::graph::Tensor_attributes()
+                            .set_uid(SEQ_LEN_KV)
                             .set_name("Seq_kv")
                             .set_dim({b, 1, 1, 1})
                             .set_stride({1, 1, 1, 1})
@@ -727,45 +701,66 @@
           .set_is_inference(return_softmaxstats == false)
           .set_causal_mask(is_causal)
           .set_attn_scale(attn_scale)
-          .set_dropout(dropout_probability, seed, offset)
-          .set_seq_len_q(SEQ_LEN_Q)
-          .set_seq_len_kv(SEQ_LEN_KV)
+          .set_seq_len_q(SEQ_LEN_Q_)
+          .set_seq_len_kv(SEQ_LEN_KV_)
           .set_padding_mask(true);
+  if (dropout_probability != 0.0f) {
+    auto seed = mha_graph->tensor(fe::graph::Tensor_attributes()
+                                      .set_uid(SEED)
+                                      .set_name("Seed")
+                                      .set_dim({1, 1, 1, 1})
+                                      .set_stride({1, 1, 1, 1})
+                                      .set_data_type(
+                                          dropoutseed.dtype() == kInt
+                                              ? fe::DataType_t::INT32
+                                              : fe::DataType_t::INT64));
+    auto offset = mha_graph->tensor(fe::graph::Tensor_attributes()
+                                        .set_uid(OFFSET)
+                                        .set_name("Offset")
+                                        .set_dim({1, 1, 1, 1})
+                                        .set_stride({1, 1, 1, 1})
+                                        .set_data_type(
+                                            dropoutoffset.dtype() == kInt
+                                                ? fe::DataType_t::INT32
+                                                : fe::DataType_t::INT64));
+    scaled_dot_product_flash_attention_options.set_dropout(
+        dropout_probability, seed, offset);
+  }
   // We hardcode BSHD to cuDNN even though the underlying layout is THD
   auto q_strides = q.strides();
   auto k_strides = k.strides();
   auto v_strides = v.strides();
-<<<<<<< HEAD
-=======
   // NB: cuDNN API shape is transposed: we pass it nominally as HTD
->>>>>>> 95e456fc
   constexpr int strideidx0 = 1;
   constexpr int strideidx1 = 0;
   constexpr int strideidx2 = 2;
-  auto Q = mha_graph->tensor(fe::graph::Tensor_attributes()
-                                 .set_name("Q")
-                                 .set_dim({b, h_q, s_q, d_qk})
-                                 .set_stride(
-                                     {INT_MAX,
-                                      q_strides[strideidx0],
-                                      q_strides[strideidx1],
-                                      q_strides[strideidx2]}));
-  auto K = mha_graph->tensor(fe::graph::Tensor_attributes()
-                                 .set_name("K")
-                                 .set_dim({b, h_k, s_kv, d_qk})
-                                 .set_stride(
-                                     {INT_MAX,
-                                      k_strides[strideidx0],
-                                      k_strides[strideidx1],
-                                      k_strides[strideidx2]}));
-  auto V = mha_graph->tensor(fe::graph::Tensor_attributes()
-                                 .set_name("V")
-                                 .set_dim({b, h_v, s_kv, d_v})
-                                 .set_stride(
-                                     {INT_MAX,
-                                      v_strides[strideidx0],
-                                      v_strides[strideidx1],
-                                      v_strides[strideidx2]}));
+  auto Q_ = mha_graph->tensor(fe::graph::Tensor_attributes()
+                                  .set_uid(Q)
+                                  .set_name("Q")
+                                  .set_dim({b, h_q, s_q, d_qk})
+                                  .set_stride(
+                                      {INT_MAX,
+                                       q_strides[strideidx0],
+                                       q_strides[strideidx1],
+                                       q_strides[strideidx2]}));
+  auto K_ = mha_graph->tensor(fe::graph::Tensor_attributes()
+                                  .set_uid(K)
+                                  .set_name("K")
+                                  .set_dim({b, h_k, s_kv, d_qk})
+                                  .set_stride(
+                                      {INT_MAX,
+                                       k_strides[strideidx0],
+                                       k_strides[strideidx1],
+                                       k_strides[strideidx2]}));
+  auto V_ = mha_graph->tensor(fe::graph::Tensor_attributes()
+                                  .set_uid(V)
+                                  .set_name("V")
+                                  .set_dim({b, h_v, s_kv, d_v})
+                                  .set_stride(
+                                      {INT_MAX,
+                                       v_strides[strideidx0],
+                                       v_strides[strideidx1],
+                                       v_strides[strideidx2]}));
   std::optional<std::shared_ptr<fe::graph::Tensor_attributes>> bias;
   if (attn_bias.has_value()) {
     TORCH_CHECK(
@@ -773,44 +768,48 @@
         "attn_bias not yet supportd with cuDNN Attention and NestedTensor");
     bias =
         mha_graph->tensor(fe::graph::Tensor_attributes()
+                              .set_uid(BIAS)
                               .set_name("bias")
                               .set_dim(attn_bias.value().sizes().vec())
                               .set_stride(attn_bias.value().strides().vec()));
     scaled_dot_product_flash_attention_options.set_bias(bias.value());
   }
-  auto RAG_Q_OFF = mha_graph->tensor(fe::graph::Tensor_attributes()
-                                         .set_name("cum_seq_q")
-                                         .set_dim({b + 1, 1, 1, 1})
-                                         .set_stride({1, 1, 1, 1})
-                                         .set_data_type(fe::DataType_t::INT32));
-  auto RAG_K_OFF = mha_graph->tensor(fe::graph::Tensor_attributes()
-                                         .set_name("cum_seq_k")
-                                         .set_dim({b + 1, 1, 1, 1})
-                                         .set_stride({1, 1, 1, 1})
-                                         .set_data_type(fe::DataType_t::INT32));
-  auto RAG_V_OFF = mha_graph->tensor(fe::graph::Tensor_attributes()
-                                         .set_name("cum_seq_v")
-                                         .set_dim({b + 1, 1, 1, 1})
-                                         .set_stride({1, 1, 1, 1})
-                                         .set_data_type(fe::DataType_t::INT32));
-  auto RAG_O_OFF = mha_graph->tensor(fe::graph::Tensor_attributes()
-                                         .set_name("cum_seq_o")
-                                         .set_dim({b + 1, 1, 1, 1})
-                                         .set_stride({1, 1, 1, 1})
-                                         .set_data_type(fe::DataType_t::INT32));
-  // auto RAG_STATS_OFF = mha_graph->tensor(fe::graph::Tensor_attributes()
-  //                                     .set_name("cum_seq_stats")
-  //                                     .set_dim({b + 1, 1, 1, 1})
-  //                                     .set_stride({1, 1, 1, 1})
-  //                                     .set_data_type(fe::DataType_t::INT32));
-  auto RAG_STATS_OFF = nullptr;
-  Q->set_ragged_offset(RAG_Q_OFF);
-  K->set_ragged_offset(RAG_K_OFF);
-  V->set_ragged_offset(RAG_V_OFF);
-  auto [O, Stats] =
-      mha_graph->sdpa(Q, K, V, scaled_dot_product_flash_attention_options);
+  auto RAG_Q_OFF_ =
+      mha_graph->tensor(fe::graph::Tensor_attributes()
+                            .set_uid(RAG_Q_OFF)
+                            .set_name("cum_seq_q")
+                            .set_dim({b + 1, 1, 1, 1})
+                            .set_stride({1, 1, 1, 1})
+                            .set_data_type(fe::DataType_t::INT32));
+  auto RAG_K_OFF_ =
+      mha_graph->tensor(fe::graph::Tensor_attributes()
+                            .set_uid(RAG_K_OFF)
+                            .set_name("cum_seq_k")
+                            .set_dim({b + 1, 1, 1, 1})
+                            .set_stride({1, 1, 1, 1})
+                            .set_data_type(fe::DataType_t::INT32));
+  auto RAG_V_OFF_ =
+      mha_graph->tensor(fe::graph::Tensor_attributes()
+                            .set_uid(RAG_V_OFF)
+                            .set_name("cum_seq_v")
+                            .set_dim({b + 1, 1, 1, 1})
+                            .set_stride({1, 1, 1, 1})
+                            .set_data_type(fe::DataType_t::INT32));
+  auto RAG_O_OFF_ =
+      mha_graph->tensor(fe::graph::Tensor_attributes()
+                            .set_uid(RAG_O_OFF)
+                            .set_name("cum_seq_o")
+                            .set_dim({b + 1, 1, 1, 1})
+                            .set_stride({1, 1, 1, 1})
+                            .set_data_type(fe::DataType_t::INT32));
+  Q_->set_ragged_offset(RAG_Q_OFF_);
+  K_->set_ragged_offset(RAG_K_OFF_);
+  V_->set_ragged_offset(RAG_V_OFF_);
+  auto [O_, Stats] =
+      mha_graph->sdpa(Q_, K_, V_, scaled_dot_product_flash_attention_options);
   auto o_strides = o.strides();
-  O->set_output(true)
+  O_->set_output(true)
+      .set_uid(O)
       .set_dim({b, h_q, s_q, d_v})
       .set_stride(
           {INT_MAX,
@@ -818,16 +817,20 @@
            o_strides[strideidx1],
            o_strides[strideidx2]});
 
-  O->set_ragged_offset(RAG_O_OFF);
+  O_->set_ragged_offset(RAG_O_OFF_);
   if (Stats) {
-    TORCH_CHECK(
-        false,
-        "cuDNN SDPA Nested Tensor does not yet handle backwards/logsumexp computation");
-    // TODO(eqy): fix  when stats (backward) support is added
+    auto RAG_STATS_OFF =
+        mha_graph->tensor(fe::graph::Tensor_attributes()
+                              .set_uid(RAG_LSE_OFF)
+                              .set_name("cum_seq_stats")
+                              .set_dim({b + 1, 1, 1, 1})
+                              .set_stride({1, 1, 1, 1})
+                              .set_data_type(fe::DataType_t::INT32));
     Stats->set_output(true)
+        .set_uid(LSE)
         .set_data_type(fe::DataType_t::FLOAT)
         .set_dim({b, h_q, s_q, 1})
-        .set_stride({h_q * s_q * d_v, d_v, s_q * d_v, 1});
+        .set_stride({h_q * s_q, 1, h_q, 1});
     Stats->set_ragged_offset(RAG_STATS_OFF);
   }
   AT_CUDNN_FRONTEND_CHECK(mha_graph->validate());
@@ -836,27 +839,10 @@
       mha_graph->create_execution_plans({fe::HeurMode_t::A}));
   AT_CUDNN_FRONTEND_CHECK(mha_graph->check_support(handle));
   AT_CUDNN_FRONTEND_CHECK(mha_graph->build_plans(handle));
-  return std::make_tuple(
-      std::move(mha_graph),
-      std::move(Q),
-      std::move(K),
-      std::move(V),
-      std::move(bias),
-      std::move(attn_scale),
-      std::move(seed),
-      std::move(offset),
-      std::move(O),
-      std::move(Stats),
-      std::move(RAG_Q_OFF),
-      std::move(RAG_K_OFF),
-      std::move(RAG_V_OFF),
-      std::move(RAG_O_OFF),
-      std::move(RAG_STATS_OFF),
-      std::move(SEQ_LEN_Q),
-      std::move(SEQ_LEN_KV));
+  return mha_graph;
 }
 
-auto build_graph_and_tensors_backward(
+auto build_graph_backward(
     int64_t b,
     int64_t h,
     int64_t s_q,
@@ -892,6 +878,7 @@
       .set_compute_data_type(fe::DataType_t::FLOAT);
   auto attn_scale =
       mha_graph->tensor(fe::graph::Tensor_attributes()
+                            .set_uid(SCALE)
                             .set_name("Attn_scale")
                             .set_dim({1, 1, 1, 1})
                             .set_stride({1, 1, 1, 1})
@@ -901,20 +888,6 @@
                                    .set_name("CUDNN_SDPA_BACKWARD")
                                    .set_causal_mask(is_causal)
                                    .set_attn_scale(attn_scale);
-<<<<<<< HEAD
-  auto Q = mha_graph->tensor(fe::graph::Tensor_attributes()
-                                 .set_name("Q")
-                                 .set_dim(q.sizes().vec())
-                                 .set_stride(q.strides().vec()));
-  auto K = mha_graph->tensor(fe::graph::Tensor_attributes()
-                                 .set_name("K")
-                                 .set_dim(k.sizes().vec())
-                                 .set_stride(k.strides().vec()));
-  auto V = mha_graph->tensor(fe::graph::Tensor_attributes()
-                                 .set_name("V")
-                                 .set_dim(v.sizes().vec())
-                                 .set_stride(v.strides().vec()));
-=======
   if (use_ragged_in_dense(q, k, v, o, attn_bias.has_value())) {
     auto SEQ_LEN_Q_ =
         mha_graph->tensor(fe::graph::Tensor_attributes()
@@ -941,41 +914,26 @@
       fe::graph::Tensor_attributes().set_uid(K).set_name("K"));
   auto V_ = mha_graph->tensor(
       fe::graph::Tensor_attributes().set_uid(V).set_name("V"));
->>>>>>> 95e456fc
   std::optional<std::shared_ptr<fe::graph::Tensor_attributes>> bias;
   if (attn_bias.has_value()) {
     bias =
         mha_graph->tensor(fe::graph::Tensor_attributes()
+                              .set_uid(BIAS)
                               .set_name("bias")
                               .set_dim(attn_bias.value().sizes().vec())
                               .set_stride(attn_bias.value().strides().vec()));
     sdpa_backward_options.set_bias(bias.value());
   }
-  auto Seed = mha_graph->tensor(fe::graph::Tensor_attributes()
-                                    .set_name("Seed")
-                                    .set_dim({1, 1, 1, 1})
-                                    .set_stride({1, 1, 1, 1})
-                                    .set_data_type(
-                                        dropoutseed.dtype() == kInt
-                                            ? fe::DataType_t::INT32
-                                            : fe::DataType_t::INT64));
-
-  auto Offset = mha_graph->tensor(fe::graph::Tensor_attributes()
-                                      .set_name("Offset")
+  if (dropout_probability != 0.0f) {
+    auto seed = mha_graph->tensor(fe::graph::Tensor_attributes()
+                                      .set_uid(SEED)
+                                      .set_name("Seed")
                                       .set_dim({1, 1, 1, 1})
                                       .set_stride({1, 1, 1, 1})
                                       .set_data_type(
-                                          dropoutoffset.dtype() == kInt
+                                          dropoutseed.dtype() == kInt
                                               ? fe::DataType_t::INT32
                                               : fe::DataType_t::INT64));
-<<<<<<< HEAD
-
-  auto O = mha_graph->tensor(fe::graph::Tensor_attributes()
-                                 .set_name("O")
-                                 .set_dim(o.sizes().vec())
-                                 .set_stride(o.strides().vec()));
-  auto STATS = mha_graph->tensor(fe::graph::Tensor_attributes()
-=======
     auto offset = mha_graph->tensor(fe::graph::Tensor_attributes()
                                         .set_uid(OFFSET)
                                         .set_name("Offset")
@@ -991,16 +949,9 @@
       fe::graph::Tensor_attributes().set_uid(O).set_name("O"));
   auto Stats = mha_graph->tensor(fe::graph::Tensor_attributes()
                                      .set_uid(LSE)
->>>>>>> 95e456fc
                                      .set_name("Stats")
                                      .set_stride(softmaxstats.strides().vec())
                                      .set_data_type(fe::DataType_t::FLOAT));
-<<<<<<< HEAD
-  auto DO = mha_graph->tensor(fe::graph::Tensor_attributes()
-                                  .set_name("DO")
-                                  .set_dim(dO.sizes().vec())
-                                  .set_stride(dO.strides().vec()));
-=======
   auto Do = mha_graph->tensor(
       fe::graph::Tensor_attributes().set_uid(DO).set_name("DO"));
   auto [Dq, Dk, Dv] = mha_graph->sdpa_backward(
@@ -1173,36 +1124,179 @@
                                    .set_seq_len_q(SEQ_LEN_Q_)
                                    .set_seq_len_kv(SEQ_LEN_KV_)
                                    .set_padding_mask(true);
->>>>>>> 95e456fc
   if (dropout_probability != 0.0f) {
-    sdpa_backward_options.set_dropout(dropout_probability, Seed, Offset);
-  }
-  auto [DQ, DK, DV] =
-      mha_graph->sdpa_backward(Q, K, V, O, DO, STATS, sdpa_backward_options);
-  DQ->set_output(true).set_dim(dQ.sizes().vec()).set_stride(dQ.strides().vec());
-  DK->set_output(true).set_dim(dK.sizes().vec()).set_stride(dK.strides().vec());
-  DV->set_output(true).set_dim(dV.sizes().vec()).set_stride(dV.strides().vec());
+    auto seed = mha_graph->tensor(fe::graph::Tensor_attributes()
+                                      .set_uid(SEED)
+                                      .set_name("Seed")
+                                      .set_dim({1, 1, 1, 1})
+                                      .set_stride({1, 1, 1, 1})
+                                      .set_data_type(
+                                          dropoutseed.dtype() == kInt
+                                              ? fe::DataType_t::INT32
+                                              : fe::DataType_t::INT64));
+    auto offset = mha_graph->tensor(fe::graph::Tensor_attributes()
+                                        .set_uid(OFFSET)
+                                        .set_name("Offset")
+                                        .set_dim({1, 1, 1, 1})
+                                        .set_stride({1, 1, 1, 1})
+                                        .set_data_type(
+                                            dropoutoffset.dtype() == kInt
+                                                ? fe::DataType_t::INT32
+                                                : fe::DataType_t::INT64));
+    sdpa_backward_options.set_dropout(dropout_probability, seed, offset);
+  }
+  auto q_strides = q.strides();
+  auto k_strides = k.strides();
+  auto v_strides = v.strides();
+  // NB: cuDNN API shape is transposed
+  constexpr int strideidx0 = 1;
+  constexpr int strideidx1 = 0;
+  constexpr int strideidx2 = 2;
+  auto Q_ = mha_graph->tensor(fe::graph::Tensor_attributes()
+                                  .set_uid(Q)
+                                  .set_name("Q")
+                                  .set_dim({b, h_q, s_q, d_qk})
+                                  .set_stride(
+                                      {INT_MAX,
+                                       q_strides[strideidx0],
+                                       q_strides[strideidx1],
+                                       q_strides[strideidx2]}));
+  auto K_ = mha_graph->tensor(fe::graph::Tensor_attributes()
+                                  .set_uid(K)
+                                  .set_name("K")
+                                  .set_dim({b, h_k, s_kv, d_qk})
+                                  .set_stride(
+                                      {INT_MAX,
+                                       k_strides[strideidx0],
+                                       k_strides[strideidx1],
+                                       k_strides[strideidx2]}));
+  auto V_ = mha_graph->tensor(fe::graph::Tensor_attributes()
+                                  .set_uid(V)
+                                  .set_name("V")
+                                  .set_dim({b, h_v, s_kv, d_v})
+                                  .set_stride(
+                                      {INT_MAX,
+                                       v_strides[strideidx0],
+                                       v_strides[strideidx1],
+                                       v_strides[strideidx2]}));
+  auto o_strides = o.strides();
+  auto O_ = mha_graph->tensor(fe::graph::Tensor_attributes()
+                                  .set_uid(O)
+                                  .set_name("O")
+                                  .set_dim({b, h_q, s_q, d_v})
+                                  .set_stride(
+                                      {INT_MAX,
+                                       o_strides[strideidx0],
+                                       o_strides[strideidx1],
+                                       o_strides[strideidx2]}));
+
+  std::optional<std::shared_ptr<fe::graph::Tensor_attributes>> bias;
+  if (attn_bias.has_value()) {
+    TORCH_CHECK(
+        false,
+        "attn_bias not yet supportd with cuDNN Attention and NestedTensor");
+    bias =
+        mha_graph->tensor(fe::graph::Tensor_attributes()
+                              .set_uid(BIAS)
+                              .set_name("bias")
+                              .set_dim(attn_bias.value().sizes().vec())
+                              .set_stride(attn_bias.value().strides().vec()));
+    sdpa_backward_options.set_bias(bias.value());
+  }
+  auto RAG_Q_OFF_ =
+      mha_graph->tensor(fe::graph::Tensor_attributes()
+                            .set_uid(RAG_Q_OFF)
+                            .set_name("cum_seq_q")
+                            .set_dim({b + 1, 1, 1, 1})
+                            .set_stride({1, 1, 1, 1})
+                            .set_data_type(fe::DataType_t::INT32));
+  auto RAG_K_OFF_ =
+      mha_graph->tensor(fe::graph::Tensor_attributes()
+                            .set_uid(RAG_K_OFF)
+                            .set_name("cum_seq_k")
+                            .set_dim({b + 1, 1, 1, 1})
+                            .set_stride({1, 1, 1, 1})
+                            .set_data_type(fe::DataType_t::INT32));
+  auto RAG_V_OFF_ =
+      mha_graph->tensor(fe::graph::Tensor_attributes()
+                            .set_uid(RAG_V_OFF)
+                            .set_name("cum_seq_v")
+                            .set_dim({b + 1, 1, 1, 1})
+                            .set_stride({1, 1, 1, 1})
+                            .set_data_type(fe::DataType_t::INT32));
+  auto RAG_O_OFF_ =
+      mha_graph->tensor(fe::graph::Tensor_attributes()
+                            .set_uid(RAG_O_OFF)
+                            .set_name("cum_seq_o")
+                            .set_dim({b + 1, 1, 1, 1})
+                            .set_stride({1, 1, 1, 1})
+                            .set_data_type(fe::DataType_t::INT32));
+  auto RAG_STATS_OFF_ =
+      mha_graph->tensor(fe::graph::Tensor_attributes()
+                            .set_uid(RAG_LSE_OFF)
+                            .set_name("cum_seq_stats")
+                            .set_dim({b + 1, 1, 1, 1})
+                            .set_stride({1, 1, 1, 1})
+                            .set_data_type(fe::DataType_t::INT32));
+  O_->set_ragged_offset(RAG_O_OFF_);
+  Q_->set_ragged_offset(RAG_Q_OFF_);
+  K_->set_ragged_offset(RAG_K_OFF_);
+  V_->set_ragged_offset(RAG_V_OFF_);
+  auto STATS = mha_graph->tensor(fe::graph::Tensor_attributes()
+                                     .set_uid(LSE)
+                                     .set_name("stats")
+                                     .set_dim({b, h_q, s_q, 1})
+                                     .set_stride({s_q * h_q, 1, h_q, 1})
+                                     .set_data_type(fe::DataType_t::FLOAT));
+  STATS->set_ragged_offset(RAG_STATS_OFF_);
+  auto do_strides = dO.strides();
+  auto DO_ = mha_graph->tensor(fe::graph::Tensor_attributes()
+                                   .set_ragged_offset(RAG_O_OFF_)
+                                   .set_uid(DO)
+                                   .set_name("DO")
+                                   .set_dim({b, h_q, s_q, d_v})
+                                   .set_stride(
+                                       {INT_MAX,
+                                        do_strides[strideidx0],
+                                        do_strides[strideidx1],
+                                        do_strides[strideidx2]}));
+  auto [Dq, Dk, Dv] = mha_graph->sdpa_backward(
+      Q_, K_, V_, O_, DO_, STATS, sdpa_backward_options);
+  Dq->set_output(true)
+      .set_uid(DQ)
+      .set_ragged_offset(RAG_Q_OFF_)
+      .set_dim({b, h_q, s_q, d_qk})
+      .set_stride(
+          {INT_MAX,
+           q_strides[strideidx0],
+           q_strides[strideidx1],
+           q_strides[strideidx2]});
+  Dk->set_output(true)
+      .set_uid(DK)
+      .set_ragged_offset(RAG_K_OFF_)
+      .set_dim({b, h_k, s_kv, d_qk})
+      .set_stride(
+          {INT_MAX,
+           k_strides[strideidx0],
+           k_strides[strideidx1],
+           k_strides[strideidx2]});
+  Dv->set_output(true)
+      .set_uid(DV)
+      .set_ragged_offset(RAG_V_OFF_)
+      .set_dim({b, h_v, s_kv, d_v})
+      .set_stride(
+          {INT_MAX,
+           v_strides[strideidx0],
+           v_strides[strideidx1],
+           v_strides[strideidx2]});
+
   AT_CUDNN_FRONTEND_CHECK(mha_graph->validate());
   AT_CUDNN_FRONTEND_CHECK(mha_graph->build_operation_graph(handle));
   AT_CUDNN_FRONTEND_CHECK(
       mha_graph->create_execution_plans({fe::HeurMode_t::A}));
   AT_CUDNN_FRONTEND_CHECK(mha_graph->check_support(handle));
   AT_CUDNN_FRONTEND_CHECK(mha_graph->build_plans(handle));
-  return std::make_tuple(
-      std::move(mha_graph),
-      std::move(Q),
-      std::move(K),
-      std::move(V),
-      std::move(bias),
-      std::move(attn_scale),
-      std::move(Seed),
-      std::move(Offset),
-      std::move(O),
-      std::move(DO),
-      std::move(STATS),
-      std::move(DQ),
-      std::move(DK),
-      std::move(DV));
+  return mha_graph;
 }
 
 void run_cudnn_SDP_fprop(
@@ -1293,12 +1387,12 @@
       dropout_probability,
       is_causal,
       return_softmaxstats);
-  auto graph_and_tensors_ptr = mhagraphcache.find(key);
-  graph_and_tensors graph_and_tensors_values;
-  if (graph_and_tensors_ptr) {
-    graph_and_tensors_values = *graph_and_tensors_ptr;
+  auto graph_ptr = getMHAGraphCache_().find(key);
+  std::shared_ptr<fe::graph::Graph> mha_graph;
+  if (graph_ptr) {
+    mha_graph = *graph_ptr;
   } else {
-    graph_and_tensors_values = build_graph_and_tensors(
+    mha_graph = build_graph(
         b,
         h,
         s_q,
@@ -1319,22 +1413,21 @@
         _dropoutoffset,
         handle);
   }
-  auto [mha_graph, Q, K, V, bias, attn_scale, seed, offset, O, Stats] =
-      graph_and_tensors_values;
-  std::unordered_map<std::shared_ptr<fe::graph::Tensor_attributes>, void*>
-      variant_pack = {
-          {Q, q.data_ptr()},
-          {K, k.data_ptr()},
-          {V, v.data_ptr()},
-          {attn_scale, &scaling_factor},
-          {seed, _dropoutseed.data_ptr()},
-          {offset, _dropoutoffset.data_ptr()},
-          {O, o.data_ptr()}};
+  std::unordered_map<int64_t, void*> variant_pack = {
+      {Q, q.data_ptr()},
+      {K, k.data_ptr()},
+      {V, v.data_ptr()},
+      {SCALE, &scaling_factor},
+      {O, o.data_ptr()}};
   if (return_softmaxstats) {
-    variant_pack[Stats] = softmaxstats.data_ptr();
+    variant_pack[LSE] = softmaxstats.data_ptr();
   }
   if (attn_bias.has_value()) {
-    variant_pack[bias.value()] = attn_bias.value().data_ptr();
+    variant_pack[BIAS] = attn_bias.value().data_ptr();
+  }
+  if (dropout_probability != 0.0f) {
+    variant_pack[SEED] = _dropoutseed.data_ptr();
+    variant_pack[OFFSET] = _dropoutoffset.data_ptr();
   }
   if (use_ragged_in_dense(q, k, v, o, attn_bias.has_value())) {
     variant_pack[SEQ_LEN_Q] = seqlen_q.data_ptr();
@@ -1352,7 +1445,7 @@
       c10::cuda::CUDACachingAllocator::get()->allocate(workspace_size);
   TORCH_CHECK(
       mha_graph->execute(handle, variant_pack, workspace_ptr.get()).is_good());
-  mhagraphcache.update(key, graph_and_tensors_values);
+  getMHAGraphCache_().update(key, mha_graph);
 }
 
 void run_cudnn_SDP_fprop_nestedtensor(
@@ -1391,72 +1484,55 @@
   if (return_softmaxstats && !softmaxstats.defined()) {
     softmaxstats = at::empty({q.size(0), h_q, 1}, q.options().dtype(kFloat));
   }
-  auto
-      [mha_graph,
-       Q,
-       K,
-       V,
-       bias,
-       attn_scale,
-       seed,
-       offset,
-       O,
-       Stats,
-       RAG_Q_OFF,
-       RAG_K_OFF,
-       RAG_V_OFF,
-       RAG_O_OFF,
-       RAG_STATS_OFF,
-       SEQ_LEN_Q,
-       SEQ_LEN_KV] =
-          build_graph_and_tensors_nestedtensor(
-              b,
-              h_q,
-              h_k,
-              h_v,
-              s_q,
-              s_kv,
-              d_qk,
-              d_v,
-              scaling_factor,
-              return_softmaxstats,
-              is_causal,
-              dropout_probability,
-              cum_seqlen_q,
-              cum_seqlen_kv,
-              q,
-              k,
-              v,
-              attn_bias,
-              softmaxstats,
-              o,
-              dropoutseed,
-              dropoutoffset,
-              handle);
+  auto mha_graph = build_graph_nestedtensor(
+      b,
+      h_q,
+      h_k,
+      h_v,
+      s_q,
+      s_kv,
+      d_qk,
+      d_v,
+      scaling_factor,
+      return_softmaxstats,
+      is_causal,
+      dropout_probability,
+      cum_seqlen_q,
+      cum_seqlen_kv,
+      q,
+      k,
+      v,
+      attn_bias,
+      softmaxstats,
+      o,
+      dropoutseed,
+      dropoutoffset,
+      handle);
   auto seqlen_q = at::diff(cum_seqlen_q, 1, 0);
   auto seqlen_kv = at::diff(cum_seqlen_kv, 1, 0);
   auto rag_q_off = cum_seqlen_q.mul(h_q * d_qk);
-  auto rag_k_off = cum_seqlen_kv.mul(h_k * d_qk);
+  auto rag_k_off = cum_seqlen_kv.mul(h_k * d_v);
   auto rag_v_off = cum_seqlen_kv.mul(h_v * d_v);
   auto rag_stats_off = cum_seqlen_q.mul(h_q);
-  std::unordered_map<std::shared_ptr<fe::graph::Tensor_attributes>, void*>
-      variant_pack = {
-          {Q, q.data_ptr()},
-          {K, k.data_ptr()},
-          {V, v.data_ptr()},
-          {attn_scale, &scaling_factor},
-          {seed, dropoutseed.data_ptr()},
-          {offset, dropoutoffset.data_ptr()},
-          {O, o.data_ptr()},
-          {RAG_Q_OFF, rag_q_off.data_ptr()},
-          {RAG_O_OFF, rag_q_off.data_ptr()},
-          {RAG_K_OFF, rag_k_off.data_ptr()},
-          {RAG_V_OFF, rag_v_off.data_ptr()},
-          {SEQ_LEN_Q, seqlen_q.data_ptr()},
-          {SEQ_LEN_KV, seqlen_kv.data_ptr()}};
+  std::unordered_map<int64_t, void*> variant_pack = {
+      {Q, q.data_ptr()},
+      {K, k.data_ptr()},
+      {V, v.data_ptr()},
+      {SCALE, &scaling_factor},
+      {O, o.data_ptr()},
+      {RAG_Q_OFF, rag_q_off.data_ptr()},
+      {RAG_O_OFF, rag_q_off.data_ptr()},
+      {RAG_K_OFF, rag_k_off.data_ptr()},
+      {RAG_V_OFF, rag_v_off.data_ptr()},
+      {SEQ_LEN_Q, seqlen_q.data_ptr()},
+      {SEQ_LEN_KV, seqlen_kv.data_ptr()}};
   if (return_softmaxstats) {
-    variant_pack[Stats] = softmaxstats.data_ptr();
-    variant_pack[RAG_STATS_OFF] = cum_seqlen_q.data_ptr();
+    variant_pack[LSE] = softmaxstats.data_ptr();
+    variant_pack[RAG_LSE_OFF] = rag_stats_off.data_ptr();
+  }
+  if (dropout_probability != 0.0f) {
+    variant_pack[SEED] = dropoutseed.data_ptr();
+    variant_pack[OFFSET] = dropoutoffset.data_ptr();
   }
   if (attn_bias.has_value()) {
     TORCH_CHECK("bias not supported with nestedtensor");
@@ -1561,12 +1637,12 @@
       dropout_probability,
       is_causal,
       true);
-  auto graph_and_tensors_backward_ptr = mhagraphbackwardcache.find(key);
-  graph_and_tensors_backward graph_and_tensors_backward_values;
-  if (graph_and_tensors_backward_ptr) {
-    graph_and_tensors_backward_values = *graph_and_tensors_backward_ptr;
+  auto graph_backward_ptr = getMHAGraphBackwardCache_().find(key);
+  std::shared_ptr<fe::graph::Graph> mha_graph;
+  if (graph_backward_ptr) {
+    mha_graph = *graph_backward_ptr;
   } else {
-    graph_and_tensors_backward_values = build_graph_and_tensors_backward(
+    mha_graph = build_graph_backward(
         b,
         h,
         s_q,
@@ -1590,43 +1666,24 @@
         _dropoutoffset,
         handle);
   }
-  auto
-      [mha_graph,
-       Q,
-       K,
-       V,
-       bias,
-       attn_scale,
-       Seed,
-       Offset,
-       O,
-       Do,
-       Stats,
-       Dq,
-       Dk,
-       Dv] = graph_and_tensors_backward_values;
-  std::unordered_map<std::shared_ptr<fe::graph::Tensor_attributes>, void*>
-      variant_pack = {// inputs
-                      {Q, q.data_ptr()},
-                      {K, k.data_ptr()},
-                      {V, v.data_ptr()},
-                      {O, o.data_ptr()},
-                      {Do, dO_.data_ptr()},
-                      {Stats, softmaxstats.data_ptr()},
-                      // outputs
-                      {Dq, dQ.data_ptr()},
-                      {Dk, dK.data_ptr()},
-                      {Dv, dV.data_ptr()},
-                      // pass by value
-                      {attn_scale, &scaling_factor}};
+  std::unordered_map<int64_t, void*> variant_pack = {
+      // inputs
+      {Q, q.data_ptr()},
+      {K, k.data_ptr()},
+      {V, v.data_ptr()},
+      {O, o.data_ptr()},
+      {DO, dO_.data_ptr()},
+      {LSE, softmaxstats.data_ptr()},
+      // outputs
+      {DQ, dQ.data_ptr()},
+      {DK, dK.data_ptr()},
+      {DV, dV.data_ptr()},
+      {SCALE, &scaling_factor}};
   if (dropout_probability != 0.0f) {
-    variant_pack[Seed] = _dropoutseed.data_ptr();
-    variant_pack[Offset] = _dropoutoffset.data_ptr();
+    variant_pack[SEED] = _dropoutseed.data_ptr();
+    variant_pack[OFFSET] = _dropoutoffset.data_ptr();
   }
   if (attn_bias.has_value()) {
-<<<<<<< HEAD
-    variant_pack[bias.value()] = attn_bias.value().data_ptr();
-=======
     variant_pack[BIAS] = attn_bias.value().data_ptr();
   }
   if (use_ragged_in_dense(q, k, v, o, attn_bias.has_value())) {
@@ -1678,15 +1735,94 @@
   if (!q.numel() || !k.numel() || !v.numel() || !o.numel() || !dO.numel() ||
       !softmaxstats.numel()) {
     return;
->>>>>>> 95e456fc
-  }
+  }
+
+  Tensor dO_ = dO;
+  const auto innermost_dO_stride = dO.strides()[dO.strides().size() - 1];
+  if (innermost_dO_stride != 1) {
+    permute_to_matching_layout(o, dO_);
+  }
+
+  auto seqlen_q = at::diff(cum_seqlen_q, 1, 0);
+  auto seqlen_kv = at::diff(cum_seqlen_kv, 1, 0);
+  auto rag_q_off = cum_seqlen_q.mul(h_q * d_qk);
+  auto rag_k_off = cum_seqlen_kv.mul(h_k * d_v);
+  auto rag_v_off = cum_seqlen_kv.mul(h_v * d_v);
+  auto rag_stats_off = cum_seqlen_q.mul(h_q);
+
+  auto dprops = at::cuda::getCurrentDeviceProperties();
+  auto _dropoutseed = dropoutseed;
+  auto _dropoutoffset = dropoutoffset;
+  // cuDNN dropout bug requires these to be in int64
+  if (dprops->major == 10 && dprops->minor == 0) {
+    _dropoutseed = dropoutseed.to(kLong);
+    _dropoutoffset = dropoutoffset.to(kLong);
+  }
+
+  cudnnHandle_t handle = getCudnnHandle();
+
+  auto mha_graph = build_graph_backward_nestedtensor(
+      b,
+      h_q,
+      h_k,
+      h_v,
+      s_q,
+      s_kv,
+      d_qk,
+      d_v,
+      scaling_factor,
+      is_causal,
+      dropout_probability,
+      cum_seqlen_q,
+      cum_seqlen_kv,
+      q,
+      k,
+      v,
+      attn_bias,
+      o,
+      dO_,
+      softmaxstats,
+      dQ,
+      dK,
+      dV,
+      dropoutseed,
+      dropoutoffset,
+      handle);
+
+  std::unordered_map<int64_t, void*> variant_pack = {
+      // inputs
+      {Q, q.data_ptr()},
+      {K, k.data_ptr()},
+      {V, v.data_ptr()},
+      {O, o.data_ptr()},
+      {DO, dO_.data_ptr()},
+      {LSE, softmaxstats.data_ptr()},
+      // outputs
+      {DQ, dQ.data_ptr()},
+      {DK, dK.data_ptr()},
+      {DV, dV.data_ptr()},
+      {SCALE, &scaling_factor},
+      {RAG_Q_OFF, rag_q_off.data_ptr()},
+      {RAG_O_OFF, rag_q_off.data_ptr()},
+      {RAG_K_OFF, rag_k_off.data_ptr()},
+      {RAG_V_OFF, rag_v_off.data_ptr()},
+      {RAG_LSE_OFF, rag_stats_off.data_ptr()},
+      {SEQ_LEN_Q, seqlen_q.data_ptr()},
+      {SEQ_LEN_KV, seqlen_kv.data_ptr()}};
+  if (dropout_probability != 0.0f) {
+    variant_pack[SEED] = _dropoutseed.data_ptr();
+    variant_pack[OFFSET] = _dropoutoffset.data_ptr();
+  }
+  TORCH_CHECK(
+      !attn_bias.has_value(),
+      "attn_bias not yet supportd with cuDNN Attention and NestedTensor");
+
   auto workspace_size = mha_graph->get_workspace_size();
   auto workspace_ptr =
       c10::cuda::CUDACachingAllocator::get()->allocate(workspace_size);
   TORCH_CHECK(!workspace_size || workspace_ptr.get());
   TORCH_CHECK(
       mha_graph->execute(handle, variant_pack, workspace_ptr.get()).is_good());
-  mhagraphbackwardcache.update(key, graph_and_tensors_backward_values);
 }
 
 } // namespace native
