--- conflicted
+++ resolved
@@ -25,9 +25,11 @@
 #include <c10/util/irange.h>
 
 #ifdef USE_FBGEMM
+C10_DIAGNOSTIC_PUSH_AND_IGNORED_IF_DEFINED("-Wextra-semi")
 #include <fbgemm/Fbgemm.h>
 #include <fbgemm/FbgemmFP16.h>
 #include <fbgemm/QuantUtils.h>
+C10_DIAGNOSTIC_POP()
 #endif // USE_FBGEMM
 
 namespace caffe2 {
@@ -409,12 +411,8 @@
 Tensor fbgemm_linear_fp16_weight_fp32_activation(
     const Tensor& input,
     const Tensor& packed_weight,
-<<<<<<< HEAD
-    const Tensor& bias) {
-=======
     const std::optional<Tensor>& bias,
     at::Tensor& output) {
->>>>>>> eaa5d9d3
   TORCH_WARN_ONCE("fbgemm_linear_fp16_weight_fp32_activation is deprecated "
                   "and will be removed in a future PyTorch release.")
 
@@ -435,7 +433,6 @@
 
   TORCH_CHECK(input.size(input.dim() - 1) == packed_weight_fp16.numRows())
   TORCH_CHECK(input.dim() >= 2);
-  TORCH_CHECK(bias.dim() == 1);
 
   // NOLINTNEXTLINE(bugprone-narrowing-conversions,cppcoreguidelines-narrowing-conversions)
   const int64_t M = size_to_dim_(input.dim() - 1, input.sizes());
@@ -456,7 +453,12 @@
       output.data_ptr<float>());
 
   // Add bias term
-  output.add_(bias);
+  c10::MaybeOwned<Tensor> bias_maybe_owned = at::borrow_from_optional_tensor(bias);
+  const Tensor& bias_ = *bias_maybe_owned;
+  if (bias_.defined()) {
+    TORCH_CHECK(bias_.dim() == 1);
+    output.add_(bias_);
+  }
 
   return output;
 }
@@ -575,9 +577,6 @@
 Tensor fbgemm_linear_fp16_weight_fp32_activation(
     const Tensor& input,
     const Tensor& packed_weight,
-<<<<<<< HEAD
-    const Tensor& bias) {
-=======
     const std::optional<Tensor>& bias,
     at::Tensor& output) {
   TORCH_WARN_ONCE("fbgemm_linear_fp16_weight_fp32_activation is deprecated "
@@ -594,7 +593,6 @@
     const Tensor& input,
     const Tensor& packed_weight,
     const std::optional<Tensor>& bias) {
->>>>>>> eaa5d9d3
   TORCH_WARN_ONCE("fbgemm_linear_fp16_weight_fp32_activation is deprecated "
                   "and will be removed in a future PyTorch release.")
 
