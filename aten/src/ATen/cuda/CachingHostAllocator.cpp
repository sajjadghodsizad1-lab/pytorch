#include <ATen/cuda/CachingHostAllocator.h>

#include <ATen/DeviceGuard.h>
#include <ATen/cuda/CUDAEvent.h>
#include <ATen/cuda/detail/CUDAHooks.h>
#include <ATen/detail/CUDAHooksInterface.h>
#include <c10/core/thread_pool.h>
#include <c10/cuda/CUDAAllocatorConfig.h>

#include <cuda_runtime_api.h>
#include <future>
#include <unordered_map>

namespace at::cuda {
namespace {

// Note: cudaEventCreate when concurrently invoked from multiple threads can be
// very expensive (at least on certain device/driver combinations). Thus, we a)
// serialize event creation at a per-device level, and b) pool the events to
// avoid constantly calling cudaEventCreate/cudaEventDestroy. This results in
// significant improvements in multithreaded workloads with high allocation
// rates.
class EventPool {
 public:
  using Event = std::unique_ptr<
      at::cuda::CUDAEvent,
      std::function<void(at::cuda::CUDAEvent*)>>;
  EventPool() : pools_(at::cuda::device_count()) {}

  Event get(DeviceIndex device) {
    TORCH_INTERNAL_ASSERT(0 <= device);
    TORCH_INTERNAL_ASSERT(device < static_cast<DeviceIndex>(pools_.size()));
    auto& pool = pools_[device];
    auto destructor = [&pool](at::cuda::CUDAEvent* event) {
      std::lock_guard<std::mutex> g(pool.mutex_);
      pool.event_pool_.push_back(std::unique_ptr<at::cuda::CUDAEvent>(event));
    };

    // Try to acquire an event from the per-device pool.
    {
      std::lock_guard<std::mutex> g(pool.mutex_);
      if (!pool.event_pool_.empty()) {
        auto* event = pool.event_pool_.back().release();
        pool.event_pool_.pop_back();
        return Event(event, destructor);
      }
    }
    // otherwise, allocate a new event that will be returned to the pool on
    // destruction.
    return Event(
        std::make_unique<at::cuda::CUDAEvent>(cudaEventDisableTiming).release(),
        destructor);
  }

  void empty_cache() {
    for (auto& pool : pools_) {
      std::lock_guard<std::mutex> g(pool.mutex_);
      pool.event_pool_.clear();
    }
  }

 private:
  struct PerDevicePool {
    alignas(64) std::mutex mutex_;
    std::vector<std::unique_ptr<at::cuda::CUDAEvent>> event_pool_;
  };
  std::vector<PerDevicePool> pools_;
};

using Block = HostBlock<CUDAStream>;

struct CUDACachingHostAllocatorImpl
    : public CachingHostAllocatorImpl<CUDAStream, EventPool::Event> {
 private:
  std::unordered_map<void*, bool> use_host_register;

  void allocate_host_memory(size_t size, void** ptr) override {
    // Pinned memory pointers allocated by any device can be directly used by
    // any other device, regardless of the current device at the time of
    // allocation, since we assume unified addressing. So we grab any existing
    // primary context, if available. See pytorch/pytorch#21081.
    // This can be a large performance hit if we cross NUMA nodes by allocating
    // and pinning memory on one side of the NUMA node and then using it on the
    // other side. Thankfully, we use one process per GPU, so we don't run into
    // this issue.
    at::OptionalDeviceGuard device_guard;
    auto primary_ctx_device_index =
        c10::cuda::getDeviceIndexWithPrimaryContext();
    if (primary_ctx_device_index.has_value()) {
      device_guard.reset_device(
          at::Device(at::DeviceType::CUDA, *primary_ctx_device_index));
    }

    auto start = std::chrono::steady_clock::now();
    bool use_register = c10::cuda::CUDACachingAllocator::CUDAAllocatorConfig::pinned_use_cuda_host_register();
    if (use_register) {
      allocWithCudaHostRegister(ptr, size);
    } else {
      // Use cudaHostAlloc for allocating pinned memory (global lock in driver)
      C10_CUDA_CHECK(cudaHostAlloc(ptr, size, cudaHostAllocDefault));
    }

    auto end = std::chrono::steady_clock::now();
    auto duration = std::chrono::duration_cast<std::chrono::microseconds>(end - start);

    // Update the statistics on the time spent on cudaHostAlloc/hostRegister
    {
      std::lock_guard<std::mutex> g(stats_.timing_mutex_);
      TORCH_INTERNAL_ASSERT_DEBUG_ONLY(use_host_register.count(*ptr) == 0);
      use_host_register[*ptr] = use_register;
      stats_.host_alloc_time.increase(duration.count());
    }
  }

  void free_block(Block* block) override {
    auto start = std::chrono::steady_clock::now();
    // Users may change the allocator config at will. torch unit tests do this.
    // However, allocations using cudaHostRegister should use corresonding
    // cudaHostUnregister and similarly for cudaHostAlloc / cudaFreeHost.
    void* ptr = block->ptr_;
    bool use_register = false;
    {
      std::lock_guard<std::mutex> g(stats_.timing_mutex_);
      TORCH_INTERNAL_ASSERT_DEBUG_ONLY(use_host_register.count(ptr) == 1);
      use_register = use_host_register[ptr];
    }
    if (use_register) {
      AT_CUDA_CHECK(cudaHostUnregister(ptr));
      // NOLINTNEXTLINE(cppcoreguidelines-no-malloc)
      std::free(ptr);
    } else {
      AT_CUDA_CHECK(cudaFreeHost(ptr));
    }
    auto end = std::chrono::steady_clock::now();
    auto duration = std::chrono::duration_cast<std::chrono::microseconds>(end - start);

    // Update the statistics on the time spent on cudaFreeHost/hostUnregister
    {
      std::lock_guard<std::mutex> g(stats_.timing_mutex_);
      use_host_register.erase(ptr);
      stats_.host_free_time.increase(duration.count());
    }
  }

  void record_stream(
      std::optional<std::vector<EventPool::Event>>& events,
      CUDAStream stream) override {
    auto event = create_event_internal(stream.device_index());
    event->record(stream);
    events->push_back(std::move(event));
  }

  bool query_event(EventPool::Event& event) override {
    cudaError_t err = cudaEventQuery(*event);
    if (err == cudaErrorNotReady) {
      (void)cudaGetLastError(); // clear CUDA error
      return false;
    } else if (err != cudaSuccess) {
      C10_CUDA_CHECK(err);
    }
    return true;
  }

<<<<<<< HEAD
=======
  bool pinned_use_background_threads() override {
    return c10::cuda::CUDACachingAllocator::CUDAAllocatorConfig::
        pinned_use_background_threads();
  }

>>>>>>> e3d68dfa
  EventPool::Event create_event_internal(DeviceIndex idx) {
    // Leak the event pool to avoid shutdown issue.
    static auto* event_pool = new EventPool();
    return event_pool->get(idx);
  }

  TaskThreadPool* getThreadPool() {
    static TaskThreadPool* pool = new TaskThreadPool(
        static_cast<int>(c10::cuda::CUDACachingAllocator::CUDAAllocatorConfig::
            pinned_max_register_threads()));
    return pool;
  }

  void mapPagesForRegister(
      const void* ptr,
      size_t size,
      size_t i,
      size_t numThreads,
      size_t pageSize) {
    uintptr_t start = (uintptr_t)ptr + (size * i / numThreads);
    uintptr_t end = (uintptr_t)start + (size / numThreads);
    if (i == (numThreads - 1)) {
      end = (uintptr_t)ptr + size;
    }

    // pre-fault/map the pages by setting the first byte of the page
    uintptr_t alignedStart =
        (((uintptr_t)start + pageSize - 1) & ~(pageSize - 1));
    for (uintptr_t p = alignedStart; p < ((uintptr_t)end); p += pageSize) {
      // NOLINTNEXTLINE(performance-no-int-to-ptr)
      memset((void*)p, 0, 1);
    }
  }

  void allocWithCudaHostRegister(void** ptr, size_t roundSize) {
    // Here we do regular allocation, pre-fault/map the pages, and then do
    // cudaHostRegister with GPU mapping flags to lock the pages, so we
    // can minimize the cost for the cuda global lock.
    // NOLINTNEXTLINE(cppcoreguidelines-no-malloc)
    *ptr = std::malloc(roundSize);

    // Parallelize the mapping/registering of pages to reduce wall time
    size_t pageSize = (1 << 12); // 4kB pages
    size_t numMapThreads = c10::cuda::CUDACachingAllocator::
        CUDAAllocatorConfig::pinned_num_register_threads();
    if ((numMapThreads > 1) && (roundSize >= (pageSize * numMapThreads))) {
      // parallelize the mapping of pages with a threadpool
      auto* pool = getThreadPool();
      std::vector<std::promise<void>> promises;
      std::vector<std::future<void>> futures;
      promises.reserve(numMapThreads);
      futures.reserve(numMapThreads);

      for (size_t i = 0; i < numMapThreads; i++) {
        promises.emplace_back();
        futures.push_back(promises[i].get_future());
        auto task = [this,
                     i,
                     ptr,
                     roundSize,
                     numMapThreads,
                     pageSize,
                     &promises]() mutable {
          mapPagesForRegister(
              *ptr,
              roundSize,
              i, // thread task-id
              numMapThreads,
              pageSize);
          // set the promise when mapping pages are done
          promises[i].set_value();
        };
        pool->run(task);
      }
      for (auto& future : futures) {
        future.wait();
      }
    } else {
      // Map pages in the same thread
      mapPagesForRegister(*ptr, roundSize, 0, 1, pageSize);
    }

    // Register the mapped pages using cudaHostRegister
    AT_CUDA_CHECK(
        cudaHostRegister(*ptr, roundSize, cudaHostRegisterDefault));
  }
};

DECLARE_HOST_ALLOCATOR(
    CUDACachingHostAllocator,
    CUDACachingHostAllocatorImpl,
    raw_local_deleter,
    caching_host_allocator)

REGISTER_HOST_ALLOCATOR(at::kCUDA, &caching_host_allocator)

} // anonymous namespace
} // namespace at::cuda<|MERGE_RESOLUTION|>--- conflicted
+++ resolved
@@ -161,14 +161,11 @@
     return true;
   }
 
-<<<<<<< HEAD
-=======
   bool pinned_use_background_threads() override {
     return c10::cuda::CUDACachingAllocator::CUDAAllocatorConfig::
         pinned_use_background_threads();
   }
 
->>>>>>> e3d68dfa
   EventPool::Event create_event_internal(DeviceIndex idx) {
     // Leak the event pool to avoid shutdown issue.
     static auto* event_pool = new EventPool();
