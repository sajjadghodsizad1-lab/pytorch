--- conflicted
+++ resolved
@@ -14,11 +14,7 @@
     $ ./tools/nightly.py checkout
     $ source venv/bin/activate  # or `& .\venv\Scripts\Activate.ps1` on Windows
 
-<<<<<<< HEAD
-Or if you would like to re-use an existing virtual environment, you can pass in
-=======
 Or if you would like to reuse an existing virtual environment, you can pass in
->>>>>>> 2231c3ca
 the prefix argument (--prefix)::
 
     $ ./tools/nightly.py checkout -b my-nightly-branch -p my-env
@@ -770,11 +766,7 @@
 
 @timed("Checking out nightly PyTorch")
 def checkout_nightly_version(branch: str | None, site_dir: Path) -> None:
-<<<<<<< HEAD
-    """Get's the nightly version and then checks it out."""
-=======
     """Gets the nightly version and then checks it out."""
->>>>>>> 2231c3ca
     nightly_version = _nightly_version(site_dir)
     if branch is None:
         # Detached mode - explicitly use --detach flag
