"""Manages CMake."""

from __future__ import annotations

import functools
import json
import multiprocessing
import os
import platform
import shutil
import sys
import sysconfig
from pathlib import Path
from subprocess import CalledProcessError, check_call, check_output, DEVNULL
from typing import cast

from .cmake_utils import CMakeValue, get_cmake_cache_variables_from_file
from .env import (
    BUILD_DIR,
    check_negative_env_flag,
    CMAKE_MINIMUM_VERSION_STRING,
    IS_64BIT,
    IS_DARWIN,
    IS_WINDOWS,
)


try:
    from packaging.version import Version
except ImportError:
    try:
        from setuptools.dist import Version  # type: ignore[attr-defined,no-redef]
    except ImportError:
        from distutils.version import (  # type: ignore[assignment,no-redef]
            LooseVersion as Version,
        )


def _mkdir_p(d: str) -> None:
    try:
        os.makedirs(d, exist_ok=True)
    except OSError as e:
        raise RuntimeError(
            f"Failed to create folder {os.path.abspath(d)}: {e.strerror}"
        ) from e


# Print to stderr
eprint = functools.partial(print, file=sys.stderr, flush=True)


# Ninja
# Use ninja if it is on the PATH. Previous version of PyTorch required the
# ninja python package, but we no longer use it, so we do not have to import it
USE_NINJA = bool(not check_negative_env_flag("USE_NINJA") and shutil.which("ninja"))
if "CMAKE_GENERATOR" in os.environ:
    USE_NINJA = os.environ["CMAKE_GENERATOR"].lower() == "ninja"


CMAKE_MINIMUM_VERSION = Version(CMAKE_MINIMUM_VERSION_STRING)


class CMake:
    "Manages cmake."

    def __init__(self, build_dir: str = BUILD_DIR) -> None:
        self._cmake_command = CMake._get_cmake_command()
        self.build_dir = build_dir

    @property
    def _cmake_cache_file(self) -> str:
        r"""Returns the path to CMakeCache.txt.

        Returns:
          string: The path to CMakeCache.txt.
        """
        return os.path.join(self.build_dir, "CMakeCache.txt")

    @property
    def _ninja_build_file(self) -> str:
        r"""Returns the path to build.ninja.

        Returns:
          string: The path to build.ninja.
        """
        return os.path.join(self.build_dir, "build.ninja")

    @staticmethod
    def _get_cmake_command() -> str:
        """Returns cmake command."""

        if IS_WINDOWS:
<<<<<<< HEAD
            return "cmake"

        cmake_versions: dict[str, Version] = {}
        for cmd in ("cmake", "cmake3"):
            command = shutil.which(cmd)
            ver = CMake._get_version(command)
            if ver is not None:
                eprint(f"Found {cmd} ({command}) version: {ver}", end="")
                if ver >= CMAKE_MINIMUM_VERSION:
                    eprint(f" (>={CMAKE_MINIMUM_VERSION})")
                    cmake_versions[cmd] = ver
                else:
                    eprint(f" (<{CMAKE_MINIMUM_VERSION})")

        if not cmake_versions:
=======
            return cmake_command
        cmake3_version = CMake._get_version(shutil.which("cmake3"))
        cmake_version = CMake._get_version(shutil.which("cmake"))

        _cmake_min_version = Version("3.27.0")
        if all(
            ver is None or ver < _cmake_min_version
            for ver in [cmake_version, cmake3_version]
        ):
>>>>>>> 0e9d8032
            raise RuntimeError(
                f"no cmake or cmake3 with version >= {CMAKE_MINIMUM_VERSION}, "
                f"found: {list(cmake_versions.values())}"
            )
        return max(cmake_versions, key=cmake_versions.get)  # type: ignore[arg-type]

    @staticmethod
    def _get_version(cmd: str | None) -> Version | None:
        """Returns cmake version."""

        if cmd is None:
            return None

        try:
            cmake_capabilities = json.loads(
                check_output(
                    [cmd, "-E", "capabilities"],
                    stderr=DEVNULL,
                    text=True,
                ),
            )
        except (OSError, CalledProcessError, json.JSONDecodeError):
            cmake_capabilities = {}
        cmake_version = cmake_capabilities.get("version", {}).get("string")
        if cmake_version is not None:
            return Version(cmake_version)
        raise RuntimeError(f"Failed to get CMake version from command: {cmd}")

    def run(self, args: list[str], env: dict[str, str]) -> None:
        """Executes cmake with arguments and an environment."""

        command = [self._cmake_command] + args
        eprint(" ".join(command))
        try:
            check_call(command, cwd=self.build_dir, env=env)
        except (CalledProcessError, KeyboardInterrupt):
            # This error indicates that there was a problem with cmake, the
            # Python backtrace adds no signal here so skip over it by catching
            # the error and exiting manually
            sys.exit(1)

    @staticmethod
    def defines(args: list[str], **kwargs: CMakeValue) -> None:
        """Adds definitions to a cmake argument list."""
        for key, value in sorted(kwargs.items()):
            if value is not None:
                args.append(f"-D{key}={value}")

    def get_cmake_cache_variables(self) -> dict[str, CMakeValue]:
        r"""Gets values in CMakeCache.txt into a dictionary.
        Returns:
          dict: A ``dict`` containing the value of cached CMake variables.
        """
        with open(self._cmake_cache_file) as f:
            return get_cmake_cache_variables_from_file(f)

    def generate(
        self,
        version: str | None,
        cmake_python_library: str | None,
        build_python: bool,
        build_test: bool,
        my_env: dict[str, str],
        rerun: bool,
    ) -> None:
        """Runs cmake to generate native build files."""

        if rerun and os.path.isfile(self._cmake_cache_file):
            os.remove(self._cmake_cache_file)

        cmake_cache_file_available = os.path.exists(self._cmake_cache_file)
        if cmake_cache_file_available:
            cmake_cache_variables = self.get_cmake_cache_variables()
            make_program: str | None = cmake_cache_variables.get("CMAKE_MAKE_PROGRAM")  # type: ignore[assignment]
            if make_program and not shutil.which(make_program):
                # CMakeCache.txt exists, but the make program (e.g., ninja) does not.
                # See also: https://github.com/astral-sh/uv/issues/14269
                # This can happen if building with PEP-517 build isolation, where `ninja` was
                # installed in the isolated environment of the previous build run, but it has been
                # removed. The `ninja` executable with an old absolute path not available anymore.
                eprint(
                    "!!!WARNING!!!: CMakeCache.txt exists, "
                    f"but CMAKE_MAKE_PROGRAM ({make_program!r}) does not exist. "
                    "Clearing CMake cache."
                )
                self.clear_cache()
                cmake_cache_file_available = False

        if cmake_cache_file_available and (
            not USE_NINJA or os.path.exists(self._ninja_build_file)
        ):
            # Everything's in place. Do not rerun.
            return

        args = []
        if USE_NINJA:
            # Avoid conflicts in '-G' and the `CMAKE_GENERATOR`
            os.environ["CMAKE_GENERATOR"] = "Ninja"
            args.append("-GNinja")
        elif IS_WINDOWS:
            generator = os.getenv("CMAKE_GENERATOR", "Visual Studio 16 2019")
            supported = ["Visual Studio 16 2019", "Visual Studio 17 2022"]
            if generator not in supported:
                eprint("Unsupported `CMAKE_GENERATOR`: " + generator)
                eprint("Please set it to one of the following values: ")
                eprint("\n".join(supported))
                sys.exit(1)
            args.append("-G" + generator)
            toolset_dict = {}
            toolset_version = os.getenv("CMAKE_GENERATOR_TOOLSET_VERSION")
            if toolset_version is not None:
                toolset_dict["version"] = toolset_version
                curr_toolset = os.getenv("VCToolsVersion")
                if curr_toolset is None:
                    eprint(
                        "When you specify `CMAKE_GENERATOR_TOOLSET_VERSION`, you must also "
                        "activate the vs environment of this version. Please read the notes "
                        "in the build steps carefully."
                    )
                    sys.exit(1)
            if IS_64BIT:
                if platform.machine() == "ARM64":
                    args.append("-A ARM64")
                else:
                    args.append("-Ax64")
                    toolset_dict["host"] = "x64"
            if toolset_dict:
                toolset_expr = ",".join([f"{k}={v}" for k, v in toolset_dict.items()])
                args.append("-T" + toolset_expr)

        base_dir = str(Path(__file__).absolute().parents[2])
        install_dir = os.path.join(base_dir, "torch")

        _mkdir_p(install_dir)
        _mkdir_p(self.build_dir)

        # Store build options that are directly stored in environment variables
        build_options: dict[str, CMakeValue] = {}

        # Build options that do not start with "BUILD_", "USE_", or "CMAKE_" and are directly controlled by env vars.
        # This is a dict that maps environment variables to the corresponding variable name in CMake.
        additional_options = {
            # Key: environment variable name. Value: Corresponding variable name to be passed to CMake. If you are
            # adding a new build option to this block: Consider making these two names identical and adding this option
            # in the block below.
            "CUDNN_LIB_DIR": "CUDNN_LIBRARY",
            "USE_CUDA_STATIC_LINK": "CAFFE2_STATIC_LINK_CUDA",
        }
        additional_options.update(
            {
                # Build options that have the same environment variable name and CMake variable name and that do not start
                # with "BUILD_", "USE_", or "CMAKE_". If you are adding a new build option, also make sure you add it to
                # CMakeLists.txt.
                var: var
                for var in (
                    "UBSAN_FLAGS",
                    "BLAS",
                    "WITH_BLAS",
                    "CUDA_HOST_COMPILER",
                    "CUDA_NVCC_EXECUTABLE",
                    "CUDA_SEPARABLE_COMPILATION",
                    "CUDNN_LIBRARY",
                    "CUDNN_INCLUDE_DIR",
                    "CUDNN_ROOT",
                    "EXPERIMENTAL_SINGLE_THREAD_POOL",
                    "INSTALL_TEST",
                    "JAVA_HOME",
                    "INTEL_MKL_DIR",
                    "INTEL_OMP_DIR",
                    "MKL_THREADING",
                    "MKLDNN_CPU_RUNTIME",
                    "MSVC_Z7_OVERRIDE",
                    "CAFFE2_USE_MSVC_STATIC_RUNTIME",
                    "Numa_INCLUDE_DIR",
                    "Numa_LIBRARIES",
                    "ONNX_ML",
                    "ONNX_NAMESPACE",
                    "ATEN_THREADING",
                    "WERROR",
                    "OPENSSL_ROOT_DIR",
                    "STATIC_DISPATCH_BACKEND",
                    "SELECTED_OP_LIST",
                    "TORCH_CUDA_ARCH_LIST",
                    "TORCH_XPU_ARCH_LIST",
                    "TRACING_BASED",
                    "PYTHON_LIB_REL_PATH",
                )
            }
        )

        # Aliases which are lower priority than their canonical option
        low_priority_aliases = {
            "CUDA_HOST_COMPILER": "CMAKE_CUDA_HOST_COMPILER",
            "CUDAHOSTCXX": "CUDA_HOST_COMPILER",
            "CMAKE_CUDA_HOST_COMPILER": "CUDA_HOST_COMPILER",
            "CMAKE_CUDA_COMPILER": "CUDA_NVCC_EXECUTABLE",
            "CUDACXX": "CUDA_NVCC_EXECUTABLE",
        }
        for var, val in my_env.items():
            # We currently pass over all environment variables that start with "BUILD_", "USE_", and "CMAKE_". This is
            # because we currently have no reliable way to get the list of all build options we have specified in
            # CMakeLists.txt. (`cmake -L` won't print dependent options when the dependency condition is not met.) We
            # will possibly change this in the future by parsing CMakeLists.txt ourselves (then additional_options would
            # also not be needed to be specified here).
            true_var = additional_options.get(var)
            if true_var is not None:
                build_options[true_var] = val
            elif var.startswith(("BUILD_", "USE_", "CMAKE_")) or var.endswith(
                ("EXITCODE", "EXITCODE__TRYRUN_OUTPUT")
            ):
                build_options[var] = val

            if var in low_priority_aliases:
                key = low_priority_aliases[var]
                if key not in build_options:
                    build_options[key] = val

        # The default value cannot be easily obtained in CMakeLists.txt. We set it here.
        py_lib_path = sysconfig.get_path("purelib")
        cmake_prefix_path = build_options.get("CMAKE_PREFIX_PATH", None)
        if cmake_prefix_path:
            build_options["CMAKE_PREFIX_PATH"] = (
                py_lib_path + ";" + cast(str, cmake_prefix_path)
            )
        else:
            build_options["CMAKE_PREFIX_PATH"] = py_lib_path

        # Some options must be post-processed. Ideally, this list will be shrunk to only one or two options in the
        # future, as CMake can detect many of these libraries pretty comfortably. We have them here for now before CMake
        # integration is completed. They appear here not in the CMake.defines call below because they start with either
        # "BUILD_" or "USE_" and must be overwritten here.
        build_options.update(
            {
                # Note: Do not add new build options to this dict if it is directly read from environment variable -- you
                # only need to add one in `CMakeLists.txt`. All build options that start with "BUILD_", "USE_", or "CMAKE_"
                # are automatically passed to CMake; For other options you can add to additional_options above.
                "BUILD_PYTHON": build_python,
                "BUILD_TEST": build_test,
                # Most library detection should go to CMake script, except this one, which Python can do a much better job
                # due to NumPy's inherent Pythonic nature.
                "USE_NUMPY": not check_negative_env_flag("USE_NUMPY"),
            }
        )

        # Detect build dependencies from python lib path (in order to set *_HOME variables)
        # NVSHMEM
        nvshmem_home = py_lib_path + "/nvidia/nvshmem"
        if os.path.exists(nvshmem_home):
            build_options["NVSHMEM_HOME"] = nvshmem_home

        # Options starting with CMAKE_
        cmake__options = {
            "CMAKE_INSTALL_PREFIX": install_dir,
        }

        # We set some CMAKE_* options in our Python build code instead of relying on the user's direct settings. Emit an
        # error if the user also attempts to set these CMAKE options directly.
        specified_cmake__options = set(build_options).intersection(cmake__options)
        if len(specified_cmake__options) > 0:
            eprint(
                ", ".join(specified_cmake__options)
                + " should not be specified in the environment variable. They are directly set by PyTorch build script."
            )
            sys.exit(1)
        build_options.update(cmake__options)

        CMake.defines(
            args,
            Python_EXECUTABLE=sys.executable,
            TORCH_BUILD_VERSION=version,
            **build_options,
        )

        expected_wrapper = "/usr/local/opt/ccache/libexec"
        if IS_DARWIN and os.path.exists(expected_wrapper):
            if "CMAKE_C_COMPILER" not in build_options and "CC" not in os.environ:
                CMake.defines(args, CMAKE_C_COMPILER=f"{expected_wrapper}/gcc")
            if "CMAKE_CXX_COMPILER" not in build_options and "CXX" not in os.environ:
                CMake.defines(args, CMAKE_CXX_COMPILER=f"{expected_wrapper}/g++")

        for env_var_name in my_env:
            if env_var_name.startswith("gh"):
                # github env vars use utf-8, on windows, non-ascii code may
                # cause problem, so encode first
                try:
                    my_env[env_var_name] = str(my_env[env_var_name].encode("utf-8"))
                except UnicodeDecodeError as e:
                    shex = ":".join(f"{ord(c):02x}" for c in my_env[env_var_name])
                    eprint(f"Invalid ENV[{env_var_name}] = {shex}")
                    eprint(e)
        # According to the CMake manual, we should pass the arguments first,
        # and put the directory as the last element. Otherwise, these flags
        # may not be passed correctly.
        # Reference:
        # 1. https://cmake.org/cmake/help/latest/manual/cmake.1.html#synopsis
        # 2. https://stackoverflow.com/a/27169347
        args.append(base_dir)
        self.run(args, env=my_env)

    def build(self, my_env: dict[str, str]) -> None:
        """Runs cmake to build binaries."""

        from .env import build_type

        build_args = [
            "--build",
            ".",
            "--target",
            "install",
            "--config",
            build_type.build_type_string,
        ]

        # Determine the parallelism according to the following
        # priorities:
        # 1) MAX_JOBS environment variable
        # 2) If using the Ninja build system, delegate decision to it.
        # 3) Otherwise, fall back to the number of processors.

        # Allow the user to set parallelism explicitly. If unset,
        # we'll try to figure it out.
        max_jobs = os.getenv("MAX_JOBS")

        if max_jobs is not None or not USE_NINJA:
            # Ninja is capable of figuring out the parallelism on its
            # own: only specify it explicitly if we are not using
            # Ninja.

            # This lists the number of processors available on the
            # machine. This may be an overestimate of the usable
            # processors if CPU scheduling affinity limits it
            # further. In the future, we should check for that with
            # os.sched_getaffinity(0) on platforms that support it.
            max_jobs = max_jobs or str(multiprocessing.cpu_count())

            # CMake 3.12 provides a '-j' option.
            build_args += ["-j", max_jobs]
        self.run(build_args, my_env)

    def clear_cache(self) -> None:
        """Clears the CMake cache."""
        if os.path.isfile(self._cmake_cache_file):
            os.remove(self._cmake_cache_file)
        if os.path.isfile(self._ninja_build_file):
            os.remove(self._ninja_build_file)<|MERGE_RESOLUTION|>--- conflicted
+++ resolved
@@ -15,14 +15,7 @@
 from typing import cast
 
 from .cmake_utils import CMakeValue, get_cmake_cache_variables_from_file
-from .env import (
-    BUILD_DIR,
-    check_negative_env_flag,
-    CMAKE_MINIMUM_VERSION_STRING,
-    IS_64BIT,
-    IS_DARWIN,
-    IS_WINDOWS,
-)
+from .env import BUILD_DIR, check_negative_env_flag, IS_64BIT, IS_DARWIN, IS_WINDOWS
 
 
 try:
@@ -57,9 +50,6 @@
     USE_NINJA = os.environ["CMAKE_GENERATOR"].lower() == "ninja"
 
 
-CMAKE_MINIMUM_VERSION = Version(CMAKE_MINIMUM_VERSION_STRING)
-
-
 class CMake:
     "Manages cmake."
 
@@ -89,24 +79,8 @@
     def _get_cmake_command() -> str:
         """Returns cmake command."""
 
+        cmake_command = "cmake"
         if IS_WINDOWS:
-<<<<<<< HEAD
-            return "cmake"
-
-        cmake_versions: dict[str, Version] = {}
-        for cmd in ("cmake", "cmake3"):
-            command = shutil.which(cmd)
-            ver = CMake._get_version(command)
-            if ver is not None:
-                eprint(f"Found {cmd} ({command}) version: {ver}", end="")
-                if ver >= CMAKE_MINIMUM_VERSION:
-                    eprint(f" (>={CMAKE_MINIMUM_VERSION})")
-                    cmake_versions[cmd] = ver
-                else:
-                    eprint(f" (<{CMAKE_MINIMUM_VERSION})")
-
-        if not cmake_versions:
-=======
             return cmake_command
         cmake3_version = CMake._get_version(shutil.which("cmake3"))
         cmake_version = CMake._get_version(shutil.which("cmake"))
@@ -116,12 +90,21 @@
             ver is None or ver < _cmake_min_version
             for ver in [cmake_version, cmake3_version]
         ):
->>>>>>> 0e9d8032
             raise RuntimeError(
-                f"no cmake or cmake3 with version >= {CMAKE_MINIMUM_VERSION}, "
-                f"found: {list(cmake_versions.values())}"
+                "no cmake or cmake3 with version >= 3.27.0 found:"
+                + str([cmake_version, cmake3_version])
             )
-        return max(cmake_versions, key=cmake_versions.get)  # type: ignore[arg-type]
+
+        if cmake3_version is None:
+            cmake_command = "cmake"
+        elif cmake_version is None:
+            cmake_command = "cmake3"
+        else:
+            if cmake3_version >= cmake_version:
+                cmake_command = "cmake3"
+            else:
+                cmake_command = "cmake"
+        return cmake_command
 
     @staticmethod
     def _get_version(cmd: str | None) -> Version | None:
