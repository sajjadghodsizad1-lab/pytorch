# mypy: allow-untyped-defs
from __future__ import annotations

import contextlib
import dataclasses
import warnings
import weakref
from dataclasses import dataclass
from typing import (
    Any,
    Callable,
    ClassVar,
    ContextManager,
    Dict,
    List,
    Optional,
    Tuple,
    Type,
    TYPE_CHECKING,
    Union,
)
from typing_extensions import TypeAlias

import torch
from torch._C._autograd import CreationMeta
from torch._C._functorch import (
    _add_batch_dim,
    _unwrap_functional_tensor,
    _wrap_functional_tensor,
    get_unwrapped,
    is_batchedtensor,
    is_functorch_wrapped_tensor,
    is_gradtrackingtensor,
    is_legacy_batchedtensor,
    maybe_get_bdim,
    maybe_get_level,
    peek_interpreter_stack,
)
from torch._logging import trace_structured
from torch.utils._mode_utils import no_dispatch
from torch.utils._python_dispatch import is_traceable_wrapper_subclass
from torch.utils.weak import WeakIdKeyDictionary


if TYPE_CHECKING:
    from torch._C._functorch import CInterpreter
    from torch._guards import Source

    # Import here to avoid cycle
    from torch._subclasses.fake_tensor import FakeTensorMode

    # Import the following modules during type checking to enable code intelligence features,
    # Do not import unconditionally, as they import sympy and importing sympy is very slow
    from torch.fx.experimental.symbolic_shapes import ShapeEnv, SymbolicContext

DimList = List


def safe_is_leaf(t):
    try:
        return t.is_leaf
    except RuntimeError:
        # inference mode can trigger this
        return False


def safe_grad(t):
    with warnings.catch_warnings():
        warnings.filterwarnings("ignore", "The .grad attribute of a Tensor")
        return t.grad


def assert_eq(a, b):
    assert a == b, f"{a} != {b}"


def assert_metadata_eq(
    assert_eq,
    m1: Union[MetaTensorDesc, torch.Tensor],
    m2: torch.Tensor,
    *,
    skip_symbolic=False,
    skip_leaf=False,
):
    if isinstance(m1, torch.Tensor):
        m1 = MetaTensorDescriber().describe_tensor(m1)

    def go(m1, m2):
        assert_eq(m1.dtype, m2.dtype)
        if not skip_symbolic:
            assert_eq(m1.shape, m2.shape)
        assert_eq(m1.requires_grad, m2.requires_grad)
        if not skip_leaf:
            assert_eq(m1.is_leaf, m2.is_leaf)
        # MetaTensorDesc doesn't store grad_fn; inferred from leaf
        # assert_eq(m1.grad_fn is None, m2.grad_fn is None)
        assert_eq(m1.is_sparse, m2.is_sparse)
        assert_eq(m1.is_inference, m2.is_inference())
        assert_eq(m1.is_conj, m2.is_conj())
        assert_eq(m1.is_neg, m2.is_neg())
        assert_eq(m1.grad is not None, safe_grad(m2) is not None)
        if m1.grad is not None:
            go(m1.grad, safe_grad(m2))
        # TODO: move "assert_eq(m1.layout, m2.layout)" out of sparse
        #       branches (but not ready for prime time yet)...
        if m1.is_sparse:
            assert_eq(m1.layout, m2.layout)
            assert_eq(m1.dense_dim, m2.dense_dim())
            assert_eq(m1.sparse_dim, m2.sparse_dim())
            assert_eq(m1.is_coalesced, m2.is_coalesced())
        elif is_sparse_compressed(m1):
            assert_eq(m1.layout, m2.layout)
            assert_eq(m1.dense_dim, m2.dense_dim())
            assert_eq(m1.sparse_dim, m2.sparse_dim())
        else:
            if not skip_symbolic:
                assert_eq(m1.stride, m2.stride())
                assert_eq(m1.storage_offset, m2.storage_offset())
            assert_eq(m1.is_view, m2._is_view())
            if m1.is_view:
                go(m1.base, m2._base)
        # TODO: test if is resizable (no direct query for this atm)
        # TODO: audit AutogradMeta to see if it matches
        # TODO: test forward AD

    return go(m1, m2)


def is_sparse_coo(t):
    return isinstance(t, torch.Tensor) and t.layout is torch.sparse_coo


def is_sparse_compressed_layout(layout):
    return layout in {
        torch.sparse_csr,
        torch.sparse_csc,
        torch.sparse_bsr,
        torch.sparse_bsc,
    }


def is_sparse_compressed(t):
    return isinstance(t, torch.Tensor) and is_sparse_compressed_layout(t.layout)


def is_sparse_any(t):
    return is_sparse_coo(t) or is_sparse_compressed(t)


# Don't use id() directly, because those can get reallocated over time.
MetaStorageId: TypeAlias = int
MetaTensorId: TypeAlias = int


DESCRIBER_NEXT_ID = 0


class MetaTensorDescriber:
    """
    Given a Tensor/Storage, generate a MetaTensorDesc/MetaStorageDesc
    for it, which is enough information to reconstruct a meta tensor/fake tensor
    corresponding to a Tensor as faithfully as possible.

    This is a stateful conversion object because we keep track of the IDs
    of the tensors/storages passed to us, so we can consistently give
    the same ID when we see the same tensor/storage.
    """

    def __init__(self, *, copy_data=False):
        global DESCRIBER_NEXT_ID
        self.id = DESCRIBER_NEXT_ID
        DESCRIBER_NEXT_ID += 1
        self.next_tensor_id: MetaTensorId = 0
        self.next_storage_id: MetaStorageId = 0
        # Tensor -> int
        self.lookup_tensor = WeakIdKeyDictionary()
        # Storage -> int
        self.lookup_storage = WeakIdKeyDictionary()
        self.copy_data = copy_data
        self.traced_tensors = set()
        self.traced_storages = set()

    def get_tensor_id(self, t: torch.Tensor):
        if t not in self.lookup_tensor:
            self.lookup_tensor[t] = self.next_tensor_id
            self.next_tensor_id += 1
        return self.lookup_tensor[t]

    def get_storage_id(self, s: torch.UntypedStorage):
        if s not in self.lookup_storage:
            self.lookup_storage[s] = self.next_storage_id
            self.next_storage_id += 1
        return self.lookup_storage[s]

    def describe_storage(self, s: torch.UntypedStorage, *, trace: bool = False):
        r = MetaStorageDesc(
            id=self.get_storage_id(s),
            size=s.size(),
            # NB: We don't do the copy yet; copy happens when we start
            # creating the new storages
            data=s if self.copy_data else None,
        )
        if trace and r.id not in self.traced_storages:
            trace_structured(
                "describe_storage",
                metadata_fn=lambda: r.as_json(self.id),
            )
            self.traced_storages.add(r.id)
        return r

    def describe_tensor(
        self, t: torch.Tensor, *, recurse: bool = True, trace: bool = False
    ):
        is_leaf = safe_is_leaf(t)
        is_view = t._is_view()
        is_sparse = t.is_sparse
        layout = t.layout
        is_nested = t.is_nested
        is_traceable_wrapper_subclass_v = is_traceable_wrapper_subclass(t)
        is_functorch_wrapped = is_functorch_wrapped_tensor(t)
        is_mkldnn = t.is_mkldnn
        is_batchedtensor_v = is_batchedtensor(t)
        is_legacy_batchedtensor_v = is_legacy_batchedtensor(t)
        is_gradtrackingtensor_v = is_gradtrackingtensor(t)
        is_functorch_batched_or_grad = is_batchedtensor_v or is_gradtrackingtensor_v
        is_functional = torch._is_functional_tensor(t)

        uf = torch.nested._internal.union_find.get_union_find()
        union_find_id, cached_max, cached_min = None, None, None
        if uf.is_registered(t):
            union_find_id = uf._tensor_int_map.get_int(uf.find(t))
            # TODO: rename the field to make it generically "max"
            cached_metadata = uf.get_metadata(t)
            cached_max = cached_metadata.get("_max_seqlen", None)
            cached_min = cached_metadata.get("_min_seqlen", None)

        storage = None
        # NB: For compatibility, I default this to zero, as sometimes people
        # still have stuffed zero into storage offset even though the tensor
        # doesn't meaningfully have an offset
        storage_offset = 0
        if not (
            is_sparse
            or is_sparse_compressed_layout(layout)
            or (is_nested and not is_traceable_wrapper_subclass_v)
            or is_mkldnn
            # TODO: TBH, functorch wrapped tensors probably should have
            # storage associated with them
            or is_functorch_wrapped
            or is_legacy_batchedtensor_v
        ):
            # NB: We actually don't use storage to do views, but might as well
            # put it in for accuracy
            storage = self.describe_storage(t.untyped_storage(), trace=trace)
            storage_offset = t.storage_offset()  # type: ignore[assignment]

        stride = None
        if not (
            is_sparse
            or is_sparse_compressed_layout(layout)
            or (is_nested and not is_traceable_wrapper_subclass_v)
        ):
            # stride/storage_offset are called from is_functorch_wrapped,
            # view_from_base, empty_create_subclass,
            # sym_sizes_strides_storage_offset (empty_create)
            stride = t.stride()

        # NB: this technically should refer to functorch unwrapped tensor, but
        # I am (perhaps abusively) using it to store both the functorch and
        # non-functorch functional tensor
        unwrapped = None
        autograd_meta_from = None
        current_level = None
        if is_batchedtensor_v or is_gradtrackingtensor_v:
            unwrapped = self.describe_tensor(get_unwrapped(t), trace=trace)
        # xla and lazy tensors present as functional tensors, but we want them
        # to be handled specially
        elif is_functional and t.device.type not in ("xla", "lazy"):
            if t._is_view():
                raise RuntimeError(
                    "Cannot safely fakify a view because this process drops the view information right now."
                )
            if not is_functorch_wrapped:
                torch._sync(t)
                unwrapped = self.describe_tensor(
                    torch._from_functional_tensor(t), trace=trace
                )
                autograd_meta_from = t
            else:
                reapply_views = torch._C._functionalization_reapply_views_tls()
                # NB: has side effects!
                unwrapped = self.describe_tensor(
                    _unwrap_functional_tensor(t, reapply_views), trace=trace
                )
                # TODO: It's pretty suspicious that functional tensors don't have
                # valid level and thus we just grab whatever the current level
                # is
                current_level = torch._C._functorch.current_level()

        maybe_functorch_stack = None
        if is_functorch_wrapped:
            with torch._functorch.pyfunctorch.temporarily_clear_interpreter_stack() as maybe_functorch_stack:
                pass

        attrs = None
        ctx = None
        type_v = None
        if is_traceable_wrapper_subclass_v:
            assert hasattr(t, "__tensor_flatten__")
            raw_attrs, ctx = t.__tensor_flatten__()
            attrs = {
                attr: self.describe_tensor(getattr(t, attr), trace=trace)
                for attr in raw_attrs
            }
            type_v = type(t)

        from torch.nested._internal.nested_tensor import _tensor_symint_registry

        # TODO: Is it important to enable torch.inference_mode before querying
        # these values?
        r = MetaTensorDesc(
            id=self.get_tensor_id(t),
            storage=storage,
            is_inference=t.is_inference(),
            is_leaf=is_leaf,
            requires_grad=t.requires_grad,
            # NB: ndim should be OK too but there is a disaster at
            # python test/dynamo/test_subclasses.py -k test_user_overidden_property_unsupported
            # Actually, this means that we have a little bit of a problem
            # here, which is that there is some sensitivity to how exactly an
            # access is done if you have a __torch_function__ subclass.  Maybe
            # should disable torch function before doing accesses?
            ndim=t.dim(),
            dtype=t.dtype,
            is_sparse=is_sparse,
            is_mkldnn=is_mkldnn,
            is_functorch_wrapped=is_functorch_wrapped,
            is_batchedtensor=is_batchedtensor_v,
            is_legacy_batchedtensor=is_legacy_batchedtensor_v,
            is_gradtrackingtensor=is_gradtrackingtensor_v,
            is_view=is_view,
            is_conj=t.is_conj(),
            is_neg=t.is_neg(),
            is_parameter=isinstance(t, torch.nn.Parameter),
            is_traceable_wrapper_subclass=is_traceable_wrapper_subclass_v,
            is_nested=is_nested,
            nested_int=(
                _tensor_symint_registry[t].node.nested_int()
                if t in _tensor_symint_registry
                else None
            ),
            is_functional=is_functional,
            layout=layout,
            device=t.device,
            size=t.size(),
            stride=stride,
            storage_offset=storage_offset,
            dynamo_dynamic_indices=list(getattr(t, "_dynamo_dynamic_indices", set())),
            sparse_dim=(
                t.sparse_dim() if t.is_sparse or is_sparse_compressed(t) else None
            ),
            dense_dim=t.dense_dim() if t.is_sparse or is_sparse_compressed(t) else None,
            is_coalesced=t.is_coalesced() if t.is_sparse else None,
            # TODO: I actually think recursing here is correct, but we have at
            # least an infinite cycle from base -> values -> base
            # https://github.com/pytorch/pytorch/issues/122089
            crow_indices=(
                self.describe_tensor(t.crow_indices(), recurse=False, trace=trace)
                if recurse and t.layout in {torch.sparse_csr, torch.sparse_bsr}
                else None
            ),
            col_indices=(
                self.describe_tensor(t.col_indices(), recurse=False, trace=trace)
                if recurse and t.layout in {torch.sparse_csr, torch.sparse_bsr}
                else None
            ),
            ccol_indices=(
                self.describe_tensor(t.ccol_indices(), recurse=False, trace=trace)
                if recurse and t.layout in {torch.sparse_csc, torch.sparse_bsc}
                else None
            ),
            row_indices=(
                self.describe_tensor(t.row_indices(), recurse=False, trace=trace)
                if recurse and t.layout in {torch.sparse_csc, torch.sparse_bsc}
                else None
            ),
            values=(
                self.describe_tensor(t.values(), recurse=False, trace=trace)
                if recurse and is_sparse_compressed(t)
                else None
            ),
            grad=(
                self.describe_tensor(safe_grad(t), trace=trace)
                if safe_grad(t) is not None
                else None
            ),
            creation_meta=(
                torch._C._autograd._get_creation_meta(t) if t._is_view() else None
            ),
            unwrapped=unwrapped,
            level=(
                maybe_get_level(t)
                if is_batchedtensor_v or is_gradtrackingtensor_v
                else None
            ),
            bdim=maybe_get_bdim(t) if is_batchedtensor_v else None,
            base=(
                self.describe_tensor(t._base, trace=trace)
                if recurse and t._is_view() and t._base is not None
                else None
            ),
            fake_mode=torch._subclasses.fake_tensor.maybe_get_fake_mode(t),
            view_func=t._view_func_unsafe,
            attrs=attrs,
            ctx=ctx,
            type=type_v,
            # NB: even if functorch is enabled, don't actually save the
            # interpreter stack here unless we are actually functorch wrapped;
            # it's irrelevant for non-functorch stuff
            functorch_stack=maybe_functorch_stack,
            autograd_meta_from=autograd_meta_from,
            current_level=current_level,
<<<<<<< HEAD
            union_find_id=union_find_id,
            cached_max=cached_max,
            cached_min=cached_min,
=======
            data=t if self.copy_data else None,
>>>>>>> c2dbbca5
        )
        if trace and r.id not in self.traced_tensors:
            trace_structured(
                "describe_tensor",
                metadata_fn=lambda: r.as_json(self.id),
            )
            self.traced_tensors.add(r.id)
        return r


@dataclass(frozen=True)
class MetaStorageDesc:
    id: MetaStorageId
    size: int
    # NB: this is only populated with copy_data True, it is not directly
    # serializable in JSON, you want to do something special here anyway
    data: Optional[torch.UntypedStorage]

    def as_json(self, describer_id):
        return {
            "id": self.id,
            "describer_id": describer_id,
            "size": self.size if isinstance(self.size, int) else repr(self.size),
        }


@dataclass(frozen=True)
class MetaTensorDesc:
    id: MetaTensorId
    ndim: int
    dtype: torch.dtype
    device: torch.device

    # NB: Sometimes, size, stride and storage_offset contain SymInt, in which
    # case this is NOT serializable.  That only happens when you're
    # re-fakeifying a fake tensor with an existing ShapeEnv... maybe we
    # can get rid of this use case entirely.  Notably, even if we are
    # fakeifying a real tensor into a fake tensor with symbolic shapes, the
    # size here is NOT dynamic
    # NB: These also contain SymInt because wrap_meta_outputs_with_default_device_logic
    # goes through this codepath.  But it really should not LOL.
    # NB: size could potentially be None as you can override it and make it
    # throw an error, but we don't currently have any subclasses that do this
    # except C++ nested tensor but we're going to have nested int to make this
    # defined on NJT
    size: Tuple[int, ...]
    dynamo_dynamic_indices: List[int]

    layout: torch.layout = torch.strided
    is_inference: bool = False
    is_leaf: bool = False
    requires_grad: bool = False
    is_sparse: bool = False
    is_mkldnn: bool = False
    is_functorch_wrapped: bool = False
    is_batchedtensor: bool = False
    is_legacy_batchedtensor: bool = False
    is_gradtrackingtensor: bool = False
    is_view: bool = False
    is_nested: bool = False
    # We eagerly symbolicize the associated nested int for e.g. offsets / lengths
    # metadata if that offsets is already associated with a nested int.
    # See test_construct_from_jagged_with_input_offsets_mixed_case.
    nested_int: Optional[int] = None
    is_traceable_wrapper_subclass: bool = False
    is_functional: bool = False
    is_conj: bool = False
    is_neg: bool = False
    is_parameter: bool = False
    stride: Optional[Tuple[int, ...]] = None
    storage_offset: int = 0
    # NB: We have a choice whether or not to store the id or a direct pointer
    # to the data structure.  For ease of use, we store the data structure,
    # but this means that when we serialize, we have to swizzle these pointers
    # back into ids (so we have accurate aliasing relationships)
    storage: Optional[MetaStorageDesc] = None
    sparse_dim: Optional[int] = None  # is_sparse, is_sparse_compressed
    dense_dim: Optional[int] = None  # is_sparse, is_sparse_compressed
    is_coalesced: Optional[bool] = None  # is_sparse
    crow_indices: Optional[MetaTensorDesc] = None  # is_sparse_compressed
    col_indices: Optional[MetaTensorDesc] = None  # is_sparse_compressed
    ccol_indices: Optional[MetaTensorDesc] = None  # is_sparse_compressed
    row_indices: Optional[MetaTensorDesc] = None  # is_sparse_compressed
    values: Optional[MetaTensorDesc] = None  # is_sparse_compressed
    unwrapped: Optional[MetaTensorDesc] = None  # is_functorch_wrapped
    bdim: Optional[int] = None  # is_functorch_wrapped
    base: Optional[MetaTensorDesc] = None  # is_view
    attrs: Optional[Dict[str, MetaTensorDesc]] = None  # is_traceable_wrapper_subclass
    creation_meta: Optional[CreationMeta] = None
    grad: Optional[MetaTensorDesc] = None

    union_find_id: Optional[int] = None
    cached_max: Optional[int] = None
    cached_min: Optional[int] = None

    # Everything below is NOT serializable, need some more work

    _UNSERIALIZABLE: ClassVar[List[str]] = [
        "ctx",
        "type",
        "fake_mode",
        "view_func",
        "level",
        "current_level",
        "functorch_stack",
        "autograd_meta_from",
        "data",
        "nested_int",
    ]

    ctx: Optional[object] = None  # is_traceable_wrapper_subclass
    type: Optional[Type] = None  # is_traceable_wrapper_subclass
    fake_mode: Optional[FakeTensorMode] = None
    view_func: Optional[
        Callable[
            [
                torch.Tensor,
                Callable[[int], int],
                Callable[[torch.Tensor], torch.Tensor],
            ],
            torch.Tensor,
        ]
    ] = None
    # level looks serializable, but actually it is meaningless without
    # the functorch_stack below
    level: Optional[int] = None  # is_functorch_wrapped
    current_level: Optional[int] = None
    functorch_stack: Optional[List[CInterpreter]] = None
    autograd_meta_from: Optional[torch.Tensor] = None

    # This is only populated on copy_data, and typically is not used at all,
    # except for some of our meta-ification paths that don't properly use
    # storage (pro-tip: you should use storage)
    data: Optional[torch.Tensor] = None

    # Faithfully serializing functorch tensors will not be too difficult.
    # We only need to consider grad/vmap interpreters, and their internal
    # state is only bools (mostly what the grad enabled/disabled state
    # should be in the lower layer).  Beyond that, tensors just need to
    # precisely indicate which particular interpreter they correspond
    # to (we then replace level with a pointer to the interpreter stack.)
    # However, this use of functorch is very "non-lexical" so it's not
    # entirely clear how to make it all lexical again, so we haven't done
    # it for now.

    # NB: This will reference numeric IDs, and it is assumed that you've
    # already serialized everything this recursively references
    def as_json(self, describer_id):
        def json(k, v):
            # Some best-effort debugging serialization for unserializable
            # fields (feel free to add other special cases as appropriate)
            if k in ["data", "autograd_meta_from"]:
                return None  # never repr these
            if k in set(MetaTensorDesc._UNSERIALIZABLE):
                return repr(v)
            if isinstance(v, (torch.device, torch.dtype, torch.layout)):
                return repr(v)
            if isinstance(v, torch.SymInt):
                return repr(v)
            if isinstance(v, (tuple, list)):
                return [json(k, v1) for v1 in v]
            if isinstance(v, (MetaStorageDesc, MetaTensorDesc)):
                return v.id
            if isinstance(v, CreationMeta):
                return str(v)
            if k == "attrs" and isinstance(v, dict):
                return {k1: v1.id for k1, v1 in v.items()}
            return v

        r = {
            field.name: json(field.name, getattr(self, field.name))
            for field in dataclasses.fields(self)
            if not (
                getattr(self, field.name) is field.default
                or (
                    field.name == "dynamo_dynamic_indices"
                    and not getattr(self, field.name)
                )
            )
        }
        r.update({"describer_id": describer_id})
        return r

    @property
    def shape(self):
        return self.size


# A more faithful reproduction would do a copy on the entire
# storage, but this needs to be done carefully because the
# underlying storage could have larger extent than is implied
# by size/stride.  The real fix is to properly call
# meta_storage recursively here.
#
# These "safe" functions are intended to be used under no_dispatch() mode.
# The no_dispatch() here is intended to prevent ambient fake tensor mode from
# fakeifying the operation.  But if we are given an honest to goodness
# FakeTensor as src, we MUST NOT run the copy/clone operation.  A better way
# to do this would be to not use no_dispatch and instead just disable fake
# tensor mode only (allowing for subclass dispatch to occur)
def _safe_copy(dst, src):
    if type(src) is not torch.Tensor:
        return
    dst.copy_(src)


def _safe_clone(src):
    if type(src) is not torch.Tensor:
        return None
    return src.clone()


# This is a class for converting multiple tensors into meta tensors which
# share the same view/storage structure.  The operation model is you allocate
# one of these, and then call it repeatedly on all the tensors you want to
# convert.  It's important to use the same object for tensors you want to
# share storage because this is how we correlate shared storages to the same
# meta storages. This class will hold weak references to cached tenosrs
# and tensor storages.
class MetaConverter:
    def __init__(self, *, copy_data: bool = False):
        # Maps MetaStorageId to UntypedStorage
        self.storage_memo: weakref.WeakValueDictionary = weakref.WeakValueDictionary()
        # Maps MetaTensorId to torch.Tensor (typically a meta tensor or
        # FakeTensor)
        self.tensor_memo: weakref.WeakValueDictionary = weakref.WeakValueDictionary()
        self.hit = 0
        self.miss = 0
        self.del_hook = None
        self.arg_cnt = 0
        # Ensures real_storage/real_tensor are populated on the resulting
        # metaified storage/tensor.  The naming of this attribute is load
        # bearing: FakeTensor relies on real tensor being set to exactly this
        # value
        self.copy_data = copy_data
        self.describer = MetaTensorDescriber(copy_data=copy_data)

    def successful(self):
        return self.hit > 0 and self.miss == 0

    def get_tensor_memo(self, t: MetaTensorDesc):
        return self.tensor_memo.get(t.id, None)

    def set_tensor_memo(self, t: MetaTensorDesc, v):
        self.tensor_memo[t.id] = v

    def get_storage_memo(self, s: MetaStorageDesc):
        return self.storage_memo.get(s.id, None)

    def set_storage_memo(self, s: MetaStorageDesc, v):
        self.storage_memo[s.id] = v

    def meta_storage(self, s: MetaStorageDesc, callback):
        # If we are fakeifying a tensor that has a secretly-zero-sized storage,
        # Need to make sure to resize the meta storage too.
        if self.get_storage_memo(s) is None:
            r_s = callback(
                lambda: torch.empty(s.size, dtype=torch.uint8, device="meta"),
            ).untyped_storage()
            if self.copy_data:
                # NB: no_dispatch is needed because internally storage copy is
                # implemented as Tensor operations
                with torch.no_grad(), no_dispatch():
                    assert s.data is not None
                    r_s.real_storage = s.data.clone()
            self.set_storage_memo(s, r_s)
            return r_s
        else:
            return self.get_storage_memo(s)

    # This function assumes that it's possible to do the conversion
    # NB: name here is used in a conventional way by Dynamo; it corresponds
    # precisely to the Source.name() of the tensor we're fakeifying and
    # corresponds to a valid Python expression.  When we construct sub-names
    # as part of this process, we will maintain this invariant!  (Even though
    # other users of this may not need it this property to be upheld.)
    def meta_tensor(
        self,
        t: MetaTensorDesc,
        shape_env: Optional[ShapeEnv] = None,
        callback=lambda t: t(),
        source: Optional[Source] = None,
        symbolic_context: Optional[SymbolicContext] = None,
    ):
        if source is None:
            from torch._dynamo.source import ConstantSource

            # TODO: make a dedicated UnknownSource for this?
            source = ConstantSource(
                f"__meta_utils_unknown_tensor{len(self.tensor_memo)}"
            )

        # This indicates you set no_dispatch() before calling into this
        # function.  This is an error: we may be creating fake tensors and
        # will perform operations on them which need fake tensor mode to
        # be active.  You will segfault if you are in a no_dispatch() block.
        assert not torch._C._dispatch_tls_local_exclude_set().has(
            torch._C.DispatchKey.Python
        )
        arg_cnt = self.arg_cnt
        self.arg_cnt += 1

        # When we make as_strided calls, we end up generating a guard
        # that the new as_strided tensor is in bounds for the old storage
        # for the base (since as_strided calls can "bust" out of their
        # bounding box.)  This guard is unnecessary: if a user is able
        # to provide us a tensor with the view base setup this way, we
        # don't need to produce a guard, because the fact that they
        # were able to produce the view base means its in bounds.
        #
        # Now, ordinarily, this guard would be harmless.  However, the
        # generated guard refers to variables bound on the base variable.
        # At the moment, Dynamo doesn't actually guard on x._base, because
        # according to Voz this results in a lot of spurious invalidations,
        # and also if the user doesn't directly make use of _base, its
        # pointless anyway (because programs should be parametric over
        # whether or not the input tensor is a view or not--unless you're
        # mutating the input, but that's a whole 'nother ballgame).  So
        # for expediency, we suppress these guards so we don't have to
        # deal with this (yet, anyway.)
        #
        # NB: An old version of this code suppressed guards for ALL operations
        # happening during meta conversion, not just as_strided calls.
        # This is too aggressive: we do duck sizing and 0/1 simplification
        # as we allocate variables, and we do need to register guards for
        # these cases.
        maybe_suppress: Callable[[], Any] = contextlib.nullcontext
        if shape_env is not None:
            maybe_suppress = shape_env.suppress_guards

        def sym_sizes_strides_storage_offset(
            t: MetaTensorDesc, src, symbolic_context=symbolic_context
        ) -> Tuple[Tuple[int, ...], Tuple[int, ...], int]:
            assert t.stride is not None
            if shape_env is not None:
                fake_mode = t.fake_mode
                if fake_mode is not None and fake_mode.shape_env is shape_env:
                    # Don't reallocate the sizes; the shape envs are the same,
                    # so reuse the old sizes/strides/etc
                    return (t.size, t.stride, t.storage_offset)
                else:
                    # TODO: deduplicate this
                    t_size = tuple(
                        shape_env._maybe_specialize_sym_int_with_hint(sz)
                        for sz in t.size
                    )
                    t_stride = tuple(
                        shape_env._maybe_specialize_sym_int_with_hint(sd)
                        for sd in t.stride
                    )
                    t_storage_offset = shape_env._maybe_specialize_sym_int_with_hint(
                        t.storage_offset
                    )
                    return shape_env._create_symbolic_sizes_strides_storage_offset(
                        t_size,
                        t_stride,
                        t_storage_offset,
                        [d in t.dynamo_dynamic_indices for d in range(t.ndim)],
                        src,
                        symbolic_context=symbolic_context,
                    )
            else:
                return (t.size, t.stride, t.storage_offset)

        def handle_union_find(t_descr, t_fake):
            # print(shape_env)
            if shape_env is None:
                return
                # breakpoint()
            union_find_id = t_descr.union_find_id
            weak_prev = shape_env.union_find_id_map.get(union_find_id)
            # Replicate the union find structure in the fake world
            if weak_prev is None:
                shape_env.union_find_id_map[union_find_id] = weakref.ref(t_fake)
            else:
                # Just use the global union_find is okay?
                uf = torch.nested._internal.union_find.get_union_find()
                if weak_prev() is not None:
                    # TODO: when is this None?
                    uf.merge(weak_prev(), t_fake)

            # Replicate the metadata
            uf = torch.nested._internal.union_find.get_union_find()
            cached_metadata = uf.get_metadata(t_fake)
            # TODO: we could instead use the hint to make this a real symint
            # but should not be necessary for NestedTensors
            if t_descr.cached_max is not None:
                cached_metadata["_max_seqlen"] = shape_env.create_unbacked_symint()
            if t_descr.cached_max is not None:
                cached_metadata["_min_seqlen"] = shape_env.create_unbacked_symint()

        def empty_create(
            inner_t: MetaTensorDesc, inner_src, symbolic_context=symbolic_context
        ):
            (
                inner_sizes,
                inner_strides,
                inner_storage_offset,
            ) = sym_sizes_strides_storage_offset(inner_t, inner_src, symbolic_context)
            return torch.empty_strided(
                inner_sizes,
                inner_strides,
                dtype=inner_t.dtype,
                device="meta",
            )

        # Creates a subclass instance with empty inner tensors according to the specified
        # symbolic context.
        def empty_create_subclass(
            t: MetaTensorDesc,
            outer_size,
            outer_stride,
            symbolic_context=symbolic_context,
            callback=callback,
            source=source,
        ):
            from torch._dynamo.source import AttrSource
            from torch.fx.experimental.symbolic_shapes import SubclassSymbolicContext

            assert t.attrs is not None
            assert t.type is not None
            # NB: t.ctx could be None if the subclass in question has no
            # meaningful context

            # Note: transform_subclass will use __tensor_unflatten__ to generate
            # a fresh subclass wrapper with outer sizes / strides according to the
            # outer symbolic context (passed in to this function). Inner size / stride
            # / storage offset symbols are allocated according to the appropriate inner
            # symbolic contexts, after which the checks in transform_subclass() will
            # relate them to the outer metadata as possible.
            #
            # Morally, the code here is same as transform_subclass, but we've
            # written it from scratch to read EmptyCreateSubclass
            outer_size = outer_size if outer_size is not None else t.size
            outer_stride = outer_stride if outer_stride is not None else t.stride

            assert symbolic_context is None or isinstance(
                symbolic_context, SubclassSymbolicContext
            )

            def _empty_create_subclass(
                t, outer_size, outer_stride, symbolic_context, callback, source
            ):
                # We are hitting plain meta_desc tensor so actually
                # create a tensor here.
                if t.attrs is None:
                    return self.meta_tensor(
                        t,
                        shape_env=shape_env,
                        callback=callback,
                        source=source,
                        symbolic_context=symbolic_context,
                    )

                inner_tensors = {}
                for attr, meta_tensor_desc in t.attrs.items():
                    current_context = None
                    if symbolic_context is not None:
                        current_context = symbolic_context.inner_contexts[attr]

                    current_source = AttrSource(source, attr)
                    new_empty_tensor = _empty_create_subclass(
                        meta_tensor_desc,
                        meta_tensor_desc.size,
                        meta_tensor_desc.stride,
                        current_context,
                        callback,
                        current_source,
                    )
                    inner_tensors[attr] = new_empty_tensor

                return t.type.__tensor_unflatten__(
                    inner_tensors, t.ctx, outer_size, outer_stride
                )

<<<<<<< HEAD
            for attr, inner_t in t.attrs.items():
                handle_union_find(inner_t, transformed_tensors_dict[attr])

            sub = t.type.__tensor_unflatten__(
                transformed_tensors_dict, t.ctx, outer_size, outer_stride
=======
            sub = _empty_create_subclass(
                t, outer_size, outer_stride, symbolic_context, callback, source
>>>>>>> c2dbbca5
            )

            # NB: Purposefully guard here to simplify the inner / outer symbols.
            # Using sym_eq() for symbolic comparison can result in an expression that's too
            # difficult to guard on, so we use == here.
            assert sub.shape == outer_size, (
                f"Expected return value from {t.type}__tensor_unflatten__() to have "
                f"shape equal to {outer_size}, but got: {sub.shape}"
            )
            assert sub.stride() == outer_stride, (
                f"Expected return value from {t.type}__tensor_unflatten__() to have "
                f"stride equal to {outer_stride}, but got: {sub.stride()}"
            )

            return sub

        # Returns an all-dynamic symbolic context used for metafying the given tensor with
        # fully dynamic dims. This is useful when fake-ifying intermediate tensors in
        # closed-over ViewFunc state, as we don't have symbolic contexts for them, but we
        # don't want to over-specialize during view replay.
        def all_dynamic_symbolic_context(
            t: MetaTensorDesc, source, shape_env, callback
        ):
            from torch._dynamo.source import AttrSource
            from torch.fx.experimental.symbolic_shapes import (
                DimDynamic,
                StatelessSymbolicContext,
                SubclassSymbolicContext,
            )

            view_base_context: Optional[SymbolicContext] = None
            if t.is_view:
                assert t.base is not None
                view_base_context = all_dynamic_symbolic_context(
                    t.base, AttrSource(source, "_base"), shape_env, callback
                )

            t_symbolic_context: SymbolicContext
            t_dynamic_sizes = [DimDynamic.DYNAMIC] * t.ndim
            if t.is_traceable_wrapper_subclass:
                assert t.attrs is not None
                inner_contexts: Dict[str, SymbolicContext] = {}
                for attr, inner in t.attrs.items():
                    assert isinstance(attr, str)
                    inner_contexts[attr] = all_dynamic_symbolic_context(
                        inner, AttrSource(source, attr), shape_env, callback
                    )
                t_symbolic_context = SubclassSymbolicContext(
                    dynamic_sizes=t_dynamic_sizes,
                    constraint_sizes=[None] * t.ndim,
                    inner_contexts=inner_contexts,  # type: ignore[arg-type]
                    tensor_source=source,
                    view_base_context=view_base_context,
                )
            else:
                t_symbolic_context = StatelessSymbolicContext(
                    dynamic_sizes=t_dynamic_sizes,
                    constraint_sizes=[None] * t.ndim,
                    view_base_context=view_base_context,
                )

            return t_symbolic_context

        # Returns a fake-ified version of an input view tensor t, given an already fake-ified
        # base. At a high level, we want two things:
        #   1. fake_t should have the same view relationship to the given fake base as the
        #      input t has to its _base.
        #   2. fake_t should have symbolic sizes / strides / storage offset according to the
        #      appropriate symbolic context (i.e. from the automatic dynamic algorithm).
        #
        # We currently take different strategies across view types:
        #   * For dense -> dense views, accomplish both (1) and (2) simultaneously via an
        #     as_strided() call on the fake-ified base, passing symbolic metadata.
        #   * For views involving subclasses, perform view replay using view funcs to
        #     achieve (1). It's necessary for (2) to swap out any closed-over state in
        #     the view funcs with symbolicized SymInts and fake-ified tensors. Doing this
        #     avoids specialization (and thus over-eager simplification of symbols) that
        #     could occur during view replay on the fake-ified base.
        #
        # Examples:
        #   * t.unsqueeze(-1) with dense t is a dense -> dense view. It can be modeled
        #     with an as_strided() call on the fake base passing symbolic metadata.
        #   * sub.select(dim=0, index=3) is a subclass -> subclass view. The index arg
        #     is made symbolic to avoid invalid specialization and view replay is then
        #     done to reconstruct the view.
        #   * _nested_from_jagged(values, offsets) is a dense -> subclass view
        #     that returns a subclass instance from a dense values tensor. The offsets
        #     tensor is closed over in the view func, as it can be considered view metadata.
        #     First, the offsets tensor is fake-ified according to the inner symbolic
        #     context and with the correct relationship to the outer size / stride metadata.
        #     Then view replay is done, swapping in the fake offsets so the view replay output
        #     is fully fake with no invalid specialization.
        def view_from_base(
            base: torch.Tensor, t: MetaTensorDesc, source=source, shape_env=shape_env
        ):
            # fake-ify t's metadata according to the outer symbolic context
            (sizes, strides, storage_offset) = sym_sizes_strides_storage_offset(
                t, source
            )
            if (
                not t.is_traceable_wrapper_subclass
                and not is_traceable_wrapper_subclass(base)
            ):
                # Dense -> Dense view case uses as_strided() to construct view relationship.
                # TODO: Change this logic to use view replay for consistency?
                # It's likely there is no view func available.
                with maybe_suppress():
                    return base.as_strided(sizes, strides, storage_offset)

            from torch._dynamo.source import EphemeralSource
            from torch.fx.experimental.symbolic_shapes import (
                StatelessSymbolicContext,
                sym_eq,
            )

            def symint_visitor_fn(s):
                nonlocal symbolic_context
                from torch.fx.experimental.symbolic_shapes import DimDynamic

                all_static_sizes = (
                    symbolic_context is not None
                    and isinstance(symbolic_context, StatelessSymbolicContext)
                    and all(
                        x is DimDynamic.STATIC for x in symbolic_context.dynamic_sizes
                    )
                )
                # Can't just rely on shape env being None - dynamo always initializes it
                if all_static_sizes or shape_env is None:
                    return s

                # NB: The symbol here is expected to be simplified out because we a priori
                # allocate inner and outer symbols according to the appropriate symbolic
                # contexts and prefer those over this symbol during symbol simplification
                # (via usage of EphemeralSource below). This -shouldn't- happen, but if
                # this symbol somehow leaks out beyond the view tensor's shape metadata, our
                # assumption of it being simplified out will fail and it may be guarded on,
                # which will hard error.
                sym_source = EphemeralSource("symint_visitor_fn")

                symbol = shape_env.create_symbol(s, sym_source, positive=None)
                return shape_env.create_symintnode(symbol, hint=s, source=sym_source)

            real_to_fake_mapping = {}
            if t.is_traceable_wrapper_subclass:
                assert t.attrs is not None
                # NB: t.ctx could be None if the subclass in question has no
                # meaningful context
                assert t.type is not None

                # Fake-ify t naively here; this is only done so we can get fake-ified inner
                # tensors with the correct relationships to the outer sizes / strides for use
                # in view replay. It's done beforehand here because it's not easy to do when
                # visiting tensors one-by-one during view replay.
                #
                # Example:
                #   Consider a Dense -> NJT view. NJT has (values, offsets) components and we
                #   want a view of values with the offsets closed over. As the offsets component
                #   is needed to describe the output view, it's important that it's fakeified
                #   correctly.
                fake_t = empty_create_subclass(
                    t, outer_size=sizes, outer_stride=strides
                )
                attrs, _ = fake_t.__tensor_flatten__()
                for attr in attrs:
                    real_to_fake_mapping[t.attrs[attr].id] = getattr(fake_t, attr)

            def tensor_visitor_fn(
                visited_t: torch.Tensor,
                # These arguments are never passed, we just use them to close
                # over these relevant values
                shape_env=shape_env,
                callback=callback,
            ):
                # It's possible to close over an undefined tensor (e.g. NJT's lengths).
                if visited_t is None:
                    return None

                # NB: visited_t being a Tensor here is very naughty!  Should
                # have already been described

                # Fake inner tensors of view subclasses will come from the mapping built above.
                visited_id = self.describer.get_tensor_id(visited_t)
                fake_visited_t = real_to_fake_mapping.get(visited_id, None)
                if fake_visited_t is not None:
                    return fake_visited_t

                visited_desc = self.describer.describe_tensor(visited_t)

                # For other closed-over tensor state, fake-ify it as all dynamic with an
                # ephemeral source. This avoids invalid specialization during view replay.
                # If we find that in practice the usage of ephemeral sources isn't enough
                # to guarantee that we don't have guards on these symbols, we may need to
                # explicitly suppress guards (as is done for _base in the dense -> dense
                # view case).
                temp_source = EphemeralSource("tensor_visitor_fn")
                return self.meta_tensor(
                    visited_desc,
                    shape_env,
                    callback,
                    source=temp_source,
                    symbolic_context=all_dynamic_symbolic_context(
                        visited_desc, temp_source, shape_env, callback
                    ),
                )

            # Replay the view, swapping out any non-symbolic SymInts or real tensors
            # for symbolic SymInts or fake tensors.
            assert t.view_func is not None
            # NB: we do NOT suppress guards here, we need to remove ephemeral
            # sources
            fake_t = t.view_func(base, symint_visitor_fn, tensor_visitor_fn)

            # Ensure the output has symbolic shapes according to the outer symbolic context.
            # These checks should simplify out any symbols created for closed-over view func
            # SymInts.
            torch._check(sym_eq(fake_t.size(), sizes))
            torch._check(sym_eq(fake_t.stride(), strides))
            torch._check(sym_eq(fake_t.storage_offset(), storage_offset))
            return fake_t

        if self.get_tensor_memo(t) is None:
            GRAD_TENSOR_SENTINEL_VALUE = -2

            with torch.inference_mode(t.is_inference):
                if t.is_sparse:
                    is_leaf = t.is_leaf

                    # The lambda function below is similar to
                    # `t.to(device='meta')` except the latter
                    # preserves nnz value
                    r = callback(
                        lambda: torch.ops.aten._sparse_coo_tensor_with_dims(
                            t.sparse_dim,
                            t.dense_dim,
                            t.size,
                            dtype=t.dtype,
                            layout=torch.sparse_coo,
                            device="meta",
                        )
                    )
                    if self.copy_data:
                        # Pray that sparse clone doesn't lose information
                        assert t.data is not None
                        with torch.no_grad(), no_dispatch():
                            r.real_tensor = _safe_clone(t.data)
                    assert safe_is_leaf(r), "the callback you passed in doesn't detach"
                    # Note [is_coalesced is dispatched]
                    # Strangely enough, is_coalesced() is a dispatched operator,
                    # which means that it will get caught by fake tensor mode.
                    # Ordinarily this would error, but there's some logic in
                    # fake tensor ensure this doesn't happen.
                    r._coalesced_(t.is_coalesced)
                    if t.requires_grad:
                        r.requires_grad = True
                    if t.requires_grad and not is_leaf:
                        # This should probably use DelayedError,
                        # but clone is fine for now for sparse tensors.
                        # (DelayedError does not work for sparse because it causes
                        # the Fake sparse tensor to "lose" its fakeness)
                        r = r.clone()
                        with torch.enable_grad():
                            r._coalesced_(t.is_coalesced)
                elif is_sparse_compressed_layout(t.layout):
                    is_leaf = t.is_leaf

                    if t.layout in {torch.sparse_bsr, torch.sparse_bsc}:
                        assert t.sparse_dim is not None
                        assert t.dense_dim is not None
                        assert t.values is not None
                        batch_dim = t.ndim - t.sparse_dim - t.dense_dim
                        blocksize = t.values.shape[batch_dim + 1 : batch_dim + 3]
                    else:
                        blocksize = ()
                    if t.layout in {torch.sparse_csr, torch.sparse_bsr}:
                        assert t.crow_indices is not None
                        index_dtype = t.crow_indices.dtype
                    else:
                        assert t.ccol_indices is not None
                        index_dtype = t.ccol_indices.dtype

                    r = callback(
                        lambda: torch.ops.aten._sparse_compressed_tensor_with_dims(
                            0,
                            t.dense_dim,
                            t.shape,
                            blocksize,
                            index_dtype,
                            layout=t.layout,
                            dtype=t.dtype,
                            device="meta",
                        )
                    )
                    if self.copy_data:
                        # Pray sparse clone doesn't lose information
                        assert t.data is not None
                        with torch.no_grad(), no_dispatch():
                            r.real_tensor = _safe_clone(t.data)
                    assert safe_is_leaf(r), "the callback you passed in doesn't detach"
                    if t.requires_grad:
                        r.requires_grad = True
                    if t.requires_grad and not is_leaf:
                        r = torch._C._functions.DelayedError(
                            "Internal error: Tried to backward() through example input",
                            1,
                        )(r)
                elif t.is_nested and not t.is_traceable_wrapper_subclass:
                    # TODO: Handle this better in Dynamo?
                    # There are checks there now, but this can still be triggered by a dense
                    # tensor graph input that is a view of a strided NT.
                    from torch._dynamo.exc import unimplemented

                    unimplemented(
                        "strided nested tensors are not supported by meta conversion"
                    )
                elif t.is_mkldnn:
                    is_leaf = t.is_leaf
                    sizes, strides, _storage_offset = sym_sizes_strides_storage_offset(
                        t, source
                    )
                    # TODO: This doesn't seem right, where's the MKLDNN'ness
                    # lol
                    r = callback(
                        lambda: torch.empty_strided(
                            sizes, strides, dtype=t.dtype, device="meta"
                        )
                    )
                    if self.copy_data:
                        with torch.no_grad(), no_dispatch():
                            assert t.size is not None
                            assert t.stride is not None
                            r.real_tensor = torch.empty_strided(
                                t.size, t.stride, dtype=t.dtype, device=t.device
                            )
                            assert t.data is not None
                            _safe_copy(r.real_tensor, t.data)
                    assert safe_is_leaf(r), "the callback you passed in doesn't detach"
                    if t.requires_grad:
                        r.requires_grad = True
                    if t.requires_grad and not is_leaf:
                        r = torch._C._functions.DelayedError(
                            "Internal error: Tried to backward() through example input",
                            1,
                        )(r)
                elif t.is_functorch_wrapped:
                    if t.is_view:
                        from torch._dynamo.exc import unimplemented

                        unimplemented(
                            "view functorch tensors are not supported by meta conversion"
                        )

                    # Wraps a functorch tensor class (BatchedTensor, GradTrackingTensor)
                    # in a FakeTensor
                    def _to_fake_tensor(t: MetaTensorDesc):
                        # TODO: why aren't the recursive calls going to
                        # meta_tensor
                        if t.is_batchedtensor:
                            assert t.unwrapped is not None
                            assert t.level is not None
                            assert t.bdim is not None
                            ft = _to_fake_tensor(t.unwrapped)
                            lvl = t.level
                            bdim = t.bdim
                            # You cannot create functorch tensors without
                            # having the ambient funtorch interpreter stack
                            # available, as the level refers to things in the
                            # stack
                            with torch._functorch.pyfunctorch.temporarily_restore_interpreter_stack(
                                t.functorch_stack
                            ):
                                r = _add_batch_dim(ft, bdim, lvl)
                        elif t.is_gradtrackingtensor:
                            assert t.unwrapped is not None
                            assert t.level is not None
                            disable_functorch = torch._C._DisableFuncTorch
                            with disable_functorch():
                                ft = _to_fake_tensor(t.unwrapped)
                            lvl = t.level
                            if lvl == GRAD_TENSOR_SENTINEL_VALUE:
                                r = ft
                            else:
                                with torch._functorch.pyfunctorch.temporarily_restore_interpreter_stack(
                                    t.functorch_stack
                                ):
                                    r = torch._C._functorch._wrap_for_grad(ft, lvl)

                            is_leaf = t.is_leaf
                            if t.requires_grad and safe_is_leaf(r):
                                r.requires_grad = True
                            elif t.requires_grad and not is_leaf:
                                r = torch._C._functions.DelayedError(  # type: ignore[assignment]
                                    "Internal error: Tried to backward() through example input",
                                    1,
                                )(
                                    r  # type: ignore[arg-type]
                                )
                        elif t.is_functional:
                            assert t.unwrapped is not None
                            assert t.current_level is not None
                            ft = self.meta_tensor(
                                t.unwrapped,
                                shape_env=shape_env,
                                callback=callback,
                                # NB: reuse these exactly, we treat the
                                # functional tensor as "invisible".
                                # TODO: Actually this all probably doesn't
                                # work, take a closer look.
                                source=source,
                                symbolic_context=symbolic_context,
                            )
                            r = _wrap_functional_tensor(ft, t.current_level)
                            # TODO: is_leaf/requires_grad?
                        else:
                            assert t.stride is not None

                            sizes = t.size
                            strides = t.stride
                            r = callback(
                                lambda: torch.empty_strided(
                                    sizes,
                                    strides,
                                    dtype=t.dtype,
                                    device="meta",
                                )
                            )
                            if self.copy_data:
                                with torch.no_grad(), no_dispatch():
                                    r.real_tensor = torch.empty_strided(  # type: ignore[attr-defined]
                                        t.size,
                                        t.stride,
                                        dtype=t.dtype,
                                        device=t.device,
                                    )
                                    assert t.data is not None
                                    _safe_copy(r.real_tensor, t.data)  # type: ignore[attr-defined]
                        return r

                    r = _to_fake_tensor(t)

                elif t.is_functional and t.device.type not in ["xla", "lazy"]:
                    assert t.unwrapped is not None
                    assert not t.is_functorch_wrapped  # handled above
                    unwrapped = self.meta_tensor(
                        t.unwrapped,
                        shape_env=shape_env,
                        callback=callback,
                        source=source,
                        symbolic_context=symbolic_context,
                    )
                    r = torch._to_functional_tensor(unwrapped)
                    torch._mirror_autograd_meta_to(t.autograd_meta_from, r)  # type: ignore[attr-defined]

                elif t.is_view:
                    # Construct views in two steps: recursively meta-fy their
                    # base, and then create view(s) off that.  NB: doing it
                    # directly from storage is WRONG because this won't cause
                    # version counters to get shared.

                    assert t.base is not None

                    base_symbolic_context = None
                    if shape_env and symbolic_context is not None:
                        from torch.fx.experimental.symbolic_shapes import (
                            StatelessSymbolicContext,
                        )

                        assert isinstance(symbolic_context, StatelessSymbolicContext)
                        # NB: This should generally be set when the input is a view,
                        # but the exception right now is for fake-ifying grads, which is
                        # a work in progress.
                        if symbolic_context.view_base_context is not None:
                            base_symbolic_context = symbolic_context.view_base_context

                    base = self.meta_tensor(
                        t.base,
                        shape_env,
                        callback,
                        source=torch._dynamo.source.AttrSource(source, "_base"),
                        symbolic_context=base_symbolic_context,
                    )

                    def is_c_of_r(complex_dtype, real_dtype):
                        return (
                            utils.is_complex_dtype(complex_dtype)
                            and utils.corresponding_real_dtype(complex_dtype)
                            == real_dtype
                        )

                    # In some situations, MetaConverter may be called in a
                    # context where autograd is disabled.  For the _is_view
                    # assert to pass, we have to setup the autograd view
                    # metadata anyway.  Do this by reenabling the
                    # ADInplaceOrView key.  This is kind of a hack.
                    old_exclude = torch._C._dispatch_tls_is_dispatch_key_excluded(
                        torch._C.DispatchKey.ADInplaceOrView
                    )
                    torch._C._dispatch_tls_set_dispatch_key_excluded(
                        torch._C.DispatchKey.ADInplaceOrView, False
                    )
                    try:
                        if base.dtype == t.dtype:
                            pass
                        elif is_c_of_r(base.dtype, t.dtype):
                            base = torch.view_as_real(base)
                        elif is_c_of_r(t.dtype, base.dtype):
                            base = torch.view_as_complex(base)
                        else:
                            # This is not guaranteed to succeed.  If it fails, it
                            # means there is another dtype-converting view function
                            # that hasn't been handled here
                            base = base.view(t.dtype)

                        # This is very tricky.  Naively, you might expect this
                        # to hold:
                        #
                        #   if t.requires_grad and not safe_is_leaf(t)
                        #       assert t._base.requires_grad
                        #
                        # But it's not true!  As you can see in the following
                        # program:
                        #
                        #   x = torch.zeros(4)
                        #   y = x.view(1, 4)
                        #   y.requires_grad = True
                        #   z = y.view(1, 1, 4)
                        #   assert z._base is x
                        #
                        # So we may have to do *two* views out of the base to
                        # recreate this situation.
                        if t.is_leaf:
                            # Leaf views that track view metadata are created by
                            # creating a view inside a no_grad block
                            with torch.no_grad():
                                r = view_from_base(base, t)
                            # As it's a leaf, we can directly assign requires_grad
                            r.requires_grad = t.requires_grad
                        else:
                            if t.base.requires_grad == t.requires_grad:
                                # Easy case, just run the view op
                                with torch.enable_grad():
                                    r = view_from_base(base, t)

                                # NB: We don't actaully faithfully replicate
                                # autograd connectivity, but that doesn't matter
                                # today. See following for more info:
                                # https://gist.github.com/soulitzer/e03f015b314c3f5fcf80888c69390913
                            else:
                                # Obscure case.  Create a leaf view and give it the
                                # correct requires_grad, then do the final view.
                                # NB: Can't have a non-leaf without requiring grad!
                                assert t.requires_grad
                                with torch.no_grad():
                                    mid = base.view(base.shape)
                                mid.requires_grad = t.requires_grad
                                with torch.enable_grad():
                                    r = view_from_base(mid, t)
                        # The CreationMeta influences whether or not inplace
                        # mutation is an error or not.  So we need to make
                        # sure we properly propagate this as well.
                        assert t.creation_meta is not None
                        torch._C._autograd._set_creation_meta(r, t.creation_meta)
                    finally:
                        torch._C._dispatch_tls_set_dispatch_key_excluded(
                            torch._C.DispatchKey.ADInplaceOrView, old_exclude
                        )

                else:
                    is_leaf = t.is_leaf

                    # Graph-Break for wrapped tensors
                    if (
                        not (t.is_batchedtensor or t.is_gradtrackingtensor)
                        and t.is_functorch_wrapped
                    ) or t.is_legacy_batchedtensor:
                        return NotImplemented

                    (
                        sizes,
                        strides,
                        storage_offset,
                    ) = sym_sizes_strides_storage_offset(t, source, symbolic_context)

                    # If we have a subclass that desugars into dense tensors,
                    # perform our callback on each inner tensor.
                    if t.is_traceable_wrapper_subclass:
                        r = empty_create_subclass(
                            t, outer_size=sizes, outer_stride=strides
                        )
                    else:
                        r = callback(
                            lambda: torch.empty_strided(
                                sizes,
                                strides,
                                dtype=t.dtype,
                                device="meta",
                            )
                        )
                        if self.copy_data:
                            with torch.no_grad(), no_dispatch():
                                assert t.size is not None
                                assert t.stride is not None
                                r.real_tensor = torch.empty_strided(
                                    t.size, t.stride, dtype=t.dtype, device=t.device
                                )
                                _safe_copy(r.real_tensor, t.data)

                    assert safe_is_leaf(r), "the callback you passed in doesn't detach"
                    if t.requires_grad:
                        r.requires_grad = t.requires_grad
                        if not is_leaf:
                            # Fake up some autograd history.
                            # Note: we *used* to call .clone() here to mock up some autograd history.
                            # This is bad for subclasses.
                            # Consider the case where you have a wrapper subclass that is contiguous,
                            # but its inner tensor is noncontiguous().
                            # .clone() (or other ops) will have the side effect of changing
                            # the metadata of the inner tensor.
                            # So instead, we now have a dedicated fn to set autograd history,
                            # without inadvertently changing other metadata.
                            r = torch._C._functions.DelayedError(
                                "Internal error: Tried to backward() through example input",
                                1,
                            )(r)

                    s = t.storage
                    assert s is not None
                    if s.id not in self.storage_memo and (
                        r.is_nested
                        or (
                            r.stride() == strides
                            and r.storage_offset() == storage_offset
                        )
                    ):
                        # You're normal and happy, install the fresh storage into the memo
                        self.set_storage_memo(s, r.untyped_storage())
                        if self.copy_data:
                            r.untyped_storage().real_storage = (
                                r.real_tensor.untyped_storage()
                            )
                    else:
                        # You're in crazy town; somehow you gave us a tensor
                        # that wasn't a view, but had nonzero storage offset,
                        # nontrivial strides (such that clone() couldn't
                        # preserve them), or already aliases with another
                        # tensor's storage.  The most typical way to end
                        # up here is with set_.  So use set_ to bludgeon this
                        # in.
                        r_s = self.meta_storage(s, callback=callback)
                        # NB: In principle, this should always work, but there
                        # is some subtle difference in the autograd metadata
                        # that means we will backprop the set_ call, even if
                        # r is declared as an input to grad.
                        # See https://github.com/pytorch/pytorch/issues/87956
                        # for the reproducer.
                        # NB: The in_kernel_invocation_manager here is necessary
                        # for fake tensor.  If we run the set_ call with fake
                        # tensor on, r will improperly report that it is NOT a
                        # meta tensor but a cpu tensor, and then the set_ call
                        # will fail due to device mismatch.  no_dispatch() is
                        # not enough, because the fake tensor will still claim
                        # to be a CPU tensor and you'll end up in the CPU
                        # kernel.  Arguably this is a hack; a cleaner way to
                        # solve this is to have a FakeStorage concept which
                        # would report it's CPU device--no problem now!  But
                        # this is difficult to do because we don't have storage
                        # subclasses.  Relevant test is
                        # DynamicShapesFunctionTests::test_add_dynamic_shapes in
                        # test/dynamo/test_dynamic_shapes.py
                        maybe_fake_mgr: ContextManager[None] = contextlib.nullcontext()
                        from torch._subclasses.fake_tensor import (
                            in_kernel_invocation_manager,
                            maybe_get_fake_mode,
                        )

                        mb_fake_mode = maybe_get_fake_mode(r)
                        if mb_fake_mode is not None:
                            maybe_fake_mgr = in_kernel_invocation_manager(mb_fake_mode)
                        with torch.no_grad(), maybe_suppress():
                            with maybe_fake_mgr:
                                r.set_(r_s, storage_offset, sizes, strides)
                            if self.copy_data:
                                with torch.no_grad(), no_dispatch():
                                    r.real_tensor.set_(
                                        r_s.real_storage,
                                        t.storage_offset,
                                        t.size,
                                        t.stride,
                                    )

                if t.grad is not None:
                    from torch._dynamo.source import AttrSource

                    # TODO: Use a valid grad-specific symbolic context instead of recycling
                    # the one from t. This isn't correct if e.g. t._is_view() != t.grad._is_view().
                    r.grad = self.meta_tensor(
                        t.grad,
                        shape_env,
                        callback,
                        source=AttrSource(source, "grad"),
                        symbolic_context=symbolic_context,
                    )
                torch._C._set_conj(r, t.is_conj)
                torch._C._set_neg(r, t.is_neg)
            # This can be skipped if necessary for performance reasons
            skip_leaf = (
                t.is_gradtrackingtensor and t.level == GRAD_TENSOR_SENTINEL_VALUE
            )
            assert_metadata_eq(assert_eq, t, r, skip_symbolic=True, skip_leaf=skip_leaf)
            # Thanks to storage resizing, it's possible to end up with a tensor
            # that advertises a real size, but has a storage that actually has zero bytes.
            # Need to reflect this in the generated FakeTensor.
            if t.storage is not None and t.storage.size == 0:
                r.untyped_storage().resize_(0)

            if t.is_parameter:
                r._is_param = True

            # See Note: [Creating symbolic nested int]
            if t.nested_int is not None:
                r.nested_int_memo = r.fake_mode.create_symbolic_nested_int(
                    nt_tensor_id=t.nested_int
                )

            self.set_tensor_memo(t, r)

            handle_union_find(t, r)

        return self.get_tensor_memo(t)

    def __call__(
        self,
        t,
        shape_env=None,
        *,
        callback=lambda t: t(),
        source=None,
        symbolic_context=None,
        # Controls whether or not we should dump the tensor metadata to structured logs
        # when source is not None.  Because we refakify after Dynamo is done,
        # we don't want to dump info again from AOTAutograd, it is redundant.
        trace=True,
    ):
        # TODO: zero tensors?  We appear to have eliminated them by
        # excluding complex for now

        # Filter out cases we don't support
        # TODO: This can probably be simplified quite a bit
        if isinstance(t, torch.Tensor):
            if (
                # Lazy tensors are not supported.  Note that XLA is
                # implemented on top of lazy tensor, not excluded here; we
                # have some special handling for it; this is for XLA Dynamo
                # integration
                t.device.type == "lazy"
                or
                # Quantization is not supported
                t.is_quantized
                or
                # Views out of sparse tensors not currently supported (plain
                # sparse is supported htough)
                (t._is_view() and t._base is not None and t._base.is_sparse)
            ):
                self.miss += 1
                return NotImplemented
            else:
                self.hit += 1
        elif torch.overrides.is_tensor_like(t):
            self.miss += 1
            return NotImplemented
        else:
            # non-Tensor types don't count as hit or miss
            return t

        if source is None:
            trace = False

        # Describe the tensor.  NB: do NOT disable ambient modes, we may need
        # to query them when figuring out what to put in here
        t_desc = self.describer.describe_tensor(t, trace=trace)

        if trace:
            trace_structured(
                "describe_source",
                metadata_fn=lambda: {
                    "describer_id": self.describer.id,
                    "id": t_desc.id,
                    "source": source.name(),
                },
            )

        # Do the meta-fication.  Here, we disable all the ambient modes, to
        # better simulate what would be like to re-fakeify from a fresh
        # process
        with contextlib.ExitStack() as exit_stack:
            exit_stack.enter_context(torch._dispatch.python.suspend_functionalization())
            st = peek_interpreter_stack()
            if st is not None:
                exit_stack.enter_context(
                    torch._functorch.pyfunctorch.temporarily_clear_interpreter_stack()
                )

            r = self.meta_tensor(
                t_desc,
                shape_env=shape_env,
                callback=callback,
                source=source,
                symbolic_context=symbolic_context,
            )

        if type(t) is torch.nn.Parameter:
            # NB: Cannot directly use Parameter constructor
            # because that would force a detach, not desirable
            r._is_param = True

        # TODO: return the description for later
        return r


import torch._prims_common as utils<|MERGE_RESOLUTION|>--- conflicted
+++ resolved
@@ -420,13 +420,10 @@
             functorch_stack=maybe_functorch_stack,
             autograd_meta_from=autograd_meta_from,
             current_level=current_level,
-<<<<<<< HEAD
+            data=t if self.copy_data else None,
             union_find_id=union_find_id,
             cached_max=cached_max,
             cached_min=cached_min,
-=======
-            data=t if self.copy_data else None,
->>>>>>> c2dbbca5
         )
         if trace and r.id not in self.traced_tensors:
             trace_structured(
@@ -898,20 +895,15 @@
                     )
                     inner_tensors[attr] = new_empty_tensor
 
+                for attr, inner_t in t.attrs.items():
+                    handle_union_find(inner_t, transformed_tensors_dict[attr])
+
                 return t.type.__tensor_unflatten__(
                     inner_tensors, t.ctx, outer_size, outer_stride
                 )
 
-<<<<<<< HEAD
-            for attr, inner_t in t.attrs.items():
-                handle_union_find(inner_t, transformed_tensors_dict[attr])
-
-            sub = t.type.__tensor_unflatten__(
-                transformed_tensors_dict, t.ctx, outer_size, outer_stride
-=======
             sub = _empty_create_subclass(
                 t, outer_size, outer_stride, symbolic_context, callback, source
->>>>>>> c2dbbca5
             )
 
             # NB: Purposefully guard here to simplify the inner / outer symbols.
