--- conflicted
+++ resolved
@@ -760,13 +760,19 @@
     # This _reparametrize_module makes sure inputs and module.params/buffers have the same fake_mode,
     # otherwise aot_export_module will error out because it sees a mix of fake_modes.
     # And we want aot_export_module to use the fake_tensor mode in dynamo to keep the pipeline easy to reason about.
-    with torch.nn.utils.stateless._reparametrize_module(
-        mod,
-        fake_params_buffers,
-        tie_weights=True,
-        strict=True,
-        stack_weights=True,
-    ), grad_safe_guard, _ignore_backend_decomps(), _compiling_state_context(), custom_triton_ops_decomposition_ctx():  # type: ignore[attr-defined]
+    with (
+        torch.nn.utils.stateless._reparametrize_module(
+            mod,
+            fake_params_buffers,
+            tie_weights=True,
+            strict=True,
+            stack_weights=True,
+        ),
+        grad_safe_guard,
+        _ignore_backend_decomps(),
+        _compiling_state_context(),
+        custom_triton_ops_decomposition_ctx(),
+    ):
         gm, graph_signature = transform(aot_export_module)(
             mod,
             fake_args,
@@ -1113,16 +1119,10 @@
     """
     gm: torch.fx.GraphModule = export_artifact.aten.gm
     export_graph_signature: ExportGraphSignature = export_artifact.aten.sig
-<<<<<<< HEAD
-    module_call_specs: Dict[str, Dict[str, TreeSpec]] = (
+    module_call_specs: dict[str, dict[str, TreeSpec]] = (
         export_artifact.module_call_specs
     )
-=======
-    module_call_specs: dict[
-        str, dict[str, TreeSpec]
-    ] = export_artifact.module_call_specs
     in_spec: TreeSpec = export_artifact.in_spec
->>>>>>> d48eb58d
     out_spec: TreeSpec = export_artifact.out_spec
 
     # Make module signatures.
@@ -1664,13 +1664,17 @@
     # This _reparametrize_module makes sure inputs and module.params/buffers have the same fake_mode,
     # otherwise aot_export_module will error out because it sees a mix of fake_modes.
     # And we want aot_export_module to use the fake_tensor mode in dynamo to keep the pipeline easy to reason about.
-    with torch.nn.utils.stateless._reparametrize_module(
-        mod,
-        fake_params_buffers,
-        tie_weights=True,
-        strict=True,
-        stack_weights=True,
-    ), _ignore_backend_decomps(), _compiling_state_context():  # type: ignore[attr-defined]
+    with (
+        torch.nn.utils.stateless._reparametrize_module(
+            mod,
+            fake_params_buffers,
+            tie_weights=True,
+            strict=True,
+            stack_weights=True,
+        ),
+        _ignore_backend_decomps(),
+        _compiling_state_context(),
+    ):
         gm, graph_signature = transform(_make_fx_helper)(
             mod,
             fake_args,
@@ -1869,13 +1873,16 @@
         )
 
     with fake_mode, _NonStrictTorchFunctionHandler():
-        with _fakify_script_objects(mod, fake_args, fake_kwargs, fake_mode) as (
-            patched_mod,
-            new_fake_args,
-            new_fake_kwargs,
-            new_fake_constant_attrs,
-            map_fake_to_real,
-        ), _fakify_module_inputs(fake_args, fake_kwargs, fake_mode):
+        with (
+            _fakify_script_objects(mod, fake_args, fake_kwargs, fake_mode) as (
+                patched_mod,
+                new_fake_args,
+                new_fake_kwargs,
+                new_fake_constant_attrs,
+                map_fake_to_real,
+            ),
+            _fakify_module_inputs(fake_args, fake_kwargs, fake_mode),
+        ):
             _to_aten_func = (
                 _export_to_aten_ir_make_fx
                 if dispatch_tracing_mode == "make_fx"
