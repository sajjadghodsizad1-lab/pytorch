# mypy: allow-untyped-decorators
# mypy: allow-untyped-defs
import dataclasses
import functools
import inspect
import logging
import re
import sys
import time
import warnings
from contextlib import contextmanager, nullcontext
from typing import Any, Callable, Optional, Union
from typing_extensions import TypeAlias

import torch
import torch._dynamo
import torch.fx
import torch.utils._pytree as pytree
from torch._dispatch.python import enable_python_dispatcher
from torch._dynamo.exc import UserError, UserErrorType
from torch._export.db.logging import (
    exportdb_error_message,
    get_class_if_classified_error,
)
from torch._export.non_strict_utils import (
    _fakify_module_inputs,
    _fakify_script_objects,
    _gather_constant_attrs,
    _NonStrictTorchFunctionHandler,
    _override_builtin_ops,
    make_constraints,
    make_fake_inputs,
    produce_guards_and_solve_constraints,
)
from torch._export.passes.collect_tracepoints_pass import CollectTracepointsPass
from torch._export.passes.lift_constants_pass import (
    _materialize_and_lift_constants,
    ConstantAttrMap,
)
from torch._export.utils import (
    _collect_param_buffer_metadata,
    _compiling_state_context,
    _fakify_params_buffers,
    _populate_param_buffer_metadata_to_new_gm,
    _update_gm_meta_if_possible,
    apply_runtime_assertion_pass,
    placeholder_naming_pass,
    placeholder_prefixes,
)
from torch._export.verifier import SpecViolationError
from torch._export.wrappers import _wrap_submodules
from torch._functorch._aot_autograd.graph_capture_wrappers import create_functional_call
from torch._functorch._aot_autograd.input_output_analysis import (
    _graph_input_names,
    _graph_output_names,
)
from torch._functorch._aot_autograd.schemas import GraphSignature
from torch._functorch._aot_autograd.subclass_utils import get_subclass_typing_container
from torch._functorch._aot_autograd.utils import (
    create_tree_flattened_fn,
    register_buffer_assignment_hook,
)
from torch._functorch.aot_autograd import (
    _detect_attribute_assignment,
    aot_export_module,
)
from torch._guards import detect_fake_mode, tracing, TracingContext
from torch._library.fake_class_registry import FakeScriptObject
from torch._logging import dtrace_structured
from torch._subclasses.fake_tensor import FakeTensorMode
from torch._utils_internal import log_export_usage
from torch.export._unlift import _check_input_constraints_pre_hook
from torch.export.dynamic_shapes import (
    _check_dynamic_shapes,
    _combine_args,
    _DimHintType,
    _IntWrapper,
    _process_dynamic_shapes,
)
from torch.export.exported_program import OutputKind
from torch.fx._symbolic_trace import _ConstantAttributeType
from torch.fx.experimental.proxy_tensor import (
    get_proxy_slot,
    make_fx,
    PreDispatchTorchFunctionMode,
    track_tensor_tree,
)
from torch.fx.experimental.symbolic_shapes import (
    ConstraintViolationError,
    free_unbacked_symbols,
    GuardOnDataDependentSymNode,
    ShapeEnv,
)
from torch.fx.graph import _PyTreeCodeGen, _PyTreeInfo
from torch.utils._pytree import TreeSpec
from torch.utils._sympy.value_ranges import ValueRangeError

from .exported_program import (
    _disable_prexisiting_fake_mode,
    ExportedProgram,
    InputKind,
    ModuleCallEntry,
    ModuleCallSignature,
)
from .graph_signature import _convert_to_export_graph_signature, ExportGraphSignature


log = logging.getLogger(__name__)


# Type alias for dynamic shapes specification
_DynamicShapesSpec: TypeAlias = Union[dict[str, Any], tuple[Any, ...], list[Any]]


@dataclasses.dataclass
class ExportDynamoConfig:
    """
    Manage Export-specific configurations of Dynamo.
    """

    allow_rnn: bool = True
    reorderable_logging_functions: set[Callable] = dataclasses.field(
        default_factory=set
    )
    # Emit runtime asserts after AOTAutograd instead.
    # This isn't really necessary, and isn't much more efficient since the runtime asserts pass does CSE,
    # but if we want to reason more about what guards/runtime asserts to emit,
    # this makes it a bit cleaner to do from the export side. Also no real point in running this twice.
    do_not_emit_runtime_asserts: bool = True
    specialize_int: bool = True
    specialize_float: bool = True
    assume_static_by_default: bool = False
    automatic_dynamic_shapes: bool = False
    capture_dynamic_output_shape_ops: bool = True
    capture_scalar_outputs: bool = True
    prefer_deferred_runtime_asserts_over_guards: bool = False


@dataclasses.dataclass
class ATenExportArtifact:
    gm: torch.fx.GraphModule
    sig: ExportGraphSignature
    constants: dict[str, _ConstantAttributeType]


@dataclasses.dataclass(frozen=True)
class ExportArtifact:
    aten: ATenExportArtifact
    in_spec: TreeSpec
    out_spec: TreeSpec
    fake_mode: FakeTensorMode
    module_call_specs: dict[str, dict[str, pytree.TreeSpec]]


DEFAULT_EXPORT_DYNAMO_CONFIG = ExportDynamoConfig()
DEFAULT_EXPORT_DYNAMO_CONFIG.reorderable_logging_functions = {
    logging.critical,
    logging.debug,
    logging.error,
    logging.exception,
    logging.info,
    logging.log,
    logging.warning,
    print,
    warnings.warn,
}


@contextmanager
def _ignore_backend_decomps():
    orig_mkldnn_flag = torch.backends.mkldnn.set_flags(False)
    orig_nnpack_flag = torch.backends.nnpack.set_flags(False)
    try:
        yield
    finally:
        torch.backends.mkldnn.set_flags(*orig_mkldnn_flag)
        torch.backends.nnpack.set_flags(*orig_nnpack_flag)


@contextmanager
def _disable_custom_triton_op_functional_decomposition():
    old = torch._functorch.config.decompose_custom_triton_ops
    try:
        torch._functorch.config.decompose_custom_triton_ops = False
        yield torch._functorch.config.decompose_custom_triton_ops
    finally:
        torch._functorch.config.decompose_custom_triton_ops = old


def custom_triton_ops_decomposition_disabled():
    return not torch._functorch.config.decompose_custom_triton_ops


def _fixup_key(x):
    return "L__self__" + _strip_root(x)


def _strip_root(x):
    if isinstance(x, str) and x.startswith("_export_root"):
        stripped = x[len("_export_root") :]
        return stripped.removeprefix(".")
    return x


def _rewrite_tracepoint_node(gm: torch.fx.GraphModule):
    """
    In-place modify input graph module by replacing the export tracepoint with a new node
    that has the same target and args, but with the _export_root stripped from path.
    """
    for node in gm.graph.nodes:
        if node.target == torch.ops.higher_order._export_tracepoint:
            if "path" in node.kwargs:
                path = _strip_root(node.kwargs["path"])
                with gm.graph.inserting_before(node):
                    new_node = gm.graph.create_node(
                        "call_function",
                        torch.ops.higher_order._export_tracepoint,
                        args=node.args,
                        kwargs={
                            "path": path,
                            "kind": node.kwargs["kind"],
                        },
                    )
                    new_node.meta = node.meta
                    node.replace_all_uses_with(new_node)
                    gm.graph.erase_node(node)


def detect_shape_env(inputs: Any = None):
    shape_envs = []

    for i, flat_input in enumerate(inputs):
        if isinstance(flat_input, torch.SymInt):
            shape_envs.append((flat_input.node.shape_env, "symint input", i))

    if shape_envs:
        shape_env, desc1, i1 = shape_envs[0]
        for m, desc2, i2 in shape_envs[1:]:
            assert shape_env is m, (
                f"shape env ({shape_env}) from {desc1} {i1} doesn't match mode ({m}) from {desc2} {i2}\n\n"
                f"shape env from {desc1} {i1} allocated at:\n{shape_env.stack}\n"
                f"shape env from {desc2} {i2} allocated at:\n{m.stack}"
            )
        return shape_env
    else:
        return None


def _extract_fake_inputs(gm, args, kwargs):
    """
    Given a graph module, extract fakified input tensors from the metadata of
    its placeholders, and map them to the structure of given args and kwargs.
    Also return the fake mode used to fakify those inputs.
    """
    fake_inps: list[Any] = []
    fake_vals: list[Any] = []
    for node in gm.graph.nodes:
        if node.op == "placeholder":
            fake_inps.append(node.meta.get("val"))
        else:
            fake_vals.append(node.meta.get("example_value"))

    # We get both because now we might have a combination of symint and tensor
    # inputs, and we want to check that the shape env is consistent between
    # both. Unfortunately we can't see what fake mode is attached to the shape
    # env, then we can just compare fake modes.
    detected_fake_mode = detect_fake_mode(fake_inps + fake_vals)
    detected_shape_env = detect_shape_env(fake_inps + fake_vals)

    if detected_fake_mode:
        if detected_shape_env:
            assert detected_shape_env is detected_fake_mode.shape_env, (
                "Detected shape env does not match fake mode's shape env"
            )
        fake_mode = detected_fake_mode
    elif detected_shape_env:
        fake_mode = FakeTensorMode(shape_env=detected_shape_env, export=True)
    else:
        fake_mode = FakeTensorMode(shape_env=ShapeEnv(), export=True)

    count = 0

    def lookup_fake(x):
        nonlocal count
        val = fake_inps[count] if isinstance(x, (int, torch.Tensor)) else x
        count += 1
        return val

    fake_args = pytree.tree_map(lookup_fake, args)
    fake_kwargs = pytree.tree_map(lookup_fake, kwargs)

    return fake_args, fake_kwargs, fake_mode


def _replace_param_buffer_names(param_buffer_table, sig):
    for spec in sig.input_specs:
        if spec.kind in (
            InputKind.PARAMETER,
            InputKind.BUFFER,
        ):
            spec.target = param_buffer_table[spec.target]
    for spec in sig.output_specs:
        if spec.kind in (
            OutputKind.BUFFER_MUTATION,
            OutputKind.GRADIENT_TO_PARAMETER,
        ):
            spec.target = param_buffer_table[spec.target]


def _convert_to_positional_args(orig_arg_names, args, kwargs):
    assert len(orig_arg_names) == len(args) + len(kwargs), (
        f"Total number of arg names is expected to be {len(orig_arg_names)} "
        f"but got {len(args)} positional args, {len(kwargs)} kwargs."
    )
    reordered_kwargs = [kwargs[kw_name] for kw_name in orig_arg_names[len(args) :]]
    return (
        *args,
        *reordered_kwargs,
    )


def _normalize_nn_module_stack(gm_torch_level, root_cls):
    # Append a root module to every nn_module_stack.
    root = "L['self']"
    root_key = re.sub(r"[^a-zA-Z0-9]", "_", root)
    for gm in gm_torch_level.modules():
        if not isinstance(gm, torch.fx.GraphModule):
            continue
        for node in gm.graph.nodes:
            if node.op in ["placeholder", "output"]:
                continue
            add_root = True
            if nn_module_stack := node.meta.get("nn_module_stack", {}):
                path, ty = next(iter(nn_module_stack.values()))
                # After deserializing the class `ty` might not exist anymore so
                # it could be a string
                if inspect.isclass(ty) and issubclass(ty, torch.nn.Module):
                    # TODO Figure out why sometimes we have root sometimes we don't.
                    if path == root and ty is root_cls:
                        add_root = False
                else:
                    assert isinstance(ty, str)
            if add_root:

                def normalize_path(path):
                    try:
                        parts = []

                        class Path:
                            def __getattr__(self, name):
                                if name != "_modules":
                                    parts.append(name)
                                return self

                            def __getitem__(self, idx):
                                parts.append(str(idx))
                                return self

                        eval(path, {"L": {"self": Path()}})
                        return ".".join(parts)
                    except Exception:  # TODO(zhxchen17) Remove this.
                        return path

                nn_module_stack = {
                    root_key: (root, root_cls.__module__ + "." + root_cls.__qualname__),
                    **nn_module_stack,
                }
                node.meta["nn_module_stack"] = {
                    key: (normalize_path(path), ty)
                    for key, (path, ty) in nn_module_stack.items()
                }


def _get_param_buffer_mapping(
    original_module: torch.nn.Module,
    traced_module: torch.nn.Module,
) -> dict[str, str]:
    """
    Returns a mapping of parameter/buffer names from the new module to the
    original model. This is to help with restoring the FQN for parameter/buffers
    of a traced module to what the original module contains.
    """

    param_lookup: dict[int, str] = {}
    buffer_lookup: dict[int, str] = {}
    for name, param in original_module.named_parameters(remove_duplicate=False):
        param_lookup[id(param)] = name
    for name, buffer in original_module.named_buffers(remove_duplicate=False):
        buffer_lookup[id(buffer)] = name

    param_buffer_table: dict[str, str] = {}
    for dynamo_name, dynamo_param in traced_module.named_parameters(
        remove_duplicate=False
    ):
        assert dynamo_name not in param_buffer_table
        if id(dynamo_param) in param_lookup:
            param_buffer_table[dynamo_name] = param_lookup[id(dynamo_param)]

    for dynamo_name, dynamo_buffer in traced_module.named_buffers(
        remove_duplicate=False
    ):
        assert dynamo_name not in param_buffer_table
        if id(dynamo_buffer) in buffer_lookup:
            param_buffer_table[dynamo_name] = buffer_lookup[id(dynamo_buffer)]

    return param_buffer_table


def _preserve_requires_grad_pass(
    gm: torch.fx.GraphModule,
    sig: ExportGraphSignature,
    fake_params_buffers: dict[str, torch.Tensor],
    constants: dict[str, _ConstantAttributeType],
    flat_fake_args: list[Any],
):
    placeholders = [node for node in gm.graph.nodes if node.op == "placeholder"]
    assert len(sig.input_specs) == len(placeholders)
    i = 0
    for node, spec in zip(placeholders, sig.input_specs):
        if spec.kind in (
            InputKind.PARAMETER,
            InputKind.BUFFER,
        ):
            assert spec.target is not None
            node.meta["val"].requires_grad = fake_params_buffers[
                spec.target
            ].requires_grad
        elif spec.kind == InputKind.USER_INPUT:
            fake_arg = flat_fake_args[i]
            if isinstance(fake_arg, torch.Tensor):
                node.meta["val"].requires_grad = fake_arg.requires_grad
            i += 1
        elif spec.kind == InputKind.CONSTANT_TENSOR:
            assert spec.target is not None
            constant = constants[spec.target]
            if isinstance(constant, torch.Tensor):
                # If the tensor is not leaf, it should already have a correct requires grad field
                if node.meta["val"].is_leaf:
                    node.meta["val"].requires_grad = constant.requires_grad
                else:
                    assert node.meta["val"].requires_grad == constant.requires_grad
        elif spec.kind in (InputKind.CUSTOM_OBJ, InputKind.TOKEN):
            continue
        else:
            raise AssertionError(spec.kind)


def _remap_constants(
    orig_constant_attrs: ConstantAttrMap,
    graph_signature: ExportGraphSignature,
    constants: dict[str, _ConstantAttributeType],
) -> None:
    """Rewrite the graph signature and constants table to use the FQN from the original module."""
    remap_table: dict[str, list[str]] = {}
    for name, value in constants.items():
        if value in orig_constant_attrs:
            remap_table[name] = orig_constant_attrs[value]

    for spec in graph_signature.input_specs:
        if spec.kind in (
            InputKind.CONSTANT_TENSOR,
            InputKind.CUSTOM_OBJ,
        ):
            orig_target = spec.target
            assert orig_target is not None
            targets = remap_table.get(orig_target, [orig_target])
            spec.target = targets[0]

            constant = constants[orig_target]
            del constants[orig_target]
            for target in targets:
                constants[target] = constant


def _replace_unbacked_bindings(gm: torch.fx.GraphModule) -> None:
    """
    When we run an interpreter-based pass over a GraphModule, execution of data-dependent operators
    will produce example values with new unbacked symbols. To track that the new/old symbols are equivalent,
    we used to rely on the unbacked_renamings mapping. This led to problematic metadata where the unbacked_bindings
    keys mapped new symbols (u2) to paths containing old symbols (u0) in the example values, or worse, backed symbols
    or constants (e.g. if the original unbacked was replaced/specialized). Additionally this created problems with
    de/serialized programs, since we didn't comprehensively serialize ShapeEnv/unbacked renamings/node bindings.

    This pass attempts a simpler way of handling these for export, by throwing away the previously computed bindings, and re-running
    the pattern match used in compute_unbacked_bindings. This ensures we keep the original symbols contained in the example values,
    or delete bindings if they've been replaced/specialized.
    """
    from torch._export.utils import _get_shape_env_from_gm
    from torch.fx.experimental.symbolic_shapes import _free_unbacked_symbols_with_path
    from torch.utils._sympy.symbol import symbol_is_type, SymT

    if (shape_env := _get_shape_env_from_gm(gm)) is None:
        return

    base_unbacked_symbols = {
        symbol
        for symbol in shape_env.var_to_range
        if symbol_is_type(symbol, (SymT.UNBACKED_INT, SymT.UNBACKED_FLOAT))
        and symbol not in shape_env.unbacked_renamings
    }
    for node in gm.graph.nodes:
        node.meta.pop("unbacked_bindings", None)
        if (val := node.meta.get("val")) is not None and (
            unbacked_bindings := _free_unbacked_symbols_with_path(
                val,
                (),
                shape_env=shape_env,
                pending=base_unbacked_symbols,
                simplify=True,
            )
        ):
            node.meta["unbacked_bindings"] = unbacked_bindings


def _produce_aten_artifact(
    *,
    gm: torch.fx.GraphModule,
    mod,
    constant_attrs,
    graph_signature,
    pre_dispatch,
    fake_args,
    fake_kwargs,
    fake_params_buffers,
    _prettify_placeholder_names=True,
) -> ATenExportArtifact:
    """
    This is a helper function that is shared between export_to_aten_ir and export_to_aten_ir_make_fx
    to produce the aten artifact. (export compatible graph module + signature)

    It does:
    1. Applies runtime assertion pass
    2. Recompute unbacked_bindings pass
    3. Populate meta val when missing
    4. Lift constants as placeholders
    5. Replace raw autograd and autocast ops with HOPs
    6. Prettify names for placeholders
    7. Preserve requires_grad value on node meta val
    """
    # Run runtime asserts pass before creating input/output specs, since size-related CSE/DCE might affect output signature.
    # Overwrite output specs afterwards.
    flat_fake_args = pytree.tree_leaves((fake_args, fake_kwargs))
    gm, graph_signature = apply_runtime_assertion_pass(gm, graph_signature)

    # Simplify unbacked_bindings by recomputing them.
    # Useful for any pass that's interpreter-based and might call rebind_unbacked(),
    # e.g. AOTAutograd in this case.
    _replace_unbacked_bindings(gm)

    total_non_user_inputs = (
        len(graph_signature.parameters)
        + len(graph_signature.buffers)
        + len(graph_signature.input_tokens)
    )
    set_missing_meta_vals(gm, flat_fake_args, total_non_user_inputs)

    export_graph_signature: Optional[ExportGraphSignature]
    export_graph_signature = _convert_to_export_graph_signature(
        graph_signature, gm, _get_non_persistent_buffers(mod)
    )

    # script objects are always stored in constants no matter whether they're initial inputs or
    # they're lifted in aot" before rewrite_script_object_meta
    constants = _materialize_and_lift_constants(
        gm, export_graph_signature, constant_attrs
    )

    if pre_dispatch:
        from torch._export.passes.replace_autocast_with_hop_pass import (
            replace_autocast_with_hop_pass,
        )
        from torch._export.passes.replace_set_grad_with_hop_pass import (
            replace_set_grad_with_hop_pass,
        )

        # Note: replace_set_grad_with_hop_pass need to be after lift_constant_pass because
        # a getattr of a constant tensor doesn't have meta["val"] until after lift_constant_pass.
        # If replace_set_grad_with_hop_pass is before lift_constant_pass,
        # and the constant_tensor is passed as input of the set grad hop, the placeholder's
        # meta["val"] will be None and fails our verifier for placeholder.
        gm, export_graph_signature = replace_set_grad_with_hop_pass(
            gm, export_graph_signature
        )

        gm, export_graph_signature = replace_autocast_with_hop_pass(
            gm, export_graph_signature
        )

    # Remove nn_module_stack, stack_trace metadata from all placeholders/inputs nodes.
    for _mod in gm.modules():
        if not isinstance(_mod, torch.fx.GraphModule):
            continue
        for node in _mod.graph.nodes:
            if node.op in ["placeholder", "output"]:
                node.meta.pop("nn_module_stack", None)
                node.meta.pop("stack_trace", None)

    # Prettify names for placeholder nodes.
    assert export_graph_signature is not None
    if _prettify_placeholder_names:
        placeholder_naming_pass(
            gm,
            export_graph_signature,
            mod,
            fake_args,
            fake_kwargs,
            fake_params_buffers,
            constants,
        )

    _preserve_requires_grad_pass(
        gm, export_graph_signature, fake_params_buffers, constants, flat_fake_args
    )

    return ATenExportArtifact(
        gm,
        export_graph_signature,
        constants,
    )


def _rename_constants_nodes(
    gm: torch.fx.GraphModule,
    graph_signature: ExportGraphSignature,
) -> None:
    """
    For strict mode, rename constants nodes that were previously annotated as buffers.
    """
    # handle name collisions with existing constants
    node_names = {node.name for node in gm.graph.nodes}

    def rename_constant(name):
        if name in node_names:
            n = 1
            while (dup_name := f"{name}_{n}") in node_names:
                n += 1
            name = dup_name
        node_names.add(name)
        return name

    # use input specs to map names from buffers to constants
    buffer_prefix = placeholder_prefixes[InputKind.BUFFER]
    const_prefix = placeholder_prefixes[InputKind.CONSTANT_TENSOR]
    buffer_to_constant = {}
    for spec in graph_signature.input_specs:
        if spec.kind == InputKind.CONSTANT_TENSOR and not spec.arg.name.startswith(
            const_prefix
        ):
            if spec.arg.name.startswith(buffer_prefix):  # map from buffer to constants
                c_name = rename_constant(
                    const_prefix + spec.arg.name[len(buffer_prefix) :]
                )
            else:  # lifted constant
                c_name = rename_constant(const_prefix + spec.arg.name)
            buffer_to_constant[spec.arg.name] = c_name
            spec.arg.name = c_name
    for spec in graph_signature.output_specs:
        if spec.arg.name in buffer_to_constant:
            spec.arg.name = buffer_to_constant[spec.arg.name]

    # Rename constants nodes for all modules
    for mod in gm.modules():
        if not isinstance(mod, torch.fx.GraphModule):
            continue
        for node in mod.graph.nodes:
            if node.name in buffer_to_constant:
                node.name = node.target = buffer_to_constant[node.name]
        mod.recompile()


def _restore_state_dict(
    original_module: torch.nn.Module, traced_module: torch.fx.GraphModule
) -> None:
    """
    Restores the state dict of the traced module to that of the original module.
    """
    param_buffer_table = _get_param_buffer_mapping(original_module, traced_module)
    # Since the graph module is flattened (no module hierarchy), we
    # need to normalize the module by replacing "." with "_". If we
    # don't, it will try to save the weight to a submodule which no
    # longer exists.
    for name, fqn in param_buffer_table.items():
        param_buffer_table[name] = fqn.replace(".", "_")

    # Replace state dict attr names with the fqn
    for name, fqn in param_buffer_table.items():
        if not hasattr(traced_module, name):
            continue

        attr = getattr(traced_module, name)
        if isinstance(attr, torch.Tensor) and not isinstance(attr, torch.nn.Parameter):
            traced_module.register_buffer(fqn, attr)
        else:
            setattr(traced_module, fqn, attr)
        delattr(traced_module, name)

    # Replace graph getattr nodes with the correct name
    for node in traced_module.graph.nodes:
        if node.op == "get_attr":
            attr_name = node.target
            if attr_name in param_buffer_table:
                node.target = param_buffer_table[attr_name]

    traced_module.recompile()


def _get_module_hierarchy(mod: torch.nn.Module) -> dict[str, str]:
    return {
        name: type(m).__name__ for name, m in mod.named_modules(remove_duplicate=False)
    }


def _make_module_call_graph(
    in_spec: TreeSpec,
    out_spec: TreeSpec,
    module_call_signatures: dict[str, ModuleCallSignature],
    forward_arg_names: Optional[list[str]] = None,
) -> list[ModuleCallEntry]:
    original = [
        ModuleCallEntry(fqn=fqn, signature=module_call_signatures.get(fqn))
        for fqn in _EXPORT_MODULE_HIERARCHY  # type: ignore[union-attr]
    ]
    assert original[0].fqn == ""
    original[0].signature = ModuleCallSignature(
        inputs=[],
        outputs=[],
        in_spec=in_spec,
        out_spec=out_spec,
        forward_arg_names=forward_arg_names,
    )
    additional = [
        ModuleCallEntry(fqn=fqn, signature=signature)
        for fqn, signature in module_call_signatures.items()
        if fqn not in _EXPORT_MODULE_HIERARCHY  # type: ignore[operator]
    ]
    return [*original, *additional]


<<<<<<< HEAD
@torch.fx.experimental._config.patch(backed_size_oblivious=True)
=======
class _ExportModuleSpecTrackerDict(dict):
    pass


>>>>>>> 6ac9035a
def _export_to_torch_ir(
    f: Callable,
    args: tuple[Any, ...],
    kwargs: Optional[dict[str, Any]] = None,
    dynamic_shapes: Optional[Union[dict[str, Any], tuple[Any], list[Any]]] = None,
    *,
    preserve_module_call_signature: tuple[str, ...] = (),
    disable_constraint_solver: bool = False,
    allow_complex_guards_as_runtime_asserts: bool = False,
    restore_fqn: bool = True,
    _log_export_usage: bool = True,
    same_signature: bool = True,
) -> torch.fx.GraphModule:
    """
    Traces either an nn.Module's forward function or just a callable with PyTorch
    operations inside and produce a torch.fx.GraphModule in torch IR.
    """

    if _log_export_usage:
        log_export_usage(event="export.private_api", flags={"_export_to_torch_ir"})

    if not isinstance(args, tuple):
        raise UserError(
            UserErrorType.INVALID_INPUT,
            f"Expecting `args` to be a tuple of example positional inputs, got {type(args)}",
        )

    kwargs = kwargs or {}

    # Map ints to a wrapper structure to help us mark it as dynamic, if it is
    # dynamic. We will unwrap ints in fakify later.
    args, kwargs = pytree.tree_map_only(int, _IntWrapper, (args, kwargs))

    combined_args = _combine_args(f, args, kwargs)
    _check_dynamic_shapes(combined_args, dynamic_shapes)
    constraints = _process_dynamic_shapes(combined_args, dynamic_shapes)

    # Unwrap static ints -- in the case where we have an empty graph
    # containing just integer computation, dynamo will run its generated
    # bytecode with these args/kwargs, which will error because we cannot
    # directly apply int operations on IntWrapper. So we will just unwrap
    # them here.
    args, kwargs = pytree.tree_map_only(
        _IntWrapper,
        lambda a: a.val
        if a.dynamism is None or a.dynamism.type == _DimHintType.STATIC
        else a,
        (args, kwargs),
    )

    with torch._dynamo.config.patch(dataclasses.asdict(DEFAULT_EXPORT_DYNAMO_CONFIG)):
        try:
            module_call_specs: dict[str, dict[str, pytree.TreeSpec]] = (
                _ExportModuleSpecTrackerDict()
            )
            ctx = nullcontext()
            if not isinstance(f, torch.fx.GraphModule):
                ctx = _wrap_submodules(  # type: ignore[assignment]
                    f, preserve_module_call_signature, module_call_specs
                )
            with ctx, _ignore_backend_decomps():
                gm_torch_level, _ = torch._dynamo.export(
                    f,
                    dynamic_shapes=dynamic_shapes,  # type: ignore[arg-type]
                    constraints=constraints,  # type: ignore[arg-type]
                    assume_static_by_default=True,
                    tracing_mode="symbolic",
                    disable_constraint_solver=disable_constraint_solver,
                    # currently the following 2 flags are tied together for export purposes,
                    # but untangle for sake of dynamo export api
                    prefer_deferred_runtime_asserts_over_guards=True,
                    allow_complex_guards_as_runtime_asserts=allow_complex_guards_as_runtime_asserts,
                    _log_export_usage=_log_export_usage,
                    same_signature=same_signature,
                )(
                    *args,
                    **kwargs,
                )
        except (ConstraintViolationError, ValueRangeError) as e:
            raise UserError(UserErrorType.CONSTRAINT_VIOLATION, str(e))  # noqa: B904
        except GuardOnDataDependentSymNode as e:
            raise UserError(  # noqa: B904
                UserErrorType.ANTI_PATTERN,
                f"Consider annotating your code using torch._check*(). {str(e)}",
                case_name="constrain_as_size_example",
            )

    gm_torch_level.meta["module_call_specs"] = module_call_specs

    if isinstance(f, torch.nn.Module) and restore_fqn:
        _restore_state_dict(f, gm_torch_level)

    return gm_torch_level


@torch.fx.experimental._config.patch(backed_size_oblivious=True)
def _export_to_aten_ir(
    mod: torch.nn.Module,
    fake_args,
    fake_kwargs,
    fake_params_buffers,
    constant_attrs: ConstantAttrMap,
    produce_guards_callback=None,
    *,
    transform=lambda x: x,  # TODO(zhxchen17) Revisit if this is needed later.
    pre_dispatch=False,
    decomp_table=None,
    _prettify_placeholder_names: bool = True,
    decompose_custom_triton_ops: bool = False,
) -> ATenExportArtifact:
    custom_triton_ops_decomposition_ctx = (
        nullcontext
        if decompose_custom_triton_ops
        else _disable_custom_triton_op_functional_decomposition
    )
    # This _reparametrize_module makes sure inputs and module.params/buffers have the same fake_mode,
    # otherwise aot_export_module will error out because it sees a mix of fake_modes.
    # And we want aot_export_module to use the fake_tensor mode in dynamo to keep the pipeline easy to reason about.
    with (
        torch.nn.utils.stateless._reparametrize_module(
            mod,
            fake_params_buffers,
            tie_weights=True,
            strict=True,
            stack_weights=True,
        ),
        _ignore_backend_decomps(),
        _compiling_state_context(),
        custom_triton_ops_decomposition_ctx(),
    ):
        gm, graph_signature = transform(aot_export_module)(
            mod,
            fake_args,
            trace_joint=False,
            pre_dispatch=pre_dispatch,
            decompositions=decomp_table,
            kwargs=fake_kwargs,
        )

    def _maybe_fixup_gm_and_output_node_meta(old_gm, new_gm):
        if isinstance(old_gm, torch.fx.GraphModule):
            if hasattr(old_gm, "meta"):
                new_gm.meta.update(old_gm.meta)
            old_output_node = list(old_gm.graph.nodes)[-1]
            new_output_node = list(new_gm.graph.nodes)[-1]
            assert old_output_node.op == "output" and new_output_node.op == "output"
            # make sure we don't override any meta
            if "desc" in new_output_node.meta:
                del new_output_node.meta["desc"]
            assert len(new_output_node.meta) == 0
            new_output_node.meta.update(old_output_node.meta)

    # TODO unfortunately preserving graph-level metadata and output node's meta
    # is not working well with aot_export. So we manually copy it.
    # (The node-level meta is addressed above.)
    _maybe_fixup_gm_and_output_node_meta(mod, gm)

    # Run produce guards before we handle runtime asserts.
    # This means we run the export solver before the runtime asserts pass.
    # Right now this doesn't mean much - the export solver is only there for suggested fixes,
    # and we won't even get to constraint solving if that's needed.
    # But if in future we want to control what runtime asserts are emitted for export,
    # or rely on produce_guards + solver for some simplification on runtime asserts, this probably makes sense.
    if produce_guards_callback:
        try:
            produce_guards_callback(gm)
        except (ConstraintViolationError, ValueRangeError) as e:
            raise UserError(UserErrorType.CONSTRAINT_VIOLATION, str(e))  # noqa: B904

    return _produce_aten_artifact(
        gm=gm,
        mod=mod,
        constant_attrs=constant_attrs,
        graph_signature=graph_signature,
        pre_dispatch=pre_dispatch,
        fake_args=fake_args,
        fake_kwargs=fake_kwargs,
        fake_params_buffers=fake_params_buffers,
        _prettify_placeholder_names=_prettify_placeholder_names,
    )


def _get_forward_arg_names(
    mod: torch.nn.Module,
    args: tuple[Any, ...],
    kwargs: Optional[dict[str, Any]] = None,
) -> list[str]:
    """
    Gets the argument names to forward that are used, for restoring the
    original signature when unlifting the exported program module.
    - Positional args: retain the original argument names, and enumerate
        *args as args_0, args_1, ...
    - Keyword args: retain the original kwarg names in the order specified
        by the user. This order seems to matter for the current state of
        export lifted modules.
    """
    sig = inspect.signature(mod.forward)
    _args = sig.bind_partial(*args).arguments

    names: list[str] = []
    for name, value in _args.items():
        # handle variable number of positional args
        if sig.parameters[name].kind == inspect._ParameterKind.VAR_POSITIONAL:
            names.extend([f"{name}_{i}" for i, _ in enumerate(value)])
        else:
            names.append(name)
    # order of kwargs matters for input spec
    if kwargs:
        names.extend([kwarg for kwarg, _ in kwargs.items()])

    return names


def _get_non_persistent_buffers(mod: torch.nn.Module) -> set[str]:
    """
    Returns set of non-persistent buffers in a module and its submodules.
    """
    result: set[str] = set()
    for name, m in mod.named_modules(remove_duplicate=False):
        if name:
            result.update(f"{name}.{b}" for b in m._non_persistent_buffers_set)
        else:
            result.update(m._non_persistent_buffers_set)
    return result


def _rewrite_dynamo_tensor_constants(
    orig_mod_buffers: set[torch.Tensor],
    traced_mod_buffers: dict[str, torch.Tensor],
    graph_signature: ExportGraphSignature,
    constants: dict[str, _ConstantAttributeType],
) -> None:
    """
    Dynamo erroneously marks tensor attributes on modules as buffers.
    Rewrite them to be tensor constants.
    """
    for spec in graph_signature.input_specs:
        if spec.kind == InputKind.BUFFER:
            assert spec.target is not None
            value = traced_mod_buffers[spec.target]
            if value not in orig_mod_buffers:
                # This was a tensor constant erroneously marked as a buffer.
                # Convert it into a constant in the graph signature, and add its
                # value to the constants table.
                spec.kind = InputKind.CONSTANT_TENSOR
                constants[spec.target] = value  # type: ignore[arg-type]


def _move_non_persistent_buffers_to_tensor_constants(
    orig_mod: torch.nn.Module,
    graph_signature: ExportGraphSignature,
    constants: dict[str, _ConstantAttributeType],
) -> None:
    """
    Moves non-persistent buffers to tensor constants.
    """
    for spec in graph_signature.input_specs:
        if spec.kind == InputKind.BUFFER and not spec.persistent:
            assert spec.target is not None
            assert spec.target not in constants
            constants[spec.target] = orig_mod.get_buffer(spec.target)  # type: ignore[arg-type]


def _verify_nn_module_stack(graph_module: torch.fx.GraphModule) -> None:
    """
    Perform nn_module_stack checks on the graph.
    Current constraints:
        For the top level graph:
        - populated for 'call_function', 'get_attr'
        - None for 'placeholder', 'output'
        For submodule graphs:
        - None for 'placeholder', output'

    TODO(pianpwk): make this a consistent node-level check once nn_module_stack is populated for cond submodules.
    """
    # Check top-level graph for all nodes, all graphs for placeholder & output nodes
    for i, mod in enumerate([graph_module] + list(graph_module.modules())):
        if not isinstance(mod, torch.fx.GraphModule):
            continue
        for node in mod.graph.nodes:
            if node.op in ["call_function", "get_attr"]:
                if i == 0:
                    if (
                        nn_module_stack := node.meta.get("nn_module_stack", None)
                    ) is None:
                        raise SpecViolationError(
                            f"Node {node} of type {node.op} is missing nn_module_stack metadata"
                        )
                    if not all(
                        isinstance(k, str)
                        and isinstance(v, tuple)
                        and len(v) == 2
                        and all(isinstance(x, str) for x in v)
                        for k, v in nn_module_stack.items()
                    ):
                        raise SpecViolationError(
                            f"Node {node} of type {node.op} has incorrect nn_module_stack metadata format"
                            f"expected Dict[str, Tuple[str, str]], but got {nn_module_stack}"
                        )
            elif node.op in ["placeholder", "output"]:
                if node.meta.get("nn_module_stack", None):
                    raise SpecViolationError(
                        f"Node {node} of type {node.op} contains nn_module_stack metadata, this should be None"
                    )


def _verify_stack_trace(graph_module: torch.fx.GraphModule) -> None:
    """
    Perform stack trace checks on the graph.
    Constraints:
        - None or non-empty str for 'call_function', 'get_attr'
        - None for 'placeholder', 'output'
    """
    for mod in [graph_module, *graph_module.modules()]:
        if not isinstance(mod, torch.fx.GraphModule):
            continue
        for node in graph_module.graph.nodes:
            stack_trace = node.meta.get("stack_trace", None)
            if node.op in ["call_function", "get_attr"]:
                if not (stack_trace is None or isinstance(stack_trace, str)):
                    raise SpecViolationError(
                        f"Node {node} of type {node.op} has invalid stack_trace metadata, "
                        f"expected a string or None but instead found: {stack_trace}"
                    )
            elif node.op in ["placeholder", "output"]:
                if stack_trace:
                    raise SpecViolationError(
                        f"Node {node} of type {node.op} contains stack_trace metadata, "
                        f"expected None but instead found: {stack_trace}"
                    )


def _verify_placeholder_names(
    gm: torch.fx.GraphModule, sig: ExportGraphSignature
) -> None:
    """
    Performs a sanity check on the placeholder node names.
    - User input nodes: no restrictions, should match the original forward() signature
    - Params/buffers/constants/custom_obj/token nodes: should start with prefixes defined in <placeholder_prefixes>
    """
    name_to_kind = {spec.arg.name: spec.kind for spec in sig.input_specs}
    for mod in gm.modules():
        if not isinstance(mod, torch.fx.GraphModule):
            continue
        for node in mod.graph.nodes:
            if node.op == "placeholder":
                if node.name not in name_to_kind:
                    continue
                node_kind = name_to_kind[node.name]
                prefix = placeholder_prefixes[node_kind]
                if not node.name.startswith(prefix):
                    raise SpecViolationError(
                        f"Placeholder node name {node.name} does not follow spec for {node_kind}, name should have prefix: {prefix}"
                    )


def get_ep_stats(ep: ExportedProgram) -> dict[str, Any]:
    op_count = 0
    op_set = set()
    for m in ep.graph_module.modules():
        if not isinstance(m, torch.fx.GraphModule):
            continue
        for node in m.graph.nodes:
            if node.op != "call_function":
                continue
            op_count += 1
            assert hasattr(node.target, "__module__")
            assert hasattr(node.target, "__name__")
            op_set.add(f"{node.target.__module__}.{node.target.__name__}")
    return {"op_count": op_count, "op_set": op_set}


_EXPORT_FLAGS: Optional[set[str]] = None
_EXPORT_MODULE_HIERARCHY: Optional[dict[str, str]] = None


def _log_export_wrapper(fn):
    @functools.wraps(fn)
    def wrapper(*args, **kwargs):
        global _EXPORT_FLAGS, _EXPORT_MODULE_HIERARCHY
        try:
            start = time.time()
            ep = fn(*args, **kwargs)
            end = time.time()
            log_export_usage(
                event="export.time",
                metrics=end - start,
                flags=_EXPORT_FLAGS,
                **get_ep_stats(ep),
            )
        except Exception as e:
            t = type(e)
            error_type = t.__module__ + "." + t.__qualname__
            case_name = get_class_if_classified_error(e)
            if case_name is not None:
                log.error(exportdb_error_message(case_name))
                log_export_usage(
                    event="export.error.classified",
                    type=error_type,
                    message=str(e),
                    flags=_EXPORT_FLAGS,
                )
            else:
                log_export_usage(
                    event="export.error.unclassified",
                    type=error_type,
                    message=str(e),
                    flags=_EXPORT_FLAGS,
                )

            if hasattr(e, "partial_fx_graph"):
                print(
                    e.partial_fx_graph,
                    file=sys.stderr,
                )

            raise e
        finally:
            _EXPORT_FLAGS = None
            _EXPORT_MODULE_HIERARCHY = None

        return ep

    return wrapper


def _process_jit_trace_inputs_for_export(example_inputs, example_kwarg_inputs):
    if not isinstance(example_inputs, (tuple, list, dict)):
        example_inputs = (example_inputs,)

    elif isinstance(example_inputs, list):
        example_inputs = tuple(example_inputs)

    elif (
        isinstance(example_inputs, (torch.Tensor, dict))
        and example_kwarg_inputs is None
    ):
        example_inputs = (example_inputs,)

    if example_kwarg_inputs is None:
        example_kwarg_inputs = {}
    return example_inputs, example_kwarg_inputs


def _get_original_state_dict(mod: torch.nn.Module) -> dict[str, Any]:
    # Explicitly not calling mode.state_dict() as we do not want the module state for serialization
    # but the running module state so we can always match by id() the entries here with the graph inputs
    named_parameters = dict(mod.named_parameters(remove_duplicate=False))
    named_buffers = dict(mod.named_buffers(remove_duplicate=False))
    original_state_dict = named_parameters | named_buffers

    non_persistent_buffers = _get_non_persistent_buffers(mod)
    for k in non_persistent_buffers:
        original_state_dict.pop(k, None)

    return original_state_dict


def _process_export_inputs(
    mod: torch.nn.Module,
    args: tuple[object, ...],
    kwargs: Optional[dict[str, object]],
    dynamic_shapes: Optional[
        Union[
            _DynamicShapesSpec,
            torch.export.AdditionalInputs,
            torch.export.ShapesCollection,
        ]
    ],
) -> tuple[
    tuple[object, ...],
    dict[str, object],
    TreeSpec,
    Optional[_DynamicShapesSpec],
    Callable[[ExportedProgram], None],
]:
    """
    Process and validate export inputs for the torch.export API.

    This function validates the input arguments, normalizes kwargs, computes input tree specs,
    and handles special dynamic shapes cases like AdditionalInputs and ShapesCollection.

    Args:
        mod: The PyTorch module to be exported.
        args: Tuple of example positional inputs for the module.
        kwargs: Optional dictionary of example keyword inputs.
        dynamic_shapes: Optional specification for dynamic shapes. Can be:
            - dict mapping argument names to dynamic shape specifications
            - tuple/list specifying dynamic shapes for each input in order
            - torch.export.AdditionalInputs object with verification callback
            - torch.export.ShapesCollection object

    Returns:
        A tuple containing:
        - args: Validated tuple of positional inputs
        - kwargs: Normalized dictionary of keyword inputs (empty dict if None was passed)
        - original_in_spec: TreeSpec representing the flattened input structure
        - dynamic_shapes: Processed dynamic shapes specification
        - verify_additional_inputs: Callback function for additional input verification

    Raises:
        UserError: If args is not a tuple.
    """
    if not isinstance(args, tuple):
        raise UserError(
            UserErrorType.INVALID_INPUT,
            f"Expecting `args` to be a tuple of example positional inputs, got {type(args)}",
        )
    kwargs = kwargs if kwargs is not None else {}
    _, original_in_spec = pytree.tree_flatten((args, kwargs))

    verify_additional_inputs: Callable[[ExportedProgram], None]
    out_dynamic_shapes: Optional[_DynamicShapesSpec]
    if isinstance(dynamic_shapes, torch.export.AdditionalInputs):
        verify_additional_inputs = dynamic_shapes.verify  # type: ignore[assignment]
        out_dynamic_shapes = dynamic_shapes.dynamic_shapes(mod, args, kwargs)  # type: ignore[assignment]
    else:
        verify_additional_inputs = lambda ep: None  # noqa: E731
        if isinstance(dynamic_shapes, torch.export.ShapesCollection):
            out_dynamic_shapes = dynamic_shapes.dynamic_shapes(mod, args, kwargs)  # type: ignore[assignment]
        else:
            out_dynamic_shapes = dynamic_shapes

    return args, kwargs, original_in_spec, out_dynamic_shapes, verify_additional_inputs


def _get_module_call_graph(
    export_artifact: ExportArtifact,
    preserve_module_call_signature: tuple[str, ...],
    strict_mode_export: bool,
    forward_arg_names: Optional[list[str]] = None,
) -> tuple[torch.fx.GraphModule, list[ModuleCallEntry]]:
    """
    In-place modify the graph module in export_artifact, remove _export_tracepoint nodes and
    return module_call_graph.
    """
    gm: torch.fx.GraphModule = export_artifact.aten.gm
    export_graph_signature: ExportGraphSignature = export_artifact.aten.sig
    module_call_specs: dict[str, dict[str, TreeSpec]] = (
        export_artifact.module_call_specs
    )
    in_spec: TreeSpec = export_artifact.in_spec
    out_spec: TreeSpec = export_artifact.out_spec

    # Make module signatures.
    module_call_signatures: dict[str, ModuleCallSignature] = {}
    for fqn, specs in module_call_specs.items():
        mod_fqn = _strip_root(fqn) if not strict_mode_export else fqn
        module_call_signatures[mod_fqn] = ModuleCallSignature(
            inputs=[],
            outputs=[],
            in_spec=specs["in_spec"],
            out_spec=specs["out_spec"],
            forward_arg_names=None,  # we only propagate forward_arg_names for the top level module
        )

    if len(preserve_module_call_signature) > 0:
        if not strict_mode_export:
            _rewrite_tracepoint_node(gm)
        res = CollectTracepointsPass(module_call_signatures, export_graph_signature)(gm)
        assert res is not None
        gm = res.graph_module

    assert _EXPORT_MODULE_HIERARCHY is not None
    module_call_graph = _make_module_call_graph(
        in_spec,
        out_spec,
        module_call_signatures,
        forward_arg_names,
    )
    return gm, module_call_graph


def _get_range_constraints(
    mod: torch.nn.Module,
    export_artifact: ExportArtifact,
    args,
    kwargs,
    dynamic_shapes,
):
    gm: torch.fx.GraphModule = export_artifact.aten.gm
    export_graph_signature: ExportGraphSignature = export_artifact.aten.sig
    fake_mode: FakeTensorMode = export_artifact.fake_mode
    num_lifted = next(
        (
            i
            for i, s in enumerate(export_graph_signature.input_specs)
            if s.kind == InputKind.USER_INPUT
        ),
        len(export_graph_signature.input_specs),
    )
    combined_args = _combine_args(mod, args, kwargs)

    # This is because we trace based on the kwargs passed in from user
    # not based on the signature. I feel it would be better to just enforce
    # one ordering at the start of tracing to avoid confusions, but that is
    # bigger refactor, so do this to unblock for now.
    combined_args_traced_order = {}
    for arg in combined_args:
        if arg not in kwargs:
            combined_args_traced_order[arg] = combined_args[arg]

    for key in kwargs:
        combined_args_traced_order[key] = kwargs[key]

    combined_args = combined_args_traced_order

    range_constraints = make_constraints(
        fake_mode,
        gm,
        combined_args,
        dynamic_shapes,
        num_lifted,
    )
    return range_constraints


def _get_inline_constraints(fake_mode: FakeTensorMode):
    assert fake_mode.shape_env is not None
    return {
        k: v
        for k, v in fake_mode.shape_env.var_to_range.items()
        if free_unbacked_symbols(k)
    }


@contextmanager
def patch_forward(obj: torch.nn.Module, new_method):
    """Helper method to make it easier to cleanly torch.export() a method on a
    module that is not `forward`.
    """
    # Save the original method
    original_method = obj.forward

    # Patch the method
    obj.forward = new_method.__get__(obj, obj.__class__)

    try:
        yield
    finally:
        # Restore the original method
        obj.forward = original_method


@contextmanager
def _temp_disable_texpr_fuser():
    original_state = torch._C._jit_texpr_fuser_enabled()
    torch._C._jit_set_texpr_fuser_enabled(False)
    try:
        yield
    finally:
        torch._C._jit_set_texpr_fuser_enabled(original_state)


def _strict_export(
    mod: torch.nn.Module,
    args: tuple[Any, ...],
    kwargs: dict[str, Any],
    dynamic_shapes: Optional[Union[dict[str, Any], tuple[Any], list[Any]]],
    preserve_module_call_signature: tuple[str, ...],
    orig_in_spec: TreeSpec,
    allow_complex_guards_as_runtime_asserts: bool,
    _to_aten_func: Callable,
) -> ExportArtifact:
    """
    _to_aten_func can either be `_export_to_aten_ir_make_fx` or `_export_to_aten_ir`
    """

    gm_torch_level = _export_to_torch_ir(
        mod,
        args,
        kwargs,
        dynamic_shapes,
        preserve_module_call_signature=preserve_module_call_signature,
        restore_fqn=False,  # don't need to restore because we will do it later
        allow_complex_guards_as_runtime_asserts=allow_complex_guards_as_runtime_asserts,
        _log_export_usage=False,
    )

    # We detect the fake_mode by looking at gm_torch_level's placeholders, this is the fake_mode created in dynamo.
    (
        fake_args,
        fake_kwargs,
        dynamo_fake_mode,
    ) = _extract_fake_inputs(gm_torch_level, args, kwargs)

    fake_params_buffers = _fakify_params_buffers(dynamo_fake_mode, gm_torch_level)

    # First, we want to pass through the graph to try populating
    # val field for getattr if there is anything missing.
    # This can happen when quantization adds extra params and forgets
    # to update "val"
    for node in gm_torch_level.graph.nodes:
        if node.op == "get_attr" and "val" not in node.meta:
            attr = getattr(gm_torch_level, node.target)
            # Checks if it is not a HigherOrderOp branch or a module
            if not isinstance(attr, torch.nn.Module):
                assert dynamo_fake_mode is not None, (
                    "Cannot find dynamo_fake_mode. This could be due to the exported graph module have no placeholders."
                )
                node.meta["val"] = dynamo_fake_mode.from_tensor(
                    attr, static_shapes=True
                )

    # Fix the graph output signature to be tuple if scalar

    # gm_torch_level.graph._codegen is made a _PyTreeCodeGen in rewrite_signature in eval_frame.py
    assert isinstance(gm_torch_level.graph._codegen, torch.fx.graph._PyTreeCodeGen)

    # Calling gm_torch_level._out_spec is not safe because gm_torch_level might be
    # a _LazyGraphModule, which does not populate _out_spec when calling recompile().
    # TODO: Fix recompile() in  _LazyGraphModule. T207713214
    out_spec = orig_out_spec = gm_torch_level.graph._codegen.pytree_info.out_spec

    # Used to get rid of lint type error.
    assert out_spec is not None
    assert orig_out_spec is not None

    # aot_export expect the return type to always be a tuple.
    if out_spec.type not in (list, tuple):
        out_spec = pytree.TreeSpec(tuple, None, [out_spec])

    orig_arg_names = gm_torch_level.graph._codegen.pytree_info.orig_args  # type: ignore[attr-defined]

    gm_torch_level.graph._codegen = _PyTreeCodeGen(
        _PyTreeInfo(
            orig_arg_names,
            gm_torch_level._in_spec,
            out_spec,
        )
    )
    gm_torch_level.recompile()

    _normalize_nn_module_stack(gm_torch_level, type(mod))

    params_buffers_to_node_meta = _collect_param_buffer_metadata(gm_torch_level)

    # When aot_export lifts the params, we lose metadata (e.g. source_fn_stack, stack_trace)
    # from the param nodes as they are treated as fresh inputs
    # Therefore, we manually extract them before calling into aot_export
    # params_buffers_to_node_meta = _collect_param_buffer_metadata(gm_torch_level)

    constant_attrs = _gather_constant_attrs(mod)
    param_buffer_table: dict[str, str] = _get_param_buffer_mapping(mod, gm_torch_level)

    # Dynamo does not track which buffers were registered as non-persistent. This info
    # is available in the original module, so we transfer it to the traced module. Also,
    # since we didn't restore original param/buffer names yet, we must use traced names.
    non_persistent_buffers = _get_non_persistent_buffers(mod)
    reverse_name_lookup = {orig: traced for traced, orig in param_buffer_table.items()}
    gm_torch_level._non_persistent_buffers_set = {
        reverse_name_lookup[name]
        for name in non_persistent_buffers
        if name in reverse_name_lookup
    }

    tx = TracingContext(dynamo_fake_mode)
    with dynamo_fake_mode, tracing(tx):
        aten_export_artifact = _to_aten_func(
            gm_torch_level,
            # NOTE: graph module expects only positional args
            _convert_to_positional_args(orig_arg_names, fake_args, fake_kwargs),
            {},
            fake_params_buffers,
            constant_attrs,
        )

    # Decompose for readability.
    gm = aten_export_artifact.gm
    export_graph_signature = aten_export_artifact.sig
    constants = aten_export_artifact.constants

    _populate_param_buffer_metadata_to_new_gm(
        params_buffers_to_node_meta, gm, export_graph_signature
    )

    # Do some cleanups on the graph module to restore the state dict to the
    # expected form. Each of these steps should probably get fixed upstream.
    # 1. Remove tensor constants that were added as buffers.
    _rewrite_dynamo_tensor_constants(
        orig_mod_buffers=set(mod.buffers()),
        traced_mod_buffers=dict(gm_torch_level.named_buffers()),
        graph_signature=export_graph_signature,
        constants=constants,
    )
    # 2. Restore FQN of param/buffers
    _replace_param_buffer_names(param_buffer_table, export_graph_signature)

    # 3. Move non-persistent buffers to tensor constants
    _move_non_persistent_buffers_to_tensor_constants(
        mod, export_graph_signature, constants
    )

    # 4. Rewrite constants to have the same FQN as the original module.
    _remap_constants(constant_attrs, export_graph_signature, constants)

    # 5. Rename constants nodes in graph module from buffers to constants
    _rename_constants_nodes(gm, export_graph_signature)

    return ExportArtifact(
        aten=aten_export_artifact,
        in_spec=orig_in_spec,
        out_spec=orig_out_spec,
        fake_mode=dynamo_fake_mode,
        module_call_specs=gm_torch_level.meta["module_call_specs"],
    )


@torch.fx.experimental._config.patch(backed_size_oblivious=True)
def _export_to_aten_ir_make_fx(
    mod: torch.nn.Module,
    fake_args,
    fake_kwargs,
    fake_params_buffers,
    constant_attrs: ConstantAttrMap,
    produce_guards_callback=None,
    transform=lambda x: x,
) -> ATenExportArtifact:
    def _make_fx_helper(mod, args, kwargs, **flags):
        kwargs = kwargs or {}

        named_parameters = dict(mod.named_parameters(remove_duplicate=False))
        named_buffers = dict(mod.named_buffers(remove_duplicate=False))

        params_and_buffers = {**named_parameters, **named_buffers}
        params_and_buffers_flat, params_spec = pytree.tree_flatten(params_and_buffers)
        params_and_buffers_flat = tuple(params_and_buffers_flat)

        param_len = len(named_parameters)
        buffer_len = len(named_buffers)
        params_len = len(params_and_buffers)

        functional_call = create_functional_call(
            mod, params_spec, params_len, store_orig_mod=True
        )

        params_buffers_args: list[Any] = []
        params_buffers_args.extend(params_and_buffers_flat)
        params_buffers_args.extend(args)

        flat_fn, out_spec = create_tree_flattened_fn(
            functional_call, params_buffers_args, kwargs
        )
        flat_args, in_spec = pytree.tree_flatten((params_buffers_args, kwargs))

        @functools.wraps(flat_fn)
        def wrapped_fn(*args):
            return tuple(flat_fn(*args))

        with enable_python_dispatcher():
            ctx = nullcontext()
            non_strict_root = getattr(mod, "_export_root", None)
            if non_strict_root is not None:
                ctx = _detect_attribute_assignment(non_strict_root)  # type: ignore[assignment]

                # For any buffer that is assigned, we want to associate it to the final proxy node
                # that it is assigned to. This node can then be copied into the buffer.
                assigned_buffers: dict[str, str] = {}
                hook = register_buffer_assignment_hook(
                    non_strict_root, assigned_buffers
                )

            def custom_getattribute(self, attr, *, original_getattr, attrs_to_proxy):
                """
                The idea here is that we override subclass getattr methods to proxy
                inner tensors and metadata. Because of infinite loop shenanigans, we have
                to manually construct the getattr proxy nodes without relying on torch function
                system.
                """
                out = original_getattr(self, attr)
                if attr in attrs_to_proxy:
                    if torch._C._is_torch_function_mode_enabled():
                        if isinstance(out, torch.Tensor):
                            # When we get here there is no guarantee that we will hit the
                            # PreDispatchTorchFunctionMode, so we manually peak into the torch
                            # function mode list and tweak the PreDispatchTorchFunctionMode.
                            # This has side effect of proxying stuff like
                            # proxy.node.meta["val"] = extract_val(val) because at that time, torch function
                            # mode is still active. It seems bad to turn it off inside proxy_tensor.py, so
                            # I guess we will just rely on DCE for now to remove extra stuff like detach
                            torch_function_mode_stack = (
                                torch.overrides._get_current_function_mode_stack()
                            )
                            for mode in torch_function_mode_stack:
                                if isinstance(mode, PreDispatchTorchFunctionMode):
                                    tracer = mode.tracer
                                    proxy = get_proxy_slot(self, tracer).proxy
                                    inner_proxy = tracer.create_proxy(
                                        "call_function",
                                        torch.ops.export.access_subclass_inner_tensor.default,
                                        (proxy, attr),
                                        {},
                                    )
                                    track_tensor_tree(
                                        out, inner_proxy, constant=None, tracer=tracer
                                    )
                return out

            @contextmanager
            def override_getattribute_for_subclasses(args):
                """
                Context manager that temporarily monkey patches
                tensor.__getattribute__ so that we can intercept it at
                torch_function layer.
                """

                # Dictionary that tracks subclass type to original getattr function
                # and the attributes we can proxy.
                tensor_type_to_old_getattribute: dict[
                    type[torch.Tensor], tuple[Callable, set[str]]
                ] = {}
                for arg in args:
                    subclass_types_to_instances: dict[
                        type[torch.Tensor], list[type[torch.Tensor]]
                    ] = get_subclass_typing_container(arg)
                    for subclass_type in subclass_types_to_instances:
                        if subclass_type not in tensor_type_to_old_getattribute:
                            assert len(subclass_types_to_instances[subclass_type]) > 0
                            instance = subclass_types_to_instances[subclass_type][0]
                            # Query subclass specific attrs
                            attrs_to_proxy = set(dir(instance)) - set(dir(torch.Tensor))
                            tensor_type_to_old_getattribute[subclass_type] = (
                                subclass_type.__getattribute__,  # type: ignore[attr-defined]
                                attrs_to_proxy,
                            )

                try:
                    for k, (
                        old_getattr,
                        attrs_to_proxy,
                    ) in tensor_type_to_old_getattribute.items():
                        custom = functools.partialmethod(
                            custom_getattribute,
                            original_getattr=old_getattr,
                            attrs_to_proxy=attrs_to_proxy,
                        )
                        k.__getattribute__ = custom  # type: ignore[assignment, attr-defined]
                    yield
                finally:
                    for k, (old_getattr, _) in tensor_type_to_old_getattribute.items():
                        k.__getattribute__ = old_getattr  # type: ignore[method-assign, attr-defined]

            @contextmanager
            def _maybe_restore_grad_state():
                """
                When pre-dispatch export accidentally change grad state, we restore it back.
                This can happen when we are calling torch._C._set_grad_enabled directly in the
                forward.
                """
                old_state = torch.is_grad_enabled()
                try:
                    yield
                finally:
                    torch._C._set_grad_enabled(old_state)

            with (
                ctx,
                override_getattribute_for_subclasses(flat_args),
                _maybe_restore_grad_state(),
            ):
                gm = make_fx(
                    wrapped_fn,
                    record_module_stack=True,
                    pre_dispatch=True,
                )(*flat_args)

            if non_strict_root is not None:
                input_names = _graph_input_names(gm)
                buffer_input_names = {
                    name: input_names[param_len + i]
                    for i, (name, buf) in enumerate(non_strict_root._buffers.items())
                    if buf is not None
                }
                output_node = list(gm.graph.nodes)[-1]
                # We copy nodes corresponding to buffer assignments to buffers in the graph.
                for buf, name in assigned_buffers.items():  # type: ignore[possibly-undefined]
                    buf_node = _find_node(gm, buffer_input_names[buf])
                    name_node = _find_node(gm, name)
                    with gm.graph.inserting_before(output_node):
                        new_node = gm.graph.create_node(
                            "call_function",
                            torch.ops.aten.copy_.default,
                            args=(buf_node, name_node),
                        )
                        new_node.meta = name_node.meta

                hook.remove()  # type: ignore[possibly-undefined]

            def _is_impure(node):
                if node.op == "call_function" and node.target in (
                    # In export, we ignore any op that is related to
                    # eager mode profiling call. The expectation is
                    # that either runtimes provide their own profiling
                    # OR user wrap the compiled region on a profiling in
                    # later stage.
                    torch.ops.profiler._record_function_enter.default,
                    torch.ops.profiler._record_function_enter_new.default,
                    torch.ops.profiler._record_function_exit._RecordFunction,
                    # In theory, we could fix this dead detach and getattr nodes
                    # from subclass tensors if we carefully rewrite track_tensor_tree
                    # in a way that it doesn't do any tensor methods.
                    torch.ops.aten.detach.default,
                    torch.ops.export.access_subclass_inner_tensor.default,
                ):
                    return False
                return True

            gm.graph.eliminate_dead_code(_is_impure)

        # create graph signature
        assert out_spec.spec is not None, "out_spec.spec is None!"
        input_names = _graph_input_names(gm)
        output_names = _graph_output_names(gm)
        sig = GraphSignature(
            parameters=list(named_parameters),
            buffers=list(named_buffers),
            user_inputs=input_names[params_len:],
            user_outputs=output_names,
            inputs_to_parameters=dict(zip(input_names[0:param_len], named_parameters)),
            inputs_to_buffers=dict(
                zip(input_names[param_len : param_len + buffer_len], named_buffers)
            ),
            buffers_to_mutate={},
            parameters_to_mutate={},
            user_inputs_to_mutate={},
            in_spec=in_spec,
            out_spec=out_spec.spec,
            backward_signature=None,
            input_tokens=[],
            output_tokens=[],
        )
        return gm, sig

    # This _reparametrize_module makes sure inputs and module.params/buffers have the same fake_mode,
    # otherwise aot_export_module will error out because it sees a mix of fake_modes.
    # And we want aot_export_module to use the fake_tensor mode in dynamo to keep the pipeline easy to reason about.
    with (
        torch.nn.utils.stateless._reparametrize_module(
            mod,
            fake_params_buffers,
            tie_weights=True,
            strict=True,
            stack_weights=True,
        ),
        _ignore_backend_decomps(),
        _compiling_state_context(),
    ):
        gm, graph_signature = transform(_make_fx_helper)(
            mod,
            fake_args,
            trace_joint=False,
            kwargs=fake_kwargs,
        )

        # [NOTE] In training IR, we don't run
        # any DCE as a result we preserve constant
        # nodes in the graph. make_fx invariant is that
        # they don't guarantee every node gets a meta['val']
        # field. Since the actual value is already hardcoded in
        # graph, the node.meta here actually doesn't matter. But
        # we do this to make spec verifier happy.
        for node in gm.graph.nodes:
            if (
                node.op == "call_function"
                and len(node.users) == 0
                and "val" not in node.meta
            ):
                node.meta["val"] = None

        if isinstance(mod, torch.fx.GraphModule) and hasattr(mod, "meta"):
            gm.meta.update(mod.meta)

    # See comment in _export_to_aten_ir()
    if produce_guards_callback:
        try:
            produce_guards_callback(gm)
        except (ConstraintViolationError, ValueRangeError) as e:
            raise UserError(UserErrorType.CONSTRAINT_VIOLATION, str(e))  # noqa: B904

    return _produce_aten_artifact(
        gm=gm,
        mod=mod,
        constant_attrs=constant_attrs,
        graph_signature=graph_signature,
        pre_dispatch=True,
        fake_args=fake_args,
        fake_kwargs=fake_kwargs,
        fake_params_buffers=fake_params_buffers,
    )


def set_missing_meta_vals(gm, flat_args, num_params_buffers):
    # Sets missing metadata to address two problems:
    # 1. aot_export adds symint metadata for placeholders with int values; since
    #    these become specialized, we replace such metadata with the original values.
    # 2. any tensor attributes that are not params / buffers, i.e., are constants
    #    need to have their metadata set before lifting them because it is needed
    #    for computing the exported program's signature.
    index = 0
    for node in gm.graph.nodes:
        if node.op == "placeholder":
            if index >= num_params_buffers:
                user_arg = flat_args[index - num_params_buffers]
                if not isinstance(user_arg, torch.Tensor):
                    node.meta["val"] = user_arg
            index += 1


def _find_node(gm: torch.fx.GraphModule, name: str) -> torch.fx.Node:
    return next(iter(node for node in gm.graph.nodes if node.name == name))


def _non_strict_export(
    mod: torch.nn.Module,
    args: tuple[Any, ...],
    kwargs: dict[str, Any],
    dynamic_shapes: Optional[Union[dict[str, Any], tuple[Any], list[Any]]],
    preserve_module_call_signature: tuple[str, ...],
    orig_in_spec: TreeSpec,
    allow_complex_guards_as_runtime_asserts: bool,
    _to_aten_func: Callable,
) -> ExportArtifact:
    """
    _to_aten_func can either be `_export_to_aten_ir_make_fx` or `_export_to_aten_ir`
    """

    out_spec: Optional[TreeSpec] = None
    in_spec: Optional[TreeSpec] = None

    module_call_specs: dict[str, dict[str, pytree.TreeSpec]] = {}

    def _tuplify_outputs(aot_export):
        def _aot_export_non_strict(mod, args, kwargs=None, **flags):
            kwargs = kwargs or {}

            class Wrapper(torch.nn.Module):
                def __init__(self, mod):
                    super().__init__()
                    self._export_root = mod

                def forward(self, *args, **kwargs):
                    nonlocal out_spec
                    nonlocal in_spec
                    mod = self._export_root
                    _, in_spec = pytree.tree_flatten((args, kwargs))
                    if isinstance(mod, torch.fx.GraphModule):
                        # NOTE: We're going to run this graph module with an fx interpreter,
                        # which will not run any forward hooks. Thus, ideally, we should run
                        # all forward hooks here. But the general logic for running them is
                        # complicated (see nn/module.py), and probably not worth duplicating.
                        # Instead we only look for, and run, an export-specific forward hook.
                        if (
                            _check_input_constraints_pre_hook
                            in mod._forward_pre_hooks.values()
                        ):
                            _check_input_constraints_pre_hook(mod, args, kwargs)
                        with torch.fx.traceback.preserve_node_meta():
                            args = (*args, *kwargs.values())
                            tree_out = torch.fx.Interpreter(mod).run(*args)
                    else:
                        tree_out = mod(*args, **kwargs)
                    flat_outs, out_spec = pytree.tree_flatten(tree_out)
                    return tuple(flat_outs)

            wrapped_mod = Wrapper(mod)
            # Patch export_root to the signatures so that wrapper module correctly populates the
            # in/out spec
            new_preserved_call_signatures = [
                "_export_root." + i for i in preserve_module_call_signature
            ]
            ctx = nullcontext()
            if not isinstance(mod, torch.fx.GraphModule):
                ctx = _wrap_submodules(  # type: ignore[assignment]
                    wrapped_mod, new_preserved_call_signatures, module_call_specs
                )
            with ctx:
                gm, sig = aot_export(wrapped_mod, args, kwargs=kwargs, **flags)
                log.debug("Exported program from AOTAutograd:\n%s", gm)

            sig.parameters = pytree.tree_map(_strip_root, sig.parameters)
            sig.buffers = pytree.tree_map(_strip_root, sig.buffers)
            sig.inputs_to_buffers = pytree.tree_map(_strip_root, sig.inputs_to_buffers)
            sig.inputs_to_parameters = pytree.tree_map(
                _strip_root, sig.inputs_to_parameters
            )
            sig.buffers_to_mutate = pytree.tree_map(_strip_root, sig.buffers_to_mutate)
            sig.parameters_to_mutate = pytree.tree_map(
                _strip_root, sig.parameters_to_mutate
            )

            for node in gm.graph.nodes:
                if "nn_module_stack" in node.meta:
                    nn_module_stack = node.meta["nn_module_stack"]
                    node.meta["nn_module_stack"] = {
                        _fixup_key(key): val
                        for key, val in pytree.tree_map(
                            _strip_root, nn_module_stack
                        ).items()
                    }

            return gm, sig

        return _aot_export_non_strict

    (
        fake_mode,
        fake_args,
        fake_kwargs,
        equalities_inputs,
        original_signature,
        dynamic_shapes,
    ) = make_fake_inputs(
        mod,
        args,
        kwargs,
        dynamic_shapes,
        allow_complex_guards_as_runtime_asserts=allow_complex_guards_as_runtime_asserts,  # for shape env initialization
    )

    fake_params_buffers = _fakify_params_buffers(fake_mode, mod)

    def _produce_guards_callback(gm):
        return produce_guards_and_solve_constraints(
            fake_mode=fake_mode,
            gm=gm,
            dynamic_shapes=dynamic_shapes,
            equalities_inputs=equalities_inputs,
            original_signature=original_signature,
        )

    tx = TracingContext(fake_mode)

    # We also need to attach dynamo configs as these will be used in HOOs that
    # use torch.compile, like cond
    dynamo_config = dataclasses.asdict(DEFAULT_EXPORT_DYNAMO_CONFIG)
    dynamo_config["do_not_emit_runtime_asserts"] = (
        False  # We want to emit runtime asserts
    )

    with (
        fake_mode,
        _NonStrictTorchFunctionHandler(),
        tracing(tx),
        torch._dynamo.config.patch(dynamo_config),
    ):
        with (
            _fakify_script_objects(mod, fake_args, fake_kwargs, fake_mode) as (
                patched_mod,
                new_fake_args,
                new_fake_kwargs,
                new_fake_constant_attrs,
                map_fake_to_real,
            ),
            _fakify_module_inputs(fake_args, fake_kwargs, fake_mode),
            _override_builtin_ops(),
        ):
            aten_export_artifact = _to_aten_func(  # type: ignore[operator]
                patched_mod,
                new_fake_args,
                new_fake_kwargs,
                fake_params_buffers,
                new_fake_constant_attrs,
                produce_guards_callback=_produce_guards_callback,
                transform=_tuplify_outputs,
            )
            # aten_export_artifact.constants contains only fake script objects, we need to map them back
            aten_export_artifact.constants = {
                fqn: map_fake_to_real[obj] if isinstance(obj, FakeScriptObject) else obj
                for fqn, obj in aten_export_artifact.constants.items()
            }

    _move_non_persistent_buffers_to_tensor_constants(
        mod, aten_export_artifact.sig, aten_export_artifact.constants
    )

    assert out_spec is not None
    assert in_spec is not None

    return ExportArtifact(
        aten=aten_export_artifact,
        in_spec=in_spec,
        out_spec=out_spec,
        fake_mode=fake_mode,
        module_call_specs=module_call_specs,
    )


@_log_export_wrapper
@_disable_prexisiting_fake_mode
@torch.fx.experimental._config.patch(backed_size_oblivious=True)
def _export_for_training(
    mod: torch.nn.Module,
    args: tuple[Any, ...],
    kwargs: Optional[dict[str, Any]] = None,
    dynamic_shapes: Optional[Union[dict[str, Any], tuple[Any], list[Any]]] = None,
    *,
    strict: bool = True,
    preserve_module_call_signature: tuple[str, ...] = (),
) -> ExportedProgram:
    global _EXPORT_MODULE_HIERARCHY
    _EXPORT_MODULE_HIERARCHY = _get_module_hierarchy(mod)

    (
        args,
        kwargs,
        orig_in_spec,
        dynamic_shapes,
        verify_additional_inputs,
    ) = _process_export_inputs(mod, args, kwargs, dynamic_shapes)

    original_state_dict = _get_original_state_dict(mod)

    # Call the appropriate export function based on the strictness of tracing.
    export_func = _strict_export if strict else _non_strict_export

    export_artifact = export_func(
        mod=mod,
        args=args,
        kwargs=kwargs,
        dynamic_shapes=dynamic_shapes,
        preserve_module_call_signature=preserve_module_call_signature,
        orig_in_spec=orig_in_spec,
        allow_complex_guards_as_runtime_asserts=False,
        _to_aten_func=_export_to_aten_ir_make_fx,
    )

    export_graph_signature = export_artifact.aten.sig

    forward_arg_names = _get_forward_arg_names(mod, args, kwargs)
    inline_constraints = _get_inline_constraints(export_artifact.fake_mode)
    # The unbacked symint symbols are updated in aot_export
    # so we serialize them here instead of inside dynamo.
    # Note: _get_range_constraints depends on "inline_constraints" to be set.
    export_artifact.aten.gm.meta["inline_constraints"] = inline_constraints
    range_constraints = _get_range_constraints(
        mod,
        export_artifact,
        args,
        kwargs,
        dynamic_shapes,
    )
    # The returned the gm is in-place modified
    gm, module_call_graph = _get_module_call_graph(
        export_artifact,
        preserve_module_call_signature,
        strict,
        forward_arg_names,
    )

    _verify_nn_module_stack(gm)
    _verify_stack_trace(gm)
    _verify_placeholder_names(gm, export_graph_signature)

    _update_gm_meta_if_possible(gm, mod)

    from torch._export.verifier import TrainingIRVerifier

    exported_program = ExportedProgram(
        root=gm,
        graph=gm.graph,
        graph_signature=export_graph_signature,
        state_dict=original_state_dict,
        range_constraints=range_constraints,
        module_call_graph=module_call_graph,
        example_inputs=(args, kwargs),
        constants=export_artifact.aten.constants,
        verifiers=[TrainingIRVerifier],
    )

    verify_additional_inputs(exported_program)
    return exported_program


@_log_export_wrapper
@_disable_prexisiting_fake_mode
@torch.fx.experimental._config.patch(backed_size_oblivious=True)
def _export(
    mod: torch.nn.Module,
    args: tuple[Any, ...],
    kwargs: Optional[dict[str, Any]] = None,
    dynamic_shapes: Optional[Union[dict[str, Any], tuple[Any], list[Any]]] = None,
    *,
    strict: bool = True,
    preserve_module_call_signature: tuple[str, ...] = (),
    pre_dispatch: bool = False,
    allow_complex_guards_as_runtime_asserts: bool = False,
) -> ExportedProgram:
    """
    Traces either an nn.Module's forward function or just a callable with PyTorch
    operations inside and produce a ExportedProgram.

    Args:
        mod: the `nn.Module` to trace.

        args: example positional inputs.

        kwargs: optional example keyword inputs.

        dynamic_shapes:
         An optional argument where the type should either be:
         1) a dict from argument names of ``f`` to their dynamic shape specifications,
         2) a tuple that specifies dynamic shape specifications for each input in original order.
         If you are specifying dynamism on keyword args, you will need to pass them in the order that
         is defined in the original function signature.

         The dynamic shape of a tensor argument can be specified as either
         (1) a dict from dynamic dimension indices to :func:`Dim` types, where it is
         not required to include static dimension indices in this dict, but when they are,
         they should be mapped to None; or (2) a tuple / list of :func:`Dim` types or None,
         where the :func:`Dim` types correspond to dynamic dimensions, and static dimensions
         are denoted by None. Arguments that are dicts or tuples / lists of tensors are
         recursively specified by using mappings or sequences of contained specifications.

        preserve_module_call_signature: A list of submodule paths for which the original
            calling conventions are preserved as metadata.

        allow_complex_guards_as_runtime_asserts:
         With the current dynamic shapes language for dims and derived dims, we can run into constraints
         that are not expressible with the language. For example, flattening a matrix and adding to a vector,
         both fully dynamic (i.e. x.reshape([-1]) + y) emits a guard s0 * s1 = s2, which is not expressible.
         By default, we either raise a constraint violation error or specialize to static values.
         If this flag is set to True, we avoid erroring out and instead allow complex constraints to exist as runtime
         assertions in the graph. The sympy interpreter (torch/utils/_sympy/interp.py) will produce the math ops
         required to compute and assert the value of the guard (e.g. sym_size_int, eq, _assert_scalar).
         Additionally, if TORCH_DYNAMO_DO_NOT_EMIT_RUNTIME_ASSERTS=1 is specified, we will allow complex constraints
         while not emitting runtime asserts, returning a cleaner graph with lesser guarantees around dynamic shapes.

    Returns:
        An ExportedProgram containing the traced module.
    """

    from torch._utils_internal import export_training_ir_rollout_check

    global _EXPORT_FLAGS, _EXPORT_MODULE_HIERARCHY
    _EXPORT_MODULE_HIERARCHY = _get_module_hierarchy(mod)

    flags = set()
    flags.add("strict" if strict else "non_strict")
    flags.add("pre_dispatch" if pre_dispatch else "aot_dispatch")
    _EXPORT_FLAGS = flags

    log_export_usage(event="export.enter", flags=_EXPORT_FLAGS)

    dtrace_structured("export", payload_fn=lambda: "start!")

    # NOTE Export training IR rollout
    # Old export calls export._trace(pre_dispatch=True)
    # and there are still lot of internal/OSS callsites that
    # use export._trace(pre_dispatch=True) directly. Therefore,
    # it makes more sense to do the switch here.
    # export_training_ir_rollout_check returns True in OSS
    # while internally it returns False UNLESS otherwise specified.
    if pre_dispatch and export_training_ir_rollout_check():
        ep = _export_for_training(
            mod,
            args,
            kwargs,
            dynamic_shapes,
            strict=strict,
            preserve_module_call_signature=preserve_module_call_signature,
        )
        dtrace_structured("exported_program", payload_fn=lambda: str(ep))
        return ep

    (
        args,
        kwargs,
        original_in_spec,
        dynamic_shapes,
        verify_additional_inputs,
    ) = _process_export_inputs(mod, args, kwargs, dynamic_shapes)

    original_state_dict = _get_original_state_dict(mod)

    # Call the appropriate export function based on the strictness of tracing.
    export_func = _strict_export if strict else _non_strict_export

    export_artifact = export_func(  # type: ignore[operator]
        mod=mod,
        args=args,
        kwargs=kwargs,
        dynamic_shapes=dynamic_shapes,
        preserve_module_call_signature=preserve_module_call_signature,
        orig_in_spec=original_in_spec,
        allow_complex_guards_as_runtime_asserts=allow_complex_guards_as_runtime_asserts,
        _to_aten_func=functools.partial(
            _export_to_aten_ir,
            pre_dispatch=pre_dispatch,
        ),
    )
    export_graph_signature: ExportGraphSignature = export_artifact.aten.sig

    forward_arg_names = _get_forward_arg_names(mod, args, kwargs)
    inline_constraints = _get_inline_constraints(export_artifact.fake_mode)
    # The unbacked symint symbols are updated in aot_export
    # so we serialize them here instead of inside dynamo.
    # Note: this step must be before _get_range_constraints.
    export_artifact.aten.gm.meta["inline_constraints"] = inline_constraints
    range_constraints = _get_range_constraints(
        mod,
        export_artifact,
        args,
        kwargs,
        dynamic_shapes,
    )
    gm, module_call_graph = _get_module_call_graph(
        export_artifact,
        preserve_module_call_signature,
        strict,
        forward_arg_names,
    )

    _verify_nn_module_stack(gm)
    _verify_stack_trace(gm)
    _verify_placeholder_names(gm, export_graph_signature)

    # Remove Proxy because they cannot be deepcopied or pickled.
    torch._export.utils.remove_proxy_from_state_dict(original_state_dict, in_place=True)

    from torch._export.verifier import Verifier

    _update_gm_meta_if_possible(gm, mod)

    exported_program = ExportedProgram(
        root=gm,
        graph=gm.graph,
        graph_signature=export_graph_signature,
        state_dict=original_state_dict,
        range_constraints=range_constraints,
        module_call_graph=module_call_graph,
        example_inputs=(args, kwargs),
        constants=export_artifact.aten.constants,
        verifiers=[Verifier],
    )

    dtrace_structured("exported_program", payload_fn=lambda: str(exported_program))

    verify_additional_inputs(exported_program)
    return exported_program<|MERGE_RESOLUTION|>--- conflicted
+++ resolved
@@ -736,14 +736,11 @@
     return [*original, *additional]
 
 
-<<<<<<< HEAD
-@torch.fx.experimental._config.patch(backed_size_oblivious=True)
-=======
 class _ExportModuleSpecTrackerDict(dict):
     pass
 
 
->>>>>>> 6ac9035a
+@torch.fx.experimental._config.patch(backed_size_oblivious=True)
 def _export_to_torch_ir(
     f: Callable,
     args: tuple[Any, ...],
