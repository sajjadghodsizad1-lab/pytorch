# mypy: allow-untyped-defs
import logging
from typing import cast

import torch
import torch.utils._pytree as pytree
from torch._inductor.utils import is_symbolic
from torch.utils._ordered_set import OrderedSet

from . import config, ir
from .virtualized import V


log = logging.getLogger(__name__)


# NOTE [lowering-time collective optimization]
#
# In collective communication libraries such as NCCL, every rank maintains
# communication buffers that are remotely accessible by some peers. Depending
# on the underlying transport, remote accessibility may be established via
# mechanisms such as ib_reg_mr, CUDA P2P, or CUDA multicast. Typically, these
# buffers are private to the communication library by default, and
# communication ops copy user data in and out of these buffers.
#
# To prevent these copies, an optimization commonly known as "user buffer
# registration" can be employed. This allows direct establishment of remote
# accessibility on user buffers, eliminating the need for copying. However,
# this optimization introduces stringent usage requirements, which are
# typically hard to satisfy without being intrusive to the user code:
#
# - Establishing remote accessibility is expensive and often done ahead of
# time. In such implementations, all ranks must agree on the set of allocations
# used for every collective op. Failing to meet this requirement can
# lead to runtime errors or even silent correctness issues.
# - Even if the collective communication library supports gracefully falling
# back to "unregistered" implementations, the fallback mechanism would nullify
# the optimization.
# - Some communication mechanisms impose stricter requirements than others. For
# example, CUDA's multicast + multi-mem instructions require all ranks to agree
# not only on the allocations used for every collective but also on the offsets
# within these allocations.
#
# To support all different mechanisms with optimal results, we aim to satisfy
# the strictest requirement for this family of optimizations - we ensures that
# every collective op invocation is guaranteed to operate on the same
# allocation, at the same offset, in every iteration.
#
# For eligible collective ops, we identify communication buffers at lowering
# time and optionally choose to lower the op to a different kernel
# (ommunication libraries like NCCL handle both registered and non-registered
# buffers transparently within the same op, though some may require different
# ops for different cases). Later, the codegen will perform "persistent
# allocation" to satisfy the aforementioned constraints, and optionally,
# perform buffer planning to optimize overall memory usage.
def can_realize_as_comm_buffer(
    x: ir.TensorBox, comm_buffer_type: ir.CommBufferType
) -> bool:
    """
    Check if an input can be realized as a comm buffer of the specified
    `comm_buffer_type`.
    """
    data = _get_data(x)

    if isinstance(data, ir.Loops):
        return True

    layout = data.get_output_spec()
    if isinstance(layout, ir.CommBufferLayout):
        return True

    if isinstance(layout, ir.FlexibleLayout) and not is_symbolic(data.get_numel()):
        return True

    return False


def realize_as_comm_buffer(
    x: ir.TensorBox, comm_buffer_type: ir.CommBufferType, group_name: str
) -> None:
    """
    Realize an input as a comm buffer of the specified `comm_buffer_type`.

    Specifically, this realizes the underlying buffer if it's still unrealized
    and changes the layout of the buffer to `ir.CommBufferLayout`.
    """
    x.realize()
    buffer = _get_data(x)
    assert isinstance(buffer, ir.Buffer)

    layout = buffer.get_output_spec()
    if isinstance(layout, ir.CommBufferLayout):
        return

    if not isinstance(layout, ir.FlexibleLayout):
        raise AssertionError(
            "A buffer can only be realized as a comm buffer if it "
            f"has `FlexibleLayout` (got {layout})."
        )

    if is_symbolic(buffer.get_numel()):
        raise AssertionError(
            "A buffer with symbolic shape cannot be converted to "
            f"a comm buffer (got {layout})."
        )

    buffer.layout = ir.CommBufferLayout(
        layout=layout,
        comm_buffer_type=comm_buffer_type,
        group_name=group_name,
    )


def _get_data(x: ir.TensorBox) -> ir.IRNode:
    if isinstance(x.data, ir.BaseView):
        # TensorBox -> *View -> StorageBox -> IRNode
        return x.data.unwrap_view().data
    elif isinstance(x.data, ir.StorageBox):
        # TensorBox -> StorageBox -> IRNode
        return cast(ir.Buffer, x.data.data)
    else:
        raise AssertionError(
            "Expect the data attr of a `TensorBox` to be either "
            f"an `ir.BaseView` or `ir.StorageBox` (got {x.data})."
        )


_bufs_to_skip_wait = OrderedSet[tuple[int, str]]()


def mark_as_skip_wait(x: ir.IRNode) -> None:
    """
    If a non-blocking collective is lowered as a blocking collective, the wait
    node in the original graph becomes useless and we can skip the lowering it.
    """
    _bufs_to_skip_wait.add((id(V.graph), x.get_name()))


def should_skip_wait(x: ir.IRNode) -> bool:
    return (id(V.graph), x.get_name()) in _bufs_to_skip_wait


def _should_lower_as_one_shot_all_reduce(
    inp: ir.TensorBox, reduce_op: str, group_name: str
):
    from torch.distributed._symmetric_memory import is_symm_mem_enabled_for_group

    inp_size = inp.get_numel() * inp.get_dtype().itemsize
    return (
        config._collective.auto_select
        and is_symm_mem_enabled_for_group(group_name)
        and can_realize_as_comm_buffer(inp, ir.CommBufferType.SYMM_MEM)
        and reduce_op in ("sum",)
        and inp_size <= config._collective.one_shot_all_reduce_threshold_bytes
    )


def _one_shot_all_reduce(inp: ir.TensorBox, reduce_op, group_name):
    realize_as_comm_buffer(inp, ir.CommBufferType.SYMM_MEM, group_name)
    return pytree.tree_map(
        ir.TensorBox.create,
        ir.FallbackKernel.create(
            torch.ops.symm_mem.one_shot_all_reduce.default,
            inp,
            reduce_op,
            group_name,
        ),
    )


def register_comm_lowerings():
    try:
        torch.ops._c10d_functional.all_reduce
    except AttributeError:
        log.info(
            "Inductor support for distributed collectives depends on building "
            "torch.distributed"
        )
        return

    from .lowering import (
        add_layout_constraint,
        clone,
        constrain_to_fx_strides,
        copy_,
        register_lowering,
    )

    def register_comm_lowering(fn):
        add_layout_constraint(fn, constrain_to_fx_strides)
        return register_lowering(fn)

    c10d = torch.ops._c10d_functional

    @register_comm_lowering(c10d.all_reduce)  # type: ignore[misc]
    def _all_reduce(inp: ir.TensorBox, reduce_op: str, group_name: str) -> ir.TensorBox:
        if _should_lower_as_one_shot_all_reduce(inp, reduce_op, group_name):
            return _one_shot_all_reduce(inp, reduce_op, group_name)

        # Lower as c10d.all_reduce_
        inp = clone(inp)
        if config.reorder_for_compute_comm_overlap:
            # The horizontal fusion of this clone often severely delays the
            # scheduling of the all_reduce_ node. Horizontally fusing this
            # clone can almost never out-perform scheduling the all_reduce_
            # earlier. Also in most cases, this clone is eliminated via
            # in-place reuse. Therefore, we tell the scheduler to not fuse it.
            inp.realize()
            V.graph.no_fuse_buffer_names.add(inp.get_name())
        inp = ir.ExternKernel.require_contiguous(inp)
<<<<<<< HEAD
        ir._CollectiveKernel.create_inplace(
            c10d.all_reduce_.default, inp, reduce_op, group_name
=======
        # Because we are lowering as inplace c10d.all_reduce_, we should generate
        # _AllReduce_Kernel instead of _AllReduceKernel.
        ir._AllReduce_Kernel.create_inplace(
            c10d.all_reduce_.default,
            inp,  # type: ignore[arg-type]
            reduce_op,
            group_name,  # type: ignore[arg-type]
>>>>>>> eaa5d9d3
        )
        return inp

    @register_comm_lowering(c10d.all_reduce_)  # type: ignore[misc]
    def _all_reduce_(
        inp: ir.TensorBox, reduce_op: str, group_name: str
    ) -> ir.TensorBox:
        if _should_lower_as_one_shot_all_reduce(inp, reduce_op, group_name):
            ret = copy_(
                inp,
                _one_shot_all_reduce(inp, reduce_op, group_name),
            )
            mark_as_skip_wait(ret)
            return inp

        # Lower as c10d.all_reduce_
        inp = ir.ExternKernel.require_contiguous(inp)
        ir._CollectiveKernel.create_inplace(
            c10d.all_reduce_.default, inp, reduce_op, group_name
        )
        return inp

    @register_comm_lowering(c10d.all_reduce_coalesced)
    def _all_reduce_coalesced(inputs, reduce_op, group_name):
        inputs = [clone(inp) for inp in inputs]
        ir._CollectiveKernel.create_inplace(
            c10d.all_reduce_coalesced_.default,
            inputs,
            reduce_op,
            group_name,
        )
        return inputs

    @register_comm_lowering(c10d.all_reduce_coalesced_)
    def _all_reduce_coalesced_(inputs, reduce_op, group_name):
        ir._CollectiveKernel.create_inplace(
            c10d.all_reduce_coalesced_.default,
            inputs,
            reduce_op,
            group_name,
        )
        return inputs

    @register_comm_lowering(c10d.all_gather_into_tensor)
    def _all_gather_into_tensor(inp, group_size, group_name):
        return ir.TensorBox.create(
            ir._CollectiveKernel.create_out_of_place(
                c10d.all_gather_into_tensor.default,
                inp,
                group_size,
                group_name,
            )
        )

    @register_comm_lowering(c10d.all_gather_into_tensor_coalesced)
    def _all_gather_into_tensor_coalesced(inputs, group_size, group_name):
        return pytree.tree_map(
            ir.TensorBox.create,
            ir._CollectiveKernel.create_out_of_place(
                c10d.all_gather_into_tensor_coalesced.default,
                inputs,
                group_size,
                group_name,
            ),
        )

    @register_comm_lowering(c10d.all_gather_into_tensor_out)
    def _all_gather_into_tensor_out(inp, group_size, group_name, *, out):
        ir._CollectiveKernel.create_inplace(
            c10d.all_gather_into_tensor_out.default,
            inp,
            group_size,
            group_name,
            out=out,
        )
        return out

    @register_comm_lowering(c10d.reduce_scatter_tensor)
    def _reduce_scatter_tensor(inp, reduce_op, group_size, group_name):
        return ir.TensorBox.create(
            ir._CollectiveKernel.create_out_of_place(
                c10d.reduce_scatter_tensor.default,
                inp,
                reduce_op,
                group_size,
                group_name,
            )
        )

    @register_comm_lowering(c10d.reduce_scatter_tensor_coalesced)
    def _reduce_scatter_tensor_coalesced(inputs, reduce_op, group_size, group_name):
        return pytree.tree_map(
            ir.TensorBox.create,
            ir._CollectiveKernel.create_out_of_place(
                c10d.reduce_scatter_tensor_coalesced.default,
                inputs,
                reduce_op,
                group_size,
                group_name,
            ),
        )

    @register_comm_lowering(c10d.all_to_all_single)
    def _all_to_all_single(inp, output_split_sizes, input_split_sizes, group_name):
        return ir.TensorBox.create(
            ir._CollectiveKernel.create_out_of_place(
                c10d.all_to_all_single.default,
                inp,
                output_split_sizes,
                input_split_sizes,
                group_name,
            )
        )

    @register_comm_lowering(c10d.broadcast)
    def _broadcast(inp, src, group_name):
        inp = clone(inp)
        ir._CollectiveKernel.create_inplace(
            c10d.broadcast_.default, inp, src, group_name
        )
        return inp

    @register_comm_lowering(c10d.broadcast_)
    def _broadcast_(inp, src, group_name):
        ir._CollectiveKernel.create_inplace(
            c10d.broadcast_.default, inp, src, group_name
        )
        return inp

    @register_comm_lowering(torch.ops._dtensor.shard_dim_alltoall)
    def _shard_dim_alltoall(inp, gather_dim, shard_dim, group_name):
        return ir.TensorBox.create(
            ir._CollectiveKernel.create_out_of_place(
                torch.ops._dtensor.shard_dim_alltoall.default,
                inp,
                gather_dim,
                shard_dim,
                group_name,
            )
        )

    @register_comm_lowering(c10d.wait_tensor)
    def _wait_tensor(inp):
        if should_skip_wait(inp):
            return inp

        ir._WaitKernel.create_wait(c10d.wait_tensor.default, inp)
        return inp<|MERGE_RESOLUTION|>--- conflicted
+++ resolved
@@ -1,6 +1,5 @@
 # mypy: allow-untyped-defs
 import logging
-from typing import cast
 
 import torch
 import torch.utils._pytree as pytree
@@ -114,10 +113,12 @@
 def _get_data(x: ir.TensorBox) -> ir.IRNode:
     if isinstance(x.data, ir.BaseView):
         # TensorBox -> *View -> StorageBox -> IRNode
-        return x.data.unwrap_view().data
+        node = x.data.unwrap_view()
+        assert isinstance(node, (ir.BaseView, ir.MutableBox))
+        return node.data
     elif isinstance(x.data, ir.StorageBox):
         # TensorBox -> StorageBox -> IRNode
-        return cast(ir.Buffer, x.data.data)
+        return x.data.data
     else:
         raise AssertionError(
             "Expect the data attr of a `TensorBox` to be either "
@@ -208,10 +209,6 @@
             inp.realize()
             V.graph.no_fuse_buffer_names.add(inp.get_name())
         inp = ir.ExternKernel.require_contiguous(inp)
-<<<<<<< HEAD
-        ir._CollectiveKernel.create_inplace(
-            c10d.all_reduce_.default, inp, reduce_op, group_name
-=======
         # Because we are lowering as inplace c10d.all_reduce_, we should generate
         # _AllReduce_Kernel instead of _AllReduceKernel.
         ir._AllReduce_Kernel.create_inplace(
@@ -219,9 +216,8 @@
             inp,  # type: ignore[arg-type]
             reduce_op,
             group_name,  # type: ignore[arg-type]
->>>>>>> eaa5d9d3
-        )
-        return inp
+        )
+        return inp  # type: ignore[return-value]
 
     @register_comm_lowering(c10d.all_reduce_)  # type: ignore[misc]
     def _all_reduce_(
@@ -237,10 +233,13 @@
 
         # Lower as c10d.all_reduce_
         inp = ir.ExternKernel.require_contiguous(inp)
-        ir._CollectiveKernel.create_inplace(
-            c10d.all_reduce_.default, inp, reduce_op, group_name
-        )
-        return inp
+        ir._AllReduce_Kernel.create_inplace(
+            c10d.all_reduce_.default,
+            inp,  # type: ignore[arg-type]
+            reduce_op,
+            group_name,  # type: ignore[arg-type]
+        )
+        return inp  # type: ignore[return-value]
 
     @register_comm_lowering(c10d.all_reduce_coalesced)
     def _all_reduce_coalesced(inputs, reduce_op, group_name):
@@ -263,15 +262,18 @@
         )
         return inputs
 
+    def _create_out_of_place(kernel, inputs, *args) -> ir.IRNode:
+        node = ir._CollectiveKernel.create_out_of_place(kernel, inputs, *args)
+        assert isinstance(node, ir.IRNode)
+        return ir.TensorBox.create(node)
+
     @register_comm_lowering(c10d.all_gather_into_tensor)
     def _all_gather_into_tensor(inp, group_size, group_name):
-        return ir.TensorBox.create(
-            ir._CollectiveKernel.create_out_of_place(
-                c10d.all_gather_into_tensor.default,
-                inp,
-                group_size,
-                group_name,
-            )
+        return _create_out_of_place(
+            c10d.all_gather_into_tensor.default,
+            inp,
+            group_size,
+            group_name,
         )
 
     @register_comm_lowering(c10d.all_gather_into_tensor_coalesced)
@@ -299,14 +301,12 @@
 
     @register_comm_lowering(c10d.reduce_scatter_tensor)
     def _reduce_scatter_tensor(inp, reduce_op, group_size, group_name):
-        return ir.TensorBox.create(
-            ir._CollectiveKernel.create_out_of_place(
-                c10d.reduce_scatter_tensor.default,
-                inp,
-                reduce_op,
-                group_size,
-                group_name,
-            )
+        return _create_out_of_place(
+            c10d.reduce_scatter_tensor.default,
+            inp,
+            reduce_op,
+            group_size,
+            group_name,
         )
 
     @register_comm_lowering(c10d.reduce_scatter_tensor_coalesced)
@@ -324,14 +324,12 @@
 
     @register_comm_lowering(c10d.all_to_all_single)
     def _all_to_all_single(inp, output_split_sizes, input_split_sizes, group_name):
-        return ir.TensorBox.create(
-            ir._CollectiveKernel.create_out_of_place(
-                c10d.all_to_all_single.default,
-                inp,
-                output_split_sizes,
-                input_split_sizes,
-                group_name,
-            )
+        return _create_out_of_place(
+            c10d.all_to_all_single.default,
+            inp,
+            output_split_sizes,
+            input_split_sizes,
+            group_name,
         )
 
     @register_comm_lowering(c10d.broadcast)
@@ -351,14 +349,12 @@
 
     @register_comm_lowering(torch.ops._dtensor.shard_dim_alltoall)
     def _shard_dim_alltoall(inp, gather_dim, shard_dim, group_name):
-        return ir.TensorBox.create(
-            ir._CollectiveKernel.create_out_of_place(
-                torch.ops._dtensor.shard_dim_alltoall.default,
-                inp,
-                gather_dim,
-                shard_dim,
-                group_name,
-            )
+        return _create_out_of_place(
+            torch.ops._dtensor.shard_dim_alltoall.default,
+            inp,
+            gather_dim,
+            shard_dim,
+            group_name,
         )
 
     @register_comm_lowering(c10d.wait_tensor)
