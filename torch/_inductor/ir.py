--- conflicted
+++ resolved
@@ -7063,35 +7063,27 @@
 
         developer_warning("DeviceCopy in input program")
         constant_args = (non_blocking,)
-<<<<<<< HEAD
-        is_destination_pinned = (
-            x_device.type == "cuda" and device.type == "cpu" and non_blocking
-        )
-        is_source_pinned = (
-            x_device.type == "cpu" and device.type == "cuda" and non_blocking
-        )
-        if is_source_pinned and is_storage_and_layout(x):
-            x.get_layout().is_pinned = True
-        return DeviceCopy(
-            FlexibleLayout(
-                device=device,
-                dtype=x.get_dtype(),
-                size=x.get_size(),
-                is_pinned=is_destination_pinned,
-=======
         # Device Copy should keep the same layout as input
         x = ExternKernel.require_contiguous(x)
         stride = None
         if x.get_size():
             # x.get_stride() may be unimplemented if x's size is empty
             stride = x.get_stride()
+        is_destination_pinned = (
+            x_device.type == "cuda" and device.type == "cpu" and non_blocking
+        )
+        is_source_pinned = (
+            x_device.type == "cpu" and device.type == "cuda" and non_blocking
+        )
+        if is_source_pinned and is_storage_and_layout(x):
+            x.get_layout().is_pinned = True
         return DeviceCopy(
             FixedLayout(
                 device,
                 x.get_dtype(),
                 x.get_size(),
                 stride,
->>>>>>> dad2a05b
+                is_pinned=is_destination_pinned,
             ),
             [cls.realize_input(x)],
             constant_args,
