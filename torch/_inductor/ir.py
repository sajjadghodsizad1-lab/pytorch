--- conflicted
+++ resolved
@@ -6468,24 +6468,15 @@
 
         with V.set_graph_handler(self.subgraph):
             # Don't bother autotuning on Triton here
-<<<<<<< HEAD
-            with inductor_config.patch(  # type: ignore[no-untyped-def]
-                {
-                    "max_autotune": False,
-                    "max_autotune_gemm": False,
-                    "max_autotune_gemm_backends": "ATEN",
-                    # Also, remove the lookup table if it exists here, as it's only
-                    # valid with max_autotune right now
-                    # TODO(coconutruben): remove this when lookup table is valid without
-                    # max-autotune
-                    "template_lookup_table": None,
-                }
-=======
             with inductor_config.patch(
                 max_autotune=False,
                 max_autotune_gemm=False,
                 max_autotune_gemm_backends="ATEN",
->>>>>>> f6367362
+                # Also, remove the lookup table if it exists here, as it's only
+                # valid with max_autotune right now
+                # TODO(coconutruben): remove this when lookup table is valid without
+                # max-autotune
+                template_lookup_table=None,
             ):
                 self.subgraph.run(*self.example_inputs)
 
