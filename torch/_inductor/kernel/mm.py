# mypy: allow-untyped-defs
import functools
import logging
from typing import Any, Optional

import torch
from torch._dynamo.utils import counters
from torch._inductor.autoheuristic.autoheuristic import AutoHeuristicSelectAlgorithm
from torch._inductor.autoheuristic.autoheuristic_utils import (
    AHContext,
    context_add_strides,
    context_add_using_tf32,
    mm_operations,
)
from torch._inductor.codegen.cpp_gemm_template import CppGemmTemplate
from torch._inductor.remote_gemm_autotune_cache import gen_best_config
from torch._inductor.virtualized import V
from torch.fx.experimental.proxy_tensor import make_fx
from torch.torch_version import TorchVersion

from .. import config as inductor_config
from ..codegen.cuda.gemm_template import CUTLASS2xGemmTemplate, CUTLASS3xGemmTemplate
from ..codegen.rocm.ck_tile_universal_gemm_template import CKTileGemmTemplate
from ..codegen.rocm.ck_universal_gemm_template import CKGemmTemplate
from ..codegen.subgraph import SubgraphChoiceCaller, SubgraphTemplate
from ..ir import Buffer, ChoiceCaller, FlexibleLayout, is_triton, Layout
from ..kernel_inputs import MMKernelInputs
from ..lowering import add_layout_constraint, constrain_to_fx_strides, register_lowering
from ..select_algorithm import (
    autotune_select_algorithm,
    ExternKernelChoice,
    realize_inputs,
    TritonTemplate,
)
from ..utils import (
    _use_cutlass_for_op,
    use_aten_gemm_kernels,
    use_ck_gemm_template,
    use_ck_tile_gemm_template,
    use_cpp_gemm_template,
    use_cutlass_template,
    use_decompose_k_choice,
    use_triton_template,
    use_triton_tma_template,
)
from .mm_common import _is_static_problem, mm_args, mm_grid, persistent_mm_grid


try:
    import triton

    triton_version = TorchVersion(triton.__version__)
    has_triton = True
except ImportError:
    triton_version = TorchVersion("0.0.0")
    has_triton = False

log = logging.getLogger(__name__)
aten = torch.ops.aten
prims = torch.ops.prims

mm_template = TritonTemplate(
    name="mm",
    grid=mm_grid,
    source=(
        r"""
{{def_kernel("A", "B")}}
    M = {{size("A", 0)}}
    N = {{size("B", 1)}}
    K = {{size("A", 1)}}
    if M * N == 0:
        # early exit due to zero-size input(s)
        return
    stride_am = {{stride("A", 0)}}
    stride_ak = {{stride("A", 1)}}
    stride_bk = {{stride("B", 0)}}
    stride_bn = {{stride("B", 1)}}

    # based on triton.ops.matmul
    pid = tl.program_id(0)
    grid_m = (M + BLOCK_M - 1) // BLOCK_M
    grid_n = (N + BLOCK_N - 1) // BLOCK_N

    # re-order program ID for better L2 performance
    width = GROUP_M * grid_n
    group_id = pid // width
    group_size = min(grid_m - group_id * GROUP_M, GROUP_M)
    pid_m = group_id * GROUP_M + (pid % group_size)
    pid_n = (pid % width) // (group_size)
    tl.assume(pid_m >= 0)
    tl.assume(pid_n >= 0)

    rm = pid_m * BLOCK_M + tl.arange(0, BLOCK_M)
    rn = pid_n * BLOCK_N + tl.arange(0, BLOCK_N)
    if ((stride_am == 1 and stride_ak == M) or (stride_am == K and stride_ak == 1)) and (M >= BLOCK_M and K > 1):
        offs_a_m = tl.max_contiguous(tl.multiple_of(rm % M, BLOCK_M), BLOCK_M)
    else:
        offs_a_m = rm % M
    if ((stride_bk == 1 and stride_bn == K) or (stride_bk == N and stride_bn == 1)) and (N >= BLOCK_N and K > 1):
        offs_b_n = tl.max_contiguous(tl.multiple_of(rn % N, BLOCK_N), BLOCK_N)
    else:
        offs_b_n = rn % N
    offs_k = tl.arange(0, BLOCK_K)
    acc = tl.zeros((BLOCK_M, BLOCK_N), dtype=ACC_TYPE)

    for k_idx in range(0, tl.cdiv(K, BLOCK_K)):
        {% if not EVEN_K %}
        a_mask = offs_k[None, :] < (K - k_idx * BLOCK_K)
        b_mask = offs_k[:, None] < (K - k_idx * BLOCK_K)
        {% endif %}
        a_k_idx_vals = offs_k[None, :] + (k_idx * BLOCK_K)
        b_k_idx_vals = offs_k[:, None] + (k_idx * BLOCK_K)

        idx_m = offs_a_m[:, None]
        idx_n = a_k_idx_vals
        {{load_input("A", "a", ("idx_m", "idx_n"), mask=None if EVEN_K else "a_mask", indent_width=8)}}

        idx_m = b_k_idx_vals
        idx_n = offs_b_n[None, :]
        {{load_input("B", "b", ("idx_m", "idx_n"), mask=None if EVEN_K else "b_mask", indent_width=8)}}

        {% if USE_FAST_ACCUM %}
        acc = tl.dot(a, b, acc, allow_tf32=ALLOW_TF32, out_dtype=ACC_TYPE)
        {% else %}
        acc += tl.dot(a, b, allow_tf32=ALLOW_TF32, out_dtype=ACC_TYPE)
        {% endif %}

    # rematerialize rm and rn to save registers
    rm = pid_m * BLOCK_M + tl.arange(0, BLOCK_M)
    rn = pid_n * BLOCK_N + tl.arange(0, BLOCK_N)
    idx_m = rm[:, None]
    idx_n = rn[None, :]
    mask = (idx_m < M) & (idx_n < N)

    # inductor generates a suffix
    {{store_output(("idx_m", "idx_n"), "acc", "mask")}}
"""
        if (torch.version.hip is None) or triton_version >= "3.3.0"
        # FIXME: To get around rocm failures like https://github.com/pytorch/pytorch/actions/runs/13123783322/job/36617154943
        # The only difference between the two templates is M >= BLOCK_M and N >= BLOCK_N checking.
        # See more details in https://github.com/pytorch/pytorch/pull/146293
        else r"""
{{def_kernel("A", "B")}}
    M = {{size("A", 0)}}
    N = {{size("B", 1)}}
    K = {{size("A", 1)}}
    if M * N == 0:
        # early exit due to zero-size input(s)
        return
    stride_am = {{stride("A", 0)}}
    stride_ak = {{stride("A", 1)}}
    stride_bk = {{stride("B", 0)}}
    stride_bn = {{stride("B", 1)}}

    # based on triton.ops.matmul
    pid = tl.program_id(0)
    grid_m = (M + BLOCK_M - 1) // BLOCK_M
    grid_n = (N + BLOCK_N - 1) // BLOCK_N

    # re-order program ID for better L2 performance
    width = GROUP_M * grid_n
    group_id = pid // width
    group_size = min(grid_m - group_id * GROUP_M, GROUP_M)
    pid_m = group_id * GROUP_M + (pid % group_size)
    pid_n = (pid % width) // (group_size)
    tl.assume(pid_m >= 0)
    tl.assume(pid_n >= 0)

    rm = pid_m * BLOCK_M + tl.arange(0, BLOCK_M)
    rn = pid_n * BLOCK_N + tl.arange(0, BLOCK_N)
    if (stride_am == 1 and stride_ak == M) or (stride_am == K and stride_ak == 1):
        offs_a_m = tl.max_contiguous(tl.multiple_of(rm % M, BLOCK_M), BLOCK_M)
    else:
        offs_a_m = rm % M
    if (stride_bk == 1 and stride_bn == K) or (stride_bk == N and stride_bn == 1):
        offs_b_n = tl.max_contiguous(tl.multiple_of(rn % N, BLOCK_N), BLOCK_N)
    else:
        offs_b_n = rn % N
    offs_k = tl.arange(0, BLOCK_K)
    acc = tl.zeros((BLOCK_M, BLOCK_N), dtype=ACC_TYPE)

    for k_idx in range(0, tl.cdiv(K, BLOCK_K)):
        {% if not EVEN_K %}
        a_mask = offs_k[None, :] < (K - k_idx * BLOCK_K)
        b_mask = offs_k[:, None] < (K - k_idx * BLOCK_K)
        {% endif %}
        a_k_idx_vals = offs_k[None, :] + (k_idx * BLOCK_K)
        b_k_idx_vals = offs_k[:, None] + (k_idx * BLOCK_K)

        idx_m = offs_a_m[:, None]
        idx_n = a_k_idx_vals
        {{load_input("A", "a", ("idx_m", "idx_n"), mask=None if EVEN_K else "a_mask", indent_width=8)}}

        idx_m = b_k_idx_vals
        idx_n = offs_b_n[None, :]
        {{load_input("B", "b", ("idx_m", "idx_n"), mask=None if EVEN_K else "b_mask", indent_width=8)}}
        {% if USE_FAST_ACCUM %}
        acc = tl.dot(a, b, acc, allow_tf32=ALLOW_TF32, out_dtype=ACC_TYPE)
        {% else %}
        acc += tl.dot(a, b, allow_tf32=ALLOW_TF32, out_dtype=ACC_TYPE)
        {% endif %}

    # rematerialize rm and rn to save registers
    rm = pid_m * BLOCK_M + tl.arange(0, BLOCK_M)
    rn = pid_n * BLOCK_N + tl.arange(0, BLOCK_N)
    idx_m = rm[:, None]
    idx_n = rn[None, :]
    mask = (idx_m < M) & (idx_n < N)

    # inductor generates a suffix
    {{store_output(("idx_m", "idx_n"), "acc", "mask")}}
"""
    ),
    cache_codegen_enabled_for_template=True,
    prologue_loads_all_inputs=True,
)

persistent_tma_mm_template = TritonTemplate(
    name="mm_persistent_tma",
    grid=persistent_mm_grid,
    source=r"""
{{def_kernel("A", "B")}}
    M = {{size("A", 0)}}
    N = {{size("B", 1)}}
    K = {{size("A", 1)}}
    if M * N == 0:
        # early exit due to zero-size input(s)
        return

    start_pid = tl.program_id(0)
    grid_m = tl.cdiv(M, BLOCK_M)
    grid_n = tl.cdiv(N, BLOCK_N)
    k_tiles = tl.cdiv(K, BLOCK_K)
    num_tiles = grid_m * grid_n
    tiles_per_SM = num_tiles // NUM_SMS
    if start_pid < num_tiles % NUM_SMS:
        tiles_per_SM += 1

    tile_id = start_pid - NUM_SMS
    ki = -1

    width = GROUP_M * grid_n
    rk_for_mask = tl.arange(0, BLOCK_K)
    acc = tl.zeros((BLOCK_M, BLOCK_N), dtype=ACC_TYPE)

    {%- if TMA_EXPERIMENTAL_API %}
    workspace_base = ws_ptr + start_pid * 2 * TMA_SIZE
    a_desc_ptr = workspace_base
    b_desc_ptr = workspace_base + TMA_SIZE

    triton.language.extra.cuda.experimental_device_tensormap_create2d(
        desc_ptr=a_desc_ptr,
        global_address=A,
        load_size=[BLOCK_M, BLOCK_K] if A_ROW_MAJOR else [BLOCK_K, BLOCK_M],
        global_size=[M, K] if A_ROW_MAJOR else [K, M],
        element_ty=A.dtype.element_ty,
    )
    triton.language.extra.cuda.experimental_device_tensormap_create2d(
        desc_ptr=b_desc_ptr,
        global_address=B,
        load_size=[BLOCK_K, BLOCK_N] if B_ROW_MAJOR else [BLOCK_N, BLOCK_K],
        global_size=[K, N] if B_ROW_MAJOR else [N, K],
        element_ty=B.dtype.element_ty,
    )

    tl.extra.cuda.experimental_tensormap_fenceproxy_acquire(a_desc_ptr)
    tl.extra.cuda.experimental_tensormap_fenceproxy_acquire(b_desc_ptr)

    {%- else %}
    stride_am = {{stride("A", 0)}}
    stride_ak = {{stride("A", 1)}}
    stride_bk = {{stride("B", 0)}}
    stride_bn = {{stride("B", 1)}}
    a_desc = triton.language.make_tensor_descriptor(
        base=A,
        shape=[M, K] if A_ROW_MAJOR else [K, M],
        strides=[stride_am, 1] if A_ROW_MAJOR else [stride_ak, 1],
        block_shape=[BLOCK_M, BLOCK_K] if A_ROW_MAJOR else [BLOCK_K, BLOCK_M],
    )
    b_desc = triton.language.make_tensor_descriptor(
        base=B,
        shape=[K, N] if B_ROW_MAJOR else [N, K],
        strides=[stride_bk, 1] if B_ROW_MAJOR else [stride_bn, 1],
        block_shape=[BLOCK_K, BLOCK_N] if B_ROW_MAJOR else [BLOCK_N, BLOCK_K],
    )
    {%- endif %}

    pid_m = 0
    pid_n = 0
    rm = 0
    rn = 0

    for _ in range(0, k_tiles * tiles_per_SM):
        ki = tl.where(ki == k_tiles - 1, 0, ki + 1)
        if ki == 0:
            tile_id += NUM_SMS
            # re-order program ID for better L2 performance
            group_id = tile_id // width
            group_size = min(grid_m - group_id * GROUP_M, GROUP_M)
            pid_m = group_id * GROUP_M + (tile_id % group_size)
            pid_n = (tile_id % width) // (group_size)

            rm = pid_m * BLOCK_M
            rn = pid_n * BLOCK_N

        rk = ki * BLOCK_K

        {%- if TMA_EXPERIMENTAL_API %}
        a = tl._experimental_descriptor_load(
            a_desc_ptr,
            [rm, rk] if A_ROW_MAJOR else [rk, rm],
            [BLOCK_M, BLOCK_K] if A_ROW_MAJOR else [BLOCK_K, BLOCK_M],
            A.dtype.element_ty,
        )
        b = tl._experimental_descriptor_load(
            b_desc_ptr,
            [rk, rn] if B_ROW_MAJOR else [rn, rk],
            [BLOCK_K, BLOCK_N] if B_ROW_MAJOR else [BLOCK_N, BLOCK_K],
            B.dtype.element_ty,
        )
        {%- else %}
        a = tl.load_tensor_descriptor(
            a_desc,
            [rm, rk] if A_ROW_MAJOR else [rk, rm],
        )
        b = tl.load_tensor_descriptor(
            b_desc,
            [rk, rn] if B_ROW_MAJOR else [rn, rk],
        )
        {%- endif %}
        acc += tl.dot(
            a if A_ROW_MAJOR else a.T,
            b if B_ROW_MAJOR else b.T,
            allow_tf32=ALLOW_TF32,
        )

        if ki == k_tiles - 1:
            # rematerialize rm and rn to save registers
            rcm = rm + tl.arange(0, BLOCK_M)
            rcn = rn + tl.arange(0, BLOCK_N)
            idx_m = rcm[:, None]
            idx_n = rcn[None, :]
            mask = (idx_m < M) & (idx_n < N)

            # inductor generates a suffix
            {{store_output(("idx_m", "idx_n"), "acc", "mask", indent_width=12)}}
            acc = tl.zeros((BLOCK_M, BLOCK_N), dtype=ACC_TYPE)

""",
)

load_scales = r"""
@triton.jit
def load_scales(a_scale_ptr, b_scale_ptr, SCALING_ROWWISE: tl.constexpr):
    if SCALING_ROWWISE:
        # For row-wise scaling, we'll return the pointers
        return a_scale_ptr, b_scale_ptr
    else:
        # For per-tensor scaling, we'll load the scalar values
        a_scale = tl.load(a_scale_ptr)
        b_scale = tl.load(b_scale_ptr)
        return a_scale, b_scale
"""


apply_scaling = r"""
@triton.jit
def apply_scaling(
    accumulator,
    a_scale,
    b_scale,
    SCALING_ROWWISE: tl.constexpr,
    offs_cm,
    offs_cn,
    M,
    N,
    stride_a_scale_m,
    stride_b_scale_n,
):
    if SCALING_ROWWISE:
        # For row-wise scaling, we need to load the scales for each row/column
        a_scales = tl.load(
            a_scale + (offs_cm * stride_a_scale_m),
            mask=offs_cm < M,
            other=0.0,
        )
        b_scales = tl.load(
            b_scale + (offs_cn * stride_b_scale_n),
            mask=offs_cn < N,
            other=0.0,
        )
        acc_scale = a_scales[:, None] * b_scales[None, :]
    else:
        # For per-tensor scaling, we can directly use the loaded scalar values
        acc_scale = a_scale * b_scale

    return accumulator * acc_scale
"""


device_tma = r"""
{{def_kernel("A", "B", "A_inverse_scale", "B_inverse_scale")}}
    M = {{size("A", 0)}}
    N = {{size("B", 1)}}
    K = {{size("A", 1)}}
    if M * N == 0:
        # early exit due to zero-size input(s)
        return

    stride_am = {{stride("A", 0)}}
    stride_ak = {{stride("A", 1)}}
    stride_bk = {{stride("B", 0)}}
    stride_bn = {{stride("B", 1)}}

    if SCALING_ROWWISE:
        stride_a_scale_m = 1
        stride_b_scale_n = 1
    else:
        stride_a_scale_m = 0
        stride_b_scale_n = 0

    start_pid = tl.program_id(axis=0)
    num_pid_m = tl.cdiv(M, BLOCK_M)
    num_pid_n = tl.cdiv(N, BLOCK_N)
    k_tiles = tl.cdiv(K, BLOCK_K)
    num_tiles = num_pid_m * num_pid_n

    {%- if TMA_EXPERIMENTAL_API %}
    workspace_base = ws_ptr + start_pid * 2 * TMA_SIZE
    a_desc_ptr = workspace_base
    b_desc_ptr = workspace_base + TMA_SIZE

    triton.language.extra.cuda.experimental_device_tensormap_create2d(
        desc_ptr=a_desc_ptr,
        global_address=A,
        load_size=[BLOCK_M, BLOCK_K],
        global_size=[M, K],
        element_ty=A.dtype.element_ty,
    )
    triton.language.extra.cuda.experimental_device_tensormap_create2d(
        desc_ptr=b_desc_ptr,
        global_address=B,
        load_size=[BLOCK_N, BLOCK_K],
        global_size=[N, K],
        element_ty=B.dtype.element_ty,
    )

    tl.extra.cuda.experimental_tensormap_fenceproxy_acquire(a_desc_ptr)
    tl.extra.cuda.experimental_tensormap_fenceproxy_acquire(b_desc_ptr)

    {%- else %}
    stride_am = {{stride("A", 0)}}
    stride_bn = {{stride("B", 1)}}
    a_desc = triton.language.make_tensor_descriptor(
        base=A,
        shape=[M, K],
        strides=[stride_am, 1],
        block_shape=[BLOCK_M, BLOCK_K],
    )
    b_desc = triton.language.make_tensor_descriptor(
        base=B,
        shape=[N, K],
        strides=[stride_bn, 1],
        block_shape=[BLOCK_N, BLOCK_K],
    )
    {%- endif %}

    tiles_per_SM = num_tiles // NUM_SMS
    if start_pid < num_tiles % NUM_SMS:
        tiles_per_SM += 1

    tile_id = start_pid - NUM_SMS
    ki = -1

    pid_m = 0
    pid_n = 0
    offs_am = 0
    offs_bn = 0

    num_pid_in_group = GROUP_M * num_pid_n
    accumulator = tl.zeros((BLOCK_M, BLOCK_N), dtype=ACC_TYPE)
    a_scale, b_scale = load_scales(A_inverse_scale, B_inverse_scale, SCALING_ROWWISE)

    for _ in range(0, k_tiles * tiles_per_SM):
        ki = tl.where(ki == k_tiles - 1, 0, ki + 1)
        if ki == 0:
            tile_id += NUM_SMS
            group_id = tile_id // num_pid_in_group
            first_pid_m = group_id * GROUP_M
            group_size_m = min(num_pid_m - first_pid_m, GROUP_M)
            pid_m = first_pid_m + (tile_id % group_size_m)
            pid_n = (tile_id % num_pid_in_group) // group_size_m

            offs_am = pid_m * BLOCK_M
            offs_bn = pid_n * BLOCK_N

        offs_k = ki * BLOCK_K

        {%- if TMA_EXPERIMENTAL_API %}
        a = tl._experimental_descriptor_load(
            a_desc_ptr, [offs_am, offs_k], [BLOCK_M, BLOCK_K],  A.dtype.element_ty
        )
        b = tl._experimental_descriptor_load(
            b_desc_ptr, [offs_bn, offs_k], [BLOCK_N, BLOCK_K],  B.dtype.element_ty
        )
        {%- else %}
        a = tl.load_tensor_descriptor(a_desc, [offs_am, offs_k])
        b = tl.load_tensor_descriptor(b_desc, [offs_bn, offs_k])
        {%- endif %}
        if USE_FAST_ACCUM:
            accumulator = tl.dot(a, b.T, accumulator)
        else:
            accumulator += tl.dot(a, b.T)

        if ki == k_tiles - 1:
            # Apply inverse scaling
            offs_cm = offs_am + tl.arange(0, BLOCK_M)
            offs_cn = offs_bn + tl.arange(0, BLOCK_N)
            # Apply scaling
            accumulator = apply_scaling(
                accumulator,
                a_scale,
                b_scale,
                SCALING_ROWWISE,
                offs_cm,
                offs_cn,
                M,
                N,
                stride_a_scale_m,
                stride_b_scale_n,
            )

            idx_m = offs_cm[:, None]
            idx_n = offs_cn[None, :]
            mask = (idx_m < M) & (idx_n < N)
            # inductor generates a suffix
            {{store_output(("idx_m", "idx_n"), "accumulator", "mask", indent_width=12)}}
            accumulator = tl.zeros((BLOCK_M, BLOCK_N), dtype=tl.float32)
"""


scaled_mm_device_tma_template = TritonTemplate(
    name="scaled_mm_device_tma",
    grid=persistent_mm_grid,
    source=device_tma + load_scales + apply_scaling,
)


# prevent duplication registration of extern functions
@functools.cache
def lazy_register_extern_choice(fn):
    return ExternKernelChoice(fn)


aten_mm = ExternKernelChoice(torch.mm, "at::mm_out")

aten_addmm = ExternKernelChoice(
    torch.addmm, "at::addmm_out", op_overload=aten.addmm.default
)

aten__int_mm = ExternKernelChoice(torch._int_mm, "at::_int_mm_out")

aten__sparse_semi_structured_mm = ExternKernelChoice(
    torch._sparse_semi_structured_mm,
    "at::_sparse_semi_structured_mm",
    has_out_variant=False,
)

aten__fp8_mm = ExternKernelChoice(
    torch._scaled_mm, "at::_scaled_mm_out", op_overload=aten._scaled_mm.out
)


def _is_int8_mat(mat):
    return mat.get_dtype() in (torch.int8, torch.uint8)


def bias_addmm(inp, mat1, mat2, *, out=None, alpha=1, beta=1):
    """
    Giving torch.addmm a 1D tensor calls a different (faster) cublasLt
    kernel under the hood.  There are a few shapes where this is slower,
    but they are rare.
    """
    if inp.stride(0) == 0 or inp.size(0) == 1:
        return torch.addmm(inp[0], mat1, mat2, out=out, alpha=alpha, beta=beta)
    return torch.addmm(inp, mat1, mat2, out=out, alpha=alpha, beta=beta)


def check_supported_striding(mat_a, mat_b) -> None:
    def is_row_major(stride) -> bool:
        return V.graph.sizevars.statically_known_equals(stride[1], 1)

    def is_col_major(stride) -> bool:
        return V.graph.sizevars.statically_known_equals(stride[0], 1)

    def has_zero_dim(size) -> bool:
        return bool(
            V.graph.sizevars.statically_known_equals(size[0], 0)
            or V.graph.sizevars.statically_known_equals(size[1], 0)
        )

    # Check mat_a (self) stride requirements
    torch._check(
        is_row_major(mat_a.get_stride()) or has_zero_dim(mat_a.get_size()),
        lambda: f"mat_a must be row_major, got stride {mat_a.get_stride()}",
    )

    # Check mat_b stride requirements
    torch._check(
        is_col_major(mat_b.get_stride()) or has_zero_dim(mat_b.get_size()),
        lambda: f"mat_b must be col_major, got stride {mat_b.get_stride()}",
    )


aten_bias_addmm = ExternKernelChoice(bias_addmm, None)


def decomposeK(a, b, k_splits):
    m = a.shape[0]
    n = b.shape[1]
    k = a.shape[1]

    k_parts = k // k_splits
    B = k_splits
    a_reshaped = torch.permute(a.reshape(m, B, k_parts), (1, 0, 2))
    b_reshaped = b.reshape(B, k_parts, n)
    result = torch.bmm(a_reshaped, b_reshaped, out_dtype=torch.float32)
    reduced_buf = torch.sum(result, 0)
    return reduced_buf.to(a.dtype)


class DecomposeKSugraphTemplate(SubgraphTemplate):
    def __init__(self):
        super().__init__(
            name="decompose_k",
        )

    def generate(  # type: ignore[override]
        self,
        input_nodes: list[Buffer],
        layout: Layout,
        k_split: int,
    ) -> SubgraphChoiceCaller:
        from torch._dispatch.python import enable_python_dispatcher

        from ..decomposition import select_decomp_table

        name = f"decompose_k_mm_{k_split}_split"
        description = f"{k_split=}"

        with enable_python_dispatcher():
            decompositions = select_decomp_table()
            fn = make_fx(
                functools.partial(decomposeK, k_splits=k_split),
                decompositions,
            )

            return super().generate(
                name=name,
                input_nodes=input_nodes,
                layout=layout,
                make_fx_graph=fn,
                description=description,
            )


decompose_k_subgraph_template = DecomposeKSugraphTemplate()


@register_lowering(aten.mm, type_promotion_kind=None)
def tuned_mm(mat1, mat2, *, layout=None):
    """
    Lowering for autotuning aten.mm with different backends (Aten, Triton, CUTLASS, etc.)
    """
    # TODO(coconutruben): integrate into MMKernelInputs when all callsites use that
    m, n, k, layout, mat1, mat2 = mm_args(mat1, mat2, layout=layout)
    static_shape, is_nonzero = _is_static_problem(layout)
    name = "mm"

    # Create MMKernelInputs for standard MM at the top
    kernel_inputs = MMKernelInputs([mat1, mat2])

    # below is for getting an overview logging info of inductor mms
    counters["aten_mm_info"][f"aten.mm_{m}_{n}_{k}"] += 1
    log.info(
        "Tuned aten.mm: m=%s, n=%s, k=%s, mat1_dtype=%s, mat2_dtype=%s, output_layout=%s",
        m,
        n,
        k,
        mat1.get_dtype(),
        mat2.get_dtype(),
        layout,
    )

    aten_layout = layout
    if not (inductor_config.max_autotune or inductor_config.max_autotune_gemm):
        aten_layout = FlexibleLayout(
            device=layout.device, dtype=layout.dtype, size=layout.size
        )
    choices: list[ChoiceCaller] = []
    if use_aten_gemm_kernels():
        for kwargs, extra_kwargs in V.choices.get_mm_configs(
            kernel_inputs, aten_layout, aten_mm.uid, "mm"
        ):
            aten_mm.maybe_append_choice(
                choices=choices,
                **kwargs,
                **extra_kwargs,
            )
    static_shape, is_nonzero = _is_static_problem(layout)

    if is_nonzero and use_triton_template(layout):
        # Get template params using the new unified function
        for kwargs, extra_kwargs in V.choices.get_mm_configs(
            kernel_inputs, layout, mm_template.uid, "mm"
        ):
            mm_template.maybe_append_choice(
                choices,
                **kwargs,
                **extra_kwargs,
            )

        if use_triton_tma_template(mat1, mat2):
            # Get TMA template params using the new unified function
            for kwargs, extra_kwargs in V.choices.get_mm_configs(
                kernel_inputs, layout, persistent_tma_mm_template.uid, "mm"
            ):
                persistent_tma_mm_template.maybe_append_choice(
                    choices,
                    **kwargs,
                    **extra_kwargs,
                )

        # Only do split-k optimization if K is much larger than m, n and m, n are small
        if use_decompose_k_choice(m, n, k):
            for kwargs, extra_kwargs in V.choices.get_mm_configs(
                kernel_inputs, layout, decompose_k_subgraph_template.uid, "mm"
            ):
                decompose_k_subgraph_template.maybe_append_choice(
                    choices,
                    **kwargs,
                    **extra_kwargs,
                )

    if (
        is_nonzero
        and use_cutlass_template(layout, m, n, k)
        and _use_cutlass_for_op("mm")
    ):
        CUTLASS3xGemmTemplate.add_cutlass_gemm_choices(
            choices, layout, kernel_inputs.nodes()
        )

    if is_nonzero and use_ck_gemm_template(layout, m, n, k):
        CKGemmTemplate.add_ck_gemm_choices(choices, layout, kernel_inputs.nodes())
    if is_nonzero and use_ck_tile_gemm_template(layout, m, n, k):
        CKTileGemmTemplate.add_choices(choices, layout, kernel_inputs.nodes())

    if use_cpp_gemm_template(layout, mat1, mat2):
        CppGemmTemplate.add_choices(
            choices,
            layout,
            kernel_inputs.nodes(),
        )

    input_nodes = [mat1, mat2]
    if (
        is_nonzero
        and use_triton_template(layout)
        and torch._inductor.config.run_autoheuristic(name)
        and is_triton(mat1)
    ):
        always_included = []
        if use_aten_gemm_kernels():
            always_included.append("extern_mm")
        num_choices_before_extra_configs = len(choices)
        for kwargs, _ in V.choices.get_mm_configs(
            # TODO(coconutruben): remove once we deprecate ah
            # mm-extra is a hack to keep the ah functionality alive
            # while we transition to the unified kwargs retrieval
            kernel_inputs,
            layout,
            mm_template.uid,
            "mm-ah",
        ):
            mm_template.maybe_append_choice(
                choices,
                input_nodes=kernel_inputs.nodes(),
                layout=layout,
                **kwargs,
            )

        # using AutoHeuristic for ranking
        ah_choices = mm_autoheuristic(
            mat1,
            mat2,
            m,
            n,
            k,
            choices,
            name,
            input_nodes,
            mm_operations(),
            None,
            top_k=10,
            always_included=always_included,
        )
        if not torch._inductor.config.collect_autoheuristic(name):
            # if we are collecting data, we do not want to modify choices
            if ah_choices is not None and len(ah_choices) > 0:
                # the order in which autoheuristic returns choices is not the same as
                # as the order of choices, which affects things like epilogue fusion.
                # once epilogue fusion benchmarks choices in sorted order, I think we can
                # just use the order returned by autoheuristic
                choices = [choice for choice in choices if choice in ah_choices]
            else:
                choices = choices[:num_choices_before_extra_configs]

    for k in inductor_config.external_matmul:
        choices.append(
            lazy_register_extern_choice(k).bind(kernel_inputs.nodes(), layout)
        )

    best_config_future = None
    # Purposely not awaiting the future here - this kicks off the best config lookup at lowering time
    # The future will be awaited at scheduling time in select_algorithm.py
    if torch._inductor.config.remote_gemm_autotune_cache:
        best_config_future = gen_best_config(mat1, mat2)

    return autotune_select_algorithm(
        name,
        choices,
        kernel_inputs.nodes(),
        layout,
        best_config_future=best_config_future,
    )


@register_lowering(aten._int_mm, type_promotion_kind=None)
def tuned_int_mm(mat1, mat2, *, layout=None):
    # TODO(coconutruben): integrate into MMKernelInputs when all callsites use that
    m, n, k, layout, mat1, mat2 = mm_args(
        mat1, mat2, layout=layout, out_dtype=torch.int32
    )

    # below is for getting an overview logging info of inductor mms
    counters["aten_mm_info"][f"aten._int_mm_{m}_{n}_{k}"] += 1
    log.info(
        "Tuned aten._int_mm: m=%s, n=%s, k=%s, mat1_dtype=%s, mat2_dtype=%s, output_layout=%s",
        m,
        n,
        k,
        mat1.get_dtype(),
        mat2.get_dtype(),
        layout,
    )

    static_shape, is_nonzero = _is_static_problem(layout)
    use_cutlass = static_shape and is_nonzero and use_cutlass_template(layout, m, n, k)
    choices: list[ChoiceCaller] = []

    # Create MMKernelInputs for Int MM
    kernel_inputs = MMKernelInputs([mat1, mat2])
    if use_aten_gemm_kernels():
        for kwargs, extra_kwargs in V.choices.get_mm_configs(
            kernel_inputs, layout, aten__int_mm.uid, "int_mm"
        ):
            aten__int_mm.maybe_append_choice(
                choices=choices,
                **kwargs,
                **extra_kwargs,
            )

    if use_cutlass and _use_cutlass_for_op("int_mm"):
        CUTLASS3xGemmTemplate.add_cutlass_gemm_choices(
            choices, layout, kernel_inputs.nodes(), fuseable=True, non_fuseable=True
        )

    if is_nonzero and use_triton_template(layout, enable_int32=True):
        for kwargs, extra_kwargs in V.choices.get_mm_configs(
            kernel_inputs, layout, mm_template.uid, "int_mm"
        ):
            mm_template.maybe_append_choice(
                choices,
                **kwargs,
                **extra_kwargs,
            )

    return autotune_select_algorithm("int_mm", choices, kernel_inputs.nodes(), layout)


@register_lowering(aten.addmm, type_promotion_kind=None)
def tuned_addmm(inp, mat1, mat2, *, alpha=1, beta=1, layout=None):
    # TODO(coconutruben): integrate into MMKernelInputs when all callsites use that
    m, n, k, layout, mat1, mat2, inp_expanded = mm_args(mat1, mat2, inp, layout=layout)
    static_shape, is_nonzero = _is_static_problem(layout)
    name = "addmm"
    # Create MMKernelInputs for AddMM at the top
    kernel_inputs = MMKernelInputs(
        [inp_expanded, mat1, mat2], scalars=dict(alpha=alpha, beta=beta)
    )
    choices: list[ChoiceCaller] = []

    # below is for getting an overview logging info of inductor mms
    counters["aten_mm_info"][f"aten.addmm_{m}_{n}_{k}"] += 1
    log.info(
        "Tuned aten.addmm: m=%s, n=%s, k=%s, mat1_dtype=%s, mat2_dtype=%s, output_layout=%s",
        m,
        n,
        k,
        mat1.get_dtype(),
        mat2.get_dtype(),
        layout,
    )

    if (not is_nonzero) or (
        not (inductor_config.max_autotune or inductor_config.max_autotune_gemm)
    ):
        # Use a FlexibleLayout if we are not autotuning.
        # This allows padding strides for the output.
        from torch._inductor.ir import FixedLayout, FlexibleLayout

        if isinstance(layout, FixedLayout):
            layout = FlexibleLayout(
                device=layout.device, dtype=layout.dtype, size=layout.size
            )
        choices = (
            [
                aten_addmm.bind(
                    # TODO(coconutruben): replace with kernel_inputs.nodes()
                    # once that supports the unexpanded nodes as well
                    [inp, mat1, mat2],
                    layout,
                    alpha=alpha,
                    beta=beta,
                )
            ]
            if use_aten_gemm_kernels()
            else []
        )
        return autotune_select_algorithm(
            # TODO(coconutruben): replace with kernel_inputs.nodes()
            # once that supports the unexpanded nodes as well
            "addmm",
            choices,
            [inp, mat1, mat2],
            layout,
        )

<<<<<<< HEAD
    if use_aten_gemm_kernels():
        for kwargs, extra_kwargs in V.choices.get_mm_configs(
            kernel_inputs,
            aten_layout,
            aten_bias_addmm.uid,
            name,
        ):
            aten_bias_addmm.maybe_append_choice(
                choices,
                **kwargs,
                **extra_kwargs,
            )
        for kwargs, extra_kwargs in V.choices.get_mm_configs(
            kernel_inputs,
            aten_layout,
            aten_addmm.uid,
            name,
        ):
            aten_addmm.maybe_append_choice(
                choices,
                **kwargs,
                **extra_kwargs,
=======
    choices = (
        [
            aten_addmm.bind(
                kernel_inputs.nodes(),
                layout,
                alpha=alpha,
                beta=beta,
>>>>>>> 1660ee3c
            )

    if is_nonzero and use_triton_template(layout):
        # all the triton templates use the extra_kwargs
        # Get template params using the new unified function
        for kwargs, extra_kwargs in V.choices.get_mm_configs(
            kernel_inputs,
            layout,
            mm_template.uid,
            name,
        ):
            mm_template.maybe_append_choice(
                choices,
                **kwargs,
                **extra_kwargs,
            )

        if use_triton_tma_template(mat1, mat2):
            # Get TMA template params using the new unified function
            for kwargs, extra_kwargs in V.choices.get_mm_configs(
                kernel_inputs,
                layout,
                persistent_tma_mm_template.uid,
                name,
            ):
                persistent_tma_mm_template.maybe_append_choice(
                    choices,
                    **kwargs,
                    **extra_kwargs,
                )

    if (
        is_nonzero
        and use_cutlass_template(layout, m, n, k)
        and _use_cutlass_for_op(name)
    ):
        CUTLASS3xGemmTemplate.add_cutlass_gemm_choices(
            choices,
            layout,
            # reorder here because CUTLASS expects (x, w, bias) but torch
            # is bias, x, w
            kernel_inputs.nodes(reorder=[1, 2, 0]),
            alpha=alpha,
            beta=beta,
        )

    if is_nonzero and use_ck_gemm_template(layout, m, n, k):
        CKGemmTemplate.add_ck_gemm_choices(
            choices,
            layout,
            # reorder here because CK expects (x, w, bias) but torch
            # is bias, x, w
            kernel_inputs.nodes(reorder=[1, 2, 0]),
            alpha=alpha,
            beta=beta,
            input_reorder=[2, 0, 1],
        )

    if use_cpp_gemm_template(layout, mat1, mat2):
        CppGemmTemplate.add_choices(
            choices,
            layout,
            kernel_inputs.nodes(),
            alpha=alpha,
            beta=beta,
            has_bias=True,
        )

<<<<<<< HEAD
    return autotune_select_algorithm(name, choices, kernel_inputs.nodes(), layout)
=======
    return autotune_select_algorithm("addmm", choices, kernel_inputs.nodes(), layout)
>>>>>>> 1660ee3c


@register_lowering(aten._sparse_semi_structured_mm, type_promotion_kind=None)
def tuned_sparse_semi_structured_mm(
    mat1, mat1_meta, mat2, *, out_dtype=None, layout=None
):
    from torch._inductor.select_algorithm import realize_inputs

    # TODO(coconturuben): support V.choices.get_mm_configs for sparse_semi_structured_mm
    mat1, mat1_meta, mat2 = realize_inputs(mat1, mat1_meta, mat2)
    m1, k1 = mat1.get_size()
    m2, _ = mat1_meta.get_size()
    k2, n = mat2.get_size()
    m = V.graph.sizevars.check_equals_and_simplify(m1, m2)
    k = V.graph.sizevars.check_equals_and_simplify(2 * k1, k2)
    if layout is None:
        from torch._inductor.ir import FixedLayout

        layout = FixedLayout(
            mat2.get_device(),
            out_dtype if out_dtype else mat2.get_dtype(),
            [m, n],
            [n, 1],
        )
    else:
        assert out_dtype is None, "out_dtype is ignored if layout is specified."

    choices = (
        [
            aten__sparse_semi_structured_mm.bind(
                (mat1, mat1_meta, mat2), layout, out_dtype=out_dtype
            )
        ]
        if use_aten_gemm_kernels()
        else []
    )

    if (
        m * n != 0
        and use_cutlass_template(layout, m, n, k)
        and _use_cutlass_for_op("sparse_semi_structured_mm")
    ):
        CUTLASS2xGemmTemplate.add_cutlass_gemm_choices(
            choices, layout, [mat1, mat2, mat1_meta], fuseable=True, non_fuseable=True
        )

    return autotune_select_algorithm(
        "sparse_semi_structured_mm", choices, (mat1, mat1_meta, mat2), layout
    )


add_layout_constraint(aten._scaled_mm.default, constrain_to_fx_strides)


@register_lowering(aten._scaled_mm.default, type_promotion_kind=None)  # type: ignore[misc]
def tuned_scaled_mm(
    mat_a,
    mat_b,
    scale_a,
    scale_b,
    bias=None,
    scale_result=None,
    out_dtype=None,
    use_fast_accum=False,
    layout=None,
):
    """
    Performs an optimized matrix multiplication where scaling factors are applied
    to the inputs and/or output.

    Args:
        mat1 (Tensor): First input matrix
        mat2 (Tensor): Second input matrix
        scale1 (Tensor): Scale factor applied to mat1 (supports broadcasting)
        scale2 (Tensor): Scale factor applied to mat2 (supports broadcasting)
        bias (Tensor, optional): Optional bias tensor to add to the result
        layout: Layout hint for optimization

    Returns:
        Tensor: The result of the scaled matrix multiplication
    """
    # TODO(coconutruben): integrate into MMKernelInputs when all callsites use that
    m, n, k, layout, mat_a, mat_b = mm_args(
        mat_a, mat_b, layout=layout, out_dtype=out_dtype
    )
    # below is for getting an overview logging info of inductor mms
    counters["aten_mm_info"][f"aten._scaled_mm.default_{m}_{n}_{k}"] += 1
    log.info(
        "Tuned aten._scaled_mm.default: m=%s, n=%s, k=%s, mat1_dtype=%s, mat2_dtype=%s, output_layout=%s",
        m,
        n,
        k,
        mat_a.get_dtype(),
        mat_b.get_dtype(),
        layout,
    )
    name = "scaled_mm"
    check_supported_striding(mat_a, mat_b)

    scale_a_real, scale_b_real = realize_inputs(scale_a, scale_b)

    input_nodes: list[Any]

    if not bias:
        input_nodes = [mat_a, mat_b, scale_a_real, scale_b_real]
    else:
        bias_real = realize_inputs(bias)
        input_nodes = [mat_a, mat_b, scale_a_real, scale_b_real, bias_real]

    # Create MMKernelInputs for Scaled MM (matrices are at indices 0, 1)
    kernel_inputs = MMKernelInputs(input_nodes, mat1_idx=0, mat2_idx=1)

    choices: list[ChoiceCaller] = []
    if use_aten_gemm_kernels():
        aten_extra_kwargs = dict(out_dtype=out_dtype, use_fast_accum=use_fast_accum)
        for kwargs, extra_kwargs in V.choices.get_mm_configs(
            kernel_inputs,
            layout,
            aten__fp8_mm.uid,
            name,
            kwarg_overrides=aten_extra_kwargs,
        ):
            aten__fp8_mm.maybe_append_choice(
                choices,
                **kwargs,
                **extra_kwargs,
            )

    # We dont have triton lowerings for the MX variants yet
    if scale_a.dtype != torch.float32:
        return autotune_select_algorithm(name, choices, input_nodes, layout)

    _, is_nonzero = _is_static_problem(layout)

    if is_nonzero and use_triton_template(layout, enable_float8=True):
        scaled_mm_kwargs = {"USE_FAST_ACCUM": use_fast_accum}
        # TODO (paulzhan): There is no template that exists for bias and TMA
        # Don't run tma template currently if bias exists
        if use_triton_tma_template(mat_a, mat_b) and not bias:
            # Get TMA template params using the new unified function
            for kwargs, extra_kwargs in V.choices.get_mm_configs(
                kernel_inputs,
                layout,
                scaled_mm_device_tma_template.uid,
                name,
                kwarg_overrides=scaled_mm_kwargs,
            ):
                scaled_mm_device_tma_template.maybe_append_choice(
                    choices,
                    **kwargs,
                    **extra_kwargs,
                )

        # Get template params using the new unified function
        for kwargs, extra_kwargs in V.choices.get_mm_configs(
            kernel_inputs,
            layout,
            mm_template.uid,
            name,
            kwarg_overrides=scaled_mm_kwargs,
        ):
            # possibly appends a TritonTemplateCaller to choices
            mm_template.maybe_append_choice(
                choices,
                **kwargs,
                **extra_kwargs,
            )

    if (
        is_nonzero
        and use_cutlass_template(layout, m, n, k)
        and _use_cutlass_for_op(name)
    ):
        CUTLASS3xGemmTemplate.add_cutlass_gemm_choices(
            choices,
            layout,
            kernel_inputs.nodes(),  # type: ignore[arg-type]
            use_fast_accum=use_fast_accum,  # type: ignore[arg-type]
        )

    if is_nonzero and use_ck_gemm_template(layout, m, n, k):
        CKGemmTemplate.add_ck_gemm_choices(choices, layout, kernel_inputs.nodes())

    return autotune_select_algorithm(name, choices, kernel_inputs.nodes(), layout)


@functools.cache
def _is_sm7x_or_older_gpu(index: Optional[int]) -> bool:
    props = torch.cuda.get_device_properties(index or 0)
    return props.major <= 7


def dims_are_int(dims):
    return all(isinstance(dim, int) for dim in dims)


def mm_autoheuristic(
    mat1,
    mat2,
    m,
    n,
    k,
    choices,
    name,
    input_nodes,
    ops,
    precondition,
    top_k: Optional[int] = None,
    always_included=None,
):
    m, n, k = get_size_hints(mat1, mat2, m, n, k)
    if not dims_are_int([m, n, k]):
        return None
    mat1_stride, mat2_stride = get_size_hints_strides(mat1, mat2)

    def get_context(m, k, n, mat1, mat2, mat1_stride, mat2_stride):
        context = AHContext()
        context.add_feature("m", m)
        context.add_feature("k", k)
        context.add_feature("n", n)
        context.add_feature("mat1_dtype", mat1.layout.dtype, is_categorical=True)
        context.add_feature("mat2_dtype", mat2.layout.dtype, is_categorical=True)
        context_add_strides(context, "mat1", mat1_stride)
        context_add_strides(context, "mat2", mat2_stride)
        context.add_feature(
            "mat1_iscontig", mat1.layout.is_contiguous(), is_categorical=True
        )
        context.add_feature(
            "mat2_iscontig", mat2.layout.is_contiguous(), is_categorical=True
        )
        if name == "mm":
            context_add_using_tf32(context, mat1.layout.dtype)
        return context

    def fallback():
        return None

    context = get_context(m, k, n, mat1, mat2, mat1_stride, mat2_stride)
    autoheuristic = AutoHeuristicSelectAlgorithm(
        fallback=fallback,
        choices=choices,
        input_nodes=input_nodes,
        context=context,
        name=name,
        augment_context=ops,
        precondition=precondition,
    )

    if top_k is not None:
        # TODO: is there a cleaner way to ensure aten.mm is always included?
        return autoheuristic.get_top_k_choices_caller(
            top_k, always_included=always_included
        )

    return autoheuristic.get_choice_caller()


def get_size_hints(mat1, mat2, m, n, k):
    if not isinstance(m, int) or not isinstance(k, int):
        (m, k) = V.graph.sizevars.size_hints(
            mat1.get_size(),
            fallback=torch._inductor.config.unbacked_symint_fallback,
        )

    if not isinstance(n, int) or not isinstance(k, int):
        (k, n) = V.graph.sizevars.size_hints(
            mat2.get_size(),
            fallback=torch._inductor.config.unbacked_symint_fallback,
        )
    return m, n, k


def get_size_hints_strides(mat1, mat2):
    mat1_stride = mat1.layout.stride
    mat2_stride = mat2.layout.stride
    strides = [mat1_stride, mat2_stride]
    strides_hints = []
    for stride in strides:
        if not isinstance(stride, int):
            stride = V.graph.sizevars.size_hints(
                stride,
                fallback=torch._inductor.config.unbacked_symint_fallback,
            )
        strides_hints.append(stride)
    return strides_hints[0], strides_hints[1]<|MERGE_RESOLUTION|>--- conflicted
+++ resolved
@@ -912,7 +912,7 @@
         mat2.get_dtype(),
         layout,
     )
-
+    aten_layout = layout
     if (not is_nonzero) or (
         not (inductor_config.max_autotune or inductor_config.max_autotune_gemm)
     ):
@@ -921,34 +921,22 @@
         from torch._inductor.ir import FixedLayout, FlexibleLayout
 
         if isinstance(layout, FixedLayout):
-            layout = FlexibleLayout(
+            aten_layout = FlexibleLayout(
                 device=layout.device, dtype=layout.dtype, size=layout.size
             )
-        choices = (
-            [
-                aten_addmm.bind(
-                    # TODO(coconutruben): replace with kernel_inputs.nodes()
-                    # once that supports the unexpanded nodes as well
-                    [inp, mat1, mat2],
-                    layout,
-                    alpha=alpha,
-                    beta=beta,
-                )
-            ]
-            if use_aten_gemm_kernels()
-            else []
-        )
-        return autotune_select_algorithm(
-            # TODO(coconutruben): replace with kernel_inputs.nodes()
-            # once that supports the unexpanded nodes as well
-            "addmm",
-            choices,
-            [inp, mat1, mat2],
-            layout,
-        )
-
-<<<<<<< HEAD
+
     if use_aten_gemm_kernels():
+        for kwargs, extra_kwargs in V.choices.get_mm_configs(
+            kernel_inputs,
+            aten_layout,
+            aten_addmm.uid,
+            name,
+        ):
+            aten_addmm.maybe_append_choice(
+                choices,
+                **kwargs,
+                **extra_kwargs,
+            )
         for kwargs, extra_kwargs in V.choices.get_mm_configs(
             kernel_inputs,
             aten_layout,
@@ -959,26 +947,6 @@
                 choices,
                 **kwargs,
                 **extra_kwargs,
-            )
-        for kwargs, extra_kwargs in V.choices.get_mm_configs(
-            kernel_inputs,
-            aten_layout,
-            aten_addmm.uid,
-            name,
-        ):
-            aten_addmm.maybe_append_choice(
-                choices,
-                **kwargs,
-                **extra_kwargs,
-=======
-    choices = (
-        [
-            aten_addmm.bind(
-                kernel_inputs.nodes(),
-                layout,
-                alpha=alpha,
-                beta=beta,
->>>>>>> 1660ee3c
             )
 
     if is_nonzero and use_triton_template(layout):
@@ -1047,11 +1015,7 @@
             has_bias=True,
         )
 
-<<<<<<< HEAD
     return autotune_select_algorithm(name, choices, kernel_inputs.nodes(), layout)
-=======
-    return autotune_select_algorithm("addmm", choices, kernel_inputs.nodes(), layout)
->>>>>>> 1660ee3c
 
 
 @register_lowering(aten._sparse_semi_structured_mm, type_promotion_kind=None)
