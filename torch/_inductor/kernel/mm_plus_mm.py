# mypy: allow-untyped-defs

import logging
from typing import TYPE_CHECKING, Union

import torch

from ..kernel_inputs import MMKernelInputs
from ..lowering import lowerings
from ..select_algorithm import (
    autotune_select_algorithm,
    ExternKernelChoice,
    TritonTemplate,
)
from ..utils import use_aten_gemm_kernels, use_triton_template
from ..virtualized import V
from .mm_common import mm_args, mm_grid


if TYPE_CHECKING:
    from torch._inductor.ir import ChoiceCaller
    from torch._inductor.select_algorithm import KernelTemplate

log = logging.getLogger(__name__)

aten = torch.ops.aten

aten_mm_plus_mm = ExternKernelChoice(
    torch.ops.inductor._mm_plus_mm, "torch::inductor::_mm_plus_mm"
)

mm_plus_mm_template = TritonTemplate(
    name="mm_plus_mm",
    grid=mm_grid,
    debug=False,
    source=r"""
{{def_kernel("A", "B", "C", "D")}}
    M = {{size("A", 0)}}
    N = {{size("B", 1)}}
    K1 = {{size("A", 1)}}
    if M * N == 0:
        # early exit due to zero-size input(s)
        return
    # K2 = {{size("C", 1)}}
    stride_am = {{stride("A", 0)}}
    stride_ak = {{stride("A", 1)}}
    stride_bk = {{stride("B", 0)}}
    stride_bn = {{stride("B", 1)}}
    stride_cm = {{stride("C", 0)}}
    stride_ck = {{stride("C", 1)}}
    stride_dk = {{stride("D", 0)}}
    stride_dn = {{stride("D", 1)}}

    # based on triton.ops.matmul
    pid = tl.program_id(0)
    grid_m = (M + BLOCK_M - 1) // BLOCK_M
    grid_n = (N + BLOCK_N - 1) // BLOCK_N

    # re-order program ID for better L2 performance
    width = GROUP_M * grid_n
    group_id = pid // width
    group_size = min(grid_m - group_id * GROUP_M, GROUP_M)
    pid_m = group_id * GROUP_M + (pid % group_size)
    pid_n = (pid % width) // (group_size)
    tl.assume(pid_m >= 0)
    tl.assume(pid_n >= 0)

    rm = pid_m * BLOCK_M + tl.arange(0, BLOCK_M)
    rn = pid_n * BLOCK_N + tl.arange(0, BLOCK_N)

    if (((stride_am == 1 and stride_ak == M) or (stride_am == K1 and stride_ak == 1))
        and ((stride_cm == 1 and stride_ck == M) or (stride_cm == K1 and stride_ck == 1))):
        ram = tl.max_contiguous(tl.multiple_of(rm % M, BLOCK_M), BLOCK_M)
    else:
        ram = rm % M

    if (((stride_bk == 1 and stride_bn == K1) or (stride_bk == N and stride_bn == 1))
        and ((stride_dk == 1 and stride_dn == K1) or (stride_dk == N and stride_dn == 1))):
        rbn = tl.max_contiguous(tl.multiple_of(rn % N, BLOCK_N), BLOCK_N)
    else:
        rbn = rn % N

    rk = tl.arange(0, BLOCK_K)
    A = A + (ram[:, None] * stride_am + rk[None, :] * stride_ak)
    B = B + (rk[:, None] * stride_bk + rbn[None, :] * stride_bn)
    C = C + (ram[:, None] * stride_cm + rk[None, :] * stride_ck)
    D = D + (rk[:, None] * stride_dk + rbn[None, :] * stride_dn)

    acc = tl.zeros((BLOCK_M, BLOCK_N), dtype=ACC_TYPE)
    for k1 in range(K1, 0, -BLOCK_K):
        # First matmul with A @ B
        if EVEN_K:
            a = tl.load(A)
            b = tl.load(B)
        else:
            a = tl.load(A, mask=rk[None, :] < k1, other=0.)
            b = tl.load(B, mask=rk[:, None] < k1, other=0.)
        acc += tl.dot(a, b, allow_tf32=ALLOW_TF32)
        A += BLOCK_K * stride_ak
        B += BLOCK_K * stride_bk

    for k2 in range(K1, 0, -BLOCK_K):

        # Second matmul with C @ D
        if EVEN_K:
            c = tl.load(C)
            d = tl.load(D)
        else:
            c = tl.load(C, mask=rk[None, :] < k2, other=0.)
            d = tl.load(D, mask=rk[:, None] < k2, other=0.)
        acc += tl.dot(c, d, allow_tf32=ALLOW_TF32)
        C += BLOCK_K * stride_ck
        D += BLOCK_K * stride_dk


    idx_m = rm[:, None]
    idx_n = rn[None, :]
    mask = (idx_m < M) & (idx_n < N)

    # inductor generates a suffix
    {{store_output(("idx_m", "idx_n"), "acc", "mask")}}
""",
    cache_codegen_enabled_for_template=True,
)


def tuned_mm_plus_mm(mat1, mat2, mat3, mat4, *, layout=None):
    """
    Computes mm(mat1, mat2) + mm(mat3, mat4)
    """
    # TODO(coconutruben): integrate into MMKernelInputs when all callsites use that
    m1, n1, k1, layout1, mat1, mat2 = mm_args(mat1, mat2, layout=layout)
    m2, n2, _, layout2, mat3, mat4 = mm_args(mat3, mat4, layout=layout)

    # Optimization is optional, because we can always just not do the fusion
    if (
        m1 * n1 == 0
        or m2 * n2 == 0
        or not V.graph.sizevars.statically_known_list_equals(
            mat1.get_size(), mat3.get_size()
        )
        or not V.graph.sizevars.statically_known_list_equals(
            mat2.get_size(), mat4.get_size()
        )
    ):
        # TODO(jansel): support different K values when this is fixed:
        # https://github.com/triton-lang/triton/issues/967
        return lowerings[aten.add](
            lowerings[aten.mm](mat1, mat2), lowerings[aten.mm](mat3, mat4)
        )

    # Create MMKernelInputs for MM Plus MM (matrices are at indices 0, 1 for first pair)
    # Note: This is a special case with 4 matrices, but we use the first pair for M, N, K extraction
    kernel_inputs = MMKernelInputs([mat1, mat2, mat3, mat4], mat1_idx=0, mat2_idx=1)

    assert layout1 == layout2
    # options to tune from
    choices: list[ChoiceCaller] = []

    # Collect all templates for unified call
    templates_to_use: list[Union[ExternKernelChoice, KernelTemplate]] = []
    if use_aten_gemm_kernels():
        templates_to_use.append(aten_mm_plus_mm)

    if use_triton_template(layout1):
<<<<<<< HEAD
        templates_to_use.append(mm_plus_mm_template)

    # Single unified call for all templates
    choices += V.choices.get_mm_configs(
        kernel_inputs, layout1, templates_to_use, "mm_plus_mm"
    )
=======
        # Get template params using the new unified function
        for kwargs, extra_kwargs in V.choices.get_mm_configs(
            kernel_inputs, layout1, mm_plus_mm_template.name, "mm_plus_mm"
        ):
            # Apply BLOCK_K constraint specific to mm_plus_mm
            # see https://github.com/triton-lang/triton/issues/1298
            # BLOCK_K = K causes llvm error
            if V.graph.sizevars.statically_known_lt(kwargs.get("BLOCK_K", k1), k1):
                mm_plus_mm_template.maybe_append_choice(
                    choices,
                    **kwargs,
                    **extra_kwargs,
                )
>>>>>>> 9458d1ac

    return autotune_select_algorithm(
        "mm_plus_mm", choices, kernel_inputs.nodes(), layout1
    )<|MERGE_RESOLUTION|>--- conflicted
+++ resolved
@@ -162,29 +162,13 @@
     if use_aten_gemm_kernels():
         templates_to_use.append(aten_mm_plus_mm)
 
-    if use_triton_template(layout1):
-<<<<<<< HEAD
+    if use_triton_template(layout1, check_max_autotune=False):
         templates_to_use.append(mm_plus_mm_template)
 
     # Single unified call for all templates
-    choices += V.choices.get_mm_configs(
-        kernel_inputs, layout1, templates_to_use, "mm_plus_mm"
+    choices.extend(
+        V.choices.get_mm_configs(kernel_inputs, layout1, templates_to_use, "mm_plus_mm")
     )
-=======
-        # Get template params using the new unified function
-        for kwargs, extra_kwargs in V.choices.get_mm_configs(
-            kernel_inputs, layout1, mm_plus_mm_template.name, "mm_plus_mm"
-        ):
-            # Apply BLOCK_K constraint specific to mm_plus_mm
-            # see https://github.com/triton-lang/triton/issues/1298
-            # BLOCK_K = K causes llvm error
-            if V.graph.sizevars.statically_known_lt(kwargs.get("BLOCK_K", k1), k1):
-                mm_plus_mm_template.maybe_append_choice(
-                    choices,
-                    **kwargs,
-                    **extra_kwargs,
-                )
->>>>>>> 9458d1ac
 
     return autotune_select_algorithm(
         "mm_plus_mm", choices, kernel_inputs.nodes(), layout1
