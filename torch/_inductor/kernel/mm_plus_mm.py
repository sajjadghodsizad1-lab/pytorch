# mypy: allow-untyped-defs

import logging

import torch

from .. import ir
from ..lookup_table import lookup_table_extract_choice
from ..lowering import lowerings
from ..select_algorithm import (
    autotune_select_algorithm,
    ExternKernelChoice,
    TritonTemplate,
)
from ..utils import use_aten_gemm_kernels, use_triton_template
from ..virtualized import V
<<<<<<< HEAD
from .mm_common import lookup_triton_mm_params, mm_args, mm_grid
=======
from .mm_common import get_triton_mm_params, mm_args, mm_grid
>>>>>>> a72248fa


log = logging.getLogger(__name__)

aten = torch.ops.aten

aten_mm_plus_mm = ExternKernelChoice(
    torch.ops.inductor._mm_plus_mm, "torch::inductor::_mm_plus_mm"
)

mm_plus_mm_template = TritonTemplate(
    name="mm_plus_mm",
    grid=mm_grid,
    debug=False,
    source=r"""
{{def_kernel("A", "B", "C", "D")}}
    M = {{size("A", 0)}}
    N = {{size("B", 1)}}
    K1 = {{size("A", 1)}}
    if M * N == 0:
        # early exit due to zero-size input(s)
        return
    # K2 = {{size("C", 1)}}
    stride_am = {{stride("A", 0)}}
    stride_ak = {{stride("A", 1)}}
    stride_bk = {{stride("B", 0)}}
    stride_bn = {{stride("B", 1)}}
    stride_cm = {{stride("C", 0)}}
    stride_ck = {{stride("C", 1)}}
    stride_dk = {{stride("D", 0)}}
    stride_dn = {{stride("D", 1)}}

    # based on triton.ops.matmul
    pid = tl.program_id(0)
    grid_m = (M + BLOCK_M - 1) // BLOCK_M
    grid_n = (N + BLOCK_N - 1) // BLOCK_N

    # re-order program ID for better L2 performance
    width = GROUP_M * grid_n
    group_id = pid // width
    group_size = min(grid_m - group_id * GROUP_M, GROUP_M)
    pid_m = group_id * GROUP_M + (pid % group_size)
    pid_n = (pid % width) // (group_size)
    tl.assume(pid_m >= 0)
    tl.assume(pid_n >= 0)

    rm = pid_m * BLOCK_M + tl.arange(0, BLOCK_M)
    rn = pid_n * BLOCK_N + tl.arange(0, BLOCK_N)

    if (((stride_am == 1 and stride_ak == M) or (stride_am == K1 and stride_ak == 1))
        and ((stride_cm == 1 and stride_ck == M) or (stride_cm == K1 and stride_ck == 1))):
        ram = tl.max_contiguous(tl.multiple_of(rm % M, BLOCK_M), BLOCK_M)
    else:
        ram = rm % M

    if (((stride_bk == 1 and stride_bn == K1) or (stride_bk == N and stride_bn == 1))
        and ((stride_dk == 1 and stride_dn == K1) or (stride_dk == N and stride_dn == 1))):
        rbn = tl.max_contiguous(tl.multiple_of(rn % N, BLOCK_N), BLOCK_N)
    else:
        rbn = rn % N

    rk = tl.arange(0, BLOCK_K)
    A = A + (ram[:, None] * stride_am + rk[None, :] * stride_ak)
    B = B + (rk[:, None] * stride_bk + rbn[None, :] * stride_bn)
    C = C + (ram[:, None] * stride_cm + rk[None, :] * stride_ck)
    D = D + (rk[:, None] * stride_dk + rbn[None, :] * stride_dn)

    acc = tl.zeros((BLOCK_M, BLOCK_N), dtype=ACC_TYPE)
    for k1 in range(K1, 0, -BLOCK_K):
        # First matmul with A @ B
        if EVEN_K:
            a = tl.load(A)
            b = tl.load(B)
        else:
            a = tl.load(A, mask=rk[None, :] < k1, other=0.)
            b = tl.load(B, mask=rk[:, None] < k1, other=0.)
        acc += tl.dot(a, b, allow_tf32=ALLOW_TF32)
        A += BLOCK_K * stride_ak
        B += BLOCK_K * stride_bk

    for k2 in range(K1, 0, -BLOCK_K):

        # Second matmul with C @ D
        if EVEN_K:
            c = tl.load(C)
            d = tl.load(D)
        else:
            c = tl.load(C, mask=rk[None, :] < k2, other=0.)
            d = tl.load(D, mask=rk[:, None] < k2, other=0.)
        acc += tl.dot(c, d, allow_tf32=ALLOW_TF32)
        C += BLOCK_K * stride_ck
        D += BLOCK_K * stride_dk


    idx_m = rm[:, None]
    idx_n = rn[None, :]
    mask = (idx_m < M) & (idx_n < N)

    # inductor generates a suffix
    {{store_output(("idx_m", "idx_n"), "acc", "mask")}}
""",
    cache_codegen_enabled_for_template=True,
)


def tuned_mm_plus_mm(mat1, mat2, mat3, mat4, *, layout=None):
    """
    Computes mm(mat1, mat2) + mm(mat3, mat4)
    """
    m1, n1, k1, layout1, mat1, mat2 = mm_args(mat1, mat2, layout=layout)
    m2, n2, _, layout2, mat3, mat4 = mm_args(mat3, mat4, layout=layout)
    device_type = ir.get_device_type(mat1)

    # Optimization is optional, because we can always just not do the fusion
    if (
        m1 * n1 == 0
        or m2 * n2 == 0
        or not V.graph.sizevars.statically_known_list_equals(
            mat1.get_size(), mat3.get_size()
        )
        or not V.graph.sizevars.statically_known_list_equals(
            mat2.get_size(), mat4.get_size()
        )
    ):
        # TODO(jansel): support different K values when this is fixed:
        # https://github.com/triton-lang/triton/issues/967
        return lowerings[aten.add](
            lowerings[aten.mm](mat1, mat2), lowerings[aten.mm](mat3, mat4)
        )

    assert layout1 == layout2
    # options to tune from
    choices = (
        [aten_mm_plus_mm.bind((mat1, mat2, mat3, mat4), layout1)]
        if use_aten_gemm_kernels()
        else []
    )

    mm_configs = V.choices.get_mm_plus_mm_configs(device_type)

    if use_triton_template(layout1):
        # Get template params using helper function (without dtype.itemsize for mm_plus_mm)
<<<<<<< HEAD
        template_params = lookup_triton_mm_params(
=======
        template_params = get_triton_mm_params(
>>>>>>> a72248fa
            [mat1, mat2, mat3, mat4],
            "mm_plus_mm",
            m1,
            n1,
            k1,
            layout1,
            device_type,
            mm_configs,
        )

        # Apply BLOCK_K constraint specific to mm_plus_mm
        filtered_params = []
        for kwargs in template_params:
            # see https://github.com/triton-lang/triton/issues/1298
            # BLOCK_K = K causes llvm error
            if V.graph.sizevars.statically_known_lt(kwargs.get("BLOCK_K", k1), k1):
                filtered_params.append(kwargs)

        for kwargs in filtered_params:
            e = mm_plus_mm_template.maybe_append_choice(
                choices,
                input_nodes=(mat1, mat2, mat3, mat4),
                layout=layout1,
                **kwargs,
            )
            if e is None:
                # This means we successfully appended a choice
                log.debug("added choice %r with kwargs %r", choices[-1].name, kwargs)
<<<<<<< HEAD

    # Safe noop if lookup table is not in use
    choices, _ = lookup_table_extract_choice(choices)
=======
>>>>>>> a72248fa

    return autotune_select_algorithm(
        "mm_plus_mm", choices, [mat1, mat2, mat3, mat4], layout1
    )<|MERGE_RESOLUTION|>--- conflicted
+++ resolved
@@ -5,7 +5,11 @@
 import torch
 
 from .. import ir
-from ..lookup_table import lookup_table_extract_choice
+from ..lookup_table import (
+    lookup_op_configs_by_template_id,
+    lookup_op_configs_for_template_id,
+    lookup_table_extract_choice,
+)
 from ..lowering import lowerings
 from ..select_algorithm import (
     autotune_select_algorithm,
@@ -14,11 +18,7 @@
 )
 from ..utils import use_aten_gemm_kernels, use_triton_template
 from ..virtualized import V
-<<<<<<< HEAD
-from .mm_common import lookup_triton_mm_params, mm_args, mm_grid
-=======
 from .mm_common import get_triton_mm_params, mm_args, mm_grid
->>>>>>> a72248fa
 
 
 log = logging.getLogger(__name__)
@@ -157,24 +157,26 @@
         else []
     )
 
+    # Get lookup table configs grouped by template_id
+    op_lookup_dict = lookup_op_configs_by_template_id(
+        [mat1, mat2, mat3, mat4], "mm_plus_mm"
+    )
     mm_configs = V.choices.get_mm_plus_mm_configs(device_type)
 
     if use_triton_template(layout1):
-        # Get template params using helper function (without dtype.itemsize for mm_plus_mm)
-<<<<<<< HEAD
-        template_params = lookup_triton_mm_params(
-=======
-        template_params = get_triton_mm_params(
->>>>>>> a72248fa
-            [mat1, mat2, mat3, mat4],
-            "mm_plus_mm",
-            m1,
-            n1,
-            k1,
-            layout1,
-            device_type,
-            mm_configs,
-        )
+        # Use lookup table if available, otherwise fall back to existing logic
+        template_params = lookup_op_configs_for_template_id(op_lookup_dict, "triton")
+        if template_params is None:
+            template_params = get_triton_mm_params(
+                [mat1, mat2, mat3, mat4],
+                "mm_plus_mm",
+                m1,
+                n1,
+                k1,
+                layout1,
+                device_type,
+                mm_configs,
+            )
 
         # Apply BLOCK_K constraint specific to mm_plus_mm
         filtered_params = []
@@ -194,12 +196,9 @@
             if e is None:
                 # This means we successfully appended a choice
                 log.debug("added choice %r with kwargs %r", choices[-1].name, kwargs)
-<<<<<<< HEAD
 
     # Safe noop if lookup table is not in use
     choices, _ = lookup_table_extract_choice(choices)
-=======
->>>>>>> a72248fa
 
     return autotune_select_algorithm(
         "mm_plus_mm", choices, [mat1, mat2, mat3, mat4], layout1
