--- conflicted
+++ resolved
@@ -162,33 +162,13 @@
             )
         )
 
-<<<<<<< HEAD
-    if use_triton_template(layout1):
+    if use_triton_template(layout1, check_max_autotune=False):
         # Get template choices using the new unified function
         choices.extend(
             V.choices.get_mm_configs(
                 kernel_inputs, layout1, mm_plus_mm_template, "mm_plus_mm"
             )
         )
-        # TODO: Apply BLOCK_K constraint specific to mm_plus_mm
-        # For now, we'll add all choices since we can't easily inspect kwargs
-        # This may need to be handled in the template/heuristic level
-=======
-    if use_triton_template(layout1, check_max_autotune=False):
-        # Get template params using the new unified function
-        for kwargs, extra_kwargs in V.choices.get_mm_configs(
-            kernel_inputs, layout1, mm_plus_mm_template, "mm_plus_mm"
-        ):
-            # Apply BLOCK_K constraint specific to mm_plus_mm
-            # see https://github.com/triton-lang/triton/issues/1298
-            # BLOCK_K = K causes llvm error
-            if V.graph.sizevars.statically_known_lt(kwargs.get("BLOCK_K", k1), k1):
-                mm_plus_mm_template.maybe_append_choice(
-                    choices,
-                    **kwargs,
-                    **extra_kwargs,
-                )
->>>>>>> 12c531e7
 
     return autotune_select_algorithm(
         "mm_plus_mm", choices, kernel_inputs.nodes(), layout1
