# mypy: allow-untyped-defs

import logging
<<<<<<< HEAD
from typing import Any
=======
from typing import TYPE_CHECKING, Union
>>>>>>> 1b2ca29f

import torch

from ..kernel_inputs import MMKernelInputs
from ..lookup_table import lookup_table_extract_choices, lookup_template_configs
from ..lowering import lowerings
from ..select_algorithm import (
    autotune_select_algorithm,
    ExternKernelChoice,
    TritonTemplate,
)
from ..utils import use_aten_gemm_kernels, use_triton_template
from ..virtualized import V
from .mm_common import mm_args, mm_grid


if TYPE_CHECKING:
    from torch._inductor.ir import ChoiceCaller
    from torch._inductor.select_algorithm import KernelTemplate

log = logging.getLogger(__name__)

aten = torch.ops.aten

aten_mm_plus_mm = ExternKernelChoice(
    torch.ops.inductor._mm_plus_mm, "torch::inductor::_mm_plus_mm"
)

mm_plus_mm_template = TritonTemplate(
    name="mm_plus_mm",
    grid=mm_grid,
    debug=False,
    source=r"""
{{def_kernel("A", "B", "C", "D")}}
    M = {{size("A", 0)}}
    N = {{size("B", 1)}}
    K1 = {{size("A", 1)}}
    if M * N == 0:
        # early exit due to zero-size input(s)
        return
    # K2 = {{size("C", 1)}}
    stride_am = {{stride("A", 0)}}
    stride_ak = {{stride("A", 1)}}
    stride_bk = {{stride("B", 0)}}
    stride_bn = {{stride("B", 1)}}
    stride_cm = {{stride("C", 0)}}
    stride_ck = {{stride("C", 1)}}
    stride_dk = {{stride("D", 0)}}
    stride_dn = {{stride("D", 1)}}

    # based on triton.ops.matmul
    pid = tl.program_id(0)
    grid_m = (M + BLOCK_M - 1) // BLOCK_M
    grid_n = (N + BLOCK_N - 1) // BLOCK_N

    # re-order program ID for better L2 performance
    width = GROUP_M * grid_n
    group_id = pid // width
    group_size = min(grid_m - group_id * GROUP_M, GROUP_M)
    pid_m = group_id * GROUP_M + (pid % group_size)
    pid_n = (pid % width) // (group_size)
    tl.assume(pid_m >= 0)
    tl.assume(pid_n >= 0)

    rm = pid_m * BLOCK_M + tl.arange(0, BLOCK_M)
    rn = pid_n * BLOCK_N + tl.arange(0, BLOCK_N)

    if (((stride_am == 1 and stride_ak == M) or (stride_am == K1 and stride_ak == 1))
        and ((stride_cm == 1 and stride_ck == M) or (stride_cm == K1 and stride_ck == 1))):
        ram = tl.max_contiguous(tl.multiple_of(rm % M, BLOCK_M), BLOCK_M)
    else:
        ram = rm % M

    if (((stride_bk == 1 and stride_bn == K1) or (stride_bk == N and stride_bn == 1))
        and ((stride_dk == 1 and stride_dn == K1) or (stride_dk == N and stride_dn == 1))):
        rbn = tl.max_contiguous(tl.multiple_of(rn % N, BLOCK_N), BLOCK_N)
    else:
        rbn = rn % N

    rk = tl.arange(0, BLOCK_K)
    A = A + (ram[:, None] * stride_am + rk[None, :] * stride_ak)
    B = B + (rk[:, None] * stride_bk + rbn[None, :] * stride_bn)
    C = C + (ram[:, None] * stride_cm + rk[None, :] * stride_ck)
    D = D + (rk[:, None] * stride_dk + rbn[None, :] * stride_dn)

    acc = tl.zeros((BLOCK_M, BLOCK_N), dtype=ACC_TYPE)
    for k1 in range(K1, 0, -BLOCK_K):
        # First matmul with A @ B
        if EVEN_K:
            a = tl.load(A)
            b = tl.load(B)
        else:
            a = tl.load(A, mask=rk[None, :] < k1, other=0.)
            b = tl.load(B, mask=rk[:, None] < k1, other=0.)
        acc += tl.dot(a, b, allow_tf32=ALLOW_TF32)
        A += BLOCK_K * stride_ak
        B += BLOCK_K * stride_bk

    for k2 in range(K1, 0, -BLOCK_K):

        # Second matmul with C @ D
        if EVEN_K:
            c = tl.load(C)
            d = tl.load(D)
        else:
            c = tl.load(C, mask=rk[None, :] < k2, other=0.)
            d = tl.load(D, mask=rk[:, None] < k2, other=0.)
        acc += tl.dot(c, d, allow_tf32=ALLOW_TF32)
        C += BLOCK_K * stride_ck
        D += BLOCK_K * stride_dk


    idx_m = rm[:, None]
    idx_n = rn[None, :]
    mask = (idx_m < M) & (idx_n < N)

    # inductor generates a suffix
    {{store_output(("idx_m", "idx_n"), "acc", "mask")}}
""",
    cache_codegen_enabled_for_template=True,
)


def tuned_mm_plus_mm(mat1, mat2, mat3, mat4, *, layout=None):
    """
    Computes mm(mat1, mat2) + mm(mat3, mat4)
    """
    # TODO(coconutruben): integrate into MMKernelInputs when all callsites use that
    m1, n1, k1, layout1, mat1, mat2 = mm_args(mat1, mat2, layout=layout)
    m2, n2, _, layout2, mat3, mat4 = mm_args(mat3, mat4, layout=layout)

    # Optimization is optional, because we can always just not do the fusion
    if (
        m1 * n1 == 0
        or m2 * n2 == 0
        or not V.graph.sizevars.statically_known_list_equals(
            mat1.get_size(), mat3.get_size()
        )
        or not V.graph.sizevars.statically_known_list_equals(
            mat2.get_size(), mat4.get_size()
        )
    ):
        # TODO(jansel): support different K values when this is fixed:
        # https://github.com/triton-lang/triton/issues/967
        return lowerings[aten.add](
            lowerings[aten.mm](mat1, mat2), lowerings[aten.mm](mat3, mat4)
        )

    # Create MMKernelInputs for MM Plus MM (matrices are at indices 0, 1 for first pair)
    # Note: This is a special case with 4 matrices, but we use the first pair for M, N, K extraction
    kernel_inputs = MMKernelInputs([mat1, mat2, mat3, mat4], mat1_idx=0, mat2_idx=1)

    assert layout1 == layout2
    # Get template configs directly from the lookup table
    aten_params = lookup_template_configs(kernel_inputs.nodes(), "mm_plus_mm", "aten")

    # options to tune from
<<<<<<< HEAD
    def add_aten():
        return [aten_mm_plus_mm.bind(kernel_inputs.nodes(), layout1)]

    choices: list[Any] = []
    if use_aten_gemm_kernels():
        if aten_params is None or len(aten_params) > 0:
            # Either the lookup table asked for ATEN, or the lookup table is not
            # in use in which case, we should add ATEN
            choices = choices + add_aten()
=======
    choices: list[ChoiceCaller] = []

    # Collect all templates for unified call
    templates_to_use: list[Union[ExternKernelChoice, KernelTemplate]] = []
    if use_aten_gemm_kernels():
        templates_to_use.append(aten_mm_plus_mm)
>>>>>>> 1b2ca29f

    if use_triton_template(layout1):
        templates_to_use.append(mm_plus_mm_template)

    # Single unified call for all templates
    choices += V.choices.get_mm_configs(
        kernel_inputs, layout1, templates_to_use, "mm_plus_mm"
    )

    # Safe noop if lookup table is not in use
    choices = lookup_table_extract_choices(choices, add_aten)
    return autotune_select_algorithm(
        "mm_plus_mm", choices, kernel_inputs.nodes(), layout1
    )<|MERGE_RESOLUTION|>--- conflicted
+++ resolved
@@ -1,16 +1,11 @@
 # mypy: allow-untyped-defs
 
 import logging
-<<<<<<< HEAD
-from typing import Any
-=======
 from typing import TYPE_CHECKING, Union
->>>>>>> 1b2ca29f
 
 import torch
 
 from ..kernel_inputs import MMKernelInputs
-from ..lookup_table import lookup_table_extract_choices, lookup_template_configs
 from ..lowering import lowerings
 from ..select_algorithm import (
     autotune_select_algorithm,
@@ -159,28 +154,13 @@
     kernel_inputs = MMKernelInputs([mat1, mat2, mat3, mat4], mat1_idx=0, mat2_idx=1)
 
     assert layout1 == layout2
-    # Get template configs directly from the lookup table
-    aten_params = lookup_template_configs(kernel_inputs.nodes(), "mm_plus_mm", "aten")
-
     # options to tune from
-<<<<<<< HEAD
-    def add_aten():
-        return [aten_mm_plus_mm.bind(kernel_inputs.nodes(), layout1)]
-
-    choices: list[Any] = []
-    if use_aten_gemm_kernels():
-        if aten_params is None or len(aten_params) > 0:
-            # Either the lookup table asked for ATEN, or the lookup table is not
-            # in use in which case, we should add ATEN
-            choices = choices + add_aten()
-=======
     choices: list[ChoiceCaller] = []
 
     # Collect all templates for unified call
     templates_to_use: list[Union[ExternKernelChoice, KernelTemplate]] = []
     if use_aten_gemm_kernels():
         templates_to_use.append(aten_mm_plus_mm)
->>>>>>> 1b2ca29f
 
     if use_triton_template(layout1):
         templates_to_use.append(mm_plus_mm_template)
@@ -190,8 +170,6 @@
         kernel_inputs, layout1, templates_to_use, "mm_plus_mm"
     )
 
-    # Safe noop if lookup table is not in use
-    choices = lookup_table_extract_choices(choices, add_aten)
     return autotune_select_algorithm(
         "mm_plus_mm", choices, kernel_inputs.nodes(), layout1
     )