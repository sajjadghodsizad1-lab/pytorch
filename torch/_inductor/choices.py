from __future__ import annotations

import typing
from typing import Any, Optional, TYPE_CHECKING, Union

import sympy

import torch

from . import config
from .codecache import write_text
from .kernel_inputs import KernelInputs  # noqa: TC001
from .metrics import get_metric_table, is_metric_table_enabled
from .runtime.hints import DeviceProperties, ReductionHint
from .scheduler import BaseSchedulerNode, Scheduler, WhyNoFuse
from .template_heuristics import get_template_heuristic
from .template_heuristics.triton import (
    BaseConfigHeuristic,
    CPUConfigHeuristic,
    CUDAConfigHeuristic,
    MTIAConfigHeuristic,
    ROCmConfigHeuristic,
    XPUConfigHeuristic,
)
from .virtualized import V


if TYPE_CHECKING:
    from collections.abc import Generator
    from functools import partial

    from triton import Config as TritonConfig

    from torch.utils._ordered_set import OrderedSet

    from .codegen.common import KernelTemplate
    from .codegen.simd_kernel_features import SIMDKernelFeatures
    from .codegen.triton import TritonKernel
    from .ir import ChoiceCaller
    from .select_algorithm import ExternKernelChoice


class Sortable(typing.Protocol):
    """Anything that can be used as a list.sort() key (int/tuple/etc)"""

    def __lt__(self, other: typing.Self) -> bool: ...


class InductorChoices:
    """
    This class contains a collection of default heuristics that effect performance of our generated
    code.  We try to not put correctness requirements in this file.

    You can override the choices made here by doing:

            class MyHeuristics(InductorChoices):
                ...

            torch._inductor.virtualized.V.set_choices_handler(MyHeuristics())
    """

    def get_config_heuristics(
        self, device_type: Optional[str] = "cuda"
    ) -> BaseConfigHeuristic:
        if device_type == "cuda":
            if torch.version.hip is None:
                return CUDAConfigHeuristic()
            else:
                return ROCmConfigHeuristic()
        elif device_type == "xpu":
            return XPUConfigHeuristic()
        elif device_type == "cpu":
            return CPUConfigHeuristic()
        elif device_type == "mtia":
            return MTIAConfigHeuristic()
        else:
            return BaseConfigHeuristic()

    # Conv configs
    def get_conv_configs(
        self, device_type: Optional[str] = "cuda"
    ) -> partial[Generator[TritonConfig, None, None]]:
        conv_heuristics = self.get_config_heuristics(device_type)
        return conv_heuristics.get_conv_configs()

    # Flex attention configs
    # TODO(coconutruben): break out flexattention/decode configs into the new retrieval mechanism
    def get_flex_attention_fwd_configs(
        self, head_dim: int, dtype: torch.dtype, device_type: Optional[str] = "cuda"
    ) -> list[Any]:
        flex_heuristics = self.get_config_heuristics(device_type)
        return flex_heuristics.get_flex_attn_fwd_configs(head_dim, dtype)

    def get_flex_attention_bwd_configs(
        self, head_dim: int, dtype: torch.dtype, device_type: Optional[str] = "cuda"
    ) -> list[Any]:
        flex_heuristics = self.get_config_heuristics(device_type)
        return flex_heuristics.get_flex_attn_bwd_configs(head_dim, dtype)

    def get_flex_decode_configs(
        self, head_dim: int, dtype: torch.dtype, device_type: Optional[str] = "cuda"
    ) -> list[Any]:
        flex_heuristics = self.get_config_heuristics(device_type)
        return flex_heuristics.get_flex_decode_configs(head_dim, dtype)

    def get_mm_configs(
        self,
        kernel_inputs: KernelInputs,
        layout: Any,
        templates: list[Union[KernelTemplate, ExternKernelChoice]],
        op_name: str,
        kwarg_overrides: Optional[dict[str, dict[str, Any]]] = None,
    ) -> Generator[ChoiceCaller, None, None]:
        """
        Get generator of ChoiceCallers for MM templates using template-specific heuristics.

        Args:
            kernel_inputs: MMKernelInputs containing input tensor nodes and matrix indices
            layout: Output layout
            templates: List of template objects (KernelTemplate or ExternKernelChoice)
            op_name: Operation name (e.g., "bmm", "baddbmm", "addmm", "mm_plus_mm")
            kwarg_overrides: Optional dict of kwargs to override for each template heuristic,
                             indexed by template.uid. These only override the per config kwargs, not the extra kwargs
        Yields:
            ChoiceCaller objects from the templates
        """
        # TODO(coconutruben): once this supports more than just GEMMs, we need to pass in
        # the max-autotune bool, rather than inferring it here
        max_autotune = config.max_autotune or config.max_autotune_gemm
        if kwarg_overrides is None:
            kwarg_overrides = {}
        input_tensors = kernel_inputs.nodes()
        if len(input_tensors) < 2:
            raise ValueError(f"Need at least 2 input tensors, got {len(input_tensors)}")

        # Extract device_type from kernel_inputs
        device_type = kernel_inputs.device_type

        assert device_type is not None, "get_mm_configs requires a valid device type"

<<<<<<< HEAD
        for template in templates:
            # Extract template_name from the template object
            template_name = template.uid

            # Get the appropriate template-specific heuristic
            heuristic = get_template_heuristic(template_name, device_type, op_name)

            cs = heuristic.get_template_configs(
                kernel_inputs, layout, op_name, max_autotune
            )
            extra_kwargs = heuristic.get_extra_kwargs(kernel_inputs, layout, op_name)

            # Extract layout and input_nodes from extra_kwargs to pass them explicitly
            layout_val = layout
            # adjust the kernel inputs to the template-specific heuristic, if needed
            # default here is to just return the kernel_inputs as is
            input_nodes_val = heuristic.adjust_kernel_inputs(
                kernel_inputs, op_name
            ).nodes()

            # Get overrides for this specific template
            overrides = kwarg_overrides.get(template.uid, {})

            extra_kwargs["layout"] = layout_val
            extra_kwargs["input_nodes"] = input_nodes_val
            for c in cs:
                # Create choice using the new choice_or_None method
                choice = template.choice_or_None(**{**c, **overrides}, **extra_kwargs)
                if choice is not None:
                    yield choice
=======
        cs = heuristic.get_template_configs(
            kernel_inputs, layout, op_name, max_autotune
        )
        extra_kwargs = heuristic.get_extra_kwargs(kernel_inputs, layout, op_name)
        # We also return the layout and the input_nodes as part of the extra_kwargs
        extra_kwargs["layout"] = layout
        # adjust the kernel inputs to the template-specific heuristic, if needed
        # default here is to just return the kernel_inputs as is
        extra_kwargs["input_nodes"] = heuristic.adjust_kernel_inputs(
            kernel_inputs, op_name
        ).nodes()
        overrides = kwarg_overrides if kwarg_overrides is not None else {}
        for c in cs:
            choice = template.choice_or_none(**{**c, **overrides}, **extra_kwargs)
            if choice is not None:
                yield choice
>>>>>>> c5fda9e5

    def triton_kernel_kwargs(
        self,
        kernel_cls: type[TritonKernel],
        features: SIMDKernelFeatures,
        groups: list[sympy.Expr],
        kernel_kwargs: dict[str, Any],
    ) -> dict[str, Any]:
        """Hook to change the kwargs passed to TritonKernel, used to apply fixed configurations"""
        return kernel_kwargs

    @staticmethod
    def should_use_cooperative_reduction(features: SIMDKernelFeatures) -> bool:
        """Heuristic to decide if a cooperative reduction should be used."""
        if config.triton.force_cooperative_reductions:
            return True
        if (
            not config.triton.cooperative_reductions
            or V.graph.get_current_device_or_throw().type == "cpu"
        ):
            return False

        xhint = V.graph.sizevars.size_hint(features.numel, fallback=2)
        if xhint <= 8:
            threshold = 32768 * xhint
        elif xhint <= 16:
            threshold = 2097152
        else:
            return False
        # TODO(jansel): should this default on for dynamic shapes?
        return V.graph.sizevars.statically_known_geq(
            features.reduction_numel, threshold
        )

    @staticmethod
    def should_use_persistent_reduction(
        features: SIMDKernelFeatures, cooperative_reduction: bool
    ) -> bool:
        """
        Heuristic to decide if a persistent reduction should be used.
        """
        if not config.triton.persistent_reductions:
            return False
        threshold = {
            ReductionHint.INNER: 1024,
        }.get(features.get_reduction_hint(), 64)

        if cooperative_reduction:
            # The RSPLIT of cooperative reductions means each thread block is operating on fewer elements
            try:
                threshold *= 32 // min(
                    V.graph.sizevars.size_hint_or_throw(features.numel), 32
                )
            except ValueError:
                pass  # unbacked symint

        # If multi_kernel is enabled, we do more aggressive persistent reduction.
        # This may result in some persistent reductions slower than the
        # corresponding non-persistent reductions. MultiKernel will do benchmarking
        # to pick the faster one.
        if config.triton.multi_kernel:
            threshold *= 16
        return V.graph.sizevars.statically_known_leq(
            features.reduction_numel, threshold
        )  # type: ignore[arg-types]

    @staticmethod
    def reduction_split_factor(
        device: torch.device,
        reduction_numel_hint: int,
        numel_hint: int,
        inner_reduction: bool,
    ) -> int:
        """Heuristic to decide the RSPLIT used for split reductions.
        When a reduction has a small number of outputs there is not enough parallelism,
        so we will do the reduction in two phases."""
        props = DeviceProperties.create(device)
        num_sm = props.multi_processor_count
        min_elements_per_thread = 32
        max_elements_per_thread = 512
        threads_per_sm = 2048
        min_elements_per_device = min_elements_per_thread * num_sm * threads_per_sm
        max_elements_per_device = max_elements_per_thread * num_sm * threads_per_sm
        num_warps = 8
        num_threads = 32 * num_warps

        if inner_reduction:
            # do heuristics that's close to eager mode for split inner reduction
            # we leak reduction autotune configs here, and will need to refactor to avoid this later
            if numel_hint >= 2 * num_sm:  # don't split if there are enough outputs
                return 1
            if reduction_numel_hint <= 8192:
                return 1
            if reduction_numel_hint * numel_hint <= min_elements_per_device:
                split_size = min_elements_per_thread
            elif reduction_numel_hint * numel_hint < max_elements_per_device:
                target_blocks = num_sm * threads_per_sm // (2 * num_threads)
                blocks_per_output = (target_blocks + numel_hint - 1) // numel_hint
                tmp_split_size = (
                    reduction_numel_hint + num_threads * blocks_per_output - 1
                ) // (num_threads * blocks_per_output)
                divisors = sympy.divisors(reduction_numel_hint)
                closest = min(divisors, key=lambda x: abs(x - tmp_split_size))
                if abs(closest - tmp_split_size) < 30:
                    # prefer even splits, but never smalle than min_elements_per_thread
                    split_size = max(closest, min_elements_per_thread)
                else:
                    split_size = tmp_split_size
            else:
                divisors = sympy.divisors(reduction_numel_hint)
                closest = min(divisors, key=lambda x: abs(x - max_elements_per_thread))
                if abs(closest - max_elements_per_thread) < 50:
                    # prefer even splits
                    split_size = closest
                else:
                    split_size = max_elements_per_thread
            return (reduction_numel_hint + split_size * num_threads - 1) // (
                split_size * num_threads
            )
        else:
            # TODO the best heuristic currently has XBLOCK (corresponding to numel_hint) 128
            # extend to even smaller number of outputs
            rvals_per_thread = 4  # comes from heuristics, refactor to not leak here
            xvals_per_block = 128
            xblocks = (numel_hint + xvals_per_block - 1) // xvals_per_block
            if reduction_numel_hint * numel_hint < min_elements_per_device:
                split_size = min_elements_per_thread
            elif reduction_numel_hint * numel_hint < max_elements_per_device:
                target_blocks = num_sm * threads_per_sm // (num_threads)
                target_blocks = (target_blocks + xblocks - 1) // xblocks
                tmp_split_size = (
                    reduction_numel_hint + rvals_per_thread * target_blocks - 1
                ) // (rvals_per_thread * target_blocks)
                divisors = sympy.divisors(reduction_numel_hint)
                closest = min(divisors, key=lambda x: abs(x - tmp_split_size))
                if abs(tmp_split_size - closest) < 20:
                    split_size = max(closest, min_elements_per_thread)
                else:
                    split_size = tmp_split_size
            else:
                divisors = sympy.divisors(reduction_numel_hint)
                closest = min(divisors, key=lambda x: abs(x - max_elements_per_thread))
                if abs(closest - max_elements_per_thread) < 50:
                    # prefer even splits
                    split_size = closest
                else:
                    split_size = max_elements_per_thread

            return (reduction_numel_hint + rvals_per_thread * split_size - 1) // (
                rvals_per_thread * split_size
            )

    @staticmethod
    def can_fuse(
        scheduler: Scheduler,
        node1: BaseSchedulerNode,
        node2: BaseSchedulerNode,
        shared_data_score: int,
    ) -> bool:
        """
        Heuristics to prevent fusion applied to both horizontal and vertical fusions.  Heuristics here should not
        be needed for correctness and tweaking them may yield additional performance.

        See also some related heuristics that can be changed via config:
            - config.triton.tiling_prevents_pointwise_fusion
            - config.triton.tiling_prevents_reduction_fusion
            - config.aggressive_fusion (will cause this function to be called more times)
        """
        if shared_data_score == 0 and (
            not config.aggressive_fusion or node1.is_reduction() or node2.is_reduction()
        ):
            if is_metric_table_enabled("fusion_failure_due_to_indexing_mismatch"):
                common_buf_names: OrderedSet[str] = (
                    node1.read_writes.buffer_names() & node2.read_writes.buffer_names()
                )
                if len(common_buf_names) > 0:
                    get_metric_table("fusion_failure_due_to_indexing_mismatch").add_row(
                        lambda: {
                            "pre_grad_graph_id": V.graph.graph_id,
                            "post_grad_graph_id": V.graph.post_grad_graph_id,
                            "node1_name": node1.get_name(),
                            "node2_name": node2.get_name(),
                            "node1_debug_str": write_text(node1.debug_str()),
                            "node2_debug_str": write_text(node2.debug_str()),
                            "common_buffer_names": list(common_buf_names),  # type: ignore[dict-item]
                            "failure_reason": scheduler.decide_fusion_fail_reason(
                                node1, node2, common_buf_names
                            ),
                        }
                    )

                    WhyNoFuse(node1, node2)("no shared data due to indexing mismatch")
                    return False
            WhyNoFuse(node1, node2)("no shared data")
            return False  # heuristic not needed for correctness

        if (
            not node1.is_foreach()
            and not node2.is_foreach()
            and len(node1.get_nodes()) + len(node2.get_nodes()) > config.max_fusion_size
        ):
            WhyNoFuse(node1, node2)("exceeds max fusion")
            return False  # heuristic not needed for correctness

        if scheduler.can_fusion_increase_peak_memory(node1, node2):
            WhyNoFuse(node1, node2)("Fusion will increase peak memory")
            return False

        if (
            config.realize_acc_reads_size_threshold is not None
            and scheduler.fusion_accumulate_large_reads(
                node1,
                node2,
                config.realize_acc_reads_size_threshold,
            )
        ):
            WhyNoFuse(node1, node2)("Fusion accumulate large amount of reads")
            return False

        return True

    @staticmethod
    def can_fuse_vertical(
        scheduler: Scheduler,
        node1: BaseSchedulerNode,
        node2: BaseSchedulerNode,
        shared_data_score: int,
    ) -> bool:
        """Hook for heuristics to prevent vertical (producer/consumer) fusions"""
        return True

    @staticmethod
    def can_fuse_horizontal(
        scheduler: Scheduler,
        node1: BaseSchedulerNode,
        node2: BaseSchedulerNode,
        shared_data_score: int,
    ) -> bool:
        """Hook for heuristics to prevent horizontal (consumer/consumer) fusions"""
        if shared_data_score < config.score_fusion_memory_threshold:
            WhyNoFuse(node1, node2)("score_fusion_memory_threshold")
            return False
        if scheduler.are_long_distant_nodes(node1, node2):
            WhyNoFuse(node1, node2)(
                "Nodes are too far away. Fusing them may increase peak memory."
            )
            return False
        return True

    @staticmethod
    def score_fusion(
        scheduler: Scheduler,
        node1: BaseSchedulerNode,
        node2: BaseSchedulerNode,
    ) -> Sortable:
        """
        Assign a score (higher comes first) to the fusion of node1 and node2.
        When different fusions conflict with each other, this is the way we
        decide what order to run them in.

        Our current score is based on:
        - The type of fusion (template/reduction/etc)
        - Estimate of the saved memory operations
        - Fusions closer together in original graph order
        """
        memory_score = scheduler.score_fusion_memory(node1, node2)
        proximity_score = -max(
            abs(node1.min_order - node2.max_order),
            abs(node2.min_order - node1.max_order),
        )

        # prologue fusion always last
        if node2.is_template():
            template_score = 0
        else:
            template_score = 1 + (
                (node1.is_template() == config.epilogue_fusion_first)
                and memory_score > 0
            )

        return (
            template_score,
            node1.is_reduction() == node2.is_reduction() and memory_score > 0,
            memory_score,
            proximity_score,
        )<|MERGE_RESOLUTION|>--- conflicted
+++ resolved
@@ -138,7 +138,6 @@
 
         assert device_type is not None, "get_mm_configs requires a valid device type"
 
-<<<<<<< HEAD
         for template in templates:
             # Extract template_name from the template object
             template_name = template.uid
@@ -165,28 +164,9 @@
             extra_kwargs["layout"] = layout_val
             extra_kwargs["input_nodes"] = input_nodes_val
             for c in cs:
-                # Create choice using the new choice_or_None method
-                choice = template.choice_or_None(**{**c, **overrides}, **extra_kwargs)
+                choice = template.choice_or_none(**{**c, **overrides}, **extra_kwargs)
                 if choice is not None:
                     yield choice
-=======
-        cs = heuristic.get_template_configs(
-            kernel_inputs, layout, op_name, max_autotune
-        )
-        extra_kwargs = heuristic.get_extra_kwargs(kernel_inputs, layout, op_name)
-        # We also return the layout and the input_nodes as part of the extra_kwargs
-        extra_kwargs["layout"] = layout
-        # adjust the kernel inputs to the template-specific heuristic, if needed
-        # default here is to just return the kernel_inputs as is
-        extra_kwargs["input_nodes"] = heuristic.adjust_kernel_inputs(
-            kernel_inputs, op_name
-        ).nodes()
-        overrides = kwarg_overrides if kwarg_overrides is not None else {}
-        for c in cs:
-            choice = template.choice_or_none(**{**c, **overrides}, **extra_kwargs)
-            if choice is not None:
-                yield choice
->>>>>>> c5fda9e5
 
     def triton_kernel_kwargs(
         self,
