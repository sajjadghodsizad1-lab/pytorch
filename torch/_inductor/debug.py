import collections
import contextlib
import copy
import dataclasses
import functools
import io
import itertools
import json
import logging
import os
import os.path
import pickle
import pstats
import shutil
import traceback
from collections.abc import Iterator, Sequence
from typing import Any, Callable, IO, Optional, Union
from unittest.mock import patch

import torch
from functorch.compile import draw_graph, get_aot_graph_name, get_graph_being_compiled
from torch import fx as fx
from torch._dynamo.repro.after_aot import save_graph_repro
from torch._dynamo.utils import get_debug_dir
from torch._inductor import utils
from torch._logging import getArtifactLogger
from torch._logging._internal import trace_structured
from torch._utils_internal import signpost_event
from torch.fx.graph_module import GraphModule
from torch.fx.passes.shape_prop import _extract_tensor_metadata, TensorMetadata
from torch.fx.passes.tools_common import legalize_graph
from torch.types import FileLike
from torch.utils._ordered_set import OrderedSet
from torch.utils._pytree import tree_map

from . import config, ir  # noqa: F811, this is needed
from .ir import ExternKernelOut
from .scheduler import (
    BaseSchedulerNode,
    FusedSchedulerNode,
    NopKernelSchedulerNode,
    OutputNode,
    SchedulerNode,
)
from .virtualized import V


log = logging.getLogger(__name__)

ir_pre_fusion_log = getArtifactLogger(__name__, "ir_pre_fusion")
ir_post_fusion_log = getArtifactLogger(__name__, "ir_post_fusion")
SchedulerNodeList = list[Any]
BufMeta = collections.namedtuple("BufMeta", ["name", "n_origin"])
GRAPHVIZ_COMMAND_SCALABLE = ["dot", "-Gnslimit=2", "-Gnslimit1=2", "-Gmaxiter=5000"]


@functools.cache
def has_dot() -> bool:
    return shutil.which("dot") is not None


def draw_buffers(
    nodes: list[BaseSchedulerNode],
    print_graph: bool = False,
    fname: Optional[str] = None,
) -> None:
    """
    Draw a graph in fname.svg.
    """
    if not has_dot():
        log.warning("draw_buffers() requires `graphviz` package")
        return

    if fname is None:
        fname = get_graph_being_compiled()

    graph = create_fx_from_snodes(nodes)

    for node in graph.nodes:
        if "fusion_meta" not in node.meta:
            continue
        group = node.meta["fusion_meta"].group
        if isinstance(group, tuple):
            if isinstance(group[1], int):
                group = (group[1],)
            else:
                group = group[1]

        # gather meta data
        dtype = None
        if isinstance(node, ir.ComputedBuffer):
            dtype = node.data.dtype

        metadata = TensorMetadata(group, dtype, None, None, None, None, None)  # type: ignore[arg-type]
        node.meta["tensor_meta"] = metadata

    if print_graph:
        print(graph)

    gm = GraphModule({}, graph)
    legalize_graph(gm)
    gm.graph.lint()
    draw_graph(
        gm, fname, clear_meta=False, dot_graph_shape=config.trace.dot_graph_shape
    )


def create_fx_from_snodes(snodes: list[BaseSchedulerNode]) -> fx.Graph:
    """
    Creates a FX Graph from a list of SchedulerNode objects.
    """

    def get_fake_func(name: str) -> Callable[..., int]:
        def func1(*args: Any) -> int:
            return 0

        func1.__name__ = name
        return func1

    FusionMeta = collections.namedtuple("FusionMeta", ["group", "snode", "type"])

    buf_to_fx_node = {}
    node_to_fx_node = {}
    graph = torch.fx.Graph()
    first_node = None

    outputs = []
    group: Any = None
    # create call_function node for each Buffer and Kernel
    for snode in snodes:
        if snode.is_extern():
            node_type = "extern"
            group = node_type
        elif snode.is_template():
            node_type = "template"
            group = node_type
        elif isinstance(snode, NopKernelSchedulerNode):
            node_type = "nop"
            group = node_type
        elif isinstance(snode, SchedulerNode):
            node_type = "compute"
            group = snode.group
        elif isinstance(snode, FusedSchedulerNode):
            node_type = "fused"
            group = snode.group
        else:
            raise RuntimeError("Unknown node type")

        fused_name = torch._inductor.utils.get_fused_kernel_name(
            snode.get_nodes(), "original_aten"
        )
        func_name = f"{node_type}: {fused_name}"
        node_func = get_fake_func(func_name)
        kwargs = {}
        if hasattr(snode, "get_device"):
            kwargs = {"device": snode.get_device()}
        fx_node = graph.call_function(node_func, args=(), kwargs=kwargs)  # type: ignore[arg-type]

        def in_output(snode: Union[BaseSchedulerNode, FusedSchedulerNode]) -> bool:
            if isinstance(snode, FusedSchedulerNode):
                return any(in_output(x) for x in snode.snodes)
            return any(
                isinstance(user.node, OutputNode)
                for buf in snode.get_outputs()
                for user in buf.users
            )

        if in_output(snode):
            outputs.append(fx_node)
        name = snode.get_name()
        fx_node.name = name

        fx_node.meta["fusion_meta"] = FusionMeta(group, snode, node_type)

        node_to_fx_node[name] = fx_node
        for buf in snode.get_outputs():
            buf_to_fx_node[buf.get_name()] = fx_node

        if first_node is None:
            first_node = fx_node

    # create edges between nodes
    for snode in snodes:
        name = snode.get_name()
        deps = snode.read_writes.reads

        fx_node = node_to_fx_node[name]
        new_args = []
        for dep in deps:
            if dep.name in buf_to_fx_node:
                dep_node = buf_to_fx_node[dep.name]
            else:
                with graph.inserting_before(first_node):
                    dep_node = graph.placeholder(dep.name)
                    buf_to_fx_node[dep.name] = dep_node
            if dep_node == fx_node:  # to avoid cycles
                continue
            new_args.append(dep_node)

        fx_node.args = tuple(new_args)

    graph.output(outputs[0] if len(outputs) == 1 else tuple(outputs))
    return graph


def update_orig_fx_node_name_to_buf_name(
    nodes: Optional[SchedulerNodeList],
    node_name_to_buf_name: dict[str, str],
    parent_buf_name: Optional[str] = None,
    n_origins: int = 0,
) -> None:
    if nodes is None:
        return
    for node in nodes:
        # for FusedSchedulerNode, traverse recursively into get_nodes()
        buf_name = node.get_name()
        children_nodes = node.get_nodes()
        if children_nodes is not None and len(children_nodes) > 1:
            update_orig_fx_node_name_to_buf_name(
                children_nodes,
                node_name_to_buf_name,
                buf_name if parent_buf_name is None else parent_buf_name,
            )
            continue
        else:
            assert len(children_nodes) == 1 and children_nodes[0] == node

        ir_node = node.node
        if ir_node is None or ir_node.origins is None:
            continue
        for origin in ir_node.origins:
            node_name = origin.name
            # when buf1 and buf2 both have origin=node1
            # we draw node1 according to buf1
            if node_name not in node_name_to_buf_name:
                node_name_to_buf_name[node_name] = (
                    buf_name if parent_buf_name is None else parent_buf_name
                )


def get_node_name_to_buf_meta(
    node_name_to_buf_name: dict[str, str],
) -> dict[str, BufMeta]:
    buf_name_to_n_node = {}
    for node_name, buf_name in node_name_to_buf_name.items():
        if buf_name not in buf_name_to_n_node:
            buf_name_to_n_node[buf_name] = OrderedSet([node_name])
        else:
            buf_name_to_n_node[buf_name].add(node_name)

    node_name_to_buf_meta = {}
    for node_name, buf_name in node_name_to_buf_name.items():
        n_node = len(buf_name_to_n_node[buf_name])
        node_name_to_buf_meta[node_name] = BufMeta(buf_name, n_node)
    return node_name_to_buf_meta


def annotate_orig_fx_with_snodes(
    gm: torch.fx.GraphModule,
    snodes: SchedulerNodeList,
) -> None:
    """
    Creates a FX Graph from a list of SchedulerNode objects.
    """
    node_name_to_buf_name: dict[str, str] = {}
    update_orig_fx_node_name_to_buf_name(snodes, node_name_to_buf_name)
    if node_name_to_buf_name is None:
        return
    node_name_to_buf_meta = get_node_name_to_buf_meta(node_name_to_buf_name)
    for node in gm.graph.nodes:
        if node.name in node_name_to_buf_meta:
            node.meta["buf_meta"] = node_name_to_buf_meta.get(node.name)


@contextlib.contextmanager
def enable_aot_logging() -> Iterator[None]:
    compile_debug = os.environ.get("TORCH_COMPILE_DEBUG", "0") == "1"

    import torch._functorch.aot_autograd

    log = logging.getLogger(torch._functorch.aot_autograd.__name__)

    stack = contextlib.ExitStack()
    if not compile_debug:
        try:
            yield
        finally:
            stack.close()
        return

    # Enable all graphs to be logged to a file by setting the flags to True
    # and the log level of the file logger to DEBUG
    stack.enter_context(patch("functorch.compile.config.debug_partitioner", True))

    path = os.path.join(get_debug_dir(), "torchinductor")
    os.makedirs(path, exist_ok=True)

    fh = logging.FileHandler(
        os.path.join(
            path,
            f"aot_{get_aot_graph_name()}_debug.log",
        )
    )
    fh.setLevel(logging.DEBUG)
    fh.setFormatter(
        logging.Formatter("[%(filename)s:%(lineno)d %(levelname)s] %(message)s")
    )
    log.addHandler(fh)
    try:
        yield
    finally:
        log.removeHandler(fh)
        stack.close()


# Used for provenance tracking
# They are not stored in DebugContext because they are not set in
# _inductor_triton_kernel_to_post_grad_node_info's Debug Context
_inductor_post_to_pre_grad_nodes: dict[str, dict[str, list[str]]] = {}
_inductor_triton_kernel_to_post_grad_node_info: dict[str, list[str]] = {}
_pre_grad_graph_id: Optional[int] = None
_inductor_pre_grad_node_stack_trace: dict[str, str] = {}
_inductor_kernel_stack_trace: dict[str, list[str]] = {}


@contextlib.contextmanager
def reset_provenance_globals() -> Iterator[None]:
    """Context manager that resets provenance tracking globals upon entering
    and restores their original values when exiting."""
    global _pre_grad_graph_id
    global _inductor_post_to_pre_grad_nodes
    global _inductor_triton_kernel_to_post_grad_node_info
    global _inductor_pre_grad_node_stack_trace
    global _inductor_kernel_stack_trace

    # Store original values
    original_pre_grad_graph_id = _pre_grad_graph_id
    original_post_to_pre_grad_nodes = _inductor_post_to_pre_grad_nodes.copy()
    original_triton_kernel_to_post_grad_node_info = (
        _inductor_triton_kernel_to_post_grad_node_info.copy()
    )
    original_inductor_pre_grad_node_stack_trace = (
        _inductor_pre_grad_node_stack_trace.copy()
    )
    original_inductor_kernel_stack_trace = _inductor_kernel_stack_trace.copy()

    # Reset to default values
    _pre_grad_graph_id = -1
    _inductor_post_to_pre_grad_nodes = {}
    _inductor_triton_kernel_to_post_grad_node_info = {}
    _inductor_pre_grad_node_stack_trace = {}
    _inductor_kernel_stack_trace = {}

    try:
        yield
    finally:
        # Restore original values
        _pre_grad_graph_id = original_pre_grad_graph_id
        _inductor_post_to_pre_grad_nodes = original_post_to_pre_grad_nodes
        _inductor_triton_kernel_to_post_grad_node_info = (
            original_triton_kernel_to_post_grad_node_info
        )
        _inductor_kernel_stack_trace = original_inductor_kernel_stack_trace
        _inductor_pre_grad_node_stack_trace = (
            original_inductor_pre_grad_node_stack_trace
        )


class DebugContext:
    _counter = itertools.count()

    @staticmethod
    def create_debug_dir(folder_name: str) -> Optional[str]:
        debug_dir = config.trace.debug_dir or get_debug_dir()
        for n in DebugContext._counter:
            dirname = os.path.join(
                debug_dir,
                "torchinductor",
                f"{folder_name}.{n}",
            )
            if not os.path.exists(dirname):
                os.makedirs(dirname)
                return dirname
        return None

    def __init__(self) -> None:
        self._prof = None
        self._path = None
        self._stack = contextlib.ExitStack()

    def copy(self, new_path: str) -> None:
        if not self._path:
            return
        assert new_path.endswith(".debug"), new_path
        from filelock import FileLock

        try:
            with FileLock(f"{new_path}.lock"):
                if os.path.exists(new_path):
                    shutil.rmtree(new_path)
                shutil.copytree(self._path, new_path)
        except OSError:
            log.warning(
                "Failed to copy debug files from %s to %s", self._path, new_path
            )

    def fopen(
        self,
        filename: str,
        write_mode: str = "w",
        *args: Any,
        **kwargs: Any,
    ) -> IO[Any]:
        assert self._path
        return open(os.path.join(self._path, filename), write_mode, *args, **kwargs)

    @contextlib.contextmanager
    def fopen_context(
        self,
        filename: str,
        write_mode: str = "w",
        *args: Any,
        **kwargs: Any,
    ) -> Iterator[IO[Any]]:
        assert self._path
        with open(os.path.join(self._path, filename), write_mode, *args, **kwargs) as f:
            yield f

    def filename(self, suffix: str) -> str:
        assert self._path
        return os.path.join(self._path, suffix)

    def upload_tar(self) -> None:
        if config.trace.upload_tar is not None:
            import tarfile

            assert self._path
            tar_file = os.path.join(
                self._path, f"{os.path.basename(self._path)}.tar.gz"
            )
            with tarfile.open(tar_file, "w:gz") as tar:
                tar.add(self._path, arcname=os.path.basename(self._path))
            config.trace.upload_tar(tar_file)

    def __enter__(self) -> None:
        if config.debug:
            log = logging.getLogger("torch._dynamo")
            prev_level = log.level
            log.setLevel(logging.DEBUG)

            def reset_log_level(level: Any) -> None:
                log.setLevel(level)

            self._stack.callback(reset_log_level, prev_level)

        self._stack.enter_context(V.set_debug_handler(self))

        if not config.trace.enabled:
            return

        self._path = self.create_debug_dir(get_aot_graph_name())  # type: ignore[assignment]

        if config.trace.debug_log:
            self._setup_log_capture("debug.log", logging.DEBUG)
        if config.trace.info_log:
            self._setup_log_capture("info.log", logging.INFO)

    def _setup_log_capture(
        self,
        filename: str,
        level: int,
    ) -> None:
        log = logging.getLogger("torch._inductor")
        fd = self._stack.enter_context(self.fopen(filename))
        ch = logging.StreamHandler(fd)
        ch.setLevel(level)
        ch.setFormatter(
            logging.Formatter("[%(filename)s:%(lineno)d %(levelname)s] %(message)s")
        )
        log.addHandler(ch)
        log.setLevel(min(log.level, level))
        self._stack.callback(log.removeHandler, ch)

    def __exit__(
        self,
        exc_type: Optional[type[BaseException]],
        exc_val: Optional[BaseException],
        exc_tb: Optional[Any],
    ) -> None:
        if self._prof:
            self._prof.disable()
            self._save_profile_data()

        if self._path:
            self.upload_tar()
            log.warning("%s debug trace: %s", get_graph_being_compiled(), self._path)
        self._stack.close()

    def _save_profile_data(self) -> None:
        assert self._prof
        self._prof.dump_stats(self.filename("compile.prof"))
        with self.fopen("compile.stats") as fd:
            stats = pstats.Stats(self._prof, stream=fd)
            stats.strip_dirs()
            stats.sort_stats("cumtime")
            stats.print_stats(100)
            stats.sort_stats("tottime")
            stats.print_stats(100)

    def __getattr__(self, name: str) -> Optional[Callable[..., None]]:
        if config.trace.enabled and getattr(config.trace, name):
            try:
                return getattr(DebugFormatter(self), name)
            except Exception:
                log.warning("Ignoring exception in debug code", exc_info=True)
                return None
        else:

            def ignored(*args: Any, **kwargs: Any) -> None:
                pass

            return ignored


class DebugFormatter:
    def __init__(self, handler: DebugContext) -> None:
        self.fopen = handler.fopen
        self.fopen_context = handler.fopen_context
        self.filename = handler.filename
        self.handler = handler

    def fx_graph(
        self,
        gm: torch.fx.GraphModule,
        inputs: list[torch.Tensor],
    ) -> None:
        with self.fopen("fx_graph_runnable.py") as fd:
            save_dir = None
            if torch._inductor.config.trace.save_real_tensors:
                inputs = torch._subclasses.fake_utils.try_convert_fake_to_real(inputs)
                save_dir = os.path.dirname(fd.name)

            # dont try to use stable hash torchinductor compilation if saving real tensors
            # and avoid recursively trying to save real tensors inside of the inductor compilation
            # regardless
            stable_hash = torch._inductor.config.trace.save_real_tensors
            with torch._inductor.config.patch(
                {"trace.enabled": False, "trace.save_real_tensors": False}
            ):
                save_graph_repro(
                    fd,
                    gm,
                    inputs,
                    "inductor",
                    save_dir=save_dir,
                    stable_hash=stable_hash,
                )

        with self.fopen("fx_graph_readable.py") as fd:
            fd.write(gm.print_readable(print_output=False))

    def fx_graph_transformed(
        self,
        gm: torch.fx.GraphModule,
        inputs: list[torch.Tensor],
    ) -> None:
        with self.fopen("fx_graph_transformed.py") as fd:
            fd.write(gm.print_readable(print_output=False))

    def ir_pre_fusion(self, nodes: SchedulerNodeList) -> None:
        with self.fopen("ir_pre_fusion.txt") as fd:
            fd.write(self._write_ir(nodes))

    def ir_post_fusion(self, nodes: SchedulerNodeList) -> None:
        with self.fopen("ir_post_fusion.txt") as fd:
            fd.write(self._write_ir(nodes))

    @staticmethod
    def _write_ir(nodes: SchedulerNodeList) -> str:
        buf = io.StringIO()
        for node in nodes:
            buf.write(node.debug_str())
            buf.write("\n\n\n")
        return buf.getvalue()

    def graph_diagram(self, nodes: SchedulerNodeList) -> None:
        draw_buffers(nodes, fname=self.filename("graph_diagram.svg"))

    def draw_orig_fx_graph(
        self,
        gm: torch.fx.GraphModule,
        nodes: SchedulerNodeList,
    ) -> None:
        annotate_orig_fx_with_snodes(gm, nodes)
        draw_graph(
            gm,
            fname=self.filename("orig_fx_graph_diagram.svg"),
            clear_meta=False,
            prog=GRAPHVIZ_COMMAND_SCALABLE,
            parse_stack_trace=True,
            dot_graph_shape=config.trace.dot_graph_shape,
        )

    def output_code(self, filename: str, extension: str = "py") -> None:
        shutil.copy(filename, self.filename(f"output_code.{extension}"))

    def log_autotuning_results(
        self,
        name: str,
        input_nodes: list[ir.IRNode],
        timings: dict["ChoiceCaller", float],  # type: ignore[name-defined] # noqa: F821
        elapse: float,
        precompile_elapse: float,
        prescreening_elapse: Optional[float],
    ) -> None:
        from .ir import FixedLayout

        def build_node_info(node: ir.IRNode) -> dict[str, str]:
            if hasattr(node, "name"):
                node_name = node.name
            else:
                node_name = ""
            node_info = {
                "name": node_name,
                "type": type(node).__name__,
            }
            try:
                layout = node.get_output_spec()
                if isinstance(layout, FixedLayout):
                    offset = 0
                    try:
                        offset = int(layout.offset)
                    except Exception:
                        try:
                            offset = V.graph.sizevars.size_hint(
                                layout.offset, fallback=0
                            )
                        except Exception:
                            pass
                    static_layout = FixedLayout(
                        layout.device,
                        dtype=layout.dtype,
                        size=[*V.graph.sizevars.size_hints(layout.size)],
                        stride=[*V.graph.sizevars.size_hints(layout.stride)],
                        offset=offset,
                    )
                    node_info["layout"] = str(static_layout)
                else:
                    node_info["layout"] = str(layout)
            except Exception:
                pass
            try:
                node_info["dtype"] = str(node.get_dtype())
            except Exception:
                pass
            try:
                node_info["device"] = str(node.get_device())
            except Exception:
                pass
            try:
                node_info["stride"] = str(
                    V.graph.sizevars.size_hints(node.get_stride())
                )
            except Exception:
                pass
            try:
                node_info["size"] = str(V.graph.sizevars.size_hints(node.get_size()))  # type: ignore[arg-type]
            except Exception:
                pass
            try:
                node_info["numel"] = str(V.graph.sizevars.size_hint(node.get_numel()))
            except Exception:
                pass
            if hasattr(node, "data") and isinstance(node.data, ir.IRNode):
                node_info["data"] = build_node_info(node.data)
            return node_info

        general_properties = {
            "op_name": name,
            "cuda_device_name": torch.cuda.get_device_name(),
            "cuda_device_count": torch.cuda.device_count(),
            "input_nodes": [build_node_info(node) for node in input_nodes],
            "autotuning_time": elapse,
            "precompile_time": precompile_elapse,
            "prescreening_time": prescreening_elapse,
        }
        with self.fopen_context(
            "autotuning_result_json_list.txt", "at", encoding="utf-8"
        ) as fd:
            for caller, time in timings.items():
                info_dict = dict(caller.info_dict())
                info_dict.update(general_properties)
                info_dict["benchmark_result"] = time
                json.dump(info_dict, fd)
                fd.write("\n")


def log_ir_pre_fusion(nodes: SchedulerNodeList) -> None:
    if ir_pre_fusion_log.isEnabledFor(logging.INFO):
        ir_pre_fusion_log.info("BEFORE FUSION\n%s", DebugFormatter._write_ir(nodes))

    V.debug.ir_pre_fusion(nodes)


def log_ir_post_fusion(nodes: SchedulerNodeList) -> None:
    if ir_post_fusion_log.isEnabledFor(logging.INFO):
        ir_post_fusion_log.info("AFTER FUSION\n%s", DebugFormatter._write_ir(nodes))

    V.debug.ir_post_fusion(nodes)


def _dump_collective_schedule(schedule: list[Union[str, None]]) -> None:
    try:
        trace_structured(
            "artifact",
            metadata_fn=lambda: {
                "name": "inductor_collective_schedule",
                "encoding": "json",
            },
            payload_fn=lambda: schedule,
        )
    except Exception:
        log.debug(
            "Failed to log inductor_collective_schedule via structured logging",
            exc_info=True,
        )


def log_collective_schedule(nodes: Sequence[BaseSchedulerNode]) -> None:
    schedule = [
        getattr(op, "python_kernel_name", None)
        for node in nodes
        if isinstance(op := getattr(node, "node", None), ir._CollectiveKernel)
    ]

    # Only log when there is at least one collective op
    if schedule:
        _dump_collective_schedule(schedule)


def log_runtime_and_tensor_meta(node_runtimes: Sequence[tuple[Any, float]]) -> None:
    """Log per-op runtime estimates and output tensor metadata for TLParse."""
<<<<<<< HEAD

    try:
        to_size_hints = V.graph.sizevars.size_hints

=======

    try:
        to_size_hints = V.graph.sizevars.size_hints

>>>>>>> ed8bcccf
        def to_list(x: Optional[Sequence[Any]]) -> list[Any]:
            return list(to_size_hints(x)) if x is not None else []

        def dtype_to_str(dtype: Any) -> Optional[str]:
            if dtype is None:
                return None
            s = str(dtype)
            s = s.removeprefix("torch.")
            return s

        ops: list[dict[str, Any]] = []
        for s, runtime_ns in node_runtimes:
            name = getattr(s.node, "python_kernel_name", s.get_name())
            op_type = "collective" if utils.is_collective(s.node) else "compute"

            # Build outputs metadata if available
            outputs: list[dict[str, Any]] = []
            try:
                for buf in s.get_outputs():
                    irnode = buf.node
                    shape = irnode.maybe_get_size()
                    stride = (
                        irnode.get_stride()
                        if isinstance(irnode.layout, ir.Layout)
                        else None
                    )
                    dtype = irnode.maybe_get_dtype()
                    outputs.append(
                        {
                            "shape": to_list(shape),
                            "stride": to_list(stride),
                            "dtype": dtype_to_str(dtype),
                        }
                    )
            except Exception:
                pass

            ops.append(
                {
                    "name": name,
                    "type": op_type,
                    "estimated_runtime_ns": runtime_ns,
                    "outputs": outputs,
                }
            )

        trace_structured(
            "artifact",
            metadata_fn=lambda: {
                "name": "inductor_runtime_and_tensor_meta",
                "encoding": "json",
            },
            payload_fn=lambda: {"ops": ops},
        )
    except Exception:
        log.debug("Failed to log inductor_runtime_and_tensor_meta", exc_info=True)


@dataclasses.dataclass
class TensorMetadataHolder:
    tensor_metadata: TensorMetadata
    device: torch.device


save_args_cnt = itertools.count()


def create_mapping_pre_post_grad_nodes(
    pre_grad_graph_id: Optional[int],
    post_to_pre_grad_nodes_json: dict[str, Any],
) -> dict[str, dict[str, list[str]]]:
    """
    Create bidirectional mappings between pre_grad graph nodes
    and post_grad graph code nodes, and vice versa.
    """
    # return a dummy dict if there's any error
    empty_return: dict[str, dict[str, list[str]]] = {
        "preToPost": {},
        "postToPre": {},
    }

    if not isinstance(post_to_pre_grad_nodes_json, dict):
        log.error("Provenance tacking error: post_to_pre_grad_nodes_json is not a dict")
        return empty_return

    if not isinstance(pre_grad_graph_id, int):
        # pre_grad_graph_id may be empty if there's no pre_grad graph
        # and there's only a backward graph from backward pass engine
        return empty_return

    pre_to_post: dict[str, Any] = collections.defaultdict(OrderedSet)
    post_to_pre: dict[str, Any] = collections.defaultdict(OrderedSet)

    try:

        def check_format(node: dict[str, Any]) -> bool:
            if not isinstance(node, dict):
                log.error(
                    "Provenance tacking error: node provenance in post_to_pre_grad_nodes_json is not a dict"
                )
                return False
            if "graph_id" not in node or "name" not in node or "from_node" not in node:
                log.error(
                    "Provenance tacking error: node provenance in post_to_pre_grad_nodes_json has wrong format"
                )
                return False
            return True

        for outer_key, node_array in post_to_pre_grad_nodes_json.items():
            if not isinstance(node_array, list):
                log.error(
                    "Provenance tacking error: post_to_pre_grad_nodes_json value is not a list"
                )
                return empty_return
            for node in node_array:
                if not check_format(node):
                    return empty_return
                # Check the current node first
                if node.get("graph_id") == pre_grad_graph_id:
                    pre_to_post[node["name"]].add(outer_key)
                    post_to_pre[outer_key].add(node["name"])

                # Check nested from_node array recursively, add node with the right graph_id to the map
                stack = [(n, outer_key) for n in node.get("from_node", [])]
                while stack:
                    current_node, parent_key = stack.pop()
                    if not check_format(current_node):
                        return empty_return
                    if current_node.get("graph_id") == pre_grad_graph_id:
                        pre_to_post[current_node["name"]].add(parent_key)
                        post_to_pre[parent_key].add(current_node["name"])
                    stack.extend(
                        (n, parent_key) for n in current_node.get("from_node", [])
                    )

        def convert_sets_to_lists(d: dict[str, Any]) -> None:
            for key in d:
                d[key] = list(d[key])
            d = dict(d)

        # convert to list because set is not JSON serializable
        convert_sets_to_lists(pre_to_post)
        convert_sets_to_lists(post_to_pre)
        return {
            "preToPost": pre_to_post,
            "postToPre": post_to_pre,
        }
    except Exception as e:
        # Since this is just logging code, it should never interfere with regular
        # program execution, so we use this try-except to guard against any error
        signpost_event(
            "inductor",
            "provenance_tracking_error",
            {
                "function": "create_mapping_pre_post_grad_nodes",
                "error_msg": str(e),
                "stack_trace": traceback.format_exc(),
            },
        )
        log.error("post_to_pre_grad_nodes_json:  %s", post_to_pre_grad_nodes_json)
        log.error("pre_grad_graph_id:  %s", pre_grad_graph_id)
        return empty_return


def create_node_mapping_kernel_to_post_grad(
    triton_kernel_to_post_grad_json: dict[str, Any],
) -> dict[str, dict[str, Any]]:
    """Create bidirectional mappings between triton kernel name and post_grad
    graph code nodes, and vice versa.
    """

    # return a dummy dict if there's any error
    empty_return: dict[str, dict[str, Any]] = {
        "cppCodeToPost": {},
        "postToCppCode": {},
    }

    if not isinstance(triton_kernel_to_post_grad_json, dict):
        log.error(
            "Provenance tacking error: triton_kernel_to_post_grad_json is not a dict"
        )
        return empty_return

    post_to_cpp_code: dict[str, Any] = collections.defaultdict(OrderedSet)

    try:
        for outer_key, node_array in triton_kernel_to_post_grad_json.items():
            if not isinstance(node_array, list):
                log.error(
                    "Provenance tacking error: triton_kernel_to_post_grad_json value is not a list"
                )
                return empty_return
            for curr_node in node_array:
                post_to_cpp_code[curr_node].add(outer_key)

        def convert_sets_to_lists(d: dict[str, Any]) -> None:
            for key in d:
                d[key] = list(d[key])
            d = dict(d)

        # convert to list because set is not JSON serializable
        convert_sets_to_lists(post_to_cpp_code)
        return {
            "cppCodeToPost": triton_kernel_to_post_grad_json,
            "postToCppCode": post_to_cpp_code,
        }
    except Exception as e:
        # Since this is just logging code, it should never interfere with regular
        # program execution, so we use this try-except to guard against any error
        signpost_event(
            "inductor",
            "provenance_tracking_error",
            {
                "function": "create_mapping_kernel_to_post_grad",
                "error_msg": str(e),
                "stack_trace": traceback.format_exc(),
            },
        )
        log.error(
            "triton_kernel_to_post_grad_json:  %s", triton_kernel_to_post_grad_json
        )
        return empty_return


def dump_inductor_provenance_info(
    filename: str = "inductor_generated_kernel_to_post_grad_nodes.json",
) -> dict[str, Any]:
    try:
        global _pre_grad_graph_id
        global _inductor_post_to_pre_grad_nodes
        global _inductor_triton_kernel_to_post_grad_node_info
        if config.trace.enabled:
            with V.debug.fopen(filename, "w") as fd:
                log.info("Writing provenance tracing debugging info to %s", fd.name)
                json.dump(_inductor_triton_kernel_to_post_grad_node_info, fd)
        node_mapping = {}
        if _pre_grad_graph_id:
            node_mapping_kernel = create_node_mapping_kernel_to_post_grad(
                _inductor_triton_kernel_to_post_grad_node_info
            )
            node_mapping = {
                **_inductor_post_to_pre_grad_nodes,
                **node_mapping_kernel,
            }
            if config.trace.enabled:
                with V.debug.fopen(
                    "inductor_provenance_tracking_node_mappings.json", "w"
                ) as fd:
                    json.dump(node_mapping, fd)
        return node_mapping
    except Exception as e:
        # Since this is just debugging, it should never interfere with regular
        # program execution, so we use this try-except to guard against any error
        signpost_event(
            "inductor",
            "provenance_tracking_error",
            {
                "function": "dump_inductor_provenance_info",
                "error_msg": str(e),
                "stack_trace": traceback.format_exc(),
            },
        )
        return {}


def set_kernel_post_grad_provenance_tracing(
    node_schedule: Union[Sequence[BaseSchedulerNode], ExternKernelOut],
    kernel_name: str,
    is_extern: bool = False,
) -> None:
    try:
        from .codegen.simd_kernel_features import DisableReduction, EnableReduction

        global _inductor_triton_kernel_to_post_grad_node_info
        global _inductor_kernel_stack_trace
        stack_traces: list[str] = []
        if is_extern:
            assert isinstance(node_schedule, ExternKernelOut)
            curr_node_info = _inductor_triton_kernel_to_post_grad_node_info.setdefault(
                kernel_name, []
            )
            # 'origins' on IR nodes gives what FX IR nodes contributed to any given fused kernel.
            # "origin_node" is more precise and says that the contents of this node corresponds
            # EXACTLY to the output of a particular FX node, but it's not always available
            if node_schedule.origin_node:
                origin_node_name = node_schedule.origin_node.name
                if origin_node_name not in curr_node_info:
                    curr_node_info.append(origin_node_name)
            else:
                curr_node_info.extend(
                    origin.name
                    for origin in node_schedule.origins
                    if origin.name not in curr_node_info
                )
            stack_traces = list(node_schedule.get_stack_traces())
        else:
            assert isinstance(node_schedule, list)
            stack_traces_set: OrderedSet[str] = OrderedSet()
            for snode in node_schedule:
                if snode not in (EnableReduction, DisableReduction):
                    if snode.node is not None:
                        curr_node_info = (
                            _inductor_triton_kernel_to_post_grad_node_info.setdefault(
                                kernel_name, []
                            )
                        )
                        stack_traces_set.update(snode.node.get_stack_traces())
                        curr_node_info.extend(
                            origin.name
                            for origin in snode.node.origins
                            if origin.name not in curr_node_info
                        )
            stack_traces = list(stack_traces_set)
        _inductor_kernel_stack_trace.setdefault(kernel_name, []).extend(stack_traces)
    except Exception as e:
        # Since this is just debugging, it should never interfere with regular
        # program execution, so we use this try-except to guard against any error
        signpost_event(
            "inductor",
            "provenance_tracking_error",
            {
                "function": "set_kernel_post_grad_provenance_tracing",
                "error_msg": str(e),
                "stack_trace": traceback.format_exc(),
            },
        )


def save_args_for_compile_fx_inner(*args: Any, **kwargs: Any) -> None:
    """
    This function is used to save arguments for a compile_fx_inner function call
    to the file system.  Later on one can replay the compile_fx_inner call
    with the saved arguments using load_args_and_run_compile_fx_inner.
    """

    folder = "/tmp/inductor_saved_args"
    if not os.path.exists(folder):
        os.mkdir(folder)

    def handle_tensor(x: Any) -> Any:
        """
        Pickle FakeTensor will result in error:
        AttributeError: Can't pickle local object 'WeakValueDictionary.__init__.<locals>.remove'

        Convert all Tensor to metadata. This may also makes pickle faster.
        """
        if isinstance(x, torch.Tensor):
            return TensorMetadataHolder(_extract_tensor_metadata(x), x.device)
        else:
            return x

    args_to_save, kwargs_to_save = tree_map(handle_tensor, (args, kwargs))

    fn_name = "compile_fx_inner"
    path = f"{folder}/{fn_name}_{next(save_args_cnt)}.pkl"
    with open(path, "wb") as f:
        pickle.dump((args_to_save, kwargs_to_save), f)

    if log.isEnabledFor(logging.DEBUG):
        message = f"""
Arguments for a compile_fx_inner call is saved to {path}. To replay the call,
run the following:

from torch._inductor.debug import load_args_and_run_compile_fx_inner
load_args_and_run_compile_fx_inner({path!r})
        """
        # call print rather than log.debug. log.debug will print message
        # prefix for each line which makes the code snippet harder to be
        # copied.
        # Not a big deal since the code is already been guarded by checking
        # the log level.
        print(message)


def load_args_and_run_compile_fx_inner(path: str) -> Any:
    from torch._inductor.compile_fx import compile_fx_inner

    with open(path, "rb") as f:
        args, kwargs = pickle.load(f)

    def handle_tensor(x: Any) -> Any:
        if isinstance(x, TensorMetadataHolder):
            return torch._dynamo.testing.rand_strided(
                x.tensor_metadata.shape,
                x.tensor_metadata.stride,
                x.tensor_metadata.dtype,
                x.device,
            )
        else:
            return x

    fake_mode = torch._subclasses.FakeTensorMode(allow_non_fake_inputs=True)
    with fake_mode, config.patch("save_args", False):
        args, kwargs = tree_map(handle_tensor, (args, kwargs))
        return compile_fx_inner(*args, **kwargs)


def aot_inductor_minifier_wrapper(
    func: Callable[..., str],
    exported_program: torch.export.ExportedProgram,
    *,
    inductor_configs: dict[str, Any],
    package_path: Optional[FileLike] = None,
) -> str:
    from torch._dynamo.debug_utils import AccuracyError
    from torch._dynamo.repro.aoti import dump_to_minify
    from torch._inductor import config
    from torch._inductor.compile_fx import _aoti_flatten_inputs

    use_minifier = config.aot_inductor.dump_aoti_minifier

    gm = exported_program.module()
    assert isinstance(gm, torch.fx.GraphModule)

    args, kwargs = exported_program.example_inputs

    try:
        if use_minifier and config.aot_inductor.repro_level == 3:
            # Always dump the original module in case we have segfaults
            dump_to_minify(
                exported_program,
                "aot_inductor",
                options=inductor_configs,
            )
        if use_minifier and config.aot_inductor.repro_level == 4:
            # Check for accuracy
            # We will first flatten the inputs before compiling and checking for accuracy.
            # This is ok because we will flatten the inputs in the minifier anyway.
            gm_copy = copy.deepcopy(gm)
            example_inputs_copy = copy.deepcopy(exported_program.example_inputs)
            config_copy = copy.deepcopy(inductor_configs)
            flat_example_inputs, config_copy = _aoti_flatten_inputs(
                gm_copy,
                example_inputs_copy[0],
                example_inputs_copy[1],
                options=config_copy,
            )
            tuple_inputs = tuple(flat_example_inputs)
            flattened_ep = torch.export.export(gm_copy, tuple_inputs, strict=False)
            func(
                flattened_ep.module(),
                tuple_inputs,
                inductor_configs=config_copy,
                package_path=package_path,
                load_and_run=True,
                check_accuracy="accuracy",
            )

        return func(
            gm,
            args,
            kwargs,
            inductor_configs=inductor_configs,
            package_path=package_path,
            load_and_run=use_minifier,
        )
    except AccuracyError as e:
        dump_to_minify(
            exported_program,
            "aot_inductor_accuracy",
            command="minify",
            options=inductor_configs,
        )
        log.warning("Accuracy failed")
        raise e
    except Exception as e:
        if use_minifier:
            command = "minify"

            if config.aot_inductor.repro_level == 1:
                command = "run"

            dump_to_minify(
                exported_program,
                "aot_inductor",
                command=command,
                options=inductor_configs,
            )
        raise e<|MERGE_RESOLUTION|>--- conflicted
+++ resolved
@@ -740,17 +740,10 @@
 
 def log_runtime_and_tensor_meta(node_runtimes: Sequence[tuple[Any, float]]) -> None:
     """Log per-op runtime estimates and output tensor metadata for TLParse."""
-<<<<<<< HEAD
 
     try:
         to_size_hints = V.graph.sizevars.size_hints
 
-=======
-
-    try:
-        to_size_hints = V.graph.sizevars.size_hints
-
->>>>>>> ed8bcccf
         def to_list(x: Optional[Sequence[Any]]) -> list[Any]:
             return list(to_size_hints(x)) if x is not None else []
 
