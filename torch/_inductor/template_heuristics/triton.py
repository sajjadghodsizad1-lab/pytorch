from __future__ import annotations

import dataclasses
import itertools
import math
import os
from functools import partial
from threading import Lock
from typing import Any, Callable, Optional, TYPE_CHECKING

import sympy

import torch
from torch._inductor.template_heuristics.triton_addmm import AddMMConfigMixin
from torch.utils._ordered_set import OrderedSet
from torch.utils._triton import has_triton_stable_tma_api

from .. import config, config as inductor_config
from ..kernel.bmm import bmm_template
from ..kernel.mm import (
    mm_template,
    persistent_tma_mm_template,
    scaled_mm_device_tma_template,
)
from ..kernel.mm_plus_mm import mm_plus_mm_template
from ..kernel_inputs import KernelInputs, MMKernelInputs
from ..utils import (
    get_backend_num_stages,
    get_num_sms,
    get_tma_workspace_arg,
    TMA_DESCRIPTOR_SIZE,
    using_b200,
)
from ..virtualized import V
from .base import TemplateConfigHeuristics
from .registry import register_template_heuristic


if TYPE_CHECKING:
    from collections.abc import Generator

    from triton import Config as TritonConfig

    from ..ir import Layout


# Gemm Configs
@dataclasses.dataclass
class BaseConfig:
    """
    Base Gemm configuration used for most backends (CPU, CUDA)
    """

    block_m: int
    block_n: int
    block_k: int
    num_stages: int
    num_warps: int
    hint_override: Optional[int] = None


@dataclasses.dataclass
class GemmConfig(BaseConfig):
    """
    Gemm configuration used for most backends (CPU, CUDA)
    """

    group_m: int = 8


ConvConfig = BaseConfig


# FlexAttention Configs
@dataclasses.dataclass
class FlexConfig:
    """
    Base Config class for flex attention
    - FlexAttn forward, backward and flex decode will use this

    NOTE:
    For flex_attn bwd block_m and block_n are reused for block_m1, block_m2, block_n1, block_n2

    """

    block_m: int
    block_n: int
    num_stages: int
    num_warps: int


@dataclasses.dataclass
class FlexDecodeConfig:
    """
    Config class for flex decoding
    """

    block_n: int
    num_stages: int
    num_warps: int


# ROCm classes
@dataclasses.dataclass
class ROCmGemmConfig(GemmConfig):
    """
    ROCm subclass for GEMMs, with AMD backend specific tuneable kernargs
    """

    matrix_instr_nonkdim: int = 16
    waves_per_eu: int = 0
    kpack: int = 2


@dataclasses.dataclass
class ROCmConvConfig(ConvConfig):
    """
    ROCm subclass for Conv, with AMD backend specific tuneable kernargs
    """

    matrix_instr_nonkdim: int = 16
    waves_per_eu: int = 0
    kpack: int = 2


@dataclasses.dataclass
class ROCmFlexConfig(FlexConfig):
    """
    ROCm subclass for FlexAttn, with AMD backend specific tuneable kernargs
    """

    matrix_instr_nonkdim: int = 0
    waves_per_eu: int = 0
    kpack: int = 2


@dataclasses.dataclass
class ROCmFlexDecodeConfig(FlexDecodeConfig):
    """
    ROCm subclass for FlexDecode, with AMD backend specific tuneable kernargs
    """

    matrix_instr_nonkdim: int = 0
    waves_per_eu: int = 0
    kpack: int = 2


class BaseHeuristicSingleton(type):
    """
    Thread-safe implementation of single to be used in the config heuristic subclasses
    to ensure heavy __init__ calls are not repeatedly run
    """

    _instances: dict[type[Any], Any] = {}
    _lock: Lock = Lock()

    def __call__(
        cls: BaseHeuristicSingleton, *args: Any, **kwargs: Any
    ) -> BaseConfigHeuristic:
        with cls._lock:
            if cls not in cls._instances:
                instance = super().__call__()
                cls._instances[cls] = instance
            return cls._instances[cls]


class BaseConfigHeuristic(metaclass=BaseHeuristicSingleton):
    """
    Base class for mm_configs, device specific triton kernels config inherit from here
    """

    def __init__(self) -> None:
        # Whether the heuristic is used for int8. Use this when the heuristic is int8 exclusive
        # but prefer the preprocess_mm_configs argument when it's used for both
        self.has_int8_tensor: bool = False
        # Whether to scale configs at all
        # TODO(coconutruben): remove this once mm_plus_mm and tests support scaling
        self.should_scale_configs: bool = True
        # List of dictionaries to store the kernel configs. Configs that evaluate to true
        # will be utilised on the target platform. The configs are as follows:
        # (BLOCK_M, BLOCK_N, BLOCK_K, num_stages, num_warps)
        self.mm_configs: list[BaseConfig] = [
            GemmConfig(32, 32, 16, 1, 2),
            GemmConfig(32, 32, 128, 2, 4),
            GemmConfig(32, 64, 32, 5, 8),
            GemmConfig(64, 32, 32, 5, 8),
            GemmConfig(64, 32, 128, 5, 4),
            GemmConfig(64, 64, 16, 2, 4),
            GemmConfig(64, 64, 32, 2, 4),
            GemmConfig(64, 64, 64, 3, 8),
            GemmConfig(64, 64, 128, 5, 4),
            GemmConfig(64, 128, 32, 3, 4),
            GemmConfig(64, 128, 32, 4, 8),
            GemmConfig(64, 128, 64, 3, 4),
            GemmConfig(64, 128, 128, 4, 4),
            GemmConfig(128, 64, 32, 3, 4),
            GemmConfig(128, 64, 32, 4, 8),
            GemmConfig(128, 128, 32, 2, 8),
            GemmConfig(128, 128, 32, 3, 4),
            GemmConfig(128, 128, 64, 3, 4),
            GemmConfig(128, 128, 64, 5, 8),
        ]

        # Exhaustive search for mm configs
        self.exhaustive_configs: list[BaseConfig] = [
            GemmConfig(BLOCK_M, BLOCK_N, BLOCK_K, num_stages, num_warps, group_m)
            for BLOCK_M, BLOCK_N, BLOCK_K in itertools.product(
                [16, 32, 64, 128, 256], repeat=3
            )
            for num_stages in [1, 2, 3, 4, 5]
            for num_warps in [2, 4, 8]
            for group_m in [8]
        ]

        # these are only used in tuned_mm when AutoHeuristic is enabled
        # the idea is that when AutoHeuristic collects data to learn a heuristic, more configs are autotuned
        # when the learned heuristic is used, the learned heuristic reduces the number of configs down to 10
        # which saves compilation time (since less configs are autotuned) and potentially increase performance
        # because the learned heuristic might predict a config that is not part mm_configs
        self.extra_mm_configs: list[BaseConfig] = [
            GemmConfig(16, 32, 16, 3, 2),
            GemmConfig(16, 32, 32, 4, 2),
            GemmConfig(16, 32, 32, 5, 2),
            GemmConfig(64, 64, 128, 3, 4),
            GemmConfig(128, 64, 32, 2, 2),
            GemmConfig(128, 64, 64, 3, 8),
            GemmConfig(128, 64, 128, 4, 8),
            GemmConfig(128, 128, 32, 4, 4),
            GemmConfig(128, 128, 64, 3, 8),
            GemmConfig(128, 128, 64, 5, 4),
        ]

        self.int8_mm_configs: list[BaseConfig] = [
            GemmConfig(64, 64, 32, 2, 4),
            GemmConfig(64, 128, 32, 3, 4),
            GemmConfig(128, 64, 32, 3, 4),
            GemmConfig(64, 128, 32, 4, 8),
            GemmConfig(128, 64, 32, 4, 8),
            GemmConfig(64, 32, 32, 5, 8),
            GemmConfig(32, 64, 32, 5, 8),
            GemmConfig(128, 128, 32, 2, 8),
            GemmConfig(64, 64, 64, 3, 8),
            GemmConfig(128, 256, 128, 3, 8),
            GemmConfig(256, 128, 128, 3, 8),
        ]

        self.mixed_mm_configs: list[BaseConfig] = [
            GemmConfig(16, 128, 256, 3, 4),
            GemmConfig(16, 128, 256, 5, 8),
        ]

        self.persistent_mm_configs: list[BaseConfig] = [
            GemmConfig(128, 256, 64, 3, 8),
            GemmConfig(128, 128, 64, 3, 8),
            GemmConfig(128, 128, 128, 3, 8),
            GemmConfig(128, 128, 128, 3, 4),
            GemmConfig(128, 128, 64, 4, 8),
            GemmConfig(128, 128, 64, 5, 8),
            GemmConfig(256, 128, 64, 4, 8),
            GemmConfig(128, 128, 64, 5, 4),
        ]

        self.scaled_mm_configs: list[BaseConfig] = [
            GemmConfig(128, 256, 32, 3, 8),
            GemmConfig(256, 128, 32, 3, 8),
            GemmConfig(256, 64, 32, 4, 4),
            GemmConfig(64, 256, 32, 4, 4),
            GemmConfig(128, 128, 32, 4, 4),
            GemmConfig(128, 64, 32, 4, 4),
            GemmConfig(64, 128, 32, 4, 4),
            GemmConfig(128, 32, 32, 4, 4),
            GemmConfig(64, 32, 32, 5, 2),
            GemmConfig(256, 128, 128, 3, 8),
            GemmConfig(256, 64, 128, 4, 4),
            GemmConfig(64, 256, 128, 4, 4),
            GemmConfig(128, 128, 128, 4, 4),
            GemmConfig(128, 64, 64, 4, 4),
            GemmConfig(64, 128, 64, 4, 4),
            GemmConfig(128, 32, 64, 4, 4),
            GemmConfig(64, 32, 64, 5, 2),
            GemmConfig(16, 32, 32, 2, 2),
            GemmConfig(16, 64, 32, 2, 2),
            GemmConfig(16, 128, 32, 2, 4),
            GemmConfig(16, 256, 32, 2, 4),
            GemmConfig(16, 32, 64, 2, 2),
            GemmConfig(16, 64, 64, 2, 2),
            GemmConfig(16, 128, 64, 2, 4),
            GemmConfig(16, 256, 64, 2, 4),
            GemmConfig(32, 32, 32, 2, 2),
            GemmConfig(32, 64, 32, 2, 2),
            GemmConfig(32, 128, 32, 2, 4),
            GemmConfig(32, 256, 32, 2, 4),
            GemmConfig(32, 32, 64, 2, 2),
            GemmConfig(32, 64, 64, 2, 2),
            GemmConfig(32, 128, 64, 2, 4),
            GemmConfig(32, 256, 64, 2, 4),
            GemmConfig(16, 32, 32, 3, 2),
            GemmConfig(16, 64, 32, 3, 2),
            GemmConfig(16, 128, 32, 3, 4),
            GemmConfig(16, 256, 32, 3, 4),
            GemmConfig(16, 32, 64, 3, 2),
            GemmConfig(16, 64, 64, 3, 2),
            GemmConfig(16, 128, 64, 3, 4),
            GemmConfig(16, 256, 64, 3, 4),
            GemmConfig(32, 32, 32, 3, 2),
            GemmConfig(32, 64, 32, 3, 2),
            GemmConfig(32, 128, 32, 3, 4),
            GemmConfig(32, 256, 32, 3, 4),
            GemmConfig(32, 32, 64, 3, 2),
            GemmConfig(32, 64, 64, 3, 2),
            GemmConfig(32, 128, 64, 3, 4),
            GemmConfig(32, 256, 64, 3, 4),
            GemmConfig(16, 32, 32, 4, 2),
            GemmConfig(16, 64, 32, 4, 2),
            GemmConfig(16, 128, 32, 4, 4),
            GemmConfig(16, 256, 32, 4, 4),
            GemmConfig(16, 32, 64, 4, 2),
            GemmConfig(16, 64, 64, 4, 2),
            GemmConfig(16, 128, 64, 4, 4),
            GemmConfig(16, 256, 64, 4, 4),
            GemmConfig(32, 32, 32, 4, 2),
            GemmConfig(32, 64, 32, 4, 2),
            GemmConfig(32, 128, 32, 4, 4),
            GemmConfig(32, 256, 32, 4, 4),
            GemmConfig(32, 32, 64, 4, 2),
            GemmConfig(32, 64, 64, 4, 2),
            GemmConfig(32, 128, 64, 4, 4),
            GemmConfig(32, 256, 64, 4, 4),
            GemmConfig(16, 32, 32, 5, 2),
            GemmConfig(16, 64, 32, 5, 2),
            GemmConfig(16, 128, 32, 5, 4),
            GemmConfig(16, 256, 32, 5, 4),
            GemmConfig(16, 32, 64, 5, 2),
            GemmConfig(16, 64, 64, 5, 2),
            GemmConfig(16, 128, 64, 5, 4),
            GemmConfig(16, 256, 64, 5, 4),
            GemmConfig(32, 32, 32, 5, 2),
            GemmConfig(32, 64, 32, 5, 2),
            GemmConfig(32, 128, 32, 5, 4),
            GemmConfig(32, 256, 32, 5, 4),
            GemmConfig(32, 32, 64, 5, 2),
            GemmConfig(32, 64, 64, 5, 2),
            GemmConfig(32, 128, 64, 5, 4),
            GemmConfig(32, 256, 64, 5, 4),
            GemmConfig(16, 32, 32, 6, 2),
            GemmConfig(16, 64, 32, 6, 2),
            GemmConfig(16, 128, 32, 6, 4),
            GemmConfig(16, 256, 32, 6, 4),
            GemmConfig(16, 32, 64, 6, 2),
            GemmConfig(16, 64, 64, 6, 2),
            GemmConfig(16, 128, 64, 6, 4),
            GemmConfig(16, 256, 64, 6, 4),
            GemmConfig(32, 32, 32, 6, 2),
            GemmConfig(32, 64, 32, 6, 2),
            GemmConfig(32, 128, 32, 6, 4),
            GemmConfig(32, 256, 32, 6, 4),
            GemmConfig(32, 32, 64, 6, 2),
            GemmConfig(32, 64, 64, 6, 2),
            GemmConfig(32, 128, 64, 6, 4),
            GemmConfig(32, 256, 64, 6, 4),
        ]

        self.scaled_persistent_mm_configs: list[BaseConfig] = [
            GemmConfig(128, 128, 64, 3, 8),
            GemmConfig(128, 128, 128, 3, 8),
            GemmConfig(128, 128, 128, 4, 8),
            GemmConfig(128, 128, 128, 4, 4),
            GemmConfig(128, 128, 128, 3, 4),
            GemmConfig(128, 128, 128, 5, 4),
            GemmConfig(128, 128, 128, 5, 8),
            GemmConfig(128, 128, 128, 6, 8),
            GemmConfig(128, 128, 64, 4, 8),
        ]

        # TODO: Unify with other gemm patterns, mm_plus_mm currently follows
        # slightly different pattern than rest
        self.mm_plus_mm_configs: list[BaseConfig] = [
            GemmConfig(64, 64, 32, 2, 4),
            GemmConfig(64, 64, 32, 3, 8),
            GemmConfig(64, 64, 32, 4, 16),
            GemmConfig(64, 32, 32, 4, 8),
            GemmConfig(32, 64, 32, 4, 8),
            GemmConfig(128, 128, 32, 1, 8),
            GemmConfig(64, 64, 64, 1, 8),
            GemmConfig(32, 32, 128, 1, 8),
            GemmConfig(64, 64, 16, 2, 4),
            GemmConfig(32, 32, 16, 1, 2),
        ]

        self.conv_configs: list[BaseConfig] = [
            ConvConfig(64, 256, 16, 2, 4),
            ConvConfig(256, 64, 16, 2, 4),
            ConvConfig(1024, 16, 16, 1, 8),
            ConvConfig(128, 128, 32, 2, 8),
            ConvConfig(64, 64, 32, 2, 4),
            ConvConfig(64, 256, 32, 2, 8),
            ConvConfig(256, 64, 32, 2, 8),
        ]

        self.flex_attn_fwd_autotune_configs: list[FlexConfig] = [
            FlexConfig(128, 64, 3, 4),
            FlexConfig(128, 128, 3, 4),
            FlexConfig(128, 128, 2, 8),
            FlexConfig(64, 128, 3, 4),
            FlexConfig(64, 64, 3, 4),
        ]

        self.flex_attn_bwd_autotune_configs: list[FlexConfig] = [
            FlexConfig(BLOCK1, BLOCK2, s, w)
            for BLOCK1 in [32, 64]
            for BLOCK2 in [32, 64, 128]
            for s in [1, 3, 4, 5]  # num_stages
            for w in ([4, 8] if BLOCK1 >= 128 or BLOCK2 >= 128 else [4])
            if BLOCK2 % BLOCK1 == 0
        ]

        self.flex_decode_autotune_configs: list[FlexDecodeConfig] = [
            FlexDecodeConfig(64, 3, 2),
            FlexDecodeConfig(32, 3, 2),
            FlexDecodeConfig(128, 3, 2),
        ]

        self.exhaustive_flex_attn_fwd_configs: list[FlexConfig] = [
            FlexConfig(BLOCK_M, BLOCK_N, num_stages, num_warps)
            for BLOCK_M in [16, 32, 64, 128]
            for BLOCK_N in [32, 64, 128]
            for num_stages in [1, 3, 4, 5]
            for num_warps in [2, 4, 8]
        ]

        self.exhaustive_flex_attn_bwd_configs: list[FlexConfig] = [
            FlexConfig(BLOCK1, BLOCK2, num_stages, num_warps)
            for BLOCK1 in [16, 32, 64, 128]
            for BLOCK2 in [16, 32, 64, 128]
            for num_stages in [1, 3, 4, 5]
            for num_warps in [2, 4, 8]
            if BLOCK2 % BLOCK1 == 0
        ]

        self.exhaustive_flex_decode_configs: list[FlexDecodeConfig] = [
            FlexDecodeConfig(block_n, num_stages, num_warps)
            for block_n in [16, 32, 64, 128]
            for num_stages in [1, 3, 4, 5]
            for num_warps in [2, 4, 8]
        ]

    def _finalize_mm_configs(
        self,
        configs: list[BaseConfig],
    ) -> Generator[TritonConfig, None, None]:
        """
        Finalizes configs after scaling, applying additional constraints.
        """
        used: OrderedSet[tuple[Optional[int], ...]] = OrderedSet()

        max_mm_configs = config.test_configs.max_mm_configs

        for conf in configs:
            # Each warp computes a 16x16 tile = 256 elements
            num_warps = min(conf.num_warps, conf.block_m * conf.block_n // 256)

            # Construct key for finding duplicate configs
            key: tuple[Optional[int], ...] = (
                conf.block_m,
                conf.block_n,
                conf.block_k,
                conf.num_stages,
                conf.hint_override,
                num_warps,
            )

            # Check if gemm specific arg exists - add to key if does
            group_m = getattr(conf, "group_m", None)
            if group_m is not None:
                key += (group_m,)

            if key not in used and (
                max_mm_configs is None or len(used) < max_mm_configs
            ):
                used.add(key)
                kwargs = {
                    "BLOCK_M": conf.block_m,
                    "BLOCK_N": conf.block_n,
                    "BLOCK_K": conf.block_k,
                    "hint_override": conf.hint_override,
                }
                if group_m is not None:
                    kwargs["GROUP_M"] = group_m
                yield self.triton_config(conf.num_stages, num_warps, **kwargs)

    def _scale_mm_configs(
        self,
        m: int,
        n: int,
        k: int,
        configs: list[BaseConfig],
        scale: float,
        has_int8_tensor: bool,
        exclude: Callable[[sympy.Integer, sympy.Integer, sympy.Integer], bool],
        hint_override: Optional[int] = None,
    ) -> list[BaseConfig]:
        """
        Scales and filters matrix multiplication configs based on input size.
        """
        if not self.should_scale_configs:
            return configs
        from ..runtime.runtime_utils import next_power_of_2

        min_block_size = 16
        min_block_size_k = 32 if (has_int8_tensor or self.has_int8_tensor) else 16

        scaled_configs = []
        for hint_override in [None] + config.multi_kernel_hints:
            m_hint = max(
                next_power_of_2(
                    V.graph.sizevars.size_hint(
                        m,
                        fallback=config.unbacked_symint_fallback,  # type: ignore[arg-type]
                        hint_override=hint_override,
                    )
                ),
                min_block_size,
            )
            n_hint = max(
                next_power_of_2(
                    V.graph.sizevars.size_hint(
                        n,
                        fallback=config.unbacked_symint_fallback,  # type: ignore[arg-type]
                        hint_override=hint_override,
                    )
                ),
                min_block_size,
            )
            k_hint = max(
                next_power_of_2(
                    V.graph.sizevars.size_hint(
                        k,
                        fallback=config.unbacked_symint_fallback,  # type: ignore[arg-type]
                        hint_override=hint_override,
                    )
                ),
                min_block_size_k,
            )

            for c in configs:
                scaled_config = dataclasses.replace(
                    c,
                    block_m=max(min(int(c.block_m * scale), m_hint), min_block_size),
                    block_n=max(min(int(c.block_n * scale), n_hint), min_block_size),
                    block_k=max(min(int(c.block_k * scale), k_hint), min_block_size_k),
                    hint_override=hint_override,
                )

                if not exclude(
                    scaled_config.block_m, scaled_config.block_n, scaled_config.block_k
                ):
                    scaled_configs.append(scaled_config)

        return scaled_configs

    def _prune_exhaustive_configs(
        self,
        configs: list[BaseConfig],
        dtype_size: int,
    ) -> list[BaseConfig]:
        import torch

        pruned_configs = []
        for gemm_config in configs:
            device = torch.cuda.current_device()
            props = torch.cuda.get_device_properties(device)
            sm_available = props.shared_memory_per_block_optin  # type: ignore[attr-defined]
            NUM_REG = 255

            acc_regs = math.ceil(
                gemm_config.block_m * gemm_config.block_n / (gemm_config.num_warps * 32)
            )

            shared_mem_accum = dtype_size * (
                gemm_config.block_m * gemm_config.block_k
                + gemm_config.block_n * gemm_config.block_k
            )

            # Will use more shared memory than available
            if shared_mem_accum * gemm_config.num_stages > sm_available:
                continue
            # Lower bound for register spillage, if exceeds the kernel will certainly spill
            elif acc_regs > NUM_REG:
                continue

            pruned_configs.append(gemm_config)

        return pruned_configs

    def _filter_configs(self, configs: list[BaseConfig]) -> list[BaseConfig]:
        """
        Filter configs based on specific requirements.
        Subclasses can override this to implement custom filtering logic.
        """
        return configs

    def preprocess_mm_configs(
        self,
        m: int,
        n: int,
        k: int,
        configs: list[BaseConfig],
        has_int8_tensor: bool = False,
        scale: float = 1.0,
        exclude: Callable[
            [sympy.Integer, sympy.Integer, sympy.Integer], bool
        ] = lambda m, n, k: False,
        dtype_size: int = 0,
        op_name: str = "mm",  # For preprocessing overrides e.g. on CPU
    ) -> Generator[TritonConfig, None, None]:
        configs = self._filter_configs(configs)
        scaled_configs = self._scale_mm_configs(
            m, n, k, configs, scale, has_int8_tensor, exclude
        )
        if config.max_autotune_gemm_search_space == "EXHAUSTIVE":
            assert dtype_size > 0, "dtype_size must be provided for exhaustive search"
            scaled_configs = self._prune_exhaustive_configs(scaled_configs, dtype_size)
        return self._finalize_mm_configs(scaled_configs)

    def triton_config(
        self, num_stages: int, num_warps: int, **kwargs: Any
    ) -> TritonConfig:
        from triton import Config as TritonConfig  # type: ignore[attr-defined]

        return TritonConfig(kwargs, num_stages=num_stages, num_warps=num_warps)

    def get_mm_configs(self) -> partial[Generator[TritonConfig, None, None]]:
        return partial(self.preprocess_mm_configs, configs=self.mm_configs)

    def get_exhaustive_mm_configs(self) -> partial[Generator[TritonConfig, None, None]]:
        return partial(self.preprocess_mm_configs, configs=self.exhaustive_configs)

    def get_conv_configs(self) -> partial[Generator[TritonConfig, None, None]]:
        return partial(
            self.preprocess_mm_configs, configs=self.conv_configs, op_name="conv"
        )

    # Flex attn helpers
    def get_flex_attn_fwd_configs(self, head_dim: int, dtype: Any) -> list[FlexConfig]:
        flex_attn_fwd_configs: list[FlexConfig] = []

        if config.max_autotune:
            if config.max_autotune_flex_search_space == "EXHAUSTIVE":
                return self.exhaustive_flex_attn_fwd_configs
            flex_attn_fwd_configs += self.flex_attn_fwd_autotune_configs

        if head_dim <= 256:
            if dtype == torch.float32:
                default_config = FlexConfig(64, 64, 3, 4)
            else:
                default_config = FlexConfig(128, 64, 3, 4)
        else:
            if dtype == torch.float32:
                default_config = FlexConfig(32, 16, 3, 4)
            else:
                default_config = FlexConfig(64, 32, 3, 4)

        if default_config not in flex_attn_fwd_configs:
            flex_attn_fwd_configs.append(default_config)

        return flex_attn_fwd_configs

    def get_flex_attn_bwd_configs(self, head_dim: int, dtype: Any) -> list[FlexConfig]:
        flex_attn_bwd_configs: list[FlexConfig] = []

        if config.max_autotune:
            if config.max_autotune_flex_search_space == "EXHAUSTIVE":
                return self.exhaustive_flex_attn_bwd_configs
            flex_attn_bwd_configs += self.flex_attn_bwd_autotune_configs

        default_config = FlexConfig(16, 16, 1, 4)

        if default_config not in flex_attn_bwd_configs:
            flex_attn_bwd_configs.append(default_config)

        return flex_attn_bwd_configs

    def get_flex_decode_configs(
        self, head_dim: int, dtype: Any
    ) -> list[FlexDecodeConfig]:
        flex_decode_configs: list[FlexDecodeConfig] = []

        if config.max_autotune:
            if config.max_autotune_flex_search_space == "EXHAUSTIVE":
                return self.exhaustive_flex_decode_configs
            flex_decode_configs += self.flex_decode_autotune_configs

        default_config = FlexDecodeConfig(block_n=64, num_stages=1, num_warps=2)

        if default_config not in flex_decode_configs:
            flex_decode_configs.append(default_config)

        return flex_decode_configs


class CPUConfigHeuristic(BaseConfigHeuristic):
    """
    CPU-specific config heuristic with CPU-specific optimizations.
    """

    def _get_cpu_exclude_function(
        self, method: str = "bmm"
    ) -> Callable[[sympy.Integer, sympy.Integer, sympy.Integer], bool]:
        """
        Get CPU-specific exclude function based on method type.
        Returns a function that can be used as exclude condition.
        Moved from mm_common._is_large_block_for_cpu and refactored to return a function.
        """
        if method in ("conv"):

            def exclude_conv(
                m: sympy.Integer, n: sympy.Integer, k: sympy.Integer
            ) -> bool:
                # Thresholds are experimentally determined to reduce Triton CPU compile times
                if m > 256 or n > 256 or k > 256:
                    return True
                return m * n * k > 2**17

            return exclude_conv
        elif method in ("mm", "addmm", "int_mm"):

            def exclude_mm(
                m: sympy.Integer, n: sympy.Integer, k: sympy.Integer
            ) -> bool:
                return m * n > 2**13

            return exclude_mm
        else:  # Default to bmm implementation for unknown methods

            def exclude_bmm(
                m: sympy.Integer, n: sympy.Integer, k: sympy.Integer
            ) -> bool:
                if m > 128 or n > 128 or k > 128:
                    return True
                return m * n > 2**12

            return exclude_bmm

    def preprocess_mm_configs(
        self,
        m: int,
        n: int,
        k: int,
        configs: list[BaseConfig],
        has_int8_tensor: bool = False,
        scale: float = 1.0,
        exclude: Callable[
            [sympy.Integer, sympy.Integer, sympy.Integer], bool
        ] = lambda m, n, k: False,
        dtype_size: int = 0,
        op_name: str = "mm",  # For preprocessing overrides e.g. on CPU
    ) -> Generator[TritonConfig, None, None]:
        """
        CPU-specific preprocessing that applies CPU-specific scaling (0.5) and exclusion logic.
        """
        # Get CPU-specific exclude function based on operation type
        cpu_exclude_fn = self._get_cpu_exclude_function(op_name)

        # Apply CPU-specific scaling (0.5) and exclusion logic
        return super().preprocess_mm_configs(
            m,
            n,
            k,
            configs=configs,
            has_int8_tensor=has_int8_tensor,
            scale=0.5,
            exclude=cpu_exclude_fn,
            dtype_size=dtype_size,
            op_name=op_name,
        )


class CUDAConfigHeuristic(BaseConfigHeuristic):
    """
    Child class for CUDA device specific gemm/flex attention/conv/ configs.
    """

    def __init__(self) -> None:
        super().__init__()

        self.sm_120_default_flex_config = {
            (torch.float32, 64): FlexConfig(128, 32, 2, 4),
            (torch.float32, 128): FlexConfig(128, 32, 2, 4),
            (torch.float32, 256): FlexConfig(64, 16, 2, 4),
            (torch.bfloat16, 64): FlexConfig(128, 64, 2, 4),
            (torch.bfloat16, 128): FlexConfig(128, 64, 2, 8),
            (torch.bfloat16, 256): FlexConfig(32, 64, 2, 4),
            (torch.float16, 64): FlexConfig(128, 64, 2, 4),
            (torch.float16, 128): FlexConfig(128, 64, 2, 8),
            (torch.float16, 256): FlexConfig(32, 64, 2, 4),
        }

        self.sm_100_default_flex_config = {
            (torch.float32, 64): FlexConfig(128, 32, 3, 4),
            (torch.float32, 128): FlexConfig(32, 64, 3, 4),
            (torch.float32, 256): FlexConfig(32, 32, 3, 4),
            (torch.bfloat16, 64): FlexConfig(128, 128, 3, 4),
            (torch.bfloat16, 128): FlexConfig(128, 64, 3, 8),
            (torch.bfloat16, 256): FlexConfig(64, 32, 3, 4),
            (torch.float16, 64): FlexConfig(128, 128, 3, 4),
            (torch.float16, 128): FlexConfig(128, 64, 3, 8),
            (torch.float16, 256): FlexConfig(64, 32, 3, 4),
        }

        self.h100_default_flex_config = {
            (torch.float32, 64): FlexConfig(128, 32, 3, 4),
            (torch.float32, 128): FlexConfig(32, 64, 3, 4),
            (torch.float32, 256): FlexConfig(32, 32, 3, 4),
            (torch.bfloat16, 64): FlexConfig(128, 128, 3, 4),
            (torch.bfloat16, 128): FlexConfig(128, 64, 3, 8),
            (torch.bfloat16, 256): FlexConfig(64, 32, 3, 4),
            (torch.float16, 64): FlexConfig(128, 128, 3, 4),
            (torch.float16, 128): FlexConfig(128, 64, 3, 8),
            (torch.float16, 256): FlexConfig(64, 32, 3, 4),
        }

        self.a100_default_flex_config = {
            (torch.float32, 64): FlexConfig(128, 32, 3, 4),
            (torch.float32, 128): FlexConfig(128, 32, 3, 4),
            (torch.float32, 256): FlexConfig(64, 16, 3, 4),
            (torch.bfloat16, 64): FlexConfig(128, 64, 3, 4),
            (torch.bfloat16, 128): FlexConfig(128, 64, 3, 8),
            (torch.bfloat16, 256): FlexConfig(32, 64, 3, 4),
            (torch.float16, 64): FlexConfig(128, 64, 3, 4),
            (torch.float16, 128): FlexConfig(128, 64, 3, 8),
            (torch.float16, 256): FlexConfig(32, 64, 3, 4),
        }

    def get_flex_attn_fwd_configs(self, head_dim: int, dtype: Any) -> list[FlexConfig]:
        capability = torch.cuda.get_device_capability()
        flex_attn_fwd_configs: list[FlexConfig] = []

        if config.max_autotune:
            if config.max_autotune_flex_search_space == "EXHAUSTIVE":
                return self.exhaustive_flex_attn_fwd_configs
            flex_attn_fwd_configs += self.flex_attn_fwd_autotune_configs

        if head_dim <= 256:
            if dtype == torch.float32:
                default_config = FlexConfig(64, 64, 3, 4)
            else:
                default_config = FlexConfig(128, 64, 3, 4)
            if capability >= (12, 0):
                default_config = self.sm_120_default_flex_config.get(
                    (dtype, head_dim), default_config
                )
            elif capability >= (10, 0):
                default_config = self.sm_100_default_flex_config.get(
                    (dtype, head_dim), default_config
                )
            elif capability == (9, 0):
                default_config = self.h100_default_flex_config.get(
                    (dtype, head_dim), default_config
                )
            elif capability >= (8, 0):
                default_config = self.a100_default_flex_config.get(
                    (dtype, head_dim), default_config
                )
        else:
            if dtype == torch.float32:
                default_config = FlexConfig(32, 16, 3, 4)
            else:
                default_config = FlexConfig(64, 32, 3, 4)

        if default_config not in flex_attn_fwd_configs:
            flex_attn_fwd_configs.append(default_config)

        return flex_attn_fwd_configs

    def get_flex_attn_bwd_configs(self, head_dim: int, dtype: Any) -> list[FlexConfig]:
        capability = torch.cuda.get_device_capability()

        flex_attn_bwd_configs: list[FlexConfig] = []

        if config.max_autotune:
            if config.max_autotune_flex_search_space == "EXHAUSTIVE":
                return self.exhaustive_flex_attn_bwd_configs
            flex_attn_bwd_configs += self.flex_attn_bwd_autotune_configs

        if dtype == torch.float32:
            default_config = FlexConfig(16, 16, 1, 4)
        elif head_dim <= 256 and capability == (9, 0):  # H100
            if head_dim == 64:
                default_config = FlexConfig(64, 64, 3, 4)
            elif head_dim == 128:
                default_config = FlexConfig(64, 128, 3, 8)
            else:
                default_config = FlexConfig(64, 64, 2, 4)
        elif head_dim <= 256 and capability >= (10, 0):  # B100
            if head_dim == 64 or head_dim == 128:
                default_config = FlexConfig(32, 32, 2, 4)
            else:
                default_config = FlexConfig(32, 32, 1, 4)
        elif capability >= (8, 0):  # A100
            if head_dim == 64:
                default_config = FlexConfig(32, 128, 3, 4)
            elif head_dim == 128:
                # SM86/89 have smaller shared memory sizes
                num_stages = 3 if capability[1] == 0 else 2
                default_config = FlexConfig(64, 64, num_stages, 4)
            else:
                default_config = FlexConfig(64, 64, 2, 4)
        else:  # modest hardware or extremely large head_dim
            default_config = FlexConfig(16, 16, 1, 4)

        if default_config not in flex_attn_bwd_configs:
            flex_attn_bwd_configs.append(default_config)

        return flex_attn_bwd_configs

    def get_flex_decode_configs(
        self, head_dim: int, dtype: Any
    ) -> list[FlexDecodeConfig]:
        capability = torch.cuda.get_device_capability()

        default_config = FlexDecodeConfig(64, 1, 2)

        flex_decode_configs: list[FlexDecodeConfig] = []

        if config.max_autotune:
            if config.max_autotune_flex_search_space == "EXHAUSTIVE":
                return self.exhaustive_flex_decode_configs
            flex_decode_configs += self.flex_decode_autotune_configs

        if capability in [(9, 0), (10, 0), (10, 3)]:  # sm_90, sm_100, sm_103
            if head_dim > 128 and dtype == torch.float32:
                default_config = FlexDecodeConfig(64, 1, 2)
            else:
                default_config = FlexDecodeConfig(64, 3, 2)
        else:
            default_config = FlexDecodeConfig(64, 1, 2)

        if default_config not in flex_decode_configs:
            flex_decode_configs.append(default_config)

        return flex_decode_configs


class ROCmConfigHeuristic(BaseConfigHeuristic):
    """
    Child class for ROCm specific gemm/flex attention/conv/ configs.
    """

    def __init__(self) -> None:
        super().__init__()

        self.default_num_stages = get_backend_num_stages()

        self.mm_configs: list[BaseConfig] = [
            ROCmGemmConfig(
                16, 16, 256, self.default_num_stages, 4, group_m=4, waves_per_eu=2
            ),
            ROCmGemmConfig(32, 16, 256, self.default_num_stages, 4, group_m=4),
            ROCmGemmConfig(
                32, 32, 16, self.default_num_stages, 4, group_m=8, waves_per_eu=2
            ),
            ROCmGemmConfig(32, 32, 128, self.default_num_stages, 4, group_m=8),
            ROCmGemmConfig(32, 64, 64, self.default_num_stages, 4, group_m=8),
            ROCmGemmConfig(
                64, 16, 128, self.default_num_stages, 4, group_m=8, waves_per_eu=2
            ),
            ROCmGemmConfig(64, 32, 32, self.default_num_stages, 4, group_m=8),
            ROCmGemmConfig(64, 32, 64, self.default_num_stages, 4, group_m=8),
            ROCmGemmConfig(64, 32, 64, self.default_num_stages, 8, group_m=8),
            ROCmGemmConfig(64, 32, 128, self.default_num_stages, 4, group_m=8),
            ROCmGemmConfig(64, 64, 16, self.default_num_stages, 4, group_m=8),
            ROCmGemmConfig(64, 64, 64, self.default_num_stages, 4, group_m=4),
            ROCmGemmConfig(64, 64, 128, self.default_num_stages, 8, group_m=16),
            ROCmGemmConfig(64, 64, 256, self.default_num_stages, 8, group_m=4),
            ROCmGemmConfig(
                64, 128, 32, self.default_num_stages, 4, group_m=4, waves_per_eu=2
            ),
            ROCmGemmConfig(64, 128, 32, self.default_num_stages, 8, group_m=8),
            ROCmGemmConfig(64, 128, 64, self.default_num_stages, 8, group_m=4),
            ROCmGemmConfig(64, 128, 128, self.default_num_stages, 8, group_m=4),
            ROCmGemmConfig(128, 32, 32, self.default_num_stages, 4, group_m=8),
            ROCmGemmConfig(128, 32, 64, self.default_num_stages, 4, group_m=8),
            ROCmGemmConfig(
                128, 64, 32, self.default_num_stages, 4, group_m=8, waves_per_eu=2
            ),
            ROCmGemmConfig(128, 64, 64, self.default_num_stages, 4, group_m=16),
            ROCmGemmConfig(128, 64, 128, self.default_num_stages, 8, group_m=4),
            ROCmGemmConfig(
                128, 128, 32, self.default_num_stages, 4, group_m=16, waves_per_eu=2
            ),
            ROCmGemmConfig(128, 128, 32, self.default_num_stages, 8, group_m=16),
            ROCmGemmConfig(
                128, 128, 32, self.default_num_stages, 8, group_m=16, waves_per_eu=2
            ),
            ROCmGemmConfig(128, 128, 64, self.default_num_stages, 4, group_m=16),
            ROCmGemmConfig(128, 128, 64, self.default_num_stages, 8, group_m=8),
            ROCmGemmConfig(128, 128, 128, self.default_num_stages, 8, group_m=16),
            ROCmGemmConfig(
                128, 256, 32, self.default_num_stages, 4, group_m=16, waves_per_eu=2
            ),
            ROCmGemmConfig(128, 256, 64, self.default_num_stages, 8, group_m=4),
            ROCmGemmConfig(256, 64, 64, self.default_num_stages, 8, group_m=4),
            ROCmGemmConfig(
                256, 128, 32, self.default_num_stages, 4, group_m=4, waves_per_eu=2
            ),
            ROCmGemmConfig(256, 128, 32, self.default_num_stages, 8, group_m=16),
            ROCmGemmConfig(256, 128, 64, self.default_num_stages, 8, group_m=4),
            ROCmGemmConfig(256, 256, 64, self.default_num_stages, 8, group_m=4),
        ]

        # Exhaustive search for mm configs
        self.exhaustive_configs: list[BaseConfig] = [
            ROCmGemmConfig(
                BLOCK_M,
                BLOCK_N,
                BLOCK_K,
                num_stages,
                num_warps,
                group_m,
                matrix_instr_nonkdim,
                waves_per_eu,
                kpack,
            )
            for BLOCK_M, BLOCK_N, BLOCK_K in itertools.product(
                [16, 32, 64, 128, 256], repeat=3
            )
            for num_stages in [1, self.default_num_stages]
            for num_warps in [4, 8]
            for group_m in [4, 8, 16]
            for matrix_instr_nonkdim in [0, 16]
            for waves_per_eu in [0, 2]
            for kpack in [2]
        ]

        self.default_flex_config = {
            (torch.float32, 64): ROCmFlexConfig(128, 32, 1, 4),
            (torch.float32, 128): ROCmFlexConfig(128, 32, 1, 4),
            (torch.float32, 256): ROCmFlexConfig(64, 16, 1, 4),
            (torch.bfloat16, 64): ROCmFlexConfig(128, 64, 1, 8),
            (torch.bfloat16, 128): ROCmFlexConfig(128, 64, 1, 8),
            (torch.bfloat16, 256): ROCmFlexConfig(32, 64, 1, 8),
            (torch.float16, 64): ROCmFlexConfig(128, 64, 1, 8),
            (torch.float16, 128): ROCmFlexConfig(128, 64, 1, 8),
            (torch.float16, 256): ROCmFlexConfig(32, 64, 1, 4),
        }

        self.flex_attn_fwd_autotune_configs: list[FlexConfig] = [
            ROCmFlexConfig(BLOCK1, BLOCK2, 1, w)
            for BLOCK1 in [16, 64, 128]
            for BLOCK2 in [16, 32, 64, 128]
            for w in [4, 8]
        ]

        self.flex_attn_bwd_autotune_configs: list[FlexConfig] = [
            ROCmFlexConfig(BLOCK1, BLOCK2, 1, w, mfma)
            for BLOCK1 in [16, 32, 64]
            for BLOCK2 in [32, 64, 128]
            for w in ([4, 8] if BLOCK1 >= 128 or BLOCK2 >= 128 else [4])
            for mfma in [0, 16]
            if BLOCK2 % BLOCK1 == 0
        ]

        self.flex_decode_autotune_configs: list[FlexDecodeConfig] = [
            ROCmFlexDecodeConfig(32, 1, 4),
            ROCmFlexDecodeConfig(64, 1, 4),
            ROCmFlexDecodeConfig(128, 1, 4),
            ROCmFlexDecodeConfig(32, 1, 8),
            ROCmFlexDecodeConfig(64, 1, 8),
            ROCmFlexDecodeConfig(128, 1, 8),
        ]

        self.exhaustive_flex_attn_fwd_configs: list[FlexConfig] = [
            ROCmFlexConfig(BLOCK_M, BLOCK_N, num_stages, num_warps, mfma, wpeu)
            for BLOCK_M in [16, 32, 64, 128]
            for BLOCK_N in [32, 64, 128]
            for num_stages in [1, 2]
            for num_warps in [2, 4, 8]
            for mfma in [0, 16]
            for wpeu in [0, int(8 // num_warps)]
        ]

        self.exhaustive_flex_attn_bwd_configs: list[FlexConfig] = [
            ROCmFlexConfig(BLOCK1, BLOCK2, num_stages, num_warps, mfma, wpeu)
            for BLOCK1 in [16, 32, 64, 128]
            for BLOCK2 in [16, 32, 64, 128]
            for num_stages in [1, 2]
            for num_warps in [2, 4, 8]
            for mfma in [0, 16]
            for wpeu in [0, int(8 // num_warps)]
            if BLOCK2 % BLOCK1 == 0
        ]

        self.exhaustive_flex_decode_configs: list[FlexDecodeConfig] = [
            ROCmFlexDecodeConfig(block_n, num_stages, num_warps, mfma, wpeu, kpack=2)
            for block_n in [16, 32, 64, 128]
            for num_stages in [1, 2]
            for num_warps in [2, 4, 8]
            for mfma in [0, 16]
            for wpeu in [0, int(8 // num_warps)]
        ]

    def _prune_exhaustive_configs(
        self,
        configs: list[BaseConfig],
        dtype_size: int,
    ) -> list[BaseConfig]:
        return configs

    def _filter_configs(self, configs: list[BaseConfig]) -> list[BaseConfig]:
        """
        ROCm specific filtering
        """
        for c in configs:
            c.num_stages = self.default_num_stages
        return super()._filter_configs(configs)

    def _finalize_mm_configs(
        self,
        configs: list[BaseConfig],
    ) -> Generator[TritonConfig, None, None]:
        """
        Finalizes configs after scaling, applying additional constraints.
        """
        used: OrderedSet[tuple[int, ...]] = OrderedSet()

        max_mm_configs = config.test_configs.max_mm_configs

        for conf in configs:
            # Each warp computes a 16x16 tile = 256 elements
            conf.num_warps = min(conf.num_warps, conf.block_m * conf.block_n // 256)

            # Defaults for AMD triton backend kern args if not set
            matrix_instr_nonkdim = getattr(conf, "matrix_instr_nonkdim", 16)
            waves_per_eu = getattr(conf, "waves_per_eu", 0)
            kpack = getattr(conf, "kpack", 2)

            if matrix_instr_nonkdim != 0 and (
                conf.block_m % matrix_instr_nonkdim != 0
                or conf.block_n % matrix_instr_nonkdim != 0
            ):
                #  block_m and block_n must be a multiple of matrix_instr_nonkdim
                continue

            # Construct key for finding duplicate configs
            key: tuple[int, ...] = (
                conf.block_m,
                conf.block_n,
                conf.block_k,
                conf.num_stages,
                conf.num_warps,
                waves_per_eu,
                matrix_instr_nonkdim,
                kpack,
            )

            # Check if gemm specific arg exists - add to key if does
            group_m = getattr(conf, "group_m", None)
            if group_m is not None:
                key += (group_m,)

            if waves_per_eu != 0:
                waves_per_eu = int(8 // conf.num_warps)

            if key not in used and (
                max_mm_configs is None or len(used) < max_mm_configs
            ):
                used.add(key)
                kwargs = {
                    "BLOCK_M": conf.block_m,
                    "BLOCK_N": conf.block_n,
                    "BLOCK_K": conf.block_k,
                    "num_stages": conf.num_stages,
                    "num_warps": conf.num_warps,
                    "matrix_instr_nonkdim": matrix_instr_nonkdim,
                    "waves_per_eu": waves_per_eu,
                    "kpack": kpack,
                }
                if group_m is not None:
                    kwargs["GROUP_M"] = group_m
                yield self.triton_config(**kwargs)

    def get_flex_attn_fwd_configs(self, head_dim: int, dtype: Any) -> list[FlexConfig]:
        flex_attn_fwd_configs: list[FlexConfig] = []

        if config.max_autotune:
            if config.max_autotune_flex_search_space == "EXHAUSTIVE":
                return self.exhaustive_flex_attn_fwd_configs
            flex_attn_fwd_configs += self.flex_attn_fwd_autotune_configs

        if head_dim <= 256:
            if dtype == torch.float32:
                default_config = ROCmFlexConfig(64, 64, 1, 4)
            else:
                default_config = ROCmFlexConfig(128, 64, 1, 8)
            default_config = self.default_flex_config.get(
                (dtype, head_dim), default_config
            )
        else:
            if dtype == torch.float32:
                default_config = ROCmFlexConfig(32, 16, 1, 4)
            else:
                default_config = ROCmFlexConfig(64, 32, 1, 4)

        if default_config not in flex_attn_fwd_configs:
            flex_attn_fwd_configs.append(default_config)

        return flex_attn_fwd_configs

    def get_flex_attn_bwd_configs(self, head_dim: int, dtype: Any) -> list[FlexConfig]:
        flex_attn_bwd_configs: list[FlexConfig] = []

        if config.max_autotune:
            if config.max_autotune_flex_search_space == "EXHAUSTIVE":
                return self.exhaustive_flex_attn_bwd_configs
            flex_attn_bwd_configs += self.flex_attn_bwd_autotune_configs

        if dtype == torch.float32:
            default_config = ROCmFlexConfig(16, 16, 1, 4)
        elif head_dim <= 256:
            if head_dim == 64:
                default_config = ROCmFlexConfig(64, 64, 1, 4)
            elif head_dim == 128:
                default_config = ROCmFlexConfig(64, 128, 1, 8)
            else:
                default_config = ROCmFlexConfig(64, 64, 1, 4)
        else:
            default_config = ROCmFlexConfig(16, 16, 1, 4)

        if default_config not in flex_attn_bwd_configs:
            flex_attn_bwd_configs.append(default_config)

        return flex_attn_bwd_configs

    def get_flex_decode_configs(
        self, head_dim: int, dtype: Any
    ) -> list[FlexDecodeConfig]:
        flex_decode_configs: list[FlexDecodeConfig] = []

        if config.max_autotune:
            if config.max_autotune_flex_search_space == "EXHAUSTIVE":
                return self.exhaustive_flex_decode_configs
            flex_decode_configs += self.flex_decode_autotune_configs

        default_config = ROCmFlexDecodeConfig(64, 1, 4)

        if default_config not in flex_decode_configs:
            flex_decode_configs.append(default_config)

        return flex_decode_configs


class XPUConfigHeuristic(BaseConfigHeuristic):
    """
    Placeholder child class for Intel GPU specific overrides.
    """

    def __init__(self) -> None:
        super().__init__()

        self.xpu_default_flex_config = {
            (torch.float32, 64): FlexConfig(128, 32, 1, 16),
            (torch.float32, 128): FlexConfig(128, 32, 1, 16),
            (torch.float32, 256): FlexConfig(64, 16, 1, 8),
            (torch.bfloat16, 64): FlexConfig(128, 64, 1, 16),
            (torch.bfloat16, 128): FlexConfig(128, 64, 1, 16),
            (torch.bfloat16, 256): FlexConfig(32, 64, 1, 4),
            (torch.float16, 64): FlexConfig(128, 64, 1, 16),
            (torch.float16, 128): FlexConfig(128, 64, 1, 16),
            (torch.float16, 256): FlexConfig(32, 64, 1, 4),
        }
        self.flex_attn_fwd_autotune_configs: list[FlexConfig] = [
            FlexConfig(32, 16, 2, 4),
            FlexConfig(128, 64, 2, 16),
            FlexConfig(128, 64, 2, 8),
            FlexConfig(128, 32, 2, 16),
            FlexConfig(128, 32, 2, 8),
        ]
        self.flex_attn_bwd_autotune_configs: list[FlexConfig] = []
        self.flex_decode_autotune_configs: list[FlexDecodeConfig] = []

        if not bool(os.getenv("CI")):
            self.flex_attn_bwd_autotune_configs += [
                FlexConfig(BLOCK1, BLOCK2, s, w)
                for BLOCK1 in [32, 64]
                for BLOCK2 in [32, 64, 128]
                for s in [1, 3, 4, 5]  # num_stages
                for w in ([4, 8] if BLOCK1 >= 128 or BLOCK2 >= 128 else [4])
                if BLOCK2 % BLOCK1 == 0
            ]
            self.flex_decode_autotune_configs += [
                FlexDecodeConfig(32, 1, 2),
                FlexDecodeConfig(32, 1, 1),
                FlexDecodeConfig(32, 2, 2),
                FlexDecodeConfig(32, 2, 1),
                FlexDecodeConfig(64, 1, 2),
                FlexDecodeConfig(64, 1, 1),
                FlexDecodeConfig(64, 2, 2),
                FlexDecodeConfig(64, 2, 1),
            ]

    def get_flex_attn_fwd_configs(self, head_dim: int, dtype: Any) -> list[FlexConfig]:
        flex_attn_fwd_configs: list[FlexConfig] = []

        if config.max_autotune:
            if config.max_autotune_flex_search_space == "EXHAUSTIVE":
                return self.exhaustive_flex_attn_fwd_configs
            flex_attn_fwd_configs += self.flex_attn_fwd_autotune_configs

        if head_dim <= 256:
            if dtype == torch.float32:
                default_config = FlexConfig(64, 64, 1, 8)
            else:
                default_config = FlexConfig(128, 64, 1, 16)
            default_config = self.xpu_default_flex_config.get(
                (dtype, head_dim), default_config
            )
        else:
            if dtype == torch.float32:
                default_config = FlexConfig(32, 16, 1, 4)
            else:
                default_config = FlexConfig(64, 32, 1, 8)

        if default_config not in flex_attn_fwd_configs:
            flex_attn_fwd_configs.append(default_config)

        return flex_attn_fwd_configs

    def get_flex_attn_bwd_configs(self, head_dim: int, dtype: Any) -> list[FlexConfig]:
        flex_attn_bwd_configs: list[FlexConfig] = []

        if config.max_autotune:
            if config.max_autotune_flex_search_space == "EXHAUSTIVE":
                return self.exhaustive_flex_attn_bwd_configs
            flex_attn_bwd_configs += self.flex_attn_bwd_autotune_configs

        if dtype == torch.float32:
            default_config = FlexConfig(16, 16, 1, 4)
        elif head_dim <= 256:
            if head_dim == 64:
                default_config = FlexConfig(64, 64, 1, 8)
            elif head_dim == 128:
                default_config = FlexConfig(64, 128, 1, 8)
            else:
                default_config = FlexConfig(64, 64, 1, 8)
        else:  # modest hardware or extremely large head_dim
            default_config = FlexConfig(16, 16, 1, 4)

        if default_config not in flex_attn_bwd_configs:
            flex_attn_bwd_configs.append(default_config)

        return flex_attn_bwd_configs

    def get_flex_decode_configs(
        self, head_dim: int, dtype: Any
    ) -> list[FlexDecodeConfig]:
        flex_decode_configs: list[FlexDecodeConfig] = []

        if config.max_autotune:
            if config.max_autotune_flex_search_space == "EXHAUSTIVE":
                return self.exhaustive_flex_decode_configs
            flex_decode_configs += self.flex_decode_autotune_configs

        default_config = FlexDecodeConfig(64, 1, 2)

        if default_config not in flex_decode_configs:
            flex_decode_configs.append(default_config)

        return flex_decode_configs

    def _prune_exhaustive_configs(
        self,
        configs: list[BaseConfig],
        dtype_size: int,
    ) -> list[BaseConfig]:
        return configs


class MTIAConfigHeuristic(BaseConfigHeuristic):
    """
    Placeholder child class for MTIA specific overrides.
    """


# Template-specific mixin classes
class MMTemplateConfigMixin(TemplateConfigHeuristics):
    """
    Mixin class that converts config lists to template kwargs.
    This handles the logic that was previously in choices.get_mm_configs.

    This mixin expects to be used with BaseConfigHeuristic or its subclasses.
    """

    # Type annotations to ensure the mixin works with BaseConfigHeuristic
    get_mm_configs: Callable[[], partial[Generator[TritonConfig, None, None]]]
    get_exhaustive_mm_configs: Callable[
        [], partial[Generator[TritonConfig, None, None]]
    ]
    _filter_configs: Callable[[list[BaseConfig]], list[BaseConfig]]

    def _valid(self, kernel_inputs: KernelInputs) -> bool:
        return True

    def _get_config_generator(
        self,
    ) -> partial[Generator[TritonConfig, None, None]]:
        """
        Get the appropriate config generator based on search space.
        Can be overridden by subclasses for template-specific behavior.
        """
        # Handle exhaustive search case
        if config.max_autotune_gemm_search_space == "EXHAUSTIVE":
            return self.get_exhaustive_mm_configs()
        else:
            return self.get_mm_configs()

    def get_template_configs(
        self,
        kernel_inputs: KernelInputs,
        layout: Any,
        op_name: str,
    ) -> Generator[dict[str, Any], None, None]:
        """
        Convert config lists to template kwargs.
        This replaces the logic from choices.get_mm_configs and inlines mm_options.
        """
        assert isinstance(kernel_inputs, MMKernelInputs), (
            f"{self.__class__.__name__} requires MMKernelInputs"
        )
        input_nodes = kernel_inputs.nodes()
        if len(input_nodes) < 2:
            raise ValueError(f"Need at least 2 input tensors, got {len(input_nodes)}")
        if not self._valid(kernel_inputs):
            return
        # Extract M, N, K from kernel_inputs
        m, n, k = kernel_inputs.mnk_symbolic()

        # Extract dtype and device_type from kernel_inputs
        dtype = kernel_inputs.dtype()

        # Get the appropriate config generator
        configs = self._get_config_generator()

        # Generate and process configs
        for c in configs(m, n, k, dtype_size=dtype.itemsize, op_name=op_name):
            template_kwargs = self._convert_config_to_template_kwargs(
                c, m, n, k, layout
            )
            yield template_kwargs

    def _convert_config_to_template_kwargs(
        self,
        triton_config: TritonConfig,
        m: sympy.Integer,
        n: sympy.Integer,
        k: sympy.Integer,
        layout: Any,
    ) -> dict[str, Any]:
        """
        Convert triton config to template kwargs.
        Moved from mm_common.mm_options.
        """
        # Calculate EVEN_K symbolic
        even_k_symbolic = (
            # it isn't worth guarding on this
            sympy.gcd(k, triton_config.kwargs["BLOCK_K"])
            == triton_config.kwargs["BLOCK_K"]
        )

        # Calculate allow_tf32
        allow_tf32 = torch.backends.cuda.matmul.allow_tf32 and (
            not inductor_config.force_same_precision
            or ((m % 16) == 0 and (n % 16) == 0 and (k % 8) == 0)
        )

        # Build options dict
        options_dict = dict(
            EVEN_K=even_k_symbolic,
            ALLOW_TF32=allow_tf32,
            USE_FAST_ACCUM=False,  # Option for _scaled_mm
            ACC_TYPE=self._get_acc_type(layout.dtype),
            num_stages=triton_config.num_stages,
            num_warps=triton_config.num_warps,
            **triton_config.kwargs,
        )

        # If GROUP_M not specified then default to 8
        if "GROUP_M" not in triton_config.kwargs:
            group_m = triton_config.kwargs.get("GROUP_M", 8)
            options_dict["GROUP_M"] = group_m

        return options_dict

    def _get_acc_type(self, dtype: torch.dtype) -> str:
        """
        Get accumulator type for the given dtype.
        Moved from mm_common.acc_type.
        """
        if dtype in (torch.float16, torch.bfloat16):
            return "tl.float32"
        return f"tl.{dtype}".replace("torch.", "")


# INT8 specific mixin to filter correctly
class INT8MMTemplateConfigMixin(MMTemplateConfigMixin):
    """
    Ensure that we feed in has_int8_tensor=True
    """

    def __init__(self) -> None:
        super().__init__()
        self.has_int8_tensor = True


# MMPlusMM specific mixin to avoid running _scale_mm_configs
class MMPlusMMTemplateConfigMixin(MMTemplateConfigMixin):
    """
    Ensure that _should_scale_configs is False
    """

    # TODO(coconutruben): remove this once all tests work
    # with proper scaling on mm_plus_mm
    def __init__(self) -> None:
        super().__init__()
        self.should_scale_configs = False


class TMAWorkspaceMixin(MMTemplateConfigMixin):
    """
    Small mixin to ensure that the workspace arg is correct for TMA
    and TMA specific filtering can happen.
    """

    def get_extra_kwargs(
        self,
        kernel_inputs: KernelInputs,
        layout: Layout,
        op_name: str,
    ) -> dict[str, Any]:
        kwargs = super().get_extra_kwargs(kernel_inputs, layout, op_name)
        kwargs["workspace_arg"] = get_tma_workspace_arg(
            num_tma_descriptors=2,
            device=kernel_inputs.device(),
        )
        return kwargs

    def _filter_configs(self, configs: list[BaseConfig]) -> list[BaseConfig]:
        """
        TMA specific filtering, as num_warps=2 not safe for TMA
        """
        configs = [c for c in configs if c.num_warps != 2]
        return super()._filter_configs(configs)


# TMA-specific mixin for TMA templates
class TMATemplateConfigMixin(TMAWorkspaceMixin, MMTemplateConfigMixin):
    """
    TMA-specific mixin that uses persistent configs and adds TMA options.
    This inherits from MMTemplateConfigMixin and overrides config generation.
    """

    def get_template_configs(
        self,
        kernel_inputs: KernelInputs,
        layout: Any,
        op_name: str,
    ) -> Generator[dict[str, Any], None, None]:
        """
        Generate TMA template configs by calling super and adding TMA-specific options.
        """
        assert isinstance(kernel_inputs, MMKernelInputs), (
            "TMATemplateConfigMixin requires MMKernelInputs"
        )
        mat1, mat2 = kernel_inputs.mat1mat2()
        tma_opts = {
            "A_ROW_MAJOR": not mat1.layout.is_transposed(),
            "B_ROW_MAJOR": not mat2.layout.is_transposed(),
            "NUM_SMS": get_num_sms(),
            "TMA_SIZE": TMA_DESCRIPTOR_SIZE,
            "TMA_EXPERIMENTAL_API": not has_triton_stable_tma_api(),
        }
        # Get base template configs from superclass
        for template_kwargs in super().get_template_configs(
            kernel_inputs, layout, op_name
        ):
            yield {**template_kwargs, **tma_opts}


# Scaled MM-specific mixin for scaled MM templates
class BaseScaledMMConfigMixin(MMTemplateConfigMixin):
    """
    This is a base that handles the common case for ScaledMM

    The TMA and non-TMA should build on top of this
    """

    def adjust_kernel_inputs(
        self, kernel_inputs: KernelInputs, op_name: str
    ) -> KernelInputs:
        """
        for scaled_mm, we need to unsqueeze scale tensors, and bias
        """
        assert isinstance(kernel_inputs, MMKernelInputs), (
            "Expect MMKernelInputs for scaled MM"
        )
        inputs = super().adjust_kernel_inputs(kernel_inputs, op_name)
        nodes = inputs.nodes()
        mat_a, mat_b, scale_a, scale_b, *bias = nodes
        bias = bias[0] if bias else None
        # Prepare triton input nodes and create kernel_inputs at the top
        from ..lowering import lowerings as L

        aten = torch.ops.aten
        if bias and len(mat_b.get_size()) == len(bias.get_size()) + 1:
            # Need to unsqueeze bias from [N] -> [1, N]
            bias = L[aten.unsqueeze](bias, 0)

        if len(scale_a.get_size()) == 0 or len(scale_b.get_size()) == 0:
            assert len(scale_a.get_size()) == len(scale_b.get_size())
            # Need to unsqueeze scale from [] -> [1, 1]
            scale_a = L[aten.unsqueeze](L[aten.unsqueeze](scale_a, 0), 1)
            scale_b = L[aten.unsqueeze](L[aten.unsqueeze](scale_b, 0), 1)
        nodes = [mat_a, mat_b, scale_a, scale_b]
        if bias:
            nodes.append(bias)
        return MMKernelInputs(
            nodes, mat1_idx=kernel_inputs._mat1_idx, mat2_idx=kernel_inputs._mat2_idx
        )

    def get_template_configs(
        self,
        kernel_inputs: KernelInputs,
        layout: Any,
        op_name: str,
    ) -> Generator[dict[str, Any], None, None]:
        """
        Generate scaled MM template configs with scaled MM-specific options.
        Handles the remaining logic from mm_common including assertions and SCALING_ROWWISE.
        """
        kernel_inputs = self.adjust_kernel_inputs(kernel_inputs, op_name)
        input_nodes = kernel_inputs.nodes()
        # Initial assertion from mm_common.scaled_mm_options
        assert len(input_nodes) >= 4, (
            f"scaled_mm requires at least 4 inputs, got {len(input_nodes)}"
        )

        # Extract scale tensors (typically scale_a and scale_b are input_nodes[2] and input_nodes[3])
        scale_a = input_nodes[2]
        scale_b = input_nodes[3]

        # Scale compatibility assertion from mm_common.scaled_mm_options
        def are_compatible_scales(size_a: Any, size_b: Any) -> bool:
            # Same sized scales are compatible
            if len(size_a) == len(size_b):
                return True

            # Both need to be scalars or len(1) tensors
            if len(size_a) <= 1 and len(size_b) <= 1:
                return True

            return False

        def is_scalar_like(sz: Any) -> bool:
            return (len(sz) == 0) or all(
                V.graph.sizevars.statically_known_equals(d, 1) for d in sz
            )

        size_a, size_b = scale_a.get_size(), scale_b.get_size()
        assert are_compatible_scales(size_a, size_b), (
            "Expect scale_a and scale_b to be either both scalars (including single-element tensors) "
            f"or 1-dimensional tensors with the same size. Got scale_a: {len(size_a)} and scale_b: {len(size_b)}."
        )

        assert isinstance(kernel_inputs, MMKernelInputs), (
            f"{self.__class__.__name__} requires MMKernelInputs"
        )

        if not self._valid(kernel_inputs):
            return

        # Get base template configs from superclass
        for template_kwargs in super().get_template_configs(
            kernel_inputs, layout, op_name
        ):
            # Add scaled MM-specific options (moved from mm_common.scaled_mm_options)
            # Override accumulator type for scaled MM
            template_kwargs["ACC_TYPE"] = "tl.float32"
            # Add SCALING_ROWWISE attribute based on scale tensor shapes
            both_scalar_like = is_scalar_like(size_a) and is_scalar_like(size_b)
            template_kwargs["SCALING_ROWWISE"] = not both_scalar_like

            yield template_kwargs


class ScaledMMConfigMixin(BaseScaledMMConfigMixin):
    """Mixing for scaled mm with the regular mm template"""

    def get_extra_kwargs(
        self,
        kernel_inputs: KernelInputs,
        layout: Layout,
        op_name: str,
    ) -> dict[str, Any]:
        kwargs = super().get_extra_kwargs(kernel_inputs, layout, op_name)
        from ..kernel.mm_common import scale_mm_epilogue

        return {
            **kwargs,
            "suffix_args": kernel_inputs.count - 2,
            "epilogue_fn": scale_mm_epilogue(),
            "epilogue_fn_hash": "scale_mm_epilogue",
        }

    def _valid(self, kernel_inputs: KernelInputs) -> bool:
        assert isinstance(kernel_inputs, MMKernelInputs), (
            "Expect MMKernelInputs for ScaledMMConfigMixin"
        )
        _, _, k = kernel_inputs.mnk_symbolic()
        if V.graph.sizevars.guard_or_false(sympy.Le(k, 16)):
            # Triton crashes however uncommon for real workloads
            return False

        # On NVIDIA B200 GPUs, K dim must be >= 32 for tcgen05.mma.kind::f8f6f4.* PTX instruction to be valid
        # source: https://docs.nvidia.com/cuda/parallel-thread-execution/#tcgen05-matrix-shape
        if using_b200() and V.graph.sizevars.guard_or_false(sympy.Lt(k, 32)):
            return False
        return True


# Scaled TMA-specific mixin for scaled MM templates with TMA
class ScaledTMAConfigMixin(TMAWorkspaceMixin, BaseScaledMMConfigMixin):
    """
    Scaled TMA-specific mixin that extends BaseScaledMMConfigMixin with TMA functionality.
    This is for scaled MM templates that use device TMA.
    This inherits from BaseScaledMMConfigMixin and adds TMA-specific options.
    """

    def get_template_configs(
        self,
        kernel_inputs: KernelInputs,
        layout: Any,
        op_name: str,
    ) -> Generator[dict[str, Any], None, None]:
        """
        Generate scaled TMA template configs with both scaled MM and TMA-specific options.
        """
        # Get base scaled MM template configs from superclass
        for template_kwargs in super().get_template_configs(
            kernel_inputs, layout, op_name
        ):
            # Add TMA-specific options for device TMA scaled MM
            template_kwargs["TMA_SIZE"] = TMA_DESCRIPTOR_SIZE
            template_kwargs["NUM_SMS"] = get_num_sms()
            template_kwargs["TMA_EXPERIMENTAL_API"] = not has_triton_stable_tma_api()

            yield template_kwargs


# Template-specific heuristic classes using multiple inheritance


@register_template_heuristic(
    mm_template.uid,
    "cuda",
    register=torch.version.hip is None,
)
@register_template_heuristic(
    bmm_template.uid,
    "cuda",
    register=torch.version.hip is None,
)
class CUDAMMTemplateConfigHeuristic(MMTemplateConfigMixin, CUDAConfigHeuristic):
    """Standard MM template heuristic for CUDA"""


@register_template_heuristic(
    mm_template.uid, "cuda", register=torch.version.hip is None, op_name="addmm"
)
@register_template_heuristic(
    bmm_template.uid, "cuda", register=torch.version.hip is None, op_name="baddbmm"
)
class CUDAAddMMTemplateConfigHeuristic(AddMMConfigMixin, CUDAMMTemplateConfigHeuristic):
    """Addmm specific mixin for CUDA"""


# TODO(coconutruben): deprecate once autoheuristic is deprecated
@register_template_heuristic("mm-ah", "cuda", register=torch.version.hip is None)
class CUDAMMAHTemplateConfigHeuristic(MMTemplateConfigMixin, CUDAConfigHeuristic):
    """Standard MM template heuristic for CUDA using the extra mm configs only (for autoheuristic)"""

    def __init__(self) -> None:
        super().__init__()
        # Override mm_configs to use scaled_mm_configs
        self.mm_configs = self.extra_mm_configs
        self.exhaustive_configs = self.extra_mm_configs


@register_template_heuristic(
    persistent_tma_mm_template.uid,
    "cuda",
    register=torch.version.hip is None,
)
class CUDAPersistentTMATemplateConfigHeuristic(
    TMATemplateConfigMixin, CUDAConfigHeuristic
):
    """Persistent TMA template heuristic for CUDA"""

    def __init__(self) -> None:
        super().__init__()
        # Override mm_configs to use persistent_mm_configs
        self.mm_configs = self.persistent_mm_configs


<<<<<<< HEAD
=======
@register_template_heuristic(
    "mm_persistent_tma",
    "xpu",
)
class XPUPersistentTMATemplateConfigHeuristic(TMAConfigMixin, XPUConfigHeuristic):
    """Persistent TMA template heuristic for CUDA"""

    def __init__(self) -> None:
        super().__init__()
        # Override mm_configs to use persistent_mm_configs
        self.mm_configs = self.persistent_mm_configs


# TODO(coconutruben): replace with template.name once templates are importable
>>>>>>> 1d1078a1
@register_template_heuristic(
    persistent_tma_mm_template.uid,
    "cuda",
    register=torch.version.hip is None,
    op_name="addmm",
)
class CUDAAddmmPersistentTMATemplateConfigHeuristic(
    AddMMConfigMixin, CUDAPersistentTMATemplateConfigHeuristic
):
    """Addmm specific mixin for CUDA"""


@register_template_heuristic(
    mm_template.uid, "cuda", register=torch.version.hip is None, op_name="scaled_mm"
)
class CUDAScaledMMTemplateConfigHeuristic(ScaledMMConfigMixin, CUDAConfigHeuristic):
    """Scaled MM template heuristic for CUDA"""

    def __init__(self) -> None:
        super().__init__()
        # Override mm_configs to use scaled_mm_configs
        self.mm_configs = self.scaled_mm_configs
        # NOTE: overriding exhaustive configs here to be the same as mm_configs
        # as we haven't validated exhaustive support here yet
        # TODO(coconutruben): remove this once we have validated exhaustive support
        # for scaled_mm
        self.exhaustive_configs = self.scaled_mm_configs


@register_template_heuristic(
    scaled_mm_device_tma_template.uid,
    "cuda",
    register=torch.version.hip is None,
)
class CUDAScaledTMATemplateConfigHeuristic(ScaledTMAConfigMixin, CUDAConfigHeuristic):
    """Scaled TMA template heuristic for CUDA"""

    def __init__(self) -> None:
        super().__init__()
        # Override mm_configs to use scaled_persistent_mm_configs for TMA
        self.mm_configs = self.scaled_persistent_mm_configs
        # NOTE: overriding exhaustive configs here to be the same as mm_configs
        # as we haven't validated exhaustive support here yet
        # TODO(coconutruben): remove this once we have validated exhaustive support
        # for scaled_mm
        self.exhaustive_configs = self.scaled_persistent_mm_configs


@register_template_heuristic(
    mm_plus_mm_template.uid,
    "cuda",
    register=torch.version.hip is None,
)
class CUDAMMPlusMMTemplateConfigHeuristic(
    MMPlusMMTemplateConfigMixin, CUDAConfigHeuristic
):
    """MM Plus MM template heuristic for CUDA"""

    def __init__(self) -> None:
        super().__init__()
        # Override mm_configs to use mm_plus_mm_configs
        self.mm_configs = self.mm_plus_mm_configs
        # NOTE: overriding exhaustive configs here to be the same as mm_configs
        # as we haven't validated exhaustive support here yet
        # TODO(coconutruben): remove this once we have validated exhaustive support
        # for scaled_mm
        self.exhaustive_configs = self.mm_plus_mm_configs


@register_template_heuristic(
    mm_template.uid,
    "cuda",
    register=torch.version.hip is None,
    op_name="int_mm",
)
class CUDAInt8MMTemplateConfigHeuristic(INT8MMTemplateConfigMixin, CUDAConfigHeuristic):
    """Int8 MM template heuristic for CUDA"""

    def __init__(self) -> None:
        super().__init__()
        # Override mm_configs to use int8_mm_configs
        self.mm_configs = self.int8_mm_configs
        # NOTE: overriding exhaustive configs here to be the same as mm_configs
        # as we haven't validated exhaustive support here yet
        # TODO(coconutruben): remove this once we have validated exhaustive support
        # for scaled_mm
        self.exhaustive_configs = self.int8_mm_configs


# ROCm template-specific classes


@register_template_heuristic(
    mm_template.uid,
    "cuda",
    register=torch.version.hip is not None,
)
@register_template_heuristic(
    bmm_template.uid,
    "cuda",
    register=torch.version.hip is not None,
)
class ROCmMMTemplateConfigHeuristic(MMTemplateConfigMixin, ROCmConfigHeuristic):
    """Standard MM template heuristic for ROCm"""


# TODO(coconutruben): replace with template.name once templates are importable
@register_template_heuristic(
    "mm", "cuda", register=torch.version.hip is not None, op_name="addmm"
)
# TODO(coconutruben): replace with template.name once templates are importable
@register_template_heuristic(
    "bmm", "cuda", register=torch.version.hip is not None, op_name="baddbmm"
)
class ROCmAddMMTemplateConfigHeuristic(AddMMConfigMixin, ROCmMMTemplateConfigHeuristic):
    """Addmm specific mixin for ROCm"""


# TODO(coconutruben): deprecate once autoheuristic is deprecated
@register_template_heuristic("mm-ah", "cuda", register=torch.version.hip is not None)
class ROCmMMAHTemplateConfigHeuristic(MMTemplateConfigMixin, ROCmConfigHeuristic):
    """Standard MM template heuristic for ROCm using the extra mm configs only (for autoheuristic)"""

    def __init__(self) -> None:
        super().__init__()
        # Override mm_configs to use scaled_mm_configs
        self.mm_configs = self.extra_mm_configs
        self.exhaustive_configs = self.extra_mm_configs


@register_template_heuristic(
    mm_template.uid,
    "cuda",
    register=torch.version.hip is not None,
    op_name="scaled_mm",
)
class ROCmScaledMMTemplateConfigHeuristic(ScaledMMConfigMixin, ROCmConfigHeuristic):
    """Scaled MM template heuristic for ROCm (non-TMA)"""

    def __init__(self) -> None:
        super().__init__()
        # Override mm_configs to use scaled_mm_configs
        self.mm_configs = self.scaled_mm_configs
        # NOTE: overriding exhaustive configs here to be the same as mm_configs
        # as we haven't validated exhaustive support here yet
        # TODO(coconutruben): remove this once we have validated exhaustive support
        # for scaled_mm
        self.exhaustive_configs = self.scaled_mm_configs


@register_template_heuristic(
    mm_template.uid,
    "cuda",
    register=torch.version.hip is not None,
    op_name="int_mm",
)
class ROCmInt8MMTemplateConfigHeuristic(INT8MMTemplateConfigMixin, ROCmConfigHeuristic):
    """Int8 MM template heuristic for ROCm"""

    def __init__(self) -> None:
        super().__init__()
        # Override mm_configs to use int8_mm_configs
        self.mm_configs = self.int8_mm_configs
        # NOTE: overriding exhaustive configs here to be the same as mm_configs
        # as we haven't validated exhaustive support here yet
        # TODO(coconutruben): remove this once we have validated exhaustive support
        # for scaled_mm
        self.exhaustive_configs = self.int8_mm_configs


@register_template_heuristic(
    mm_plus_mm_template.uid,
    "cuda",
    register=torch.version.hip is not None,
)
class ROCmMMPlusMMTemplateConfigHeuristic(
    MMPlusMMTemplateConfigMixin, ROCmConfigHeuristic
):
    """MM Plus MM template heuristic for ROCm"""

    def __init__(self) -> None:
        super().__init__()
        # self.default_num_stages is used to make sure all configs have that in ROCm land
        # for mm_plus_mm, we actually just want stages = 1, as pipelining brings no benefits
        self.default_num_stages = 1
        # Override mm_configs to use mm_plus_mm_configs
        self.mm_configs = self.mm_plus_mm_configs
        # NOTE: overriding exhaustive configs here to be the same as mm_configs
        # as we haven't validated exhaustive support here yet
        # TODO(coconutruben): remove this once we have validated exhaustive support
        # for scaled_mm
        self.exhaustive_configs = self.mm_plus_mm_configs


# CPU template-specific classes


@register_template_heuristic(mm_template.uid, "cpu")
@register_template_heuristic(bmm_template.uid, "cpu")
class CPUMMTemplateConfigHeuristic(MMTemplateConfigMixin, CPUConfigHeuristic):
    """Standard MM template heuristic for CPU"""


@register_template_heuristic(mm_template.uid, "cpu", op_name="addmm")
@register_template_heuristic(bmm_template.uid, "cpu", op_name="baddbmm")
class CPUAddmmTemplateConfigHeuristic(AddMMConfigMixin, CPUMMTemplateConfigHeuristic):
    """Addmm specific mixin for CPU"""


@register_template_heuristic(mm_template.uid, "cpu", op_name="scaled_mm")
class CPUScaledMMTemplateConfigHeuristic(ScaledMMConfigMixin, CPUConfigHeuristic):
    """Scaled MM template heuristic for CPU (non-TMA)"""

    def __init__(self) -> None:
        super().__init__()
        # Override mm_configs to use scaled_mm_configs
        self.mm_configs = self.scaled_mm_configs
        # NOTE: overriding exhaustive configs here to be the same as mm_configs
        # as we haven't validated exhaustive support here yet
        # TODO(coconutruben): remove this once we have validated exhaustive support
        # for scaled_mm
        self.exhaustive_configs = self.scaled_mm_configs


@register_template_heuristic(mm_template.uid, "cpu", op_name="int_mm")
class CPUInt8MMTemplateConfigHeuristic(INT8MMTemplateConfigMixin, CPUConfigHeuristic):
    """Int8 MM template heuristic for CPU"""

    def __init__(self) -> None:
        super().__init__()
        # Override mm_configs to use int8_mm_configs
        self.mm_configs = self.int8_mm_configs
        # NOTE: overriding exhaustive configs here to be the same as mm_configs
        # as we haven't validated exhaustive support here yet
        # TODO(coconutruben): remove this once we have validated exhaustive support
        # for scaled_mm
        self.exhaustive_configs = self.int8_mm_configs


@register_template_heuristic(mm_plus_mm_template.uid, "cpu")
class CPUMMPlusMMTemplateConfigHeuristic(
    MMPlusMMTemplateConfigMixin, CPUConfigHeuristic
):
    """MM Plus MM template heuristic for CPU"""

    def __init__(self) -> None:
        super().__init__()
        # Override mm_configs to use mm_plus_mm_configs
        self.mm_configs = self.mm_plus_mm_configs
        # NOTE: overriding exhaustive configs here to be the same as mm_configs
        # as we haven't validated exhaustive support here yet
        # TODO(coconutruben): remove this once we have validated exhaustive support
        # for scaled_mm
        self.exhaustive_configs = self.mm_plus_mm_configs


# XPU template-specific classes


@register_template_heuristic(mm_template.uid, "xpu")
@register_template_heuristic(bmm_template.uid, "xpu")
class XPUMMTemplateConfigHeuristic(MMTemplateConfigMixin, XPUConfigHeuristic):
    """Standard MM template heuristic for XPU"""


@register_template_heuristic(mm_template.uid, "xpu", op_name="addmm")
@register_template_heuristic(bmm_template.uid, "xpu", op_name="baddbmm")
class XPUAddmmTemplateConfigHeuristic(AddMMConfigMixin, XPUMMTemplateConfigHeuristic):
    """Addmm specific mixin for XPU"""


@register_template_heuristic(mm_template.uid, "xpu", op_name="scaled_mm")
class XPUScaledMMTemplateConfigHeuristic(ScaledMMConfigMixin, XPUConfigHeuristic):
    """Scaled MM template heuristic for XPU (non-TMA)"""

    def __init__(self) -> None:
        super().__init__()
        # Override mm_configs to use scaled_mm_configs
        self.mm_configs = self.scaled_mm_configs
        # NOTE: overriding exhaustive configs here to be the same as mm_configs
        # as we haven't validated exhaustive support here yet
        # TODO(coconutruben): remove this once we have validated exhaustive support
        # for scaled_mm
        self.exhaustive_configs = self.scaled_mm_configs


@register_template_heuristic(mm_template.uid, "xpu", op_name="int_mm")
class XPUInt8MMTemplateConfigHeuristic(INT8MMTemplateConfigMixin, XPUConfigHeuristic):
    """Int8 MM template heuristic for XPU"""

    def __init__(self) -> None:
        super().__init__()
        # Override mm_configs to use int8_mm_configs
        self.mm_configs = self.int8_mm_configs
        # NOTE: overriding exhaustive configs here to be the same as mm_configs
        # as we haven't validated exhaustive support here yet
        # TODO(coconutruben): remove this once we have validated exhaustive support
        # for scaled_mm
        self.exhaustive_configs = self.int8_mm_configs


@register_template_heuristic(mm_plus_mm_template.uid, "xpu")
class XPUMMPlusMMTemplateConfigHeuristic(
    MMPlusMMTemplateConfigMixin, XPUConfigHeuristic
):
    """MM Plus MM template heuristic for XPU"""

    def __init__(self) -> None:
        super().__init__()
        # Override mm_configs to use mm_plus_mm_configs
        self.mm_configs = self.mm_plus_mm_configs
        # NOTE: overriding exhaustive configs here to be the same as mm_configs
        # as we haven't validated exhaustive support here yet
        # TODO(coconutruben): remove this once we have validated exhaustive support
        # for scaled_mm
        self.exhaustive_configs = self.mm_plus_mm_configs


# MTIA template-specific classes


@register_template_heuristic(mm_template.uid, "mtia")
@register_template_heuristic(bmm_template.uid, "mtia")
class MTIAMMTemplateConfigHeuristic(MMTemplateConfigMixin, MTIAConfigHeuristic):
    """Standard MM template heuristic for MTIA"""


@register_template_heuristic(mm_template.uid, "mtia", op_name="addmm")
@register_template_heuristic(bmm_template.uid, "mtia", op_name="baddbmm")
class MTIAAddMMTemplateConfigHeuristic(AddMMConfigMixin, MTIAMMTemplateConfigHeuristic):
    """Addmm specific mixin for MTIA"""


@register_template_heuristic(mm_template.uid, "mtia", op_name="scaled_mm")
class MTIAScaledMMTemplateConfigHeuristic(ScaledMMConfigMixin, MTIAConfigHeuristic):
    """Scaled MM template heuristic for MTIA (non-TMA)"""

    def __init__(self) -> None:
        super().__init__()
        # Override mm_configs to use scaled_mm_configs
        self.mm_configs = self.scaled_mm_configs
        # NOTE: overriding exhaustive configs here to be the same as mm_configs
        # as we haven't validated exhaustive support here yet
        # TODO(coconutruben): remove this once we have validated exhaustive support
        # for scaled_mm
        self.exhaustive_configs = self.scaled_mm_configs


@register_template_heuristic(mm_template.uid, "mtia", op_name="int_mm")
class MTIAInt8MMTemplateConfigHeuristic(INT8MMTemplateConfigMixin, MTIAConfigHeuristic):
    """Int8 MM template heuristic for MTIA"""

    def __init__(self) -> None:
        super().__init__()
        # Override mm_configs to use int8_mm_configs
        self.mm_configs = self.int8_mm_configs
        # NOTE: overriding exhaustive configs here to be the same as mm_configs
        # as we haven't validated exhaustive support here yet
        # TODO(coconutruben): remove this once we have validated exhaustive support
        # for scaled_mm
        self.exhaustive_configs = self.int8_mm_configs


@register_template_heuristic(mm_plus_mm_template.uid, "mtia")
class MTIAMMPlusMMTemplateConfigHeuristic(
    MMPlusMMTemplateConfigMixin, MTIAConfigHeuristic
):
    """MM Plus MM template heuristic for MTIA"""

    def __init__(self) -> None:
        super().__init__()
        # Override mm_configs to use mm_plus_mm_configs
        self.mm_configs = self.mm_plus_mm_configs
        # NOTE: overriding exhaustive configs here to be the same as mm_configs
        # as we haven't validated exhaustive support here yet
        # TODO(coconutruben): remove this once we have validated exhaustive support
        # for scaled_mm
        self.exhaustive_configs = self.mm_plus_mm_configs<|MERGE_RESOLUTION|>--- conflicted
+++ resolved
@@ -1810,13 +1810,13 @@
         self.mm_configs = self.persistent_mm_configs
 
 
-<<<<<<< HEAD
-=======
 @register_template_heuristic(
-    "mm_persistent_tma",
+    persistent_tma_mm_template.uid,
     "xpu",
 )
-class XPUPersistentTMATemplateConfigHeuristic(TMAConfigMixin, XPUConfigHeuristic):
+class XPUPersistentTMATemplateConfigHeuristic(
+    TMATemplateConfigMixin, XPUConfigHeuristic
+):
     """Persistent TMA template heuristic for CUDA"""
 
     def __init__(self) -> None:
@@ -1825,8 +1825,17 @@
         self.mm_configs = self.persistent_mm_configs
 
 
-# TODO(coconutruben): replace with template.name once templates are importable
->>>>>>> 1d1078a1
+@register_template_heuristic(
+    persistent_tma_mm_template.uid,
+    "xpu",
+    op_name="addmm",
+)
+class XPUAddmmPersistentTMATemplateConfigHeuristic(
+    AddMMConfigMixin, XPUPersistentTMATemplateConfigHeuristic
+):
+    """Addmm specific mixin for XPU"""
+
+
 @register_template_heuristic(
     persistent_tma_mm_template.uid,
     "cuda",
@@ -1935,11 +1944,11 @@
 
 # TODO(coconutruben): replace with template.name once templates are importable
 @register_template_heuristic(
-    "mm", "cuda", register=torch.version.hip is not None, op_name="addmm"
+    mm_template.uid, "cuda", register=torch.version.hip is not None, op_name="addmm"
 )
 # TODO(coconutruben): replace with template.name once templates are importable
 @register_template_heuristic(
-    "bmm", "cuda", register=torch.version.hip is not None, op_name="baddbmm"
+    bmm_template.uid, "cuda", register=torch.version.hip is not None, op_name="baddbmm"
 )
 class ROCmAddMMTemplateConfigHeuristic(AddMMConfigMixin, ROCmMMTemplateConfigHeuristic):
     """Addmm specific mixin for ROCm"""
