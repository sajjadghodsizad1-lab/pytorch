import dataclasses
import functools
import logging
import operator
import textwrap
from collections import Counter
from collections.abc import Sequence
from typing import Any, Callable, Optional, Union

import sympy

import torch
from torch._higher_order_ops.triton_kernel_wrap import (
    TraceableTritonKernelWrapper,
    tracing_triton_hopifier_singleton,
    triton_kernel_wrapper_mutation,
)
from torch._inductor.codecache import LambdaFuture, PyCodeCache
from torch._inductor.runtime.triton_heuristics import CachingAutotuner
from torch._inductor.select_algorithm import extern_kernels  # noqa: F401
from torch._inductor.utils import convert_shape_to_symint, sympy_product
from torch._inductor.virtualized import V
from torch._library.triton import wrap_triton
from torch.fx import GraphModule
from torch.utils import _pytree as pytree
from torch.utils._sympy.functions import CeilDiv
from torch.utils._sympy.interp import _run_sympy_handler, sympy_interp
from torch.utils._sympy.reference import OptimizedPythonReferenceAnalysis

from .. import config, ir
from ..utils import LineContext
from .common import (
    CodegenSymbol,
    FileBackedGraphModule,
    WorkspaceArg,
    WorkspaceZeroMode,
)
from .wrapper import (
    AllocateLine,
    BufferLike,
    CommBufferAllocateLine,
    CommBufferFreeLine,
    CommentLine,
    EnterDeviceContextManagerLine,
    EnterSubgraphLine,
    ExitDeviceContextManagerLine,
    ExitSubgraphLine,
    ExternKernelAllocLine,
    ExternKernelOutLine,
    FreeIfNotReusedLine,
    FreeLine,
    KernelCallLine,
    KernelDefinitionLine,
    Line,
    MultiOutputLine,
    NullLine,
    PythonWrapperCodegen,
    ReinterpretLine,
    ReuseLine,
    SymbolicCallArg,
    SymbolicCallArgLine,
    WrapperLine,
)


aten = torch.ops.aten
log = logging.getLogger(__name__)


@dataclasses.dataclass
class SymbolBuffer(CodegenSymbol):
    """
    Represents a sympy.Symbol graph input.
    """

    symbol: sympy.Symbol

    def get_name(self) -> str:
        return str(self.symbol)

    def get_example(self) -> Union[torch.Tensor, sympy.Symbol]:
        return self.symbol


CodegenBuffer = Union[BufferLike, SymbolBuffer]


@dataclasses.dataclass
class TritonKernel:
    """
    Stores metadata about Triton kernels for use in FX.
    """

    tuner: CachingAutotuner
    wrapped: TraceableTritonKernelWrapper


class WrapperFxCodegen(PythonWrapperCodegen):
    """
    Backend to generate wrapper code as an FX IR graph.
    """

    supports_caching = False

    def _generate(self, is_inference: bool) -> tuple[FileBackedGraphModule, None]:
        self.run_wrapper_ir_passes(is_inference)

        prologue = "\n".join(
            [
                self.imports.getvalue(),
                self.header.getvalue(),
            ]
        )
        gm = FxConverter(lines=self.lines, prologue=prologue).generate()
        compiled_fn = self.compile_graph(gm)

        return FileBackedGraphModule(gm, compiled_fn), None

    def compile_graph(self, gm: GraphModule) -> Callable[..., Any]:
        """
        Converts the graph module into a runnable function. The default implementation
        is simply an interpreter calling kernels in eager mode. Derived backends can
        override this to do further compilation.
        """
        return gm.forward

    @classmethod
    def create(
        cls,
        is_subgraph: bool,
        subgraph_name: Optional[str],
        parent_wrapper: Optional[PythonWrapperCodegen],
        partition_signatures: Optional[ir.GraphPartitionSignature] = None,
    ) -> "WrapperFxCodegen":
        if is_subgraph:
            raise NotImplementedError(
                "Subgraphs are not yet supported by FX conversion"
            )

        # For derived backends, this could be a subclass.
        return cls()


@dataclasses.dataclass
class FxConverter:
    """
    Generates FX IR from Wrapper IR. As each instance is only meant to be used once, the
    input and output code are stored as attributes.
    """

    lines: list[Line]
    prologue: str = ""

    def __post_init__(self) -> None:
        graph = torch.fx.Graph()
        self.gm = GraphModule({}, graph)  # Wrapper FX IR.
        self.buffer_to_node: dict[
            Optional[str], torch.fx.Node
        ] = {}  # Symbol table for codegen.
        self.kernels: dict[str, TritonKernel] = {}  # Table to store Triton kernels.
        self._unique_symbol_ids: Counter[str] = Counter()
        self.tracer = torch.fx.proxy.GraphAppendingTracer(graph)
        self.expr_to_proxy: dict[sympy.Expr, torch.fx.Proxy] = {}

    def _import_kernel(self, code: str, kernel_name: str) -> CachingAutotuner:
        """
        Imports a kernel from source, possibly autotuning block parameters.
        """
        module_code = "\n".join([self.prologue, code])
        mod = PyCodeCache.load(module_code)
        kernel = getattr(mod, kernel_name)

        if isinstance(kernel, LambdaFuture):
            kernel = kernel.result()

        if not isinstance(kernel, CachingAutotuner):
            raise NotImplementedError(
                textwrap.dedent(f"""
                Unsupported type for kernel {kernel_name}: {type(kernel)}.
                FX conversion only supports Triton kernels.
            """)
            )

        return kernel

    def _fake_tensor(
        self,
        size: tuple[Any, ...],
        stride: tuple[Any, ...],
        dtype: Optional[torch.dtype] = None,
        device: Optional[torch.device] = None,
    ) -> torch.Tensor:
        with V.fake_mode:
            return torch.empty_strided(
                convert_shape_to_symint(size),
                convert_shape_to_symint(stride),
                dtype=dtype,
                device=device,
            )

    def _create_meta_from_buffer(
        self, node: torch.fx.Node, buffer: CodegenBuffer
    ) -> None:
        node.meta["val"] = buffer.get_example()

    def _create_as_strided(
        self,
        input_node: torch.fx.Node,
        size: tuple[Any, ...],
        stride: tuple[Any, ...],
        offset: Union[int, sympy.Expr],
    ) -> torch.fx.Node:
        return self.gm.graph.call_function(
            torch.as_strided,
            args=(
                input_node,
                self._generate_sym_nodes(size),
                self._generate_sym_nodes(stride),
                self._generate_sym_node(offset),
            ),
        )

    def _record_allocation(self, buffer: CodegenBuffer, node: torch.fx.Node) -> None:
        """
        Updates the symbol table to record that an Inductor buffer maps to the result of
        an FX node.
        """
        assert node not in self.buffer_to_node
        self.buffer_to_node[buffer.get_name()] = node

    def _free(self, buffer: Union[CodegenBuffer, ir.TorchBindObject]) -> None:
        """
        Removes the buffer from the symbol table.
        """
        name = buffer.get_name()
        del self.buffer_to_node[name]

    def _lookup_args(self, args: tuple[Any, ...]) -> tuple[Any, ...]:
        """
        Maps call args back to FX nodes.
        """
        return tuple(
            self.buffer_to_node[arg]
            if isinstance(arg, str)
            else arg.inner_expr
            if isinstance(arg, SymbolicCallArg)
            else arg
            for arg in args
        )

    def _get_buffer(self, node: ir.IRNode) -> CodegenBuffer:
        """
        Extract buffer data from an IR node.
        """
        if isinstance(node, (ir.Buffer, WorkspaceArg)):
            return node
        elif isinstance(node, (ir.BaseView, ir.MutableBox)):
            return self._get_buffer(node.data)
        elif isinstance(node, sympy.Symbol):
            return SymbolBuffer(node)
        else:
            raise NotImplementedError(f"Unable to extract buffer from node: {node}")

    def _generate_graph_inputs(self) -> None:
        """
        Converts graph inputs to FX placeholders.
        """

<<<<<<< HEAD
        def _codegen_symbol(
            sym_or_exp: Union[sympy.Symbol, sympy.Expr],
            base_node: torch.fx.Node,
            target: torch._ops.OpOverload,
            dim: int,
        ) -> None:
            if isinstance(sym_or_exp, sympy.Symbol):
                buffer = SymbolBuffer(sym_or_exp)

                if buffer.get_name() in self.buffer_to_node:
                    return

                size_node = self.gm.graph.call_function(target, (base_node, dim))
                size_proxy = torch.fx.Proxy(size_node, tracer=self.tracer)

                self._create_meta_from_buffer(size_node, buffer)
                self._record_allocation(buffer, size_node)
                self.expr_to_proxy[sym_or_exp] = size_proxy

            elif isinstance(sym_or_exp, sympy.Integer):
                return

            elif isinstance(sym_or_exp, sympy.Expr):
                self._sympy_interp(sym_or_exp)

        for node in V.graph.module.graph.nodes:  # type: ignore[union-attr]
            if node.op != "placeholder":
                continue

=======
        for node in V.graph.module.graph.find_nodes(op="placeholder"):  # type: ignore[operator, union-attr]
>>>>>>> 9f9a7a80
            name = node.name
            if name in V.graph.graph_inputs:
                ir_node = V.graph.graph_inputs[name]

                # Introduce a new symbol for constant inputs.
                buffer = (
                    SymbolBuffer(sympy.Symbol(name, is_integer=True))
                    if isinstance(ir_node, (int, float, sympy.Integer, sympy.Float))
                    else self._get_buffer(ir_node)
                )
                placeholder_node = self.gm.graph.placeholder(buffer.get_name())
                self._create_meta_from_buffer(placeholder_node, buffer)
                self._record_allocation(buffer, placeholder_node)

                # not sure if this is needed...
                if isinstance(ir_node, (sympy.Symbol)):
                    placeholder_proxy = torch.fx.Proxy(
                        placeholder_node, tracer=self.tracer
                    )
                    self.expr_to_proxy[ir_node] = placeholder_proxy

                # Generate nodes for dynamic input sizes/strides.
                if isinstance(ir_node, ir.TensorBox):
                    for dim, size in enumerate(ir_node.get_size()):
                        _codegen_symbol(
                            size, placeholder_node, torch.ops.aten.sym_size.int, dim
                        )
                    for dim, stride in enumerate(ir_node.get_stride()):
                        _codegen_symbol(
                            stride, placeholder_node, torch.ops.aten.sym_stride.int, dim
                        )

            elif V.aot_compilation:
                # Create dummy input nodes to match the input signature
                self.gm.graph.placeholder(name)

    def _generate_graph_constants(self) -> None:
        for name, value in V.graph.constants.items():
            node = self.gm.graph.get_attr(name)
            node.meta["val"] = value
            setattr(self.gm, name, value)
            self.buffer_to_node[name] = node

    def _generate_buffer(self, node: ir.IRNode) -> Optional[torch.fx.Node]:
        """
        Generates FX IR for transformations on a buffer, such as ReinterpretView.
        Does nothing if no such transformations are present.
        """

        def generate_to_buffer(node: ir.IRNode) -> Optional[BufferLike]:
            if isinstance(node, (ir.Buffer, WorkspaceArg)):
                return node
            elif isinstance(node, ir.NoneAsConstantBuffer):
                return None
            elif isinstance(node, ir.StorageBox):
                return generate_to_buffer(node.data)
            elif isinstance(node, ir.ReinterpretView):
                # We need to introduce a new symbol if the output is a ReinterpretView.
                # Use a WorkspaceArg for this.
                buffer = self._get_buffer(node.data)
                assert isinstance(buffer, (ir.Buffer, WorkspaceArg))
                unique_name = self.gm.graph._graph_namespace.create_name(
                    f"{buffer.get_name()}_view", None
                )
                device = buffer.get_device()
                assert device
                reused_as = WorkspaceArg(
                    count=buffer.get_size(),
                    zero_mode=WorkspaceZeroMode.UNINITIALIZED,
                    device=device,
                    outer_name=unique_name,
                    dtype=buffer.get_dtype(),
                )

                # Generate FX IR for the view.
                self._generate_reinterpret_helper(buffer, reused_as, node.layout)

                return reused_as
            else:
                raise NotImplementedError(f"Unrecognized buffer/view node: {node}")

        buffer = generate_to_buffer(node)
        return self.buffer_to_node[buffer.get_name()] if buffer is not None else None

    def _generate_output(self) -> None:
        """
        Generate FX IR for graph outputs.
        """
        output_nodes = [
            self._generate_buffer(node)
            for idx, node in enumerate(V.graph.graph_outputs)
        ]

        # Single return elements don't use a tuple.
        output_value = output_nodes[0] if len(output_nodes) == 1 else output_nodes

        self.gm.graph.output(output_value)

    def generate(self) -> torch.fx.GraphModule:
        """
        Main entrypoint for FX codegen.
        """
        self._generate_graph_inputs()
        self._generate_graph_constants()

        # Generate FX IR from Wrapper IR lines.
        for line in self.lines:
            if isinstance(line, WrapperLine):
                line.codegen_fx(self)(line)
            elif isinstance(line, LineContext):
                # Ignore line context in FX IR.
                pass
            else:
                raise NotImplementedError(
                    textwrap.dedent(
                        f"""
                    Found line of unrecognized type '{type(line)}':
                        '{line}'

                    FX conversion only supports Wrapper IR lines.
                    """
                    )
                )

        self._generate_output()
        self.gm.recompile()
        return self.gm

    def _sympy_interp(self, expr: sympy.Expr) -> torch.fx.Proxy:
        # hash cons
        if expr in self.expr_to_proxy:
            return self.expr_to_proxy[expr]
        # base cases, don't cache
        if isinstance(
            expr,
            (
                sympy.Integer,
                sympy.Number,
                sympy.Symbol,
                sympy.logic.boolalg.BooleanAtom,
            ),
        ):
            return sympy_interp(
                OptimizedPythonReferenceAnalysis, self.expr_to_proxy, expr
            )

        # hash cons on arguments, run expr handler
        self.expr_to_proxy[expr] = _run_sympy_handler(
            OptimizedPythonReferenceAnalysis,
            [self._sympy_interp(arg) for arg in expr.args],
            expr,
        )
        return self.expr_to_proxy[expr]

    def _generate_sym_node(
        self, s: Union[int, sympy.Expr]
    ) -> Union[int, torch.fx.Node]:
        if isinstance(s, (int, sympy.Integer)):
            return int(s)
        elif isinstance(s, sympy.Symbol):
            assert s in self.expr_to_proxy, (
                f"Could not find a node corresponding to the symbol {s}"
            )
            return self.expr_to_proxy[s].node
        elif isinstance(s, sympy.Expr):

            def replace_floor_div(expr: sympy.Expr) -> sympy.Expr:
                """
                Converts floor(x / c) to x // c.
                """
                if isinstance(expr, sympy.core.mul.Mul) and isinstance(
                    expr.args[0], sympy.Rational
                ):
                    # Only the first argument of a Mul can be a Rational.
                    frac = expr.args[0]
                    numerator = sympy_product(expr.args[1:]) * frac.numerator
                    denominator = frac.denominator

                    # Sanity check the results.
                    new_expr = numerator / denominator
                    assert V.graph.sizevars.statically_known_equals(new_expr, expr), (
                        f"Unsound replacement: '{new_expr}' != '{expr}'"
                    )
                    # Undo the python division trick and replace with explicit CeilDiv
                    return -CeilDiv(-numerator, denominator)
                else:
                    return sympy.floor(expr)

            s = s.replace(sympy.floor, replace_floor_div)
            return self._sympy_interp(s).node

        elif isinstance(s, torch.fx.Node):
            return s

        else:
            raise ValueError(f"{s} of type {type(s)} is not a valid input")

    def _generate_sym_nodes(
        self, shape: Sequence[sympy.Expr]
    ) -> list[Union[int, torch.fx.Node]]:
        return [self._generate_sym_node(s) for s in shape]

    def _generate_allocate(self, line: WrapperLine) -> None:
        assert isinstance(line, AllocateLine)
        buffer = line.node
        name = buffer.get_name()
        assert name not in V.graph.removed_buffers

        device = buffer.get_device()
        dtype = buffer.get_dtype()
        shape = self._generate_sym_nodes(buffer.get_size())
        stride = self._generate_sym_nodes(buffer.get_stride())

        node = self.gm.graph.call_function(
            torch.empty_strided,
            args=(shape, stride),
            kwargs={"dtype": dtype, "device": device},
        )
        assert name
        node.name = name
        self._create_meta_from_buffer(node, buffer)
        self._record_allocation(buffer, node)

    def _generate_comment(self, line: WrapperLine) -> None:
        assert isinstance(line, CommentLine)
        # We ignore comments in FX IR.

    def _generate_enter_device_context_manager(self, line: WrapperLine) -> None:
        assert isinstance(line, EnterDeviceContextManagerLine)
        # We ignore the device context in FX IR.

    def _generate_exit_device_context_manager(self, line: WrapperLine) -> None:
        assert isinstance(line, ExitDeviceContextManagerLine)
        # We ignore the device context in FX IR.

    def _generate_enter_subgraph(self, line: WrapperLine) -> None:
        assert isinstance(line, EnterSubgraphLine)
        raise NotImplementedError("Subgraphs are not yet supported by FX conversion")

    def _generate_exit_subgraph(self, line: WrapperLine) -> None:
        assert isinstance(line, ExitSubgraphLine)
        raise NotImplementedError("Subgraphs are not yet supported by FX conversion")

    def _generate_free(self, line: WrapperLine) -> None:
        assert isinstance(line, FreeLine)

        buf = line.node

        # No need to free placeholders.
        if self.buffer_to_node[buf.get_name()].op == "placeholder":
            return

        self._free(buf)

    def _generate_free_if_not_reused(self, line: WrapperLine) -> None:
        assert isinstance(line, FreeIfNotReusedLine)
        buf = line.node
        assert buf.get_name() not in V.graph.removed_buffers
        if not line.is_reused:
            self._free(buf)

    def _generate_line_context(self, line: WrapperLine) -> None:
        assert isinstance(line, LineContext)
        # We ignore line context in FX IR.

    def _generate_reinterpret(self, line: WrapperLine) -> None:
        assert isinstance(line, ReinterpretLine)
        self._generate_reinterpret_helper(line.node, line.reused_as, line.layout)

    def _generate_reinterpret_helper(
        self, input_buffer: BufferLike, result_buffer: BufferLike, layout: ir.Layout
    ) -> None:
        input_node = self.buffer_to_node[input_buffer.get_name()]

        # Look up output metadata.
        name = result_buffer.get_name()
        assert name
        size = tuple(layout.size)
        stride = tuple(layout.stride)
        if isinstance(layout, ir.NonOwningLayout):
            # Look up the view's layout.
            view = layout.view
            assert isinstance(view, ir.ReinterpretView), (
                f"unexpected type: {type(view)}"
            )
            layout = view.layout
        offset = input_buffer.get_offset() + layout.offset

        # Map ReinterpretView to as_strided.
        result_node = self._create_as_strided(input_node, size, stride, offset)
        result_node.name = name
        result_node.meta["val"] = layout.get_example()
        self._record_allocation(result_buffer, result_node)

    def _generate_reuse(self, line: WrapperLine) -> None:
        assert isinstance(line, ReuseLine)
        old = line.node
        new = line.reused_as
        assert not any(buf.get_name() in V.graph.removed_buffers for buf in (old, new))
        assert old.get_dtype() == new.get_dtype()

        old_node = self.buffer_to_node[old.get_name()]
        result_node = old_node

        # Change shape and stride.
        size = tuple(new.get_size())
        stride = tuple(new.get_stride())
        offset = new.get_offset()
        if (
            tuple(old.get_size()) != size
            or tuple(old.get_stride()) != stride
            or old.get_offset() != offset
        ):
            result_node = self._create_as_strided(old_node, size, stride, offset)
            self._create_meta_from_buffer(result_node, new)

        self._record_allocation(new, result_node)

        # Free the old buffer, if we allocated a new tensor.
        if (
            old.get_name() not in V.graph.get_output_names()
            and line.delete_old
            and result_node is not old_node
        ):
            self._free(old)

    def _generate_multi_output(self, line: WrapperLine) -> None:
        assert isinstance(line, MultiOutputLine)

        arg_node = self.buffer_to_node[line.arg_name]

        # For non-tuple / non-list outputs, map the
        # output to the same node as the input.
        if len(line.indices) == 0:
            self.buffer_to_node[line.result_name] = arg_node
            return

        # Extract the index for tuple access.
        inds = line.indices[0][1:]
        assert len(inds) == 1, f"Cannot convert {inds} to an index."
        idx = inds[0]

        node = self.gm.graph.call_function(operator.getitem, args=(arg_node, idx))
        node.meta["val"] = arg_node.meta["val"][idx]
        node.name = line.result_name
        self.buffer_to_node[line.result_name] = node

    def _generate_null(self, line: WrapperLine) -> None:
        assert isinstance(line, NullLine)
        # Does nothing.

    def _generate_comm_buffer_allocate(self, line: WrapperLine) -> None:
        assert isinstance(line, CommBufferAllocateLine)
        raise NotImplementedError("Comm buffer allocation is not yet supported")

    def _generate_comm_buffer_free(self, line: WrapperLine) -> None:
        assert isinstance(line, CommBufferFreeLine)
        self._free(line.node)

    def _generate_triton_call(self, line: WrapperLine) -> None:
        assert isinstance(line, KernelCallLine)

        # Collect all kwargs, including autotuned block sizes.
        call_args = self._lookup_args(line.call_args)
        kernel = self.kernels[line.kernel_name]
        tuner = kernel.tuner

        # Optionally autotune the kernels.
        # The FX backend currently only supports compile-time tuning.
        kernel_name = tuner.fn.__name__
        if config.triton.autotune_at_compile_time:
            from triton.runtime import driver

            log.info("Autotuning Triton kernel %s at compile time.", kernel_name)
            device = driver.active.get_current_device()
            stream = driver.active.get_current_stream(device)

            def node_to_tuning_arg(arg: Any) -> Any:
                """
                Create real tensors for autotuning arguments, substituting size hints
                for dynamic shapes.
                """
                to_size_hint = functools.partial(
                    pytree.tree_map, V.graph.sizevars.size_hint
                )
                if not isinstance(arg, torch.fx.Node):
                    return to_size_hint(arg)

                fake = arg.meta["val"]
                return torch.empty_strided(
                    to_size_hint(fake.shape),
                    to_size_hint(fake.stride()),
                    device=device,
                ).zero_()

            arg_values = [node_to_tuning_arg(arg) for arg in call_args]
            tuner.run(*arg_values, stream=stream)
        else:
            log.info(
                "Skipping autotuning for kernel %s. Set config.triton.autotune_at_compile_time = True to enable.",
                kernel_name,
            )

        kernel_config = tuner.compile_results[0].config
        call_args, grid = tuner._interpret_args_grid(call_args, kernel_config)
        call_kwargs = dict(zip(tuner.triton_meta["signature"], call_args))
        call_kwargs.update(kernel_config.kwargs)

        wrapper_grid = [tuple(self._generate_sym_nodes(grid))]
        call_kwargs = {
            name: self._generate_sym_node(val) for name, val in call_kwargs.items()
        }

        # Store non-graphable kwargs in the side table.
        (
            call_kwargs,
            constant_args_idx,
        ) = tracing_triton_hopifier_singleton.store_non_graphable_args(call_kwargs)

        self.gm.graph.call_function(
            triton_kernel_wrapper_mutation,
            kwargs={
                "kernel_idx": kernel.wrapped.kernel_idx,
                "constant_args_idx": constant_args_idx,
                "grid": wrapper_grid,
                "tma_descriptor_metadata": {},
                "kwargs": call_kwargs,
            },
        )

    def _generate_extern_kernel_alloc(self, line: WrapperLine) -> None:
        assert isinstance(line, ExternKernelAllocLine)
        node = line.node
        self._generate_extern_kernel_common(node, node)

    def _generate_extern_kernel_out(
        self,
        line: WrapperLine,
    ) -> None:
        assert isinstance(line, ExternKernelOutLine)
        node = line.node
        out_node = node.output_view if node.output_view else node
        self._generate_extern_kernel_common(node, out_node)

    def _generate_extern_kernel_common(
        self, kernel: ir.ExternKernel, out_ir_node: ir.IRNode
    ) -> None:
        """
        Generates FX IR from either ExternKernelAlloc or ExternKernelOut.
        """

        # Get FX nodes corresponding to the call args.
        assert ir.is_node_sequence(kernel.inputs)
        tensor_nodes = tuple(self._generate_buffer(arg) for arg in kernel.inputs)
        args = tensor_nodes + tuple(kernel.constant_args)

        # Get the result buffer.
        # Some kernels write to a pre-existing output tensor via the "out" kwarg.
        kwargs = kernel.kwargs.copy()
        result_buffer: Optional[str] = None
        if isinstance(kernel, ir.ExternKernelOut):
            kwargs["out"] = self.buffer_to_node[out_ir_node.codegen_reference()]
        elif isinstance(kernel.layout, (ir.Layout, ir.MultiOutputLayout)):
            result_buffer = kernel.get_name()
        elif isinstance(kernel.layout, ir.NoneLayout):
            pass
        else:
            raise NotImplementedError(f"Unrecognized output layout: {kernel.layout}")

        # Look up the kernel function from its name.
        kernel_name = kernel.get_kernel_name()
        module_name, kernel_name = kernel_name.split(".", 1)
        op = globals()[module_name]  # E.g. extern_kernels, aten, etc.
        for subname in kernel_name.split("."):
            op = getattr(op, subname)  # E.g. extern_kernels.addmm

        fx_node = self.gm.graph.call_function(op, args=args, kwargs=kwargs)

        # Assign the result to the given name.
        if result_buffer:
            assert "out" not in kwargs, (
                f"Extern kernel '{kernel}' has both result and out kwarg. Expected only one."
            )
            fx_node.name = result_buffer
            self.buffer_to_node[result_buffer] = fx_node

            arg_tensors = [
                arg.meta["val"] if isinstance(arg, torch.fx.Node) else arg
                for arg in args
            ]

            # Run the operation to propagate metadata.
            fx_node.meta["val"] = op(*arg_tensors, **kwargs)

    def _generate_kernel_call(self, line: WrapperLine) -> None:
        assert isinstance(line, KernelCallLine)
        if not line.triton:
            raise NotImplementedError("FX conversion only supports Triton kernels.")

        self._generate_triton_call(line)

    def _generate_kernel_definition(self, line: WrapperLine) -> None:
        assert isinstance(line, KernelDefinitionLine)

        # Generate code for the kernel.
        kernel_code = PythonWrapperCodegen._format_kernel_definition(
            line.kernel_name, line.kernel_body, metadata=line.metadata
        )

        # Import the module and store the JIT kernel.
        tuner = self._import_kernel(kernel_code, line.kernel_name)
        wrapped = wrap_triton(tuner.fn)
        self.kernels[line.kernel_name] = TritonKernel(tuner, wrapped)

    def _generate_symbolic_call_arg(self, line: WrapperLine) -> None:
        assert isinstance(line, SymbolicCallArgLine)
        # Store the arg: expr mapping for later use.
        arg = line.arg

        inner_expr_proxy = self._sympy_interp(arg.inner_expr)
        self.expr_to_proxy[arg.inner] = inner_expr_proxy<|MERGE_RESOLUTION|>--- conflicted
+++ resolved
@@ -266,7 +266,6 @@
         Converts graph inputs to FX placeholders.
         """
 
-<<<<<<< HEAD
         def _codegen_symbol(
             sym_or_exp: Union[sympy.Symbol, sympy.Expr],
             base_node: torch.fx.Node,
@@ -292,13 +291,7 @@
             elif isinstance(sym_or_exp, sympy.Expr):
                 self._sympy_interp(sym_or_exp)
 
-        for node in V.graph.module.graph.nodes:  # type: ignore[union-attr]
-            if node.op != "placeholder":
-                continue
-
-=======
         for node in V.graph.module.graph.find_nodes(op="placeholder"):  # type: ignore[operator, union-attr]
->>>>>>> 9f9a7a80
             name = node.name
             if name in V.graph.graph_inputs:
                 ir_node = V.graph.graph_inputs[name]
