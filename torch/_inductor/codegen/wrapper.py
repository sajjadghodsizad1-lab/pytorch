--- conflicted
+++ resolved
@@ -2789,8 +2789,6 @@
             allocation_shape
         )
         codegen_stride_tuple = self.codegen_python_shape_tuple(stride)
-<<<<<<< HEAD
-
         if torch._inductor.config.test_configs.track_memory_lifecycle:
             out = (
                 f"{name} = tracked_empty_strided("
@@ -2800,11 +2798,7 @@
                 f"device='{device.type}', "
                 f"name='{name}')"
             )
-
-        elif device.type in ("cpu", "cuda", "xpu"):
-=======
-        if device.type in ("cpu", "cuda", "xpu", "mtia"):
->>>>>>> cc3f41e6
+        elif device.type in ("cpu", "cuda", "xpu", "mtia"):
             # optimized path for faster allocations, saving ~2us versus the stuff below
             out = (
                 f"{name} = empty_strided_{device.type}("
