--- conflicted
+++ resolved
@@ -2797,14 +2797,6 @@
             allocation_shape
         )
         codegen_stride_tuple = self.codegen_python_shape_tuple(stride)
-<<<<<<< HEAD
-        if device.type == "cpu" and is_pinned:
-            out = (
-                f"{name} = empty_strided_cpu_pinned("
-                f"{codegen_allocation_shape_tuple}, "
-                f"{codegen_stride_tuple}, "
-                f"{dtype})"
-=======
         if torch._inductor.config.test_configs.track_memory_lifecycle:
             out = (
                 f"{name} = tracked_empty_strided("
@@ -2813,7 +2805,12 @@
                 f"dtype={dtype}, "
                 f"device='{device.type}', "
                 f"name='{name}')"
->>>>>>> 8fa8cbb1
+        elif device.type == "cpu" and is_pinned:
+            out = (
+                f"{name} = empty_strided_cpu_pinned("
+                f"{codegen_allocation_shape_tuple}, "
+                f"{codegen_stride_tuple}, "
+                f"{dtype})"
             )
         elif device.type in ("cpu", "cuda", "xpu", "mtia"):
             # optimized path for faster allocations, saving ~2us versus the stuff below
