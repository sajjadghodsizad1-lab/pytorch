# mypy: allow-untyped-defs
from __future__ import annotations

import dataclasses
import functools
import itertools
import logging
import os
import textwrap
from functools import lru_cache
from typing import (
    Any,
    Callable,
    cast,
    Dict,
    Iterable,
    List,
    Optional,
    Set,
    Tuple,
    TYPE_CHECKING,
    Union,
)

import sympy

import torch
import torch._logging
from torch._dynamo.utils import preserve_rng_state

from torch._inductor.runtime.hints import AutotuneHint, DeviceProperties
from torch._prims_common import is_integer_dtype
from torch.utils._sympy.functions import CeilDiv, FloorDiv, ModularIndexing
from torch.utils._triton import has_triton_package
from ...utils._sympy.symbol import free_symbol_is_type, prefix_str, symbol_is_type, SymT
from ...utils._sympy.value_ranges import ValueRanges

from .. import config, ir
from ..codecache import code_hash, get_path, PyCodeCache
from ..metrics import is_metric_table_enabled, log_kernel_metadata
from ..runtime.hints import ReductionHint, TRITON_MAX_BLOCK
from ..runtime.runtime_utils import do_bench_gpu, get_max_y_grid, next_power_of_2
from ..utils import (
    cache_on_self,
    get_bounds_index_expr,
    get_fused_kernel_name,
    get_kernel_metadata,
    is_welford_reduction,
    Placeholder,
    sympy_dot,
    sympy_subs,
)
from ..virtualized import _ops as ops, OpsHandler, ReductionType, StoreMode, V
from ..wrapper_benchmark import get_kernel_category_by_source_code
from .common import (
    BackendFeature,
    CSE,
    CSEVariable,
    DeferredLine,
    IndentedBuffer,
    OpOverrides,
    PythonPrinter,
    SizeArg,
    TensorArg,
)
from .simd import (
    constant_repr,
    IterationRangesEntry,
    IterationRangesRoot,
    pexpr,
    SIMDKernel,
    SIMDScheduling,
)
from .triton_utils import config_of, signature_of, signature_to_meta
from ..streamscheduler import DEFAULT_STREAM_ID

if TYPE_CHECKING:
    from ..ir import IRNode

log = logging.getLogger(__name__)
perf_hint_log = torch._logging.getArtifactLogger(__name__, "perf_hints")
schedule_log = torch._logging.getArtifactLogger(__name__, "schedule")
fusion_log = torch._logging.getArtifactLogger(__name__, "fusion")


@lru_cache(None)
def gen_attr_descriptor_import():
    """
    import AttrsDescriptor if the triton version is new enough to have this
    class defined.
    """
    if not has_triton_package():
        return ""

    import triton.compiler.compiler

    if hasattr(triton.compiler.compiler, "AttrsDescriptor"):
        return "from triton.compiler.compiler import AttrsDescriptor"
    else:
        return ""


@lru_cache(None)
def gen_common_triton_imports():
    imports = IndentedBuffer()
    imports.splice(
        """
        import triton
        import triton.language as tl
        """
    )
    if attr_desc := gen_attr_descriptor_import():
        imports.writeline(attr_desc)

    imports.splice(
        """
        from torch._inductor.runtime import triton_helpers, triton_heuristics
        from torch._inductor.runtime.triton_helpers import libdevice, math as tl_math
        from torch._inductor.runtime.hints import AutotuneHint, ReductionHint, TileHint, instance_descriptor, DeviceProperties
        """
    )
    return imports.getvalue()


block_offsets = {
    symt: sympy.Symbol(f"{prefix_str[symt]}offset", integer=True)
    for symt in [SymT.XBLOCK, SymT.YBLOCK, SymT.RINDEX]
}

block_sizes = {
    symt: sympy.Symbol(f"{prefix_str[symt].upper()}BLOCK", integer=True, nonzero=True)
    for symt in [SymT.XBLOCK, SymT.YBLOCK, SymT.RINDEX]
}


@dataclasses.dataclass
class IndexingOptions:
    index_str: str
    mask_vars: Set[str]
    mask_str: str
    expand_str: Optional[str]
    _has_rindex: bool
    index: sympy.Expr

    def has_mask(self):
        return bool(self.mask_vars)

    def has_indirect(self):
        return free_symbol_is_type(self.index, SymT.TMP)

    def has_rindex(self):
        return self._has_rindex

    def has_tmpmask(self):
        return "tmp" in self.mask_str

    def has_rmask(self):
        return "rmask" in self.mask_str


@dataclasses.dataclass
class BlockPtrOptions:
    params: BlockParameters
    constant_offset: sympy.Expr
    order: List[int]
    mask_vars: Set[str]
    reshape_suffix: List[str]

    @property
    def shape(self) -> List[sympy.Expr]:
        return self.params.shape

    @property
    def block_shape(self) -> List[sympy.Expr]:
        return self.params.block_shape

    @property
    def strides(self) -> List[sympy.Expr]:
        return self.params.strides

    @property
    def offsets(self) -> List[sympy.Expr]:
        return self.params.offsets

    @staticmethod
    def create(
        *,
        params: BlockParameters,
        constant_offset: sympy.Expr,
        range_trees: List[IterationRangesEntry],
        mask_vars: Set[str],
    ) -> BlockPtrOptions:
        """Helper to create a  BlockPtrOptions instance"""
        reshape_suffix = [f"{t.prefix.upper()}BLOCK" for t in range_trees]

        # Only drop broadcast dims if the output has the same
        # rank as the block. Otherwise, we will get shape errors.
        drop_broadcasts = len(reshape_suffix) == len(params.strides)

        broadcasting_dim = [s == 0 for s in params.strides]
        for i, is_broadcasting in enumerate(broadcasting_dim):
            if is_broadcasting and drop_broadcasts:
                # drop any stride==0 dimensions for performance
                reshape_suffix[i] = "1"

        if V.kernel.no_x_dim:
            assert range_trees[0].prefix == "x"
            reshape_suffix.pop(0)

        if (
            not V.kernel.inside_reduction
            and len(params.strides) == len(V.kernel.numels) - 1
            and V.kernel.numels[-1] != 1
        ):
            # Need to expand rank by 1 to match rank when self.inside_reduction=True
            reshape_suffix.append("1")

        def filter(it):
            """Removes any broadcasting dims from a given sequence"""
            assert len(it) == len(broadcasting_dim)
            return [
                item
                for item, is_broadcasting in zip(it, broadcasting_dim)
                if not is_broadcasting or not drop_broadcasts
            ]

        # Drop broadcasting dimensions from the input.
        params = BlockParameters(
            **{key: filter(val) for key, val in dataclasses.asdict(params).items()}
        )

        def lookup_size(exprs: Iterable[sympy.Expr]) -> List[sympy.Expr]:
            return [V.graph.sizevars.lookup_precomputed_size(expr) for expr in exprs]

        # Look up precomputed sizes
        params.shape = lookup_size(params.shape)
        params.strides = lookup_size(params.strides)

        return BlockPtrOptions(
            params=params,
            constant_offset=V.graph.sizevars.lookup_precomputed_size(constant_offset),
            order=list(reversed(range(len(params.shape)))),
            mask_vars=mask_vars,
            reshape_suffix=reshape_suffix,
        )

    def replace_roffset(self, expr: sympy.Expr, replacement: sympy.Expr) -> sympy.Expr:
        """
        Replaces instances of roffset with the new expression.
        """
        roffset = block_offsets[SymT.RINDEX]
        return sympy_subs(expr, {roffset: replacement})

    def format(self, name: str, roffset=True) -> str:
        """
        Codegen a call to tl.make_block_ptr()

        Args:
            name: variable name for pointer
            roffset: should roffset be included in offsets=..., for use with tl.advance()

        Returns:
            "tl.make_block_ptr(...)"
        """
        f = V.kernel.index_to_str
        offsets = [*self.offsets]
        if not roffset:
            offsets = [
                self.replace_roffset(offset, sympy.Integer(0)) for offset in offsets
            ]
        args = [
            f"{name} + ({f(self.constant_offset)})"
            if self.constant_offset != 0
            else name,
            f"shape={f(self.shape)}",
            f"strides={f(self.strides)}",
            f"block_shape={f(self.block_shape)}",
            f"order={f(self.order)}",
            f"offsets={f(offsets)}",
        ]
        return f"tl.make_block_ptr({', '.join(args)})"

    @cache_on_self
    def boundary_check(self) -> List[int]:
        """List of indices to pass to tl.load(boundary_check=...)"""
        sizevars = V.graph.sizevars

        # Substitute maximum block sizes in shape expressions.
        # This works in multiple_of checks because block sizes are powers of 2.
        block_to_max: Dict[sympy.Expr, Any] = {
            block_size: TRITON_MAX_BLOCK[prefix_str[symt].upper()]
            for symt, block_size in block_sizes.items()
        }

        return [
            idx
            for idx in range(len(self.shape))
            if (
                not sizevars.statically_known_equals(
                    self.strides[idx], sympy.Integer(0)
                )
                and not sizevars.statically_known_multiple_of(
                    self.shape[idx], self.block_shape[idx]
                )
                and not sizevars.statically_known_multiple_of(
                    self.shape[idx], sympy_subs(self.block_shape[idx], block_to_max)
                )
                and not (
                    V.kernel.no_x_dim
                    and self.block_shape[idx] == block_sizes[SymT.XBLOCK]
                )
            )
        ]

    def advance_roffset(self):
        """
        Codegen string to pass to tl.advance(name, ...).

        Advance is the difference between offsets in each loop iteration.
        To compute it, we replace roffset with multiples of RBLOCK.
        Since we expect roffset to vary in range(0, rnumel, RBLOCK), the first
        iteration has roffset=0, while the second has roffset=RBLOCK.
        """
        rblock = block_sizes[SymT.RINDEX]
        advance = [
            (
                self.replace_roffset(offset, rblock)
                - self.replace_roffset(offset, sympy.Integer(0))
            )
            for offset in self.offsets
        ]
        return V.kernel.index_to_str(advance)

    def has_indirect(self):
        return False  # block_ptr can't do indirect indexing

    def has_rindex(self) -> bool:
        return any(free_symbol_is_type(expr, SymT.RINDEX) for expr in self.block_shape)

    def has_rmask(self):
        return self.has_rindex()

    def has_tmpmask(self):
        return False  # block_ptr can't do indirect indexing

    def has_mask(self):
        return bool(self.boundary_check())


def triton_reshape(value: str, old_shape: List[str], new_shape: List[str]):
    """Workaround https://github.com/openai/triton/issues/2836"""
    assert isinstance(old_shape, list) and isinstance(new_shape, list)
    if old_shape == new_shape:
        return value
    if [s for s in new_shape if s != "1"] != old_shape:
        return f"tl.reshape({value}, [{', '.join(new_shape)}])"
    # rewrite to [:, None] syntax, which is less buggy
    idx = 0
    expand = []
    for size in new_shape:
        if idx < len(old_shape) and size == old_shape[idx]:
            expand.append(":")
            idx += 1
        else:
            assert size == "1"
            expand.append("None")
    assert idx == len(old_shape)
    return f"{value}[{', '.join(expand)}]"


# NB: Inheriting from PythonPrinter is somewhat dangerous, because there are a
# number of operators which Triton "implements", but in a way that is
# inconsistent with Python semantics (and consistent with C semantics).  We
# must override all of these, or it is potential silent correctness problem
class TritonPrinter(PythonPrinter):
    def _print_TruncToInt(self, expr):
        assert len(expr.args) == 1
        return (
            f"libdevice.trunc({self._print(expr.args[0])}).to({V.kernel.index_dtype})"
        )

    def _print_ToFloat(self, expr):
        assert len(expr.args) == 1
        return f"{self.paren(self._print(expr.args[0]))}.to(tl.float64)"

    # TODO: This is wrong if one of the inputs is negative.  This is hard to
    # tickle though, as the inputs are typically positive (and if we can prove
    # they are positive, we will have used Mod instead, for which this codegen
    # is right).  If you are trying to hit this, maybe try something like
    # torch.arange(n, device="cuda") - 1 and then do a modulus on it
    def _print_PythonMod(self, expr):
        return " % ".join(map(self.paren, map(self._print, expr.args)))

    # TODO: This is wrong, see
    # https://github.com/triton-lang/triton/issues/955
    # But for Sympy expressions, things will /mostly/ work out because we
    # don't usually deal with negative numbers in the division
    def _print_FloorDiv(self, expr):
        assert expr.is_integer
        x, div = expr.args
        x = self.paren(self.doprint(x))
        div = self.paren(self.doprint(div))
        return f"({x} // {div})"

    # TODO: This is wrong, when lhs, rhs > 2**53, Python does a higher
    # precision algorithm, which we would need to replicate here
    def _print_IntTrueDiv(self, expr):
        lhs, rhs = expr.args
        return f"{self.paren(self._print(lhs))} / {self.paren(self._print(rhs))}"

    # NB: sympy.floor/ceiling produce integers, so we have to do the
    # conversion to index dtype
    def _print_floor(self, expr):
        assert len(expr.args) == 1
        return (
            f"libdevice.floor({self._print(expr.args[0])}).to({V.kernel.index_dtype})"
        )

    def _print_FloorToInt(self, expr):
        assert len(expr.args) == 1
        return (
            f"libdevice.floor({self._print(expr.args[0])}).to({V.kernel.index_dtype})"
        )

    def _print_ceiling(self, expr):
        assert len(expr.args) == 1
        return f"libdevice.ceil({self._print(expr.args[0])}).to({V.kernel.index_dtype})"

    def _print_CeilToInt(self, expr):
        assert len(expr.args) == 1
        return f"libdevice.ceil({self._print(expr.args[0])}).to({V.kernel.index_dtype})"

    def _helper_sqrt(self, expr):
        return f"libdevice.sqrt({self._print(expr)}.to(tl.float32))"

    def _print_Where(self, expr):
        c = self.doprint(expr.args[0])
        p = self.doprint(expr.args[1])
        q = self.doprint(expr.args[2])
        return f"tl.where({c}, {p}, {q})"

    def _print_min_max_helper(self, expr: sympy.Expr, cmp: str) -> str:
        """
        Helper for max/min code genereration.
        cmp: > or <
        """
        nargs = len(expr.args)
        if len(expr.args) == 1:
            return self._print(expr.args[0])

        mid = len(expr.args) // 2
        cls = type(expr)
        a = self._print(cls(*expr.args[:mid]))
        b = self._print(cls(*expr.args[mid:]))

        # Use a macro so we can propagate constexprs.
        # https://github.com/triton-lang/triton/issues/3815
        a, b = tuple(f"({x})" for x in (a, b))
        assert cmp in {">", "<"}, f"Unexpected comparator: '{cmp}'"
        return f"({a} * ({a} {cmp}= {b}) + {b} * ({b} {cmp} {a}))"

    def _print_Min(self, expr):
        return self._print_min_max_helper(expr, "<")

    def _print_Max(self, expr):
        return self._print_min_max_helper(expr, ">")

    def _print_Abs(self, expr):
        assert len(expr.args) == 1
        return f"tl_math.abs({self._print(expr.args[0])})"

    def _print_OpaqueUnaryFn_cos(self, expr):
        assert len(expr.args) == 1
        return f"libdevice.cos(({self._print(expr.args[0])}).to(tl.float32))"

    def _print_OpaqueUnaryFn_cosh(self, expr):
        assert len(expr.args) == 1
        return f"libdevice.cosh(({self._print(expr.args[0])}).to(tl.float32))"

    def _print_OpaqueUnaryFn_acos(self, expr):
        assert len(expr.args) == 1
        return f"libdevice.acos(({self._print(expr.args[0])}).to(tl.float32))"

    def _print_OpaqueUnaryFn_sin(self, expr):
        assert len(expr.args) == 1
        return f"libdevice.sin(({self._print(expr.args[0])}).to(tl.float32))"

    def _print_OpaqueUnaryFn_sinh(self, expr):
        assert len(expr.args) == 1
        return f"libdevice.sinh(({self._print(expr.args[0])}).to(tl.float32))"

    def _print_OpaqueUnaryFn_asin(self, expr):
        assert len(expr.args) == 1
        return f"libdevice.asin(({self._print(expr.args[0])}).to(tl.float32))"

    def _print_OpaqueUnaryFn_tan(self, expr):
        assert len(expr.args) == 1
        return f"libdevice.tan(({self._print(expr.args[0])}).to(tl.float32))"

    def _print_OpaqueUnaryFn_tanh(self, expr):
        assert len(expr.args) == 1
        return f"libdevice.tanh(({self._print(expr.args[0])}).to(tl.float32))"

    def _print_OpaqueUnaryFn_atan(self, expr):
        assert len(expr.args) == 1
        return f"libdevice.atan(({self._print(expr.args[0])}).to(tl.float32))"

    def _print_RoundToInt(self, expr):
        assert len(expr.args) == 1
        return f"libdevice.llrint({self._print(expr.args[0])})"

    def _print_RoundDecimal(self, expr):
        assert len(expr.args) == 2
        number, ndigits = expr.args
        if number.is_integer:
            # ndigits < 0 should have been filtered by the sympy function
            assert ndigits < 0
            raise ValueError(
                f"For integer inputs, only non-negative ndigits are currently supported, but got {ndigits}."
            )
        return f"libdevice.nearbyint(1e{ndigits} * {self.paren(self._print(number))}) * 1e{-ndigits}"


texpr = TritonPrinter().doprint


def triton_compute_type(dtype):
    triton_type_name = str(dtype).split(".")[-1]
    if triton_type_name == "bool":
        triton_type_name = "int1"
    elif triton_type_name in ("float16", "bfloat16"):
        # float16 math is done in float32 inside the kernel
        triton_type_name = "float32"
    elif triton_type_name == "float8_e4m3fn":
        triton_type_name = "float8e4nv"
    elif triton_type_name == "float8_e5m2":
        triton_type_name = "float8e5"
    elif triton_type_name == "float8_e4m3fnuz":
        triton_type_name = "float8e4b8"
    elif triton_type_name == "float8_e5m2fnuz":
        triton_type_name = "float8e5b16"
    return f"tl.{triton_type_name}"


def triton_store_type(dtype):
    triton_type_name = str(dtype).split(".")[-1]
    if triton_type_name == "bool":
        triton_type_name = "int8"
    elif triton_type_name == "float8_e4m3fn":
        triton_type_name = "float8e4nv"
    elif triton_type_name == "float8_e5m2":
        triton_type_name = "float8e5"
    return f"tl.{triton_type_name}"


def triton_acc_type(dtype):
    if is_integer_dtype(dtype) and dtype.is_signed:
        nbits = 64 if dtype == torch.int64 else 32
        return f"tl.int{nbits}"
    return triton_compute_type(dtype)


class TritonCSEVariable(CSEVariable):
    def __init__(self, name, bounds: ValueRanges[Any]):
        super().__init__(name, bounds)
        # We'll use this to track which masks the variable needs when used for indirect indexing
        self.mask_vars: Set[str] = set()

    def update_on_args(self, name, args, kwargs):
        for arg in args:
            if isinstance(arg, TritonCSEVariable):
                self.mask_vars.update(arg.mask_vars)
            elif isinstance(arg, sympy.Symbol) and arg.name[0] in "xyr":
                # most of the time index vars don't need masks associated with them
                # however, when index vars are used to compute indices for indirect reads
                # those reads should subsequently be masked,
                self.mask_vars.update({f"{arg.name[0]}mask"})


class TritonOverrides(OpOverrides):
    """Map element-wise ops to Triton"""

    @staticmethod
    def to_dtype(x, dtype: torch.dtype, src_dtype: Optional[torch.dtype] = None):
        def _get_min_elements_per_thread(
            src_dtype: torch.dtype, dst_dtype: torch.dtype
        ) -> int:
            if src_dtype == dst_dtype:
                # No data type conversion is needed. No requirements on min_elem_per_thread.
                return 0

            # fp8 data type conversions has min_elem_per_thread requirements.
            # Refer to Triton implementations here:
            # https://github.com/openai/triton/blob/10f59d8ce04052521c1bc0cb3a3f8b98918fc7e3/lib/Conversion/TritonGPUToLLVM/ElementwiseOpToLLVM.cpp#L10.
            fp8_dtypes = {
                torch.float8_e4m3fn,
                torch.float8_e5m2,
            }
            # Triton doesn't support type conversions between fp8_e4m3 and fp8_e5m2.
            assert not (
                src_dtype in fp8_dtypes
                and dst_dtype in fp8_dtypes
                and src_dtype != dst_dtype
            ), "Conversions between float8_e5m2 and float8_e4m3fn is not supported!"
            if src_dtype == torch.float8_e5m2 or dst_dtype == torch.float8_e5m2:
                return 4
            if src_dtype == torch.float8_e4m3fn or dst_dtype == torch.float8_e4m3fn:
                return 2
            # No requirements on min_elem_per_thread.
            return 0

        if src_dtype is not None:
            # Both dtype and src_dtype are set. This is used by torch to(dtype=dtype).
            # It takes the maximum min_elem_per_thread if there are multiple fp8 conversions
            # in the same kernel.
            V.kernel.min_elem_per_thread = max(
                _get_min_elements_per_thread(src_dtype, dtype),
                V.kernel.min_elem_per_thread,
            )

        if dtype == torch.bool:
            return f"({x} != 0)"
        elif dtype == torch.uint8:
            # to work around llvm uint conversion semantics
            # that produces 0's for negative values
            return f"{x}.to(tl.int8).to(tl.uint8)"
        return f"{x}.to({triton_compute_type(dtype)})"

    @staticmethod
    def to_dtype_bitcast(x, dtype: torch.dtype, src_dtype: torch.dtype):
        triton_dtype = triton_compute_type(dtype)
        # We may promote float16 or bfloat16 to float32 and cause the
        # bitwidth of dtype to be different from the input tensor (i.e. float32).
        # In such as case, we will have to convert the input tensor to
        # its src_type, perform bitcast, and then convert the bit-casted
        # tensor back to float to ensure we use values with the right precision.
        if src_dtype in (torch.float16, torch.bfloat16):
            triton_src_dtype = str(src_dtype).split(".")[-1]
            cast_x = f"{x}.to(tl.{triton_src_dtype})"
            cast_x = f"{cast_x}.to({triton_dtype}, bitcast=True)"
            return f"{cast_x}.to(tl.float32)"
        else:
            return f"{x}.to({triton_dtype}, bitcast=True)"

    @staticmethod
    def _shaped_constant(value, dtype, shape):
        type_ = torch._prims_common.dtype_to_type(dtype)
        triton_val = constant_repr(type_(value))
        triton_type = triton_compute_type(dtype)

        if triton_type == "tl.float32":
            # Float constants are always f32 in triton
            return triton_val

        # NOTE: We use a tensor here in order to get the expected type.
        # Otherwise, e.g. float64 constants would be trunctated to float32.
        return f"tl.full({shape}, {triton_val}, {triton_type})"

    @classmethod
    def constant(cls, value, dtype):
        return cls._shaped_constant(value, dtype, shape=[])

    @staticmethod
    def abs(x):
        return f"tl_math.abs({x})"

    @staticmethod
    def libdevice_abs(x):
        return f"libdevice.abs({x})"

    @staticmethod
    def exp(x):
        return f"tl_math.exp({x})"

    @staticmethod
    def libdevice_exp(x):
        return f"libdevice.exp({x})"

    @staticmethod
    def exp2(x):
        return f"libdevice.exp2({x})"

    @staticmethod
    def expm1(x):
        return f"libdevice.expm1({x})"

    @staticmethod
    def sqrt(x):
        return f"libdevice.sqrt({x})"

    @staticmethod
    def libdevice_sqrt(x):
        return f"libdevice.sqrt({x})"

    @staticmethod
    def relu(x):
        bug = config.triton.inject_relu_bug_TESTING_ONLY
        if bug == "compile_error":
            return "compile error!"
        elif bug == "runtime_error":
            # NB: this only triggers runtime error as long as input
            # is not all zero
            return f'triton_helpers.device_assert_then({x} == 0, "injected assert fail", {x})'
        elif bug == "accuracy":
            return f"{x} + 1"
        elif bug is None:
            return ops.maximum(ops.constant(0, torch.int32), x)
        else:
            raise AssertionError(
                f"unrecognized config triton.inject_relu_bug_TESTING_ONLY = {bug!r}"
            )

    @staticmethod
    def minimum(a, b):
        return f"triton_helpers.minimum({a}, {b})"

    @staticmethod
    def maximum(a, b):
        return f"triton_helpers.maximum({a}, {b})"

    @staticmethod
    def where(a, b, c):
        return f"tl.where({a}, {b}, {c})"

    @staticmethod
    def cos(x):
        return f"tl_math.cos({x})"

    @staticmethod
    def libdevice_cos(x):
        return f"libdevice.cos({x})"

    @staticmethod
    def sin(x):
        return f"tl_math.sin({x})"

    @staticmethod
    def libdevice_sin(x):
        return f"libdevice.sin({x})"

    @classmethod
    def index_expr(cls, expr, dtype):
        raise NotImplementedError("ops.index_expr not implemented outside a kernel")

    @staticmethod
    def masked(mask, body, other):
        raise NotImplementedError("ops.masked not implemented outside a kernel")

    @staticmethod
    def lgamma(x):
        return f"libdevice.lgamma({x})"

    @staticmethod
    def erf(x):
        return f"libdevice.erf({x})"

    @staticmethod
    def cosh(x):
        return f"libdevice.cosh({x})"

    @staticmethod
    def sinh(x):
        return f"libdevice.sinh({x})"

    @staticmethod
    def acos(x):
        return f"libdevice.acos({x})"

    @staticmethod
    def acosh(x):
        return f"libdevice.acosh({x})"

    @staticmethod
    def asin(x):
        return f"libdevice.asin({x})"

    @staticmethod
    def asinh(x):
        return f"libdevice.asinh({x})"

    @staticmethod
    def atan2(x, y):
        return f"libdevice.atan2({x}, {y})"

    @staticmethod
    def atan(x):
        return f"libdevice.atan({x})"

    @staticmethod
    def atanh(x):
        return f"libdevice.atanh({x})"

    @staticmethod
    def copysign(x, y):
        return f"libdevice.copysign({x}, {y})"

    @staticmethod
    def erfc(x):
        return f"libdevice.erfc({x})"

    @staticmethod
    def erfinv(x):
        return f"libdevice.erfinv({x})"

    @staticmethod
    def hypot(x, y):
        return f"libdevice.hypot({x}, {y})"

    @staticmethod
    def log10(x):
        return f"libdevice.log10({x})"

    @staticmethod
    def log2(x):
        return f"libdevice.log2({x})"

    @staticmethod
    def nextafter(x, y):
        return f"libdevice.nextafter({x}, {y})"

    @staticmethod
    def logical_and(a, b):
        return f"{a} & {b}"

    @staticmethod
    def logical_not(a):
        return f"{a} == 0"

    @staticmethod
    def logical_or(a, b):
        return f"{a} | {b}"

    @staticmethod
    def logical_xor(a, b):
        return f"({a} ^ {b})"

    @staticmethod
    def bitwise_and(a, b):
        return f"{a} & {b}"

    @staticmethod
    def bitwise_not(a):
        return f"~{a}"

    @staticmethod
    def bitwise_or(a, b):
        return f"{a} | {b}"

    @staticmethod
    def bitwise_xor(a, b):
        return f"{a} ^ {b}"

    @staticmethod
    def bitwise_left_shift(a, b):
        return f"{a} << {b}"

    @staticmethod
    def bitwise_right_shift(a, b):
        return f"{a} >> {b}"

    @staticmethod
    def rand(seed, offset):
        offset = f"({offset}).to(tl.uint32)"
        return f"tl.rand({seed}, {offset})"

    @staticmethod
    def randn(seed, offset):
        offset = f"({offset}).to(tl.uint32)"
        return f"tl.randn({seed}, {offset})"

    @staticmethod
    def randint64(seed, offset, low, high):
        offset = f"({offset}).to(tl.uint32)"
        return f"triton_helpers.randint64({seed}, {offset}, {low}, {high})"

    @staticmethod
    def load_seed(name, offset):
        raise NotImplementedError("ops.load_seed not implemented outside a kernel")

    @staticmethod
    def rsqrt(x):
        return f"libdevice.rsqrt({x})"

    @staticmethod
    def log1p(x):
        return f"libdevice.log1p({x})"

    @staticmethod
    def tan(x):
        return f"libdevice.tan({x})"

    @staticmethod
    def tanh(x):
        return f"libdevice.tanh({x})"

    @staticmethod
    def sigmoid(x):
        return f"tl.sigmoid({x})"

    @staticmethod
    def signbit(x):
        # XX: This is wrong for the value -0.0 in floating point
        return f"libdevice.signbit({x}) if ({x}).dtype is tl.float32 else {x} < 0"

    @staticmethod
    def fmod(a, b):
        return f"libdevice.fmod({a}, {b})"

    @staticmethod
    def pow(a, b):
        return f"libdevice.pow({a}, {b})"

    @staticmethod
    def log(x):
        return f"tl_math.log({x})"

    @staticmethod
    def libdevice_log(x):
        return f"libdevice.log({x})"

    @staticmethod
    def isinf(x):
        return f"libdevice.isinf({x}).to(tl.int1)"

    @staticmethod
    def isnan(x):
        return f"libdevice.isnan({x}).to(tl.int1)"

    @staticmethod
    def round(x):
        return f"libdevice.nearbyint({x})"

    @staticmethod
    def floor(x):
        return f"libdevice.floor({x})"

    @staticmethod
    def floordiv(a, b):
        # See the comment in lowering.div_mode. a and b are integer type.
        # Similar to div_floor_kernel_cuda in pytorch core.
        # Notice that // in triton behaves as truncdiv instead of floordiv
        quot = f"{a} // {b}"
        rem = f"{a} % {b}"
        return f"tl.where(({a} < 0) != ({b} < 0), tl.where({rem} != 0, {quot} - 1, {quot}), {quot})"

    @staticmethod
    def sign(x):
        z = ops.constant(0, torch.int32)
        left = ops.to_dtype((ops.lt(z, x)), torch.int8)
        right = ops.to_dtype((ops.lt(x, z)), torch.int8)
        sub = ops.sub(left, right)
        return f"{sub}.to({x}.dtype)"

    @staticmethod
    def trunc(x):
        return f"libdevice.trunc({x})"

    @staticmethod
    def truncdiv(a, b):
        # See the comment in lowering.div_mode. a and b are integer type.
        # Notice that // in triton behaves as truncdiv instead of floordiv
        return f"{a} // {b}"

    @staticmethod
    def ceil(x):
        return f"libdevice.ceil({x})"


TritonOverrides._initialize_pointwise_overrides("triton")


# Use mypy to check protocol implemented correctly
def _typecheck_TritonOverrides(h: TritonOverrides) -> OpsHandler[str]:
    return h


class TritonKernelOverrides(TritonOverrides):
    """Map element-wise ops to Triton within a TritonKernel

    Unlike TritonOverrides, these assume the code is going to be inserted into
    the body of the main triton kernel and so it may use indexing and mask
    variables which are assumed to already be defined in the current scope.
    """

    @classmethod
    def constant(cls, value, dtype):
        # NOTE: Cannot use shape=[] as it's not supported by triton-rocm
        # We could use shape=[1] instead but starting with the correct
        # ndim avoids extra `tt.expand_dim` ops appearing in the triton IR.
        ndim = V.kernel.triton_tensor_ndim()
        shape = [1] * ndim
        return cls._shaped_constant(value, dtype, shape=shape)

    @classmethod
    def index_expr(cls, expr, dtype):
        indexing = V.kernel.indexing(expr, block_ptr=False)
        assert isinstance(indexing, IndexingOptions)
        var = V.kernel.cse.generate(
            V.kernel.compute, indexing.index_str, bounds=get_bounds_index_expr(expr)
        )

        if dtype not in {torch.int32, torch.int64}:
            var = V.kernel.cse.generate(V.kernel.compute, cls.to_dtype(var, dtype))
        var.mask_vars = indexing.mask_vars
        return var

    @staticmethod
    def masked(mask, body, other):
        if mask is not None and torch.version.hip is not None:
            mask = V.kernel.cse.generate(
                V.kernel.compute,
                f"{mask}.to(tl.int1)",
            )

        nodes = body.graph.find_nodes(op="output")
        assert nodes, "graph for body does not contain an output"

        need_where = False
        for node in nodes:
            for arg in node.args:
                if arg.target != "load" or V.graph.is_unspec_arg(arg.args[0]):
                    need_where = True

        value = None if need_where else other
        with V.kernel.mask_loads(mask, value=value) as new_mask:
            result = body()

        if need_where:
            # Remove once CSEVariables track the dtype
            if result.bounds.is_bool:
                other = bool(other)
            # Take dtype from result to prevent accidental promotion
            other = V.kernel.cse.generate(
                V.kernel.compute,
                f"tl.full({result}.shape, {constant_repr(other)}, {result}.dtype)",
                bounds=ValueRanges.wrap(other),
            )
            ret = ops.where(new_mask, result, other)
        else:
            ret = result

        ret.mask_vars.discard(new_mask)
        return ret

    @staticmethod
    def load_seed(name, offset):
        var = V.kernel.args.input(name)
        return (
            f"tl.load({var} + {V.kernel.args.seed_offset('load_seed_offset', offset)})"
        )

    @staticmethod
    def frexp(x):
        cache_key = f"frexp({x})"
        if cache_key in V.kernel.cse.cache:
            return V.kernel.cse.cache[cache_key]

        mantissa = V.kernel.cse.newvar()
        exponent = V.kernel.cse.newvar()
        V.kernel.compute.writeline(
            f"{mantissa}, {exponent} = triton_helpers.frexp({x})"
        )
        V.kernel.cse.cache[cache_key] = (mantissa, exponent)
        return (mantissa, exponent)


# Use mypy to check protocol implemented correctly
def _typecheck_TritonKernelOverrides(h: TritonKernelOverrides) -> OpsHandler[str]:
    return h


class HelperFunctions:
    """An ordered set of helper functions."""

    _templates_seen: Dict[str, str]  # Template code to function name
    finalized_helpers: List[str]

    def __init__(self):
        self._templates_seen = {}
        self.finalized_helpers = []

    def add(self, template_code: str, *, base_name="_triton_helper_fn") -> str:
        """This accepts a function definition with the function name
        left as a format specifier e.g.

            @triton.jit
            def {name}(arg0, arg1):
                return arg0 + arg1

        We add the templated code to the function set and return the name
        assigned to that function.

        """
        existing_name = self._templates_seen.get(template_code)
        if existing_name is not None:
            # Don't duplicate existing helpers
            return existing_name

        name = f"{base_name}{len(self.finalized_helpers)}"
        self._templates_seen[template_code] = name
        self.finalized_helpers.append(template_code.format(name=name))
        return name

    def __iter__(self):
        return iter(self.finalized_helpers)

    def __getitem__(self, idx):
        return self.finalized_helpers[idx]


@dataclasses.dataclass
class BlockParameters:
    """
    Class representing ND block dimensions, for block pointer analysis.
    """

    shape: List[sympy.Expr] = dataclasses.field(default_factory=list)
    block_shape: List[sympy.Expr] = dataclasses.field(default_factory=list)
    strides: List[sympy.Expr] = dataclasses.field(default_factory=list)
    offsets: List[sympy.Expr] = dataclasses.field(default_factory=list)

    def __add__(self, other: BlockParameters) -> BlockParameters:
        """
        Concatenates block parameters.
        """
        cls = type(self)
        a, b = tuple(dataclasses.asdict(x) for x in (self, other))
        return cls(**{key: a[key] + b[key] for key in a})


class TritonKernel(SIMDKernel):
    overrides = TritonKernelOverrides  # type: ignore[assignment]
    helper_functions: HelperFunctions
    kexpr: Callable[[sympy.Expr], str] = texpr
    allow_block_ptr = True

    def __init__(
        self,
        *groups,
        index_dtype: str,
        mutations: Optional[Set[str]] = None,
        pid_cache=None,
        reduction_hint=ReductionHint.DEFAULT,
        min_elem_per_thread=0,
        override_persistent_reduction=None,
    ):
        super().__init__(
            *groups,
            index_dtype=index_dtype,
            mutations=mutations,
            reduction_hint=reduction_hint,
            pid_cache=pid_cache,
            override_persistent_reduction=override_persistent_reduction,
        )
        self.suffix: IndentedBuffer = IndentedBuffer()  # type: ignore[assignment]
        self.outside_loop_vars: Set[Any] = set()
        self.min_elem_per_thread = min_elem_per_thread
        self.block_ptr_id = itertools.count()
        self.helper_functions = HelperFunctions()

        # A set of autotuning hints to pass as part of triton_meta
        self.autotune_hints: Set[AutotuneHint] = set()
        self.triton_meta: Optional[Dict[str, object]] = None

        self.codegen_range_tree()

    def _get_symt(self, tree: IterationRangesEntry) -> SymT:
        prefix_to_symt = {prefix: symt for symt, prefix in prefix_str.items()}
        return prefix_to_symt[tree.prefix]

    def _get_block_size(self, tree: IterationRangesEntry) -> sympy.Symbol:
        return block_sizes[self._get_symt(tree)]

    def _get_block_offset(self, tree: IterationRangesEntry) -> sympy.Symbol:
        return block_offsets[self._get_symt(tree)]

    def _max_block_size(self, tree: IterationRangesEntry) -> int:
        return TRITON_MAX_BLOCK[tree.prefix.upper()]

    def codegen_range_tree(self):
        for tree in self.range_trees:
            # reduction indexing goes inside a loop
            if not tree.is_loop:
                self.iteration_ranges_codegen_header(tree, self.body)
        if self.inside_reduction and self.range_trees[-1].is_loop:
            # workaround for this issue:
            # https://gist.github.com/jansel/6527126f781559095c5531f98a4235a7
            self.body.writeline(
                f"rbase = {self.iteration_ranges_ranges_code(self.range_trees[-1])}"
            )

    def need_numel_args(self):
        r"""
        Indicate whether we need provide numel as arguments for the generated
        kernel calls in the benchmark.

        Should be true for pointwise/reduction kernels but false for triton
        matmul kernels.
        """
        return True

    def should_use_persistent_reduction(self) -> bool:
        """
        Heuristic to set self.persistent_reduction and add guards
        if needed.
        """
        if not (self.inside_reduction and config.triton.persistent_reductions):
            return False
        threshold = {
            ReductionHint.INNER: 1024,
        }.get(self.reduction_hint, 64)

        # If multi_kernel is enabled, we do more aggressive persistent reduction.
        # This may result in some persistent reductions slower than the
        # corresponding non-persistent reductions. MultiKernel will do benchmarking
        # to pick the faster one.
        if config.triton.multi_kernel:
            threshold *= 16
        last_numel = self.numels[-1]
        return V.graph.sizevars.statically_known_leq(last_numel, threshold)  # type: ignore[arg-types]

    def want_no_x_dim(self):
        return (
            self.reduction_hint == ReductionHint.INNER
            and self.persistent_reduction
            and len(self.numels) == 2
            and V.graph.sizevars.statically_known_geq(self.numels[-1], 256)  # type: ignore[arg-types]
        )

    @property
    def assert_function(self) -> str:
        return "tl.device_assert"

    def indexing(
        self,
        index: sympy.Expr,
        *,
        copy_shape=None,
        dense_indexing=False,
        override_mask=None,
        block_ptr=False,
    ):
        """
        Compute the index and mask to pass to tl.load() or tl.store()
        """
        index = self.prepare_indexing(index)
        index_vars = index.free_symbols
        has_rindex = False

        mask_vars: Set[str] = set()
        for var in index_vars:
            assert isinstance(var, sympy.Symbol)
            has_rindex = has_rindex or symbol_is_type(var, SymT.RINDEX)
            if override_mask:
                pass
            elif symbol_is_type(var, SymT.TMP):
                # indirect indexing
                cse_var = self.cse.varname_map[var.name]
                mask_vars.update(cse_var.mask_vars)
            elif symbol_is_type(
                var,
                (
                    SymT.UNBACKED_INT,
                    SymT.SIZE,
                    SymT.PRECOMPUTED_SIZE,
                    SymT.INDEX,
                    SymT.FLOAT,
                    SymT.UNBACKED_FLOAT,
                ),
            ):
                pass
            else:
                # var is one of xN, yN or rN
                assert symbol_is_type(
                    var, (SymT.RINDEX, SymT.XBLOCK, SymT.YBLOCK)
                ), var.name
                mask_vars.add(f"{var.name[0]}mask")

        need_dense = (
            config.triton.dense_indexing
            or dense_indexing
            or self._load_mask is not None
        ) and index != 0

        have_dense = True
        have_loop_vars = False
        dense_mask_vars = set()

        for tree in self.active_range_trees():
            if index_vars.intersection(tree.var_list):
                have_loop_vars = True
            else:
                have_dense = False
            dense_mask_vars.add(f"{tree.prefix}mask")

        if (
            block_ptr
            and self.allow_block_ptr
            and config.triton.use_block_ptr
            and not override_mask
            and not self._load_mask
            and len(mask_vars - dense_mask_vars) == 0
            and not self.is_indirect_indexing(index)
            and have_loop_vars
            # workaround https://github.com/openai/triton/issues/2821
            and self.index_dtype == "tl.int32"
        ):

            def match_strided_block(
                index: sympy.Expr, range_tree: IterationRangesEntry
            ) -> Optional[BlockParameters]:
                """
                Matches expressions of the form:
                    idx = s * xindex

                This implies stride (s,), and shape (XBLOCK,).
                """
                symbol = range_tree.symbol()
                stride = sympy.Wild("stride", exclude=[symbol])
                m = index.match(symbol * stride)
                if m is None:
                    return None

                return BlockParameters(
                    shape=[range_tree.numel],
                    block_shape=[self._get_block_size(range_tree)],
                    strides=[m[stride]],
                    offsets=[self._get_block_offset(range_tree)],
                )

            def match_mod_div_block(
                index: sympy.Expr, range_tree: IterationRangesEntry
            ) -> Optional[BlockParameters]:
                """
                Matches higher-dimensional blocks coming from FloorDiv and ModularIndexing.

                Example expression to match:
                   sN * ((rindex//(d1 * ... * d(N-1))))
                       + s1 * ModularIndexing(rindex, 1, d1)
                       + ...
                       + s(N-1) * ModularIndexing(rindex, d1 * ... * d(N-2), d(N-1))

                This iterates over a block of shape (dN, ..., d1) and stride
                (sN, ..., s1). (d1,...,d(N-1)) and (s1,...,sN) are
                wildcards that we match.

                Note that dN does not appear in the expression, but we solve for it
                using range tree numels and the other dims.
                """
                # Bound the possible number of dims. We use the following heuristics:
                # - At least one dim for each range tree node.
                # - At least one dim for every FloorDiv or ModularIndexing op.
                # - At least 2 dims to pattern match.
                num_dims = max(
                    2,
                    len(self.range_tree_nodes),
                    (index.count(FloorDiv) + index.count(ModularIndexing)),
                )

                # Pattern match to find the strides and offset.
                index_var = range_tree.symbol()
                wild = functools.partial(sympy.Wild, exclude=[index_var])
                dims: List[sympy.Expr] = [
                    wild(f"dim_mod{idx}") for idx in range(num_dims)
                ]
                strides: List[sympy.Expr] = [
                    wild(f"stride_mod{idx}") for idx in range(num_dims)
                ]

                def get_slice_numels(dims: List[Any]) -> List[Any]:
                    """
                    Compute the cumulative size of each dimension's slice.
                    This proceeds from the last dim up to the second.
                    """
                    numels = [sympy.Integer(1)]
                    for dim in dims[:0:-1]:
                        numel = dim * numels[0]
                        numels.insert(0, numel)
                    return numels

                # The first dimension's index is computed by division.
                # The remaining are computed by modulo.
                slice_numels = get_slice_numels(dims[:num_dims])
                block_index_exprs = [FloorDiv(index_var, slice_numels[0])] + [
                    ModularIndexing(index_var, numel, dim)
                    for dim, numel in zip(dims[1:], slice_numels[1:])
                ]

                # Calculate a linear index from block indices.
                match_expr = sympy_dot(strides, block_index_exprs)

                # Pattern match.
                match = index.match(match_expr)
                if match is None:
                    return None

                # Provide default values for unmatched dims and strides.
                for dim in dims[1:]:
                    if dim not in match:
                        match[dim] = sympy.Integer(1)
                for stride in strides[1:]:
                    if stride not in match:
                        match[stride] = sympy.Integer(0)

                sizevars = V.graph.sizevars

                def get_match(expr: sympy.Expr) -> sympy.Expr:
                    return sizevars.lookup_precomputed_size(match[expr])

                # Replace wildcards with matched expressions.
                dims = [dims[0]] + [get_match(dim) for dim in dims[1:]]
                strides = [get_match(stride) for stride in strides]
                slice_numels = get_slice_numels(dims)
                block_index_exprs = [
                    sympy_subs(expr, match) for expr in block_index_exprs
                ]

                # The leading dimension is not directly matched in our expression.
                # We solve for it by dividing the range tree numel by the product of
                # all other dimensions. We quit if they are not known to be divisible.
                assert (
                    dims[0] not in match
                ), "Expected not to match the leading dimension!"
                if not sizevars.statically_known_multiple_of(
                    range_tree.numel, slice_numels[0]
                ):
                    return None
                dims[0] = range_tree.numel / slice_numels[0]

                # Check for applicable iteration range sizes.
                # When mapping a 1D block into an ND one, we need to know that
                # the number of elements is not changed. This means the slice numels of
                # the ND iteration range must evenly divide the length of the 1D block.
                # There are two cases where we can guarantee this:
                #  1. Numels are powers of 2. If numel == 2 ** n, and we know XBLOCK == 2 ** m,
                #     with n and m integers, then either numel is a multiple of XBLOCK, or numel
                #     is less than XBLOCK. (If numel is less than XBLOCK, we round up to 1 below.)
                #  2. Numels are multiples of the maximum possible block size.
                max_block = self._max_block_size(range_tree)
                if any(
                    not sizevars.statically_known_multiple_of(numel, max_block)
                    and not sizevars.statically_known_power_of_2(numel)
                    for numel in slice_numels
                ):
                    return None

                def identity(expr: sympy.Expr) -> sympy.Expr:
                    return expr

                # Compute the ND block shape from the linear block size.
                # Use CielDiv to round leading dimensions up to 1.
                # Non-leading dimensions are clamped to the size of the iteration range,
                # while the leading dimension can exceed this to accomodate a larger
                # block size.
                linear_block_size = self._get_block_size(range_tree)
                block_shape: List[sympy.Expr] = [
                    CeilDiv(linear_block_size, slice_numels[0])
                ] + [
                    sympy.Min(CeilDiv(linear_block_size, numel), dim)
                    for numel, dim in zip(slice_numels[1:], dims[1:])
                ]

                # Compute block offsets from {xyzr}offset and the matched expressions.
                block_offsets: List[sympy.Expr] = [
                    sympy_subs(expr, {index_var: self._get_block_offset(range_tree)})
                    for expr in block_index_exprs
                ]

                return BlockParameters(
                    shape=dims,
                    block_shape=block_shape,
                    strides=strides,
                    offsets=block_offsets,
                )

            def match_block_pointer_subexpr(
                expr: sympy.Expr, range_tree: IterationRangesEntry
            ) -> Optional[BlockParameters]:
                """
                Match a block indexing subexpression involving a single range tree.
                """
                for match_func in (
                    match_strided_block,
                    match_mod_div_block,
                ):
                    match = match_func(expr, range_tree)
                    if match is not None:
                        return match

                return None

            def match_block_pointer() -> Optional[BlockPtrOptions]:
                index_relative_to_xyr_index = sympy_subs(
                    index, {v: t.expr for v, t in self.range_tree_nodes.items()}
                )
                range_trees = self.active_range_trees(reorder=True)

                # Match each range tree separately.
                range_symbols = {tree.symbol() for tree in range_trees}
                index_terms = sympy.Add.make_args(index_relative_to_xyr_index)
                block_params = BlockParameters()
                for tree in range_trees:
                    # Partition the index into subexpressions pertaining to each range tree.
                    # For example xindex * 5 + rindex * 3 is partitioned to
                    # (xindex * 5, rindex * 3).
                    symbol = tree.symbol()
                    subexpr = sympy.Integer(0) + sum(
                        expr for expr in index_terms if symbol in expr.free_symbols
                    )

                    # Reject mixed terms, e.g. xindex * rindex.
                    # NB: the zero expression is allowed, for broadcasting.
                    if len(range_symbols.intersection(subexpr.free_symbols)) > 1:
                        return None

                    # Match the subexpression for this range tree.
                    params = match_block_pointer_subexpr(subexpr, tree)
                    if params is None:
                        return None
                    block_params += params

                # Collect leftover terms as a constant offset.
                offset = sum(
                    expr
                    for expr in index_terms
                    if not range_symbols.intersection(expr.free_symbols)
                )

                # Form the block pointer.
                self.filter_masks(mask_vars)
                return BlockPtrOptions.create(
                    params=block_params,
                    constant_offset=offset,
                    range_trees=range_trees,
                    mask_vars=mask_vars,
                )

            # Return a block pointer, if indexing matches the pattern.
            options = match_block_pointer()
            if options is not None:
                return options

        expand_str = None
        index_str = self.index_to_str(index)
        if isinstance(index, sympy.Integer):
            expand_str = f"{copy_shape}.shape" if copy_shape else self.dense_size_str()
            index_str = f"tl.full({expand_str}, {index_str}, tl.int32)"
            return IndexingOptions(
                index_str, set(), "None", expand_str, has_rindex, index
            )

        if need_dense and not have_dense:
            expand_str = f"{copy_shape}.shape" if copy_shape else self.dense_size_str()
            index_str = f"tl.broadcast_to({index_str}, {expand_str})"
            mask_vars = dense_mask_vars
        elif not have_loop_vars and copy_shape:
            index_str = f"tl.broadcast_to({index_str}, {copy_shape}.shape)"
            mask_vars = dense_mask_vars

        if override_mask:
            mask_vars = {override_mask}

        if self._load_mask:
            mask_vars.add(self._load_mask)

        self.filter_masks(mask_vars)

        mask_str = " & ".join(sorted(map(str, mask_vars))) if mask_vars else "None"
        return IndexingOptions(index_str, mask_vars, mask_str, expand_str, has_rindex, index)  # type: ignore[arg-type]

    def codegen_block_ptr(
        self, name: str, var: str, indexing: BlockPtrOptions, other=""
    ) -> Tuple[str, Optional[DeferredLine], str]:
        advance_block_ptr = None
        check = indexing.boundary_check()
        if not check:
            # workaround https://github.com/openai/triton/issues/2813
            other = ""
        elif other:
            assert other == ", other=0.0"
            other = f", boundary_check={check!r}, padding_option='zero'"
        else:
            other = f", boundary_check={check!r}"
        if (
            self.inside_reduction
            and self.range_trees[-1].is_loop
            and indexing.has_rindex()
        ):
            block_ptr = f"block_ptr{next(self.block_ptr_id)}"
            self.body.writeline(
                DeferredLine(
                    name, f"{block_ptr} = {indexing.format(var, roffset=False)}"
                )
            )
            advance_block_ptr = DeferredLine(
                name,
                f"{block_ptr} = tl.advance({block_ptr}, {indexing.advance_roffset()})",
            )
        else:
            block_ptr = indexing.format(var)
        return block_ptr, advance_block_ptr, other

    def codegen_block_ptr_store_line(self, name, indexing, block_ptr, value, other=""):
        # broadcasting is not implicit for block_ptrs
        value = (
            f"tl.broadcast_to({value}, {self.index_to_str(indexing.reshape_suffix)})"
        )
        # drop any extra size=1 dimensions
        block_shape = [V.kernel.index_to_str(expr) for expr in indexing.block_shape]
        value = triton_reshape(value, indexing.reshape_suffix, block_shape)
        # workaround https://github.com/openai/triton/issues/2814
        value = f"{value}.to({triton_store_type(V.graph.get_dtype(name))})"
        return f"tl.store({block_ptr}, {value}{other})"

    def check_bounds(
        self,
        expr: sympy.Expr,
        size: sympy.Expr,
        lower: bool,
        upper: bool,
    ):
        if not (lower or upper):
            return

        assert isinstance(expr, sympy.Expr)
        indexing = self.indexing(expr, block_ptr=False)
        assert isinstance(indexing, IndexingOptions)

        index_str = indexing.index_str
        mask_str = indexing.mask_str if indexing.has_mask() else None
        size_str = V.kernel.sexpr(self.rename_indexing(size)) if upper else None

        # expr is already wrapped
        line = self.indirect_assert(
            index_str, "0" if lower else None, size_str, mask_str
        )

        indirect = self.is_indirect_indexing(expr) or any(
            isinstance(m, TritonCSEVariable) for m in indexing.mask_vars
        )
        buffer = self.get_load_buffer(indexing)
        self.cse.generate(buffer, line, assignment=False)

    def get_load_buffer(self, indexing):
        if indexing.has_indirect() or indexing.has_tmpmask():
            # Masked loads must come after the mask is computed
            return self.compute
        elif (
            self.inside_reduction
            and self.range_trees[-1].is_loop
            and not indexing.has_rindex()
        ):
            # can lift a common load outside of reduction loop
            # One exception is when this is an indirect_load.
            return self.body
        else:
            return self.loads

    def load(self, name: str, index: sympy.Expr):
        var = self.args.input(name)
        indirect_indexing = self.is_indirect_indexing(index)
        original_index = index
        indexing = self.indexing(index, block_ptr=True)
        has_rindex = indexing.has_rindex()
        has_tmpmask = indexing.has_tmpmask()

        # Keep the variable in cache if were going to reuse it. Equiv., if any of the following hold
        #  1) We are doing broadcasting
        #  2) It is a non-coalesced load. The intuition is that if it's
        #  non-coalesced, we will likely load each element multiple times in
        #  practice.
        #  3) It will be used later and it won't be CSE'd. Equiv., if all the following hold
        #   3.1) We are in a reduction loop
        #   3.2) Its not its last use
        #   3.3) This load will not be lifted to the body
        #
        is_coalesced = any(
            i == 1 for i in self.get_strides_of_load(original_index).values()
        )
        if self.is_broadcasted(original_index):
            ep = ", eviction_policy='evict_last'"
        elif not is_coalesced:
            ep = ", eviction_policy='evict_last'"
        elif self.inside_reduction and self.range_trees[-1].is_loop:
            if name in self.args.inplace_buffers:
                names = set(self.args.inplace_buffers[name].other_names)
            else:
                names = {name}
            last_use = len(names & self.last_usage) > 0
            evict_last = not last_use and (has_rindex or indirect_indexing)
            if evict_last:
                ep = ", eviction_policy='evict_last'"
            else:
                ep = ", eviction_policy='evict_first'"
        else:
            ep = ""

        if (has_tmpmask or has_rindex) and indexing.has_mask():
            if self._load_other:
                other = f", other={constant_repr(self._load_other)}"
            else:
                other = ", other=0.0"
        else:
            other = ""

        advance_block_ptr = None
        append_broadcast = None
        if V.graph.is_unspec_arg(name):
            line = var
        else:
            if isinstance(indexing, BlockPtrOptions):
                block_ptr, advance_block_ptr, other = self.codegen_block_ptr(
                    name, var, indexing, other
                )
                line = f"tl.load({block_ptr}{other}{ep})"
                # add needed size=1 dimensions
                block_shape = [str(dim) for dim in indexing.block_shape]
                line = triton_reshape(line, block_shape, indexing.reshape_suffix)
            elif isinstance(original_index, sympy.Integer):
                line = f"tl.load({var} + ({original_index}))"
                append_broadcast = indexing.expand_str
            else:
                line = f"tl.load({var} + ({indexing.index_str}), {indexing.mask_str}{ep}{other})"

            dtype = V.graph.get_dtype(name)
            if dtype in (torch.float16, torch.bfloat16):
                line += ".to(tl.float32)"
            if dtype == torch.bool and torch.version.hip is None:
                # Workaround for https://github.com/openai/triton/issues/2151
                # tl.load returns int8 when loading from pointer to int1
                # NOTE: Currently causes hangs on bool UTs for ROCm
                line += ".to(tl.int1)"

        load_buffer = self.get_load_buffer(indexing)
        result_var = self.cse.generate(load_buffer, line)
        assert isinstance(result_var, TritonCSEVariable)
        result_var.mask_vars = indexing.mask_vars  # type: ignore[assignment]

        if append_broadcast:
            line = f"tl.broadcast_to({result_var}, {append_broadcast})"
            result_var = self.cse.generate(load_buffer, line)

        if advance_block_ptr:
            load_buffer.writeline(advance_block_ptr)

        if not self.inside_reduction or (not indexing.has_rmask() and not has_rindex):
            self.outside_loop_vars.add(result_var)

        return result_var

    def store(
        self, name: str, index: sympy.Expr, value: CSEVariable, mode: StoreMode = None
    ) -> None:
        var = self.args.output(name)
        original_index = index
        indexing = self.indexing(index, dense_indexing=True, block_ptr=mode is None)

        # Guard against write-after-read corruption in triton.
        # See # https://github.com/openai/triton/issues/1615
        # This triton bug means that a load which is broadcasted over multiple
        # warps may see the result of a store that happens later in the triton
        # program. The workaround is to add a barrier before storing, which
        # enforces that all warps have already read the data.
        is_inplace = name in self.args.inplace_buffers
        is_broadcasted = self.is_broadcasted(original_index)
        if is_inplace and is_broadcasted:
            self.stores.writeline(DeferredLine(name, "tl.debug_barrier()"))

        advance_block_ptr = None
        if isinstance(indexing, BlockPtrOptions):
            block_ptr, advance_block_ptr, other = self.codegen_block_ptr(
                name, var, indexing
            )
            # block_ptr stores don't do implicit casting
            line = self.codegen_block_ptr_store_line(
                name, indexing, block_ptr, value, other
            )
        elif mode is None:
            line = f"tl.store({var} + ({indexing.index_str}), {value}, {indexing.mask_str})"
        elif mode == "atomic_add":
            line = f"tl.atomic_add({var} + ({indexing.index_str}), {value}, {indexing.mask_str}, sem='relaxed')"
        else:
            raise NotImplementedError(f"store mode={mode}")
        self.stores.writeline(DeferredLine(name, line))
        if advance_block_ptr:
            self.stores.writeline(advance_block_ptr)

        if not self.inside_reduction:
            self.outside_loop_vars.add(value)

    def bucketize(
        self,
        values: CSEVariable,
        offsets_name: str,
        offsets_size: sympy.Expr,
        indexing_dtype: torch.dtype,
        right: bool,
    ) -> CSEVariable:
        """
        See [Note: Inductor bucketize op]
        """

        # Triton performance for bucketize_binary_search is much better when the number
        # of threads equals the number of elements.
        # If we're trying to use a bucketize kernel, we should make sure that an
        # autotuning config with num_elements_per_warp=32 exists.
        self.autotune_hints.add(AutotuneHint.ELEMENTS_PER_WARP_32)

        offsets_ptr = self.args.input(offsets_name)
        block_size = self.dense_size_str()
        offsets_size_str = self.index_to_str(offsets_size)

        if indexing_dtype == torch.int32:
            triton_dtype = "tl.int32"
        elif indexing_dtype == torch.int64:
            triton_dtype = "tl.int64"
        else:
            raise NotImplementedError(
                "Bucketize only supports indexing with int32 and int64"
            )

        result = self.cse.generate(
            self.compute,
            f"triton_helpers.bucketize_binary_search({values}, {offsets_ptr}, {triton_dtype}, {right}, {offsets_size_str}, {block_size})",  # noqa: B950 line too long
        )

        return result

    def reduction_resize(self, value):
        ndims = self.triton_tensor_ndim()
        if ndims == 1:
            return f"triton_helpers.promote_to_tensor({value})"

        sizes = [":"] * ndims
        sizes[-1] = "None"
        return f"{value}[{', '.join(sizes)}]"

    def reduction(
        self,
        dtype: torch.dtype,
        src_dtype: torch.dtype,
        reduction_type: ReductionType,
        value: Union[CSEVariable, Tuple[CSEVariable, ...]],
    ) -> Union[CSEVariable, Tuple[CSEVariable, ...]]:
        assert self.inside_reduction
        masks = {f"{tree.prefix}mask" for tree in self.range_trees}
        self.filter_masks(masks)
        masks = sorted(masks)
        if self._load_mask:
            masks.append(self._load_mask)
        reduction_range_prefix = self.range_trees[-1].prefix

        # Say we have
        #     tmp0 = ops.constant(1, torch.int64)
        #     tmp1 = ops.reduction(torch.int64, torch.int64, "sum", tmp0)
        # tmp0 in the triton code is either a scalar, or single-element tensor
        # so if we emit tl.sum directly, it will only give 1 instead of RBLOCK * 1
        # To avoid this, we broadcast to the expected shape first.
        dense_size_str = self.dense_size_str()
        value = self._map_tuple_or_scalar(
            lambda v: self.cse.generate(
                self.compute, f"tl.broadcast_to({v}, {dense_size_str})"
            ),
            value,
        )

        dim: int
        root_op: str

        def final_reduction(value):
            use_helper = reduction_type in {"any", "max", "min", "prod"}
            module = "triton_helpers" if use_helper else "tl"
            if reduction_type in {"max", "min"}:
                return self.reduction_resize(
                    f"{module}.{reduction_type}2({value}, {dim})"
                )
            return self.reduction_resize(f"{module}.{reduction_type}({value}, {dim})")

        def final_argreduce(buffer, result_var, value, index):
            buffer.splice(
                f"""\
                _, {result_var}_tmp = triton_helpers.{root_op}_with_index({value}, {index}, {dim})
                {result_var} = {self.reduction_resize(f'{result_var}_tmp')}
                """
            )

        cache_key = (src_dtype, reduction_type, value)
        if cache_key in self.cse.reduction_cache:
            return self.cse.reduction_cache[cache_key]

        dim = self.triton_tensor_ndim() - 1
        acc_type = triton_acc_type(src_dtype)
        result_var: Any = self.cse.newvar()
        result_var.mask_vars = {var for var in masks if var[0] != "r"}
        cond = " & ".join(masks)

        def where_cond(tval, fval):
            if not cond:
                return tval
            return TritonKernelOverrides.where(cond, tval, fval)

        if self.persistent_reduction:
            default = ir.Reduction.default_value(reduction_type, src_dtype)
            default = self._map_tuple_or_scalar(constant_repr, default)

            def _mask_value(value, default):
                return self.cse.generate(self.compute, where_cond(value, default))

            if isinstance(value, tuple):
                masked_value = [_mask_value(v, d) for v, d in zip(value, default)]
            else:
                masked_value = _mask_value(value, default)

            if reduction_type in {"argmax", "argmin"}:
                accumulator_index = str(
                    self.cse.generate(
                        self.compute,
                        f"tl.broadcast_to({reduction_range_prefix}index, {masked_value}.shape)",
                    )
                )
                root_op = {"argmax": "max", "argmin": "min"}[reduction_type]
                final_argreduce(
                    self.compute, result_var, masked_value, accumulator_index
                )
            elif reduction_type == "welford_reduce":
                # For persistent reductions, don't bother with
                # welford's algorithm since it uses more registers, and
                # taking two reductions doesn't increase memory usage.
                result_var = self.welford_reduce_fallback(dtype, value)
            elif reduction_type == "welford_combine":
                mean, m2, weight = masked_value
                welford = f"triton_helpers.welford({mean}, {m2}, {weight}, {dim})"
                mean, m2, weight = (self.cse.newvar() for _ in range(3))
                self.compute.writeline(f"{mean}, {m2}, {weight} = {welford}")

                result_var = tuple(
                    self.cse.generate(self.compute, self.reduction_resize(var_name))
                    for var_name in (mean, m2, weight)
                )
            else:
                result_var = self.cse.generate(
                    self.compute, final_reduction(masked_value)
                )
        else:
            accumulator = f"_{result_var}"
            default = ir.Reduction.default_accumulator(reduction_type, src_dtype)
            default = self._map_tuple_or_scalar(constant_repr, default)
            if not isinstance(default, tuple):
                self.body.writeline(
                    f"{accumulator} = tl.full({self.dense_size_str()}, {default}, {acc_type})"
                )

            if reduction_type in {"argmax", "argmin"}:
                accumulator_index = f"_{result_var}_index"
                long_max = torch.iinfo(torch.int64).max
                self.body.writeline(
                    f"{accumulator_index} = tl.full({self.dense_size_str()}, {long_max}, tl.int64)"
                )
                root_op = {"argmax": "max", "argmin": "min"}[reduction_type]

                self.compute.splice(
                    f"""\
                {accumulator}_next, {accumulator_index}_next = triton_helpers.{root_op}imum_with_index(
                    {accumulator}, {accumulator_index}, {value}, {reduction_range_prefix}index
                )
                {accumulator} = {where_cond(f'{accumulator}_next', accumulator)}
                {accumulator_index} = {where_cond(f'{accumulator_index}_next', accumulator_index)}
                """
                )
                final_argreduce(self.suffix, result_var, accumulator, accumulator_index)
            elif is_welford_reduction(reduction_type):
                accumulator = f"{result_var}_mean"
                accumulator_m2 = f"{result_var}_m2"
                accumulator_weight = f"{result_var}_weight"
                self.body.writeline(
                    f"{accumulator} = tl.zeros({self.dense_size_str()}, {acc_type})"
                )
                self.body.writeline(
                    f"{accumulator_m2} = tl.zeros({self.dense_size_str()}, {acc_type})"
                )
                self.body.writeline(
                    f"{accumulator_weight} = tl.zeros({self.dense_size_str()}, {acc_type})"
                )

                if reduction_type == "welford_combine":
                    mean, m2, weight = value
                    self.compute.splice(
                        f"""\
                    {accumulator}_next, {accumulator_m2}_next, {accumulator_weight}_next = triton_helpers.welford_combine(
                        {accumulator}, {accumulator_m2}, {accumulator_weight},
                        {mean}, {m2}, {weight}
                    )
                    """
                    )
                else:
                    assert reduction_type == "welford_reduce"
                    self.compute.splice(
                        f"""\
                    {accumulator}_next, {accumulator_m2}_next, {accumulator_weight}_next = triton_helpers.welford_reduce(
                        {value}, {accumulator}, {accumulator_m2}, {accumulator_weight}, roffset == 0
                    )
                    """
                    )

                self.compute.splice(
                    f"""\
                {accumulator} = {where_cond(f'{accumulator}_next', accumulator)}
                {accumulator_m2} = {where_cond(f'{accumulator_m2}_next', accumulator_m2)}
                {accumulator_weight} = {where_cond(f'{accumulator_weight}_next', accumulator_weight)}
                """
                )

                result_mean = result_var
                result_m2 = self.cse.newvar()
                result_weight = self.cse.newvar()
                self.suffix.splice(
                    f"""\
                {result_mean}_tmp, {result_m2}_tmp, {result_weight}_tmp = triton_helpers.welford(
                    {accumulator}, {accumulator_m2}, {accumulator_weight}, {dim}
                )
                {result_mean} = {self.reduction_resize(f'{result_mean}_tmp')}
                {result_m2} = {self.reduction_resize(f'{result_m2}_tmp')}
                {result_weight} = {self.reduction_resize(f'{result_weight}_tmp')}
                """
                )
                result_var = result_mean, result_m2, result_weight
            else:
                combine_fn = ir.get_reduction_combine_fn(reduction_type, src_dtype)
                updated = combine_fn(accumulator, value)
                self.compute.writeline(
                    f"{accumulator} = {where_cond(updated, accumulator)}"
                )

                if src_dtype == torch.bool:
                    # This is only really used for aten.any. It changes the
                    # final reduction of a non-persistent reduction from
                    #     tmp5 = triton_helpers.max(_tmp5, 1)[:, None]
                    # to
                    #     tmp5 = triton_helpers.max(_tmp5.to(tl.int8), 1)[:, None].to(tl.int1)
                    # which is needed because tl.reduce doesn't support tl.int1
                    accumulator = f"{accumulator}.to(tl.int8)"
                    result_type = triton_compute_type(dtype)
                    self.suffix.writeline(
                        f"{result_var} = {final_reduction(accumulator)}.to({result_type})"
                    )
                else:
                    self.suffix.writeline(
                        f"{result_var} = {final_reduction(accumulator)}"
                    )

        self.cse.reduction_cache[cache_key] = result_var

        if isinstance(result_var, tuple):
            assert all(isinstance(x, TritonCSEVariable) for x in result_var)
            self.outside_loop_vars |= set(result_var)
        else:
            assert isinstance(result_var, TritonCSEVariable)
            self.outside_loop_vars.add(result_var)

        return result_var

    def store_reduction(self, name: str, index: sympy.Expr, value: CSEVariable):
        assert self.inside_reduction
        self.inside_reduction = False
        indexing = self.indexing(index, block_ptr=True)
        self.inside_reduction = True
        var = self.args.output(name)

        if isinstance(indexing, BlockPtrOptions):
            self.suffix.writeline(
                DeferredLine(
                    name,
                    self.codegen_block_ptr_store_line(
                        name,
                        indexing,
                        indexing.format(var),
                        value,
                        f", boundary_check={indexing.boundary_check()!r}",
                    ),
                )
            )
        else:
            assert isinstance(indexing, IndexingOptions)
            self.suffix.writeline(
                DeferredLine(
                    name,
                    f"tl.store({var} + ({indexing.index_str}), {value}, {indexing.mask_str})",
                )
            )

    def _lift_helper(self, fn, num_args) -> str:
        # Lift IR function for scan operations into a triton function
        # in the global namespace
        helper = IndentedBuffer()
        helper.writeline("@triton.jit")
        args = [tuple(f"arg{i}_{n}" for n in range(num_args)) for i in range(2)]
        signature = ", ".join(itertools.chain.from_iterable(args))
        helper.writeline(f"def {{name}}({signature}):")

        cse = CSE(prefix="", suffix="")
        overrides = TritonOverrides(V.MockHandler())

        # Build a name that changes depending on fn to workaround a triton bug
        # where the combine_fn to reduce and scan is not hashed, and so different
        # scan ops may collide in the triton cache.
        # This is fixed with the latest triton pin, but not the triton-rocm pin.
        helper_name = "_triton_helper_fn"

        class CSEProxy:
            def __getattr__(self, name: str) -> Callable[..., CSEVariable]:
                def inner(*args, **kwargs):
                    nonlocal helper_name
                    helper_name += f"_{name}"
                    return cse.generate(
                        helper,
                        getattr(overrides, name)(*args, **kwargs),
                    )

                return inner

        with helper.indent(), V.set_ops_handler(CSEProxy()):
            outputs = fn(*args)
            outputs = ", ".join(str(output) for output in outputs)
            helper.writeline(f"return {outputs}")

        return self.helper_functions.add(helper.getvalue(), base_name=helper_name)

    def scan(
        self,
        dtypes: Tuple[torch.dtype, ...],
        combine_fn: Callable[
            [Tuple[CSEVariable, ...], Tuple[CSEVariable, ...]], Tuple[CSEVariable, ...]
        ],
        values: Tuple[CSEVariable, ...],
    ) -> Tuple[CSEVariable, ...]:
        assert self.inside_reduction
        masks = {f"{tree.prefix}mask" for tree in self.range_trees}
        self.filter_masks(masks)
        masks = sorted(masks)
        assert not self._load_mask, "ops.scan not supported inside ops.masked"
        reduction_range_prefix = self.range_trees[-1].prefix

        broadcasted_values = []
        accumulators = []

        cse_compute = functools.partial(self.cse.generate, self.compute)
        combine_helper_fn = self._lift_helper(combine_fn, len(values))
        dim = self.triton_tensor_ndim() - 1

        for value, dtype in zip(values, dtypes):
            acc_type = triton_acc_type(dtype)
            cond = " & ".join(masks)

            value_dtype = self.cse.generate(
                self.compute,
                f"{value}.to({triton_compute_type(dtype)})",
            )
            value = self.cse.generate(
                self.compute,
                f"tl.broadcast_to({value_dtype}, {self.dense_size_str()})",
            )
            broadcasted_values.append(value)

            acc_type = triton_acc_type(dtype)
            cond = " & ".join(masks)

            if not self.persistent_reduction:
                accumulator = self.cse.newvar()
                reduced_size = self.dense_size_list()
                reduced_size[-1] = "1"
                reduced_size = f"[{', '.join(reduced_size)}]"

                default = "float('nan')" if dtype.is_floating_point else "-1"
                self.body.writeline(
                    f"{accumulator} = tl.full({reduced_size}, {default}, {acc_type})"
                )

                accumulators.append(accumulator)

        def csv(values):
            return " ".join(f"{value}," for value in values)

        def cse_multiple(line, n, masks):
            cache_keys = [f"{line}, {i}, {masks}" for i in range(n)]
            if all(cache_key in self.cse.cache for cache_key in cache_keys):
                return [self.cse.cache[cache_key] for cache_key in cache_keys]
            result_vars = [self.cse.newvar() for _ in range(n)]
            self.compute.writeline(
                f"{csv(result_vars)} = {line}",
            )
            for result_var, cache_key in zip(result_vars, cache_keys):
                if masks:
                    result_var.mask_vars = masks  # type: ignore[attr-defined]
                self.cse.cache[cache_key] = result_var
            return tuple(result_vars)

        partial_scan_vars = cse_multiple(
            f"tl.associative_scan(({csv(broadcasted_values)}), {dim}, {combine_helper_fn})",
            len(values),
            masks,
        )

        if not self.persistent_reduction:

            def sum_fn(a, b):
                return [ops.add(ai, bi) for ai, bi in zip(a, b)]

            sum_helper_fn = self._lift_helper(sum_fn, len(values))
            pre_reduce_vars = ", ".join(
                f"{scan_var} * (rbase == (RBLOCK - 1))"
                for scan_var in partial_scan_vars
            )
            # tl.reduce doesn't work for non-commutative operators, so instead
            # of repeating the scan op as a reduction, we use sum to select the
            # last scan value
            partial_reduce_vars = cse_multiple(
                f"tl.reduce(({pre_reduce_vars}), -1, {sum_helper_fn}, keep_dims=True)",
                len(values),
                masks,
            )
            accs_next = combine_fn(tuple(accumulators), partial_reduce_vars)
            full_scan_vars = combine_fn(tuple(accumulators), partial_scan_vars)
            result_vars = [
                cse_compute(f"tl.where(roffset > 0, {full_scan}, {partial_scan})")
                for full_scan, partial_scan in zip(full_scan_vars, partial_scan_vars)
            ]
            for acc_next, accumulator, partial_reduce in zip(
                accs_next, accumulators, partial_reduce_vars
            ):
                self.compute.writeline(
                    f"{accumulator} = tl.where(roffset > 0, {acc_next}, {partial_reduce})"
                )
        else:
            result_vars = partial_scan_vars

        for result_var in result_vars:
            result_var.mask_vars = masks  # type: ignore[attr-defined]

        return tuple(result_vars)

    def sort(
        self,
        dtypes: Tuple[torch.dtype, ...],
        values: Tuple[CSEVariable, ...],
        stable: bool,
        descending: bool,
    ) -> Tuple[CSEVariable, ...]:
        assert self.inside_reduction
        masks = {f"{tree.prefix}mask" for tree in self.range_trees}
        self.filter_masks(masks)
        masks = sorted(masks)
        assert not self._load_mask, "ops.sort not supported inside ops.masked"
        assert (
            self.persistent_reduction
        ), "ops.sort is only supported in persistent reductions"
        reduction_range_prefix = self.range_trees[-1].prefix

        cse_compute = functools.partial(self.cse.generate, self.compute)
        dim = self.triton_tensor_ndim() - 1

        broadcasted_values = [
            cse_compute(f"tl.broadcast_to({value}, {self.dense_size_str()})")
            for value in values
        ]

        def csv(values):
            return " ".join(f"{value}," for value in values)

        def cse_multiple(line, n, masks):
            cache_keys = [f"{line}, {i}, {masks}" for i in range(n)]
            if all(cache_key in self.cse.cache for cache_key in cache_keys):
                return [self.cse.cache[cache_key] for cache_key in cache_keys]
            result_vars = [self.cse.newvar() for _ in range(n)]
            self.compute.writeline(
                f"{csv(result_vars)} = {line}",
            )
            for result_var, cache_key in zip(result_vars, cache_keys):
                if masks:
                    result_var.mask_vars = masks  # type: ignore[attr-defined]
                self.cse.cache[cache_key] = result_var
            return tuple(result_vars)

        assert self.range_trees[-1].prefix == "r"
        rmask = "None" if self._has_constant_mask(self.range_trees[-1]) else "rmask"

        if len(values) == 2:
            line = (
                f"triton_helpers.sort_with_index({broadcasted_values[0]}, {broadcasted_values[1]},"
                f" {rmask}, {dim}, stable={stable}, descending={descending})"
            )
            result_vars = cse_multiple(line, len(values), masks)
        else:
            raise AssertionError("Unhandled sort")

        for result_var, input_var in zip(result_vars, values):
            result_var.mask_vars = masks  # type: ignore[attr-defined]
            result_var.bounds = input_var.bounds

        return tuple(result_vars)

    def codegen_body(self):
        """
        Concat output code from index_code, loads, compute, stores,
        suffix into self.body.

        For pointwise kernels, this is called just once at the end.

        For reduction kernels, this generates a loop over the reduction
        axis.
        """
        if not (
            self.indexing_code
            or self.loads
            or self.stores
            or self.compute
            or self.suffix
        ):
            return

        if self.inside_reduction and self.range_trees[-1].is_loop:
            self.body.writeline("for roffset in range(0, rnumel, RBLOCK):")
            with self.body.indent():
                # last range tree is always reduction
                self.iteration_ranges_codegen_header(self.range_trees[-1], self.body)
                self.body.splice(self.indexing_code)
                self.body.splice(self.loads)
                self.body.splice(self.compute)
                self.body.splice(self.stores)

            # invalidate any caches that came from inside the reduction loop
            self.cse.invalidate(self.outside_loop_vars)
            self.range_trees[-1].cache_clear()
        else:
            self.body.splice(self.indexing_code)
            self.body.splice(self.loads)
            self.body.splice(self.compute)
            self.body.splice(self.stores)
        self.body.splice(self.suffix)
        self.indexing_code.clear()
        self.loads.clear()
        self.compute.clear()
        self.stores.clear()
        self.suffix.clear()

    def codegen_kernel_benchmark(self, num_gb, grid=None):
        result = IndentedBuffer()
        argdefs, call_args, signature, _ = self.args.python_argdefs()

        result.writelines(["", "", "def get_args():"])
        with result.indent():
            name_cnt = itertools.count()
            var_names = []
            for arg_name, arg_sig in zip(call_args, signature):
                var_name = f"arg_{next(name_cnt)}"
                buf = V.graph.get_buffer(arg_name)
                if buf:
                    result.writeline(
                        f"{var_name} = rand_strided({V.graph.sizevars.size_hints(buf.get_size())}, {V.graph.sizevars.size_hints(buf.get_stride())}, device='{buf.get_device()}', dtype={buf.get_dtype()})"  # noqa: B950 line too long
                    )
                elif arg_name in V.graph.constants:
                    # note that random seed is put in V.graph.constants
                    const_tensor = V.graph.constants[arg_name]
                    result.writeline(
                        f"{var_name} = rand_strided({V.graph.sizevars.size_hints(const_tensor.size())}, {V.graph.sizevars.size_hints(const_tensor.stride())}, device='{const_tensor.device}', dtype={const_tensor.dtype})"  # type: ignore[arg-type]  # noqa: B950 line too long
                    )
                elif isinstance(arg_sig, SizeArg):
                    symval_hint = V.graph.sizevars.size_hint(arg_sig.expr)

                    # Force the seed_offset to be 0 so calls to the same kernel
                    # using different seed offset will have the same benchmark harness.
                    # We can dedup kernel definitions in this case.
                    if "seed_offset" in arg_sig.name:
                        symval_hint = 0
                    result.writeline(f"{var_name} = {symval_hint}")
                else:
                    raise KeyError(
                        f"Don't find the buffer or const tensor for {arg_name}"
                    )
                var_names.append(var_name)
            result.writeline(f"return {', '.join(var_names)},")

        result.writelines(["\n", "\n", "def call(args):"])
        if grid is None:
            grid = []
            extra_args = []
            extra_args_str = None
            for tree in self.active_range_trees():
                expr = pexpr(V.graph.sizevars.size_hint(tree.numel))
                extra_args.append(expr)
                if tree.prefix != "r":
                    grid.append(expr)
            if self.need_numel_args():
                extra_args_str = ", ".join(map(str, extra_args)) + ", "
            else:
                extra_args_str = ""
            grid_arg = f"{extra_args_str}grid=grid({', '.join(grid)})"
        else:
            grid_arg = f"grid={grid}"
        current_device = V.graph.scheduler.get_current_device_or_throw()
        index = current_device.index
        with result.indent():
            result.writeline(f"with {V.graph.device_ops.device_guard(index)}:")
            with result.indent():
                result.writeline(
                    V.graph.device_ops.set_device(index)
                )  # no-op to ensure context
                stream_name = f"stream{index}"
                result.writeline(f"{stream_name} = get_raw_stream({index})")
                result.writeline(
                    f"{str(Placeholder.KERNEL_NAME)}.run(*args, {grid_arg}, stream={stream_name})"
                )

        # benchmark all configs
        result.writelines(["\n", "\n", "def benchmark_all_configs(args):"])
        with result.indent():
            result.writeline(f"with {V.graph.device_ops.device_guard(index)}:")
            with result.indent():
                result.writeline(
                    V.graph.device_ops.set_device(index)
                )  # no-op to ensure context
                result.writeline(
                    f"return {str(Placeholder.KERNEL_NAME)}.benchmark_all_configs(*args, {grid_arg})"
                )

        result.writelines(["\n", "\n", "if __name__ == '__main__':"])
        with result.indent():
            result.writeline("from triton.testing import do_bench")
            result.writeline("")

            result.writeline("args = get_args()")
            result.writeline(
                "ms = do_bench(lambda: call(args), rep=40, fast_flush=True)"
            )
            result.writeline(f"num_gb = {num_gb}")
            result.writeline("gb_per_s = num_gb / (ms / 1e3)")
            result.writeline(
                'print(f"{ms:.3f}ms    {num_gb:.3f}GB    {gb_per_s:.2f}GB/s")'
            )

        return result

    def imports_for_benchmark_kernel(self):
        return textwrap.dedent(
            """
            from torch._dynamo.testing import rand_strided
            {}
            import torch
            from torch._inductor.runtime.triton_heuristics import grid, split_scan_grid
        """.format(
                V.graph.device_ops.import_get_raw_stream_as("get_raw_stream")
            )
        )

    def _get_heuristic(self):
        if self.persistent_reduction:
            assert self.inside_reduction
            return "persistent_reduction"
        elif self.inside_reduction:
            return "reduction"
        return "pointwise"

    @staticmethod
    def inductor_meta_common():
        inductor_meta = {
            "backend_hash": torch.utils._triton.triton_hash_with_backend(),
            "are_deterministic_algorithms_enabled": torch.are_deterministic_algorithms_enabled(),
            "assert_indirect_indexing": config.assert_indirect_indexing,
            "autotune_local_cache": config.autotune_local_cache,
            "autotune_pointwise": config.triton.autotune_pointwise,
            "autotune_remote_cache": config.autotune_remote_cache,
            "force_disable_caches": config.force_disable_caches,
            "dynamic_scale_rblock": config.dynamic_scale_rblock,
            "max_autotune": config.max_autotune,
            "max_autotune_pointwise": config.max_autotune_pointwise,
            "min_split_scan_rblock": config.triton.min_split_scan_rblock,
            "spill_threshold": config.triton.spill_threshold,
            "store_cubin": config.triton.store_cubin,
        }
        if torch.version.hip is not None:
            inductor_meta["is_hip"] = True
        if config.is_fbcode():
            inductor_meta["is_fbcode"] = True
        if config.profile_bandwidth:
            inductor_meta["profile_bandwidth"] = config.profile_bandwidth
            inductor_meta["profile_bandwidth_regex"] = config.profile_bandwidth_regex
            inductor_meta["profile_bandwidth_output"] = config.profile_bandwidth_output
        if config.coordinate_descent_tuning:
            inductor_meta[
                "coordinate_descent_tuning"
            ] = config.coordinate_descent_tuning
            inductor_meta[
                "coordinate_descent_search_radius"
            ] = config.coordinate_descent_search_radius
            inductor_meta[
                "coordinate_descent_check_all_directions"
            ] = config.coordinate_descent_check_all_directions
        return inductor_meta

    def codegen_kernel(self, name=None):
        code = IndentedBuffer()

        size_hints = []
        for numel in self.numels:
            numel_hint = V.graph.sizevars.symbolic_hint(numel)
            if not isinstance(numel_hint, (int, sympy.Integer)):
                # This default heuristic hint was picked carefully: it is
                # large, to ensure that we don't shrink the block size (since
                # if you don't have many elements, it'd be wasteful to pick a
                # large block size).  Since we don't know how many elements we
                # might have, we should be OK with some inefficiency to make
                # sure we handle the large case well.  8192 is the largest
                # block size we support, so we pick that.
                #
                # If we have a better hint for unbacked SymInts (e.g., because
                # a user told us, or we are tracking upper bounds) we could
                # use that here.
                size_hint = 8192
            else:
                size_hint = next_power_of_2(int(numel_hint))
            size_hints.append(size_hint)

        if not self.inside_reduction:
            size_hints.pop()

        heuristics = self._get_heuristic()

        if name is None:
            code.splice(gen_common_triton_imports())

            if config.benchmark_kernel:
                code.splice(self.imports_for_benchmark_kernel())

        argdefs, _, signature, _ = self.args.python_argdefs()
        # maps actual expression to SizeArg if it is in sizevars replacements
        for i, arg in enumerate(signature):
            if isinstance(arg, SizeArg):
                # mypy is unhappy about the sympy.Expr
                # type for the key of the dict below
                symbol = cast(sympy.Symbol, arg.expr)
                if symbol in V.graph.sizevars.inv_precomputed_replacements:
                    signature[i] = SizeArg(
                        arg.name, V.graph.sizevars.inv_precomputed_replacements[symbol]
                    )

        mutated_args = set()
        for mutation in self.mutations:
            if mutation in self.args.input_buffers:
                mutated_args.add(self.args.input_buffers[mutation])
            if (
                mutation in self.args.inplace_buffers
                and mutation not in V.graph.removed_buffers
                and mutation not in self.removed_buffers
            ):
                mutated_args.add(self.args.inplace_buffers[mutation].inner_name)
            if mutation in self.args.output_buffers:
                mutated_args.add(self.args.output_buffers[mutation])
        mutated_args = sorted(mutated_args)

        triton_meta_signature = signature_to_meta(
            signature, size_dtype=self.index_dtype
        )
        triton_meta = {
            "signature": triton_meta_signature,
            "device": DeviceProperties.create(
                V.graph.scheduler.get_current_device_or_throw()
            ),
            "constants": {},
        }

        inductor_meta = {
            "autotune_hints": set(self.autotune_hints),
            "kernel_name": str(Placeholder.DESCRIPTIVE_NAME),
            "mutated_arg_names": mutated_args,
            "no_x_dim": self.no_x_dim,
            "num_load": self.num_load,
            "num_reduction": self.num_reduction,
            **self.inductor_meta_common(),
        }

        num_gb = None
        if config.benchmark_kernel or config.profile_bandwidth:
            num_gb = self.estimate_kernel_num_bytes() / 1e9
            inductor_meta["kernel_num_gb"] = num_gb

        for tree in self.active_range_trees():
            sizearg = SizeArg(f"{tree.prefix}numel", tree.numel)
            signature.append(sizearg)
            triton_meta_signature[len(argdefs)] = signature_of(
                sizearg, size_dtype=self.index_dtype
            )
            argdefs.append(f"{tree.prefix}numel")
            # constexpr version causes issues, see
            # https://github.com/pytorch/torchdynamo/pull/1362
            # triton_meta["constants"][len(argdefs)] = V.graph.sizevars.size_hint(
            #     tree.numel
            # )
            # argdefs.append(f"{tree.prefix}numel: tl.constexpr")
        triton_meta["configs"] = [config_of(signature)]

        # Triton compiler includes equal_to_1 args into constants even
        # when they are not constexpr. otherwise there may be a segfault
        # during launching the Inductor-compiled Triton kernel.
        # https://github.com/pytorch/pytorch/issues/120478#issuecomment-1962822307
        # https://github.com/openai/triton/blob/231efe9ed2d200be0f69a07c298e4342b08efe3d/python/triton/runtime/jit.py#L384
        for arg_num in triton_meta["configs"][0].equal_to_1:  # type: ignore[index]
            triton_meta["constants"][arg_num] = 1  # type: ignore[index]

        self.triton_meta = triton_meta

        for tree in self.range_trees:
            if tree.prefix == "r" and self.persistent_reduction:
                # RBLOCK for persistent_reduction is defined in codegen_static_numels
                continue
            if tree.tensor_dim is None:
                continue
            argdefs.append(f"{tree.prefix.upper()}BLOCK : tl.constexpr")

        self.codegen_body()

        for helper in self.helper_functions:
            code.writeline("")
            code.splice(helper)

        if self.inside_reduction:
            reduction_hint = self.reduction_hint
            heuristics_line = f"""
                @triton_heuristics.{heuristics}(
                    size_hints={size_hints!r},
                    reduction_hint={reduction_hint},
                    filename=__file__,
                    triton_meta={triton_meta!r},
                    inductor_meta={inductor_meta!r}
                )
                @triton.jit
            """
        else:
            tile_hint = ""
            if len(size_hints) == 2:
                if len(signature) == 4:  # input, output and 2 args
                    tile_hint = "tile_hint=TileHint.SQUARE,"
                else:
                    tile_hint = "tile_hint=TileHint.DEFAULT,"
            heuristics_line = f"""
                @triton_heuristics.{heuristics}(
                    size_hints={size_hints!r}, {tile_hint}
                    filename=__file__,
                    triton_meta={triton_meta!r},
                    inductor_meta={inductor_meta!r},
                    min_elem_per_thread={self.min_elem_per_thread}
                )
                @triton.jit
            """
        code.splice(heuristics_line)
        code.writeline(
            f"def {name or str(Placeholder.KERNEL_NAME)}({', '.join(argdefs)}):"
        )
        with code.indent():
            self.codegen_static_numels(code)
            for old, new in self.args.aliases():
                code.writeline(f"{old} = {new}")
            code.splice(self.body)

        if config.benchmark_kernel:
            code.splice(self.codegen_kernel_benchmark(num_gb))

        return code.getvalue()

    def _get_persistent_RBLOCK(self, rnumel):
        rnumel = V.graph.sizevars.simplify(rnumel)
        if isinstance(rnumel, (sympy.Integer, int)):
            val = int(rnumel)
            val = next_power_of_2(val)
        else:
            val = 128
            while not V.graph.sizevars.statically_known_leq(rnumel, val):
                assert val <= 16 * 1024, f"Failed to find static RBLOCK for {rnumel}"
                val *= 2
        return val

    def codegen_static_numels(self, code):
        """
        We get a small speedup from hard coding numels if they are static.

        This code stomps on the passed-in values by writing an constant to the top of the kernel.

        In a kernel like:
        def KERNEL_NAME(in_ptr0, in_ptr1, out_ptr2, xnumel, rnumel, XBLOCK : tl.constexpr, RBLOCK : tl.constexpr):

        We would add
        xnumel = 4096
        rnumel = 768

        After the signature, before the kernel code, if we decided to make these static. As its hardcoded, it becomes
        a better signal to triton on how to unroll and do some static indexing. So, it's not so much that downstream
        knows that its a static numel, as that you just plop a constant into the kernel.
        """
        for tree in self.range_trees:
            if tree.prefix != "r" or self.inside_reduction:
                simplified_tree_numel = V.graph.sizevars.simplify(tree.numel)
                if isinstance(simplified_tree_numel, (sympy.Integer, int)):
                    code.writeline(f"{tree.prefix}numel = {int(simplified_tree_numel)}")

            if tree.prefix == "r" and self.persistent_reduction:
                val = self._get_persistent_RBLOCK(tree.numel)
                code.writeline(f"RBLOCK: tl.constexpr = {val}")

            if tree.prefix == "x" and self.no_x_dim:
                code.writeline("XBLOCK: tl.constexpr = 1")

    def _get_grid_fn(self):
        return "grid"

    def add_numel_to_call_args_and_grid(self, name, call_args, arg_types, grid):
        # TODO(jansel): if there are constants, we shouldn't bother passing them as args
        for tree in self.range_trees:
            if isinstance(tree.numel, (sympy.Integer, sympy.Symbol)):
                expr = tree.numel
            else:
                expr = V.graph.wrapper_code.generate_numel_expr(name, tree)

            if tree.prefix != "r" or self.inside_reduction:
                call_args.append(expr)
                arg_types.append(type(expr))
            if tree.grid_dim is not None:
                grid.append(expr)

<<<<<<< HEAD
    def call_kernel(self, name: str, node: Optional[IRNode] = None):
=======
    def get_call_args(self):
        # arg_types is needed for cpp wrapper codegen
        _, call_args, _, arg_types = self.args.python_argdefs()
        # dynamo wraps unspec variable as 0d CPU tensor, need convert to scalar
        for i in range(len(call_args)):
            if V.graph.is_unspec_arg(call_args[i]):
                call_args[i] = call_args[i] + ".item()"

        return call_args, arg_types

    def call_kernel(self, name: str, node: Optional[IRNode] = None, stream_id=DEFAULT_STREAM_ID, kernel_IndentedBuffer=None):
>>>>>>> 1513c49a
        wrapper = V.graph.wrapper_code
        _, call_args, _, arg_types = self.args.python_argdefs()
        grid: List[Any] = []
        self.add_numel_to_call_args_and_grid(name, call_args, arg_types, grid)
        current_device = V.graph.scheduler.get_current_device_or_throw()

        if self.args.workspace_arg is not None:
            ws = self.args.workspace_arg
            wrapper.generate_workspace_allocation(
                ws.nbytes, current_device, ws.zero_fill
            )

        grid = wrapper.generate_default_grid(name, grid)
        wrapper.generate_kernel_call(
            name,
            call_args,
            grid,
            current_device.index,
            cuda=True,
            triton=True,
            arg_types=arg_types,
            grid_fn=self._get_grid_fn(),
            triton_meta=self.triton_meta,
            stream_id=stream_id,
            kernel_IndentedBuffer=kernel_IndentedBuffer
        )

        if self.args.workspace_arg is not None:
            wrapper.writeline(wrapper.make_free_by_names(["workspace"]))

    def codegen_nan_check(self):
        wrapper = V.graph.wrapper_code
        _, call_args, arg_types, _ = self.args.python_argdefs()
        for arg, arg_type in zip(call_args, arg_types):
            if isinstance(arg_type, TensorArg):
                if V.graph.cpp_wrapper:
                    if config.abi_compatible:
                        wrapper.writeline(
                            f'AOTI_TORCH_ERROR_CODE_CHECK(aoti_torch_check_inf_and_nan("{arg}", {arg}));'
                        )
                    else:
                        wrapper.writeline(f'assert_inf_and_nan("{arg}", {arg});')
                else:
                    line = f"assert not {arg}.isnan().any().item()"
                    wrapper.writeline(line)
                    line = f"assert not {arg}.isinf().any().item()"
                    wrapper.writeline(line)

    def create_cse_var(self, *args, **kwargs):
        return TritonCSEVariable(*args, **kwargs)

    def codegen_iteration_ranges_entry(self, entry: IterationRangesEntry):
        line = f"{entry.name} = {self.kexpr(self.rename_indexing(entry.expr))}"
        if entry.root.is_loop:
            self.indexing_code.writeline(line)
        else:
            # lift non-reduction stores outside loop
            self.body.writeline(line)

    def iteration_ranges_ranges_code(self, entry):
        assert entry.tensor_dim is not None
        size = self.indexing_size_str(entry.tensor_dim)
        index_dtype = self.index_dtype
        convert = f".to({index_dtype})" if index_dtype != "tl.int32" else ""
        return f"tl.arange(0, {entry.prefix.upper()}BLOCK){size}{convert}"

    def iteration_ranges_scalar_code(self, entry, value):
        index_dtype = self.index_dtype
        ndim = self.triton_tensor_ndim()
        size = [1] * ndim
        return f"tl.full({size}, {value}, {index_dtype})"

    def iteration_ranges_get_pid(self, entry):
        assert entry.grid_dim is not None
        key = f"tl.program_id({entry.grid_dim})"
        # y_grid has a limit, so express it in terms of y and z in case of overflow.
        # z grid is only exercised when max_tiles == 3 (off by default).
        if (
            entry.grid_dim == 1
            and not entry.has_zdim
            and not (isinstance(entry.numel, int) and entry.numel <= get_max_y_grid())
        ):
            # For ynumel larger than max_ygrid, we need to use zdim.
            # For each z dimension, there are tl.num_programs(1) yblocks which is passed by grad(x,y,z).
            # So, we need to add tl.program_id(z) * tl.num_programs(y) *YBLOCK to get the correct yoffset.
            key = f"({key} + tl.program_id({entry.grid_dim + 1}) * tl.num_programs({entry.grid_dim}))"
        pid = entry.pid_cache.get(key, key)
        if self.index_dtype != "tl.int32":
            return f"{pid}.to({self.index_dtype})"
        return pid

    def _has_constant_mask(self, tree: IterationRangesRoot):
        if V.graph.sizevars.statically_known_equals(tree.numel, 1):  # type: ignore[arg-type]
            return True
        # Masks are superfluous if numel is a multiple of BLOCK
        # (We use the fact that BLOCK is required by triton to be a power of 2)
        if tree.prefix == "r" and self.persistent_reduction:
            max_block = self._get_persistent_RBLOCK(tree.numel)
        elif tree.prefix == "x" and self.no_x_dim:
            max_block = 1
        else:
            if tree.prefix.upper() not in TRITON_MAX_BLOCK:
                return False
            max_block = TRITON_MAX_BLOCK[tree.prefix.upper()]

        # Optional optimization: if block divides numel exactly, we will
        # never need to do a masked load to handle stragglers at the end.
        # It's faster to avoid masking at all.  But it is sound to always
        # mask.
        return V.graph.sizevars.statically_known_multiple_of(tree.numel, max_block)

    def filter_masks(self, mask_vars):
        for tree in self.range_trees:
            if self._has_constant_mask(tree):
                mask_vars.discard(f"{tree.prefix}mask")

    def iteration_ranges_codegen_header(self, entry, code):
        x = entry.prefix
        if entry.is_loop:
            code.writeline(f"{entry.name} = {x}offset + {x}base")
        elif entry.grid_dim is None:
            # no need to "{x}offset = "
            code.writeline(f"{entry.name} = {self.iteration_ranges_ranges_code(entry)}")
            code.writeline(f"{x}offset = 0")
        else:
            if entry.tensor_dim is not None:
                line = f"{x}offset + {self.iteration_ranges_ranges_code(entry)}"
            else:
                line = self.iteration_ranges_scalar_code(entry, f"{x}offset")
            code.writelines(
                [
                    f"{x}offset = {self.iteration_ranges_get_pid(entry)} * {x.upper()}BLOCK",
                    f"{entry.name} = {line}",
                ]
            )

        if self._has_constant_mask(entry):
            sizes = self.dense_size_str()
            code.writeline(f"{x}mask = tl.full({sizes}, True, tl.int1)")
        else:
            code.writeline(f"{x}mask = {entry.name} < {x}numel")


class TritonScheduling(SIMDScheduling):
    int32_type = "tl.int32"
    int64_type = "tl.int64"
    kernel_type = TritonKernel
    backend_features = dict.fromkeys(  # dict for deterministic order
        [
            BackendFeature.FOREACH,
            BackendFeature.BUCKETIZE,
            BackendFeature.INPLACE_BUFFERS,
            BackendFeature.MASKED_SCATTER_WITH_INDEX,
            BackendFeature.SCAN,
        ]
    )
    if torch.version.hip is None:
        backend_features.update(
            dict.fromkeys(
                [
                    # TODO: Move this above when ROCm triton adds support for multiple inputs
                    BackendFeature.TUPLE_REDUCTION,
                    BackendFeature.SORT,
                ]
            )
        )

    @classmethod
    def get_backend_features(cls, device: torch.device):
        return cls.backend_features

    def codegen_comment(self, node_schedule):
        wrapper = V.graph.wrapper_code
        origins, detailed_origins = get_kernel_metadata(node_schedule, wrapper)
        if origins:
            wrapper.writeline(origins)

        if config.debug_fusion:
            from torch._inductor.scheduler import (
                BaseSchedulerNode,
                ForeachKernelSchedulerNode,
            )

            if not any(
                isinstance(n, ForeachKernelSchedulerNode) for n in node_schedule
            ):
                # We probably should look what are the nodes inside a foreach
                # schedule node
                node_names = [
                    n.get_name()
                    for n in node_schedule
                    if isinstance(n, BaseSchedulerNode)
                ]
                wrapper.writeline(
                    f"{wrapper.comment} Fused node name list: {', '.join(node_names)}"
                )

    def define_kernel(self, src_code, node_schedule, kernel):
        wrapper = V.graph.wrapper_code
        if src_code in wrapper.src_to_kernel:
            kernel_name = wrapper.src_to_kernel[src_code]
        else:
            fused_name = (
                get_fused_kernel_name(node_schedule, config.triton.descriptive_names)
                if config.triton.descriptive_names
                else ""
            )
            kernel_category = get_kernel_category_by_source_code(src_code)[:3]
            kernel_name = "_".join(
                ["triton", kernel_category, fused_name, wrapper.next_kernel_suffix()]
            )
            # use the original src_code as the key
            wrapper.src_to_kernel[src_code] = kernel_name
            subs_name = kernel_name if config.triton.unique_kernel_names else "triton_"

            # DESCRIPTIVE_NAME is used for profiling purposes; it shows the full kernel name
            # even when unique_kernel_names is turned off. Meanwhile, KERNEL_NAME is sometimes set
            # to "triton_" to maximize caching opportunities (when unique_kernel_names = False).
            src_code = src_code.replace(str(Placeholder.DESCRIPTIVE_NAME), kernel_name)
            src_code = src_code.replace(str(Placeholder.KERNEL_NAME), subs_name)

            # TODO(voz): Ostensibly, we should not need this. But there are cases where C++ codegen does
            # not use BracesBuffer, so we have no good indicator of a C++ buffer atm.
            src_code = src_code.replace("#pragma CMT", "#")

            basename, _, kernel_path = get_path(code_hash(src_code.strip()), "py")

            compile_wrapper = IndentedBuffer()
            compile_wrapper.writeline(f"async_compile.triton({subs_name!r}, '''")
            compile_wrapper.splice(src_code, strip=True)
            current_device = V.graph.scheduler.get_current_device_or_throw()
            compile_wrapper.writeline(f"''', device_str='{current_device.type}')")

            metadata_comment = f"# kernel path: {kernel_path}"
            origins, detailed_origins = get_kernel_metadata(node_schedule, wrapper)
            metadata_comment += "\n" + origins + "\n" + detailed_origins
            wrapper.define_kernel(
                kernel_name, compile_wrapper.getvalue(), metadata_comment
            )

            # log kernel metadata for offline analysis.
            # E.g. one can find all unaligned inner reduction and check if
            # padding helps with the perf kernel by kernel.
            if is_metric_table_enabled("kernel_metadata"):
                log_kernel_metadata(kernel_name, kernel_path, src_code)

        return kernel_name

    @preserve_rng_state()
    def benchmark_fused_nodes(self, nodes):
        src_code = self.generate_kernel_code_from_nodes(nodes, benchmark_kernel=True)
        mod = PyCodeCache.load(src_code)

        def cache_file_path():
            assert mod.__file__ is not None
            return os.path.splitext(mod.__file__)[0] + ".kernel_perf"

        def load_cache():
            path = cache_file_path()
            if os.path.exists(path):
                with open(path) as fd:
                    return float(fd.read())
            return None

        def store_cache():
            path = cache_file_path()
            with open(path, "w") as fd:
                fd.write(str(ms))

        log.debug(
            "kernel src code for %s written to: %s",
            {n.get_name() for n in nodes},
            mod.__file__,
        )
        ms = load_cache()
        if ms is not None:
            return ms, mod.__file__

        args = mod.get_args()
        call = mod.call
        wrapped_jit_function = mod.triton_

        # call once to trigger the compilation
        try:
            call(wrapped_jit_function.clone_args(*args)[0])
        except Exception as e:
            log.debug(
                "Exception (%s) in compiling fused nodes %s",
                e,
                {n.get_name() for n in nodes},
            )
            ms = float("inf")
            store_cache()
            return ms, mod.__file__

        launchers = wrapped_jit_function.launchers
        assert len(launchers) == 1
        if launchers[0].n_spills > 0:
            # skip benchmarking the kernel if there are register spills
            ms = float("inf")
        else:
            # We have to clone the inplace updated arguments to avoid earlier calls
            # generating out of range indices for later calls.
            ms = do_bench_gpu(lambda: call(wrapped_jit_function.clone_args(*args)[0]))

            # overhead of cloning args gives bias for fusing the kernel
            # in the case of mutating/in-placeable second fusion
            # TODO - would be better as a hook in triton do_bench that reset
            # the input values between benchmarking
            ms = ms - do_bench_gpu(lambda: wrapped_jit_function.clone_args(*args))

        log.debug(
            "The fused kernel for %s took %.3f ms to run",
            {n.get_name() for n in nodes},
            ms,
        )
        store_cache()
        return ms, mod.__file__<|MERGE_RESOLUTION|>--- conflicted
+++ resolved
@@ -2724,21 +2724,8 @@
             if tree.grid_dim is not None:
                 grid.append(expr)
 
-<<<<<<< HEAD
-    def call_kernel(self, name: str, node: Optional[IRNode] = None):
-=======
-    def get_call_args(self):
-        # arg_types is needed for cpp wrapper codegen
-        _, call_args, _, arg_types = self.args.python_argdefs()
-        # dynamo wraps unspec variable as 0d CPU tensor, need convert to scalar
-        for i in range(len(call_args)):
-            if V.graph.is_unspec_arg(call_args[i]):
-                call_args[i] = call_args[i] + ".item()"
-
-        return call_args, arg_types
 
     def call_kernel(self, name: str, node: Optional[IRNode] = None, stream_id=DEFAULT_STREAM_ID, kernel_IndentedBuffer=None):
->>>>>>> 1513c49a
         wrapper = V.graph.wrapper_code
         _, call_args, _, arg_types = self.args.python_argdefs()
         grid: List[Any] = []
