# mypy: allow-untyped-defs
from __future__ import annotations

import ctypes
import functools
import math
import os
import sys
import textwrap
from itertools import chain, count
from typing import Any, Callable, Optional, Protocol, TYPE_CHECKING, Union

import sympy

import torch
import torch._higher_order_ops.torchbind
import torch._inductor.async_compile  # noqa: F401 required to warm up AsyncCompile pools
import torch._ops
from torch._inductor.runtime.runtime_utils import dynamo_timed
from torch.fx.experimental.symbolic_shapes import ConvertIntKey, DivideByKey, SymTypes
from torch.utils._ordered_set import OrderedSet
from torch.utils._sympy.symbol import symbol_is_type, SymT

from .. import config, cpp_builder, ir
from ..utils import (
    _align,
    aoti_model_name_from_config,
    DeferredLineBase,
    LineContext,
    normalize_name,
)
from ..virtualized import V
from .aoti_hipify_utils import maybe_hipify_code_wrapper
from .common import get_device_op_overrides, IndentedBuffer, Kernel
from .cpp_utils import cexpr, DEVICE_TO_ATEN, DEVICE_TO_INT, DTYPE_TO_ATEN, DTYPE_TO_CPP
from .wrapper import (
    EnterSubgraphLine,
    ExitSubgraphLine,
    PythonWrapperCodegen,
    SymbolicCallArg,
)


if TYPE_CHECKING:
    from collections.abc import Sequence

    from ..graph import GraphLowering

    # At most, the list nesting can go one layer deep.
    _OUTPUT_ARGS_TYPE = list[Union[Optional[str], list[Optional[str]]]]


class HasWriteLine(Protocol):
    def writeline(self, line: Union[LineContext, DeferredLineBase, str]) -> None: ...


class CppWrapperCpu(PythonWrapperCodegen):
    """
    Generates cpp wrapper for running on CPU and calls cpp kernels
    """

    def __init__(self):
        if not hasattr(self, "device"):
            self.device = "cpu"
        # must be initialized prior to calling super().__init__()
        self.included_devices: OrderedSet[str] = OrderedSet()
        self.model_class_name_suffix = ""
        if config.aot_inductor.compile_standalone:
            self.model_class_name_suffix = aoti_model_name_from_config()
        self.aoti_model_class_name = f"AOTInductorModel{self.model_class_name_suffix}"
        super().__init__()
        self.declare = "auto "
        self.declare_maybe_reference = "decltype(auto) "
        self.ending = ";"
        self.comment = "//"
        self.none_str = "nullptr"
        self.supports_intermediate_hooks = False
        self.kernel_callsite_id = count()
        self.int_array_id = count()  # for int array local variable declarations
        self.declared_int_array_vars: OrderedSet[str] = OrderedSet()
        self.tmp_tensor_id = count()  # for tmp tensor local variable declarations
        self.arg_var_id = count()
        self.used_cached_devices: OrderedSet[str] = OrderedSet()
        self.used_cached_dtypes: OrderedSet[str] = OrderedSet()
        self.used_cached_layouts: OrderedSet[str] = OrderedSet()
        self.used_cached_memory_formats: OrderedSet[str] = OrderedSet()
        self.used_cond_predicate: OrderedSet[str] = OrderedSet()
        self.cached_output_id = count()
        self.scalar_to_tensor_id = count()
        self.custom_op_wrapper_loaded = False
        # For GEMM kernels that must be initialized and are resolved at linking.
        self.initialized_kernels: dict[str, Kernel] = {}
        self.device_codegen = get_device_op_overrides(self.device)
        # only need to include each header once
        self.include_extra_header = functools.lru_cache(None)(  # type: ignore[method-assign]
            self._include_extra_header
        )

    @staticmethod
    def create(
        is_subgraph: bool,
        subgraph_name: Optional[str],
        parent_wrapper: Optional[PythonWrapperCodegen],
        partition_signatures: Optional[ir.GraphPartitionSignature] = None,
    ):
        # TODO - support subgraph codegen by lifting functions. Check the
        # comment at CppWrapperCpu `codegen_subgraph` function.
        return CppWrapperCpu()

    @staticmethod
    def _generate_temporary_array_pointer(
        c_type: str, elements: Sequence[str], *, force_mutable: bool = False
    ) -> str:
        """Get a pointer to an array that only exists for the duration of the C++
        statement it's used in."""
        # If the c_type is already a pointer, return a mutable pointer to the array.
        # Otherwise, return a const pointer.  In the C-shim API, pointer types are only
        # const-qualified with respect to the underlying value, not any nested pointers.
        # e.g. const double** is possible, but not const double* const*.  This means
        # that an array containing pointers must _already_ be properly const-qualified
        # by the c_type, and not add additional const-ness.
        # MSVC does not support implicitly converting a const iterator to a const pointer.
        ptr_call = (
            "data()"
            if force_mutable or c_type.endswith("*") or cpp_builder.is_msvc_cl()
            else "cbegin()"
        )
        return (
            f"std::array<{c_type}, {len(elements)}>{{{', '.join(elements)}}}.{ptr_call}"
        )

    def _generate_kernel_call_helper(
        self,
        kernel_name: str,
        call_args,
        *,
        device=None,
        triton=True,
        arg_types=None,
        raw_keys=None,
        raw_args=None,
        triton_meta=None,
        graph_name="",
        original_fxnode_name=None,
    ):
        """
        Generates kernel call code.

        triton: Defines whether the GPU backend uses Triton for codegen.
                Otherwise it uses the CUDA language for codegen.
                Only valid when cuda == True.
        """
        assert arg_types is not None and len(call_args) == len(arg_types), (
            "Mismatch call_args and arg_types in generate_kernel_call:\n"
            f"call_args: {call_args}\n"
            f"arg_types: {arg_types}"
        )
        new_args = []
        for idx, arg in enumerate(call_args):
            if "*" in arg_types[idx]:
                new_args.append(f"({arg_types[idx]})({arg}.data_ptr())")
            else:
                # arg is a scalar
                new_args.append(arg)
        # debug printer related logic for cpp kernel type.
        debug_printer_manager = V.graph.wrapper_code.debug_printer
        debug_printer_manager.set_printer_args(
            call_args,
            kernel_name,
            None,
            None,
            "cpp",
        )
        with debug_printer_manager:
            self.writeline(self.wrap_kernel_call(kernel_name, new_args))

    def write_constant(self, name, hashed):
        # include a hash so our code cache gives different constants different files
        self.header.writeline(f"// {name} {hashed}")

    @staticmethod
    def get_device_include_path(device: str) -> str:
        if V.graph.aot_mode:
            return f"#include <torch/csrc/inductor/aoti_include/{device}.h>"
        return f"#include <torch/csrc/inductor/cpp_wrapper/{device}.h>"

    def add_device_include(self, device: str) -> None:
        if device in self.included_devices:
            return

        self.included_devices.add(device)

        # Add the default header for this device, plus any C-shim extensions that are
        # present.
        self.header.splice(self.get_device_include_path(device))
        extend_aoti_c_shim_include = (
            f"torch/csrc/inductor/aoti_torch/generated/extend/c_shim_{self.device}.h"
        )
        extend_aoti_c_shim_path = os.path.join(
            os.path.dirname(torch.__file__),
            "include",
            extend_aoti_c_shim_include,
        )
        if os.path.exists(extend_aoti_c_shim_path):
            self.header.splice(f"#include <{extend_aoti_c_shim_include}>")

    def write_header(self):
        if V.graph.is_const_graph:
            # We do not write header for constant graph, it will be written by main module.
            return

        if not V.graph.aot_mode:
            self.header.splice(
                """
                import torch
                from torch._inductor.codecache import CppWrapperCodeCache

                cpp_wrapper_src = (
                r'''
                """
            )

        self.add_device_include(self.device)

        if V.graph.aot_mode:
            if not config.aot_inductor.compile_standalone:
                with open(
                    os.path.join(
                        os.path.dirname(__file__), "aoti_runtime", "interface.cpp"
                    )
                ) as f:
                    self.header.splice(f.read())
            else:
                # we produce a separate model header for each model in static linkage
                self.header.splice(f"""#include \"{self.model_class_name_suffix}.h\"""")
            self.header.splice("\n")

        enable_kernel_profile = config.cpp.enable_kernel_profile and sys.platform in [
            "linux",
            "win32",
        ]
        if config.profiler_mark_wrapper_call or enable_kernel_profile:
            # No C shim for profiling APIs, assuming profiling is a debugging feature which
            # does not provide any ABI compatibility promise.
            self.header.splice("#include <ATen/record_function.h>")

    def _include_extra_header(self, header: str):
        # This is needed for cpp to python dtype conversion
        self.header.splice(f"#include <{header}>")

    def mark_output_type(self):
        # mark output type to unwrap tensor back to python scalar
        from ..ir import ShapeAsConstantBuffer

        output_is_tensor = {}
        for idx, x in enumerate(V.graph.graph_outputs):
            if isinstance(x, ShapeAsConstantBuffer):
                output_is_tensor[idx] = False
            else:
                output_is_tensor[idx] = True

        self.output_is_tensor = output_is_tensor

    def write_prefix(self):
        if V.graph.is_const_graph:
            # We do not write prefix for constant graph, it will be written by main module.
            return
        if config.aot_inductor.custom_ops_to_c_shims:
            # custom_ops_to_c_shims contains declaration of custom ops with C shim.
            # TODO: this could be auto-generated from a passed-in custom op schema
            custom_c_shims = list(
                chain(*config.aot_inductor.custom_ops_to_c_shims.values())
            )
            declarations = "\n".join(
                [f"extern {textwrap.dedent(shim)};" for shim in custom_c_shims]
            )
            self.prefix.splice(
                f"""
                extern "C" {{
                    {declarations}
                }}
                """
            )
        if V.graph.aot_mode:
            self.prefix.writeline("namespace torch::aot_inductor {")

    def write_input_output_info(
        self,
        info_kind: str,
        idx: int,
        name: str,
    ):
        self.prefix.writeline(f"""{info_kind}[{idx}].name = "{name}";""")

    def codegen_input_symbol_assignment(
        self,
        name: str,
        value: ir.TensorBox,
        bound_vars: OrderedSet[sympy.Symbol],
    ):
        code = self.prefix

        @functools.cache
        def sizeof(name):
            self.codegen_input_size_var_decl(code, name)
            return f"{name}_size"

        @functools.cache
        def strideof(name):
            self.codegen_input_stride_var_decl(code, name)
            return f"{name}_stride"

        def codegen_symbol(
            sym_or_exp: Union[sympy.Symbol, sympy.Expr],
            base_name: str,
            name_fn: Callable[[str], str],
            dim: int,
        ):
            if isinstance(sym_or_exp, sympy.Symbol):
                if sym_or_exp in bound_vars:
                    return
                code.writeline(f"int64_t {sym_or_exp} = {name_fn(base_name)}[{dim}];")
                bound_vars.add(sym_or_exp)
            elif isinstance(sym_or_exp, sympy.Expr):
                undefined_symbols = [
                    sym for sym in sym_or_exp.free_symbols if sym not in bound_vars
                ]
                if len(undefined_symbols) != 1:
                    # Skip if expression contains no symbols or if multiple
                    # symbols exists since we assume each base symbol is defined
                    # by other codegen_symbol calls.
                    return

                from torch.utils._sympy.solve import try_solve

                free_symbol = undefined_symbols.pop()
                base_name = name_fn(base_name)
                # Use a size symbol to solve the free symbol
                size_symbol = sympy.Symbol(f"{base_name}_{dim}", integer=True)
                code.writeline(f"int64_t {size_symbol} = {base_name}[{dim}];")
                solution = try_solve(sympy.Eq(sym_or_exp, size_symbol), free_symbol)
                if solution is not None:
                    code.writeline(f"int64_t {free_symbol} = {cexpr(solution[1])};")
                    bound_vars.add(free_symbol)
                else:
                    raise AssertionError(
                        str(sympy.Eq(sym_or_exp, size_symbol)) + " is not solvable"
                    )

        if isinstance(value, sympy.Expr):
            if not isinstance(value, sympy.Symbol) or value in bound_vars:
                return
            if value.is_integer:
                decl = "int64_t"
            elif value.is_float:
                decl = "double"
            else:
                raise AssertionError("Unexpected symbol type")
            code.writeline(f"{decl} {value} = {name};")
            bound_vars.add(value)
        elif isinstance(value, ir.TensorBox):
            for dim, size in enumerate(value.get_size()):
                codegen_symbol(size, name, sizeof, dim)
            for dim, stride in enumerate(value.get_stride()):
                codegen_symbol(stride, name, strideof, dim)
        elif isinstance(value, ir.TorchBindObject):
            # torchbind objects are loaded in proxy executor
            pass
        else:
            raise AssertionError(f"Unknown value type: {type(value)}")

    def generate_input_output_runtime_checks(self):
        """
        In debug_compile mode, we generate checks to ensure the dtype/shape/stride/device of each
        real input/output tensor match ones provided at compile time via sample
        input/output.
        """

        def gen_check(handle_kind, idx, name, tensor):
            # Wrap AtenTensorHandle with ConstantHandle for cleaner utility function access
            self.prefix.writeline(
                f"ConstantHandle {name} = ConstantHandle({handle_kind}[{idx}]);"
            )
            self.codegen_tensor_dtype_var_decl(self.prefix, name)
            expected_dtype_name = DTYPE_TO_ATEN[tensor.dtype]
            dtype_str = str(tensor.dtype).split(".")[-1]
            self.prefix.splice(
                f"""
                    int32_t {name}_expected_dtype = aoti_torch_dtype_{dtype_str}();
                    if ({name}_expected_dtype != {name}_dtype) {{
                        std::stringstream ss;
                        ss << "{handle_kind}[{idx}]: unmatched dtype, "
                           << "expected: " << {name}_expected_dtype << "({expected_dtype_name}), "
                           << "but got: " << {name}_dtype << "\\n";
                        throw std::runtime_error(ss.str());
                    }}
                """
            )
            self.codegen_input_size_var_decl(self.prefix, name)
            for dim_idx, d in enumerate(tensor.get_size()):
                if isinstance(d, (int, sympy.Integer)):
                    self.prefix.splice(
                        f"""
                            if ({d} != {name}_size[{dim_idx}]) {{
                                std::stringstream ss;
                                ss << "{handle_kind}[{idx}]: unmatched dim value at {dim_idx}, "
                                   << "expected: {d}, " << "but got: " << {name}_size[{dim_idx}]
                                   << "\\n";
                                throw std::runtime_error(ss.str());
                            }}
                        """
                    )
                else:
                    from torch.utils._sympy.value_ranges import bound_sympy

                    sym_range = bound_sympy(d, V.graph.sizevars.shape_env.var_to_range)
                    if not math.isinf(sym_range.lower):
                        self.prefix.splice(
                            f"""
                                if ({name}_size[{dim_idx}] < {sym_range.lower}) {{
                                    std::stringstream ss;
                                    ss << "{handle_kind}[{idx}]: dim value is too small at {dim_idx}, "
                                       << "expected it to be >= {sym_range.lower}, " << "but got: "
                                       << {name}_size[{dim_idx}] << "\\n";
                                    throw std::runtime_error(ss.str());
                                }}
                            """
                        )
                    if not math.isinf(sym_range.upper):
                        # Limit upper bound to max C long long value (2^63 - 1)
                        max_long_long = ctypes.c_longlong(2**63 - 1).value
                        upper_bound = min(sym_range.upper, max_long_long)
                        self.prefix.splice(
                            f"""
                                if ({name}_size[{dim_idx}] > {upper_bound}) {{
                                    std::stringstream ss;
                                    ss << "{handle_kind}[{idx}]: dim value is too large at {dim_idx}, "
                                       << "expected to be <= {upper_bound}, " << "but got: "
                                       << {name}_size[{dim_idx}] << "\\n";
                                    throw std::runtime_error(ss.str());
                                }}
                            """
                        )

            self.codegen_input_stride_var_decl(self.prefix, name)
            for stride_idx, s in enumerate(tensor.get_stride()):
                if not isinstance(s, (int, sympy.Integer)):
                    continue
                self.prefix.splice(
                    f"""
                        if ({s} != {name}_stride[{stride_idx}]) {{
                            std::stringstream ss;
                            ss << "{handle_kind}[{idx}]: unmatched stride value at {stride_idx}, "
                               << "expected: {s}, " << "but got: " << {name}_stride[{stride_idx}]
                               << "\\n";
                            throw std::runtime_error(ss.str());
                        }}
                    """
                )

            # check input device type
            if isinstance(tensor, ir.TensorBox):
                tensor_device = tensor.get_device()
                if tensor_device is not None:
                    expected_device_type = DEVICE_TO_INT.get(tensor_device.type)
                    if expected_device_type is not None:
                        self.codegen_input_device_type_var_decl(self.prefix, name)
                        device_type_str = str(tensor_device.type)
                        self.prefix.splice(
                            f"""
                                int32_t {name}_expected_device_type = {expected_device_type};
                                if ({name}_expected_device_type != {name}_device_type) {{
                                    std::stringstream ss;
                                    ss << "{handle_kind}[{idx}]: unmatched device type, "
                                    << "expected: " << {name}_expected_device_type << "{expected_device_type}({device_type_str}), "
                                    << "but got: " << {name}_device_type << "\\n";
                                    throw std::runtime_error(ss.str());
                                }}
                            """
                        )

        # Create a separate function for each input check to avoid "too big to optimize" error
        for idx, (name, tensor) in enumerate(V.graph.graph_inputs.items()):
            self.prefix.splice(
                f"""
                AOTI_NOINLINE static void check_input_{idx}(
                    AtenTensorHandle* input_handles
                ) {{
                """
            )
            with self.prefix.indent():
                gen_check("input_handles", idx, name, tensor)
            self.prefix.writeline("}")

        # force noinline to avoid any potential compilation slowdown due to aggressive
        # inline done by the host compiler
        self.prefix.splice(
            """
            static bool _check_aoti_runtime_check_inputs_env() {
                const static char* env_var_value = getenv("AOTI_RUNTIME_CHECK_INPUTS");
                const static bool result = env_var_value != nullptr && env_var_value[0] != '0';
                return result;
            }

            AOTI_NOINLINE static void __check_inputs_outputs(
                AtenTensorHandle* input_handles,
                AtenTensorHandle* output_handles) {
                if (!_check_aoti_runtime_check_inputs_env()){
                    return;
                }
            """
        )
        with self.prefix.indent():
            for idx in range(len(V.graph.graph_inputs)):
                self.prefix.writeline(f"check_input_{idx}(input_handles);")
        self.prefix.writeline("}")

    def write_wrapper_decl(self):
        inputs_len = len(V.graph.graph_inputs.keys())
        if V.graph.aot_mode:
            if V.graph.const_module:
                self.header.splice(V.graph.const_module.wrapper_code.header)

                assert V.graph.const_wrapper_code is not None
                self.prefix.splice(V.graph.const_wrapper_code)

                assert V.graph.const_kernel_code is not None
                self.kernel_declarations.splice(V.graph.const_kernel_code)

            if V.graph.is_const_graph:
                self.prefix.splice(
                    f"""
                    void {self.aoti_model_class_name}::_const_run_impl(
                        std::vector<AtenTensorHandle>& output_handles,
                        DeviceStreamType stream,
                        AOTIProxyExecutorHandle proxy_executor
                    ) {{
                    """
                )
            else:
                if not config.aot_inductor.use_runtime_constant_folding:
                    # If we do not split the constant graph, we'll just create
                    # an empty implementation when wrapping the main module.
                    self.prefix.splice(
                        f"""
                        void {self.aoti_model_class_name}::_const_run_impl(
                            std::vector<AtenTensorHandle>& output_handles,
                            DeviceStreamType stream,
                            AOTIProxyExecutorHandle proxy_executor
                        ) {{}}

                        """
                    )

                run_impl_proto = f"""
                    void {self.aoti_model_class_name}::run_impl(
                        AtenTensorHandle*
                            input_handles, // array of input AtenTensorHandle; handles
                                            // are stolen; the array itself is borrowed
                        AtenTensorHandle*
                            output_handles, // array for writing output AtenTensorHandle; handles
                                            // will be stolen by the caller; the array itself is
                                            // borrowed
                        DeviceStreamType stream,
                        AOTIProxyExecutorHandle proxy_executor
                    ) {{
                        __check_inputs_outputs(input_handles, output_handles);
                    """

                self.generate_input_output_runtime_checks()
                self.prefix.splice(run_impl_proto)
        else:
            # cpp entry function for JIT with cpp wrapper
            self.prefix.splice(
                """
                void inductor_entry_impl(
                    AtenTensorHandle*
                        input_handles, // array of input AtenTensorHandle; handles
                                        // are stolen; the array itself is borrowed
                    AtenTensorHandle*
                        output_handles  // array for writing output AtenTensorHandle; handles
                                        // will be stolen by the caller; the array itself is
                                        // borrowed)
                ) {
                """
            )
        with self.prefix.indent():
            # assign inputs and outputs in both cases so the later codegen can be simplified
            if not V.graph.is_const_graph:
                if V.graph.aot_mode:
                    num_args = len(V.graph.graph_inputs)
                else:
                    # Weights are promoted in the JIT mode
                    num_args = len(V.graph.graph_inputs) + len(V.graph.constants)
                    # release GIL to support multiple instances inference (in different threads of the same process)
                    self.prefix.splice("py::gil_scoped_release release;")

                self.prefix.splice(
                    f"""
                        auto inputs = steal_from_raw_handles_to_raii_handles(input_handles, {num_args});
                    """
                )

            if inputs_len != 0:
                for idx, input_key in enumerate(V.graph.graph_inputs.keys()):
                    # unwrap input tensor back to scalar
                    if isinstance(V.graph.graph_inputs[input_key], sympy.Expr):
                        from ..graph import may_get_constant_buffer_dtype

                        dtype = may_get_constant_buffer_dtype(
                            V.graph.graph_inputs[input_key]  # type: ignore[arg-type]
                        )
                        assert dtype is not None, (
                            "Fails to get the dtype of the sympy.Expr"
                        )
                        self.codegen_tensor_item(
                            dtype, f"inputs[{idx}]", input_key, self.prefix
                        )
                    else:
                        self.prefix.writeline(
                            f"auto {input_key} = std::move(inputs[{idx}]);"
                        )
                # debug printing for all input args to AOTI model
                debug_printer_manager = V.graph.wrapper_code.debug_printer
                debug_printer_manager.codegen_model_inputs_value_print(
                    input_args_to_print=[
                        input_key
                        for input_key in V.graph.graph_inputs.keys()
                        if input_key.startswith("arg")
                    ]
                )

            assert all(
                isinstance(v, torch.Tensor) for v in list(V.graph.constants.values())
            ), "Expect all constants to be Tensor"
            for idx, constants_key in enumerate(V.graph.constants.keys()):
                if V.graph.aot_mode:
                    # Weights are stored in constants_ and owned by ConstantHandle there.
                    # Don't call std::move here because it will cause constants_ to lose the ownership.
                    self.prefix.writeline(
                        f"""[[maybe_unused]] auto& {constants_key} = constants_->at({idx});"""
                    )
                else:
                    # Append constants as inputs to the graph
                    constants_idx = inputs_len + idx
                    self.prefix.writeline(
                        f"[[maybe_unused]] auto {constants_key} = std::move(inputs[{constants_idx}]);"
                    )

            self.codegen_inputs()

            if V.graph.aot_mode:
                if not V.graph.is_const_graph:
                    self.prefix.writeline("inputs.clear();")
                self.prefix.writeline(
                    "[[maybe_unused]] auto& kernels = static_cast<AOTInductorModelKernels&>(*this->kernels_.get());"
                )

    def codegen_tensor_dtype_var_decl(self, code: IndentedBuffer, name):
        code.writeline(f"int32_t {name}_dtype;")
        code.writeline(
            f"AOTI_TORCH_ERROR_CODE_CHECK(aoti_torch_get_dtype({name}, &{name}_dtype));"
        )

    def codegen_input_size_var_decl(self, code: IndentedBuffer, name):
        code.writeline(f"auto {name}_size = {name}.sizes();")

    def codegen_input_stride_var_decl(self, code: IndentedBuffer, name):
        code.writeline(f"auto {name}_stride = {name}.strides();")

    def codegen_input_device_type_var_decl(self, code: IndentedBuffer, name):
        code.writeline(f"int32_t {name}_device_type;")
        code.writeline(
            f"AOTI_TORCH_ERROR_CODE_CHECK(aoti_torch_get_device_type({name}, &{name}_device_type));"
        )

    def codegen_model_kernels(self):
        self.prefix.writeline("namespace {")

        # Tell compiler we need to link with the non-mangled symbols
        for kernel in self.initialized_kernels.values():
            assert hasattr(kernel, "get_signature"), (
                f"{kernel} must have get_signature implemented"
            )
            signature = kernel.get_signature()
            self.prefix.writeline(f'extern "C" {signature};')

        self.prefix.writeline(
            "class AOTInductorModelKernels : public AOTInductorModelKernelsBase {"
        )
        self.prefix.writeline("  public:")
        declare_kernel = OrderedSet(self.src_to_kernel.values()) - OrderedSet(
            self.initialized_kernels.keys()
        )
        declare_kernel.update(
            entry[0] for entry in self.user_defined_kernel_cache.values()
        )
        if V.graph.const_module:
            declare_kernel.update(
                V.graph.const_module.wrapper_code.src_to_kernel.values()
            )
        for kernel in sorted(declare_kernel):
            self.prefix.writeline(
                maybe_hipify_code_wrapper(
                    f"    {self.device_codegen.cpp_kernel_type()} {kernel}{{nullptr}};"
                )
            )
        for name, kernel in self.initialized_kernels.items():
            assert hasattr(kernel, "get_signature"), (
                f"{kernel} must have get_signature implemented"
            )
            kernel_ptr = f"(*{name})"
            signature = kernel.get_signature().replace(name, kernel_ptr)
            self.prefix.writeline(f"    {signature} = torch::aot_inductor::{name};")
        self.prefix.writeline("};")
        self.prefix.writeline("}  // namespace\n\n")

        if config.aot_inductor.embed_kernel_binary:
            self.prefix.writeline('extern "C" {')
            for name in sorted(declare_kernel):
                self.prefix.writeline(
                    f"    extern const unsigned char __{name}_start[];"
                )
                if torch.xpu.is_available():
                    self.prefix.writeline(
                        f"    extern const unsigned char __{name}_end[];"
                    )
            self.prefix.writeline("}")

    def codegen_model_constructor(self):
        """
        // Generated code example
        AOTInductorModel::AOTInductorModel()
            : AOTInductorModelBase(4, 1) {
        inputs_info_[0].name = "input0";
        inputs_info_[0].dtype = "torch.float16";
        ...
        constants_info_[0].name = "L__self___weight";
        constants_info_[0].dtype = at::kFloat;
        constants_info_[0].offset = 0;
        constants_info_[0].data_size = 8192;
        constants_info_[0].shape = {64, 32};
        constants_info_[0].stride = {32, 1};
        ...
        outputs_info_[0].name = "output0";
        outputs_info_[0].dtype = "torch.float16";
        }
        """

        num_inputs = len(V.graph.graph_inputs)
        num_outputs = len(V.graph.graph_outputs)
        num_constants = len(V.graph.constants)
        include_weights = (
            "true" if config.aot_inductor.package_constants_in_so else "false"
        )
        self.prefix.splice(
            f"""
            {self.aoti_model_class_name}::{self.aoti_model_class_name}(std::shared_ptr<ConstantMap> constants_map,
                                               std::shared_ptr<std::vector<ConstantHandle>> constants_array,
                                               const std::string& device_str,
                                               std::optional<std::string> cubin_dir)
                : AOTInductorModelBase({num_inputs},
                                       {num_outputs},
                                       {num_constants},
                                       device_str,
                                       std::move(cubin_dir),
                                       {include_weights}) {{
            """
        )

        with self.prefix.indent():
            for idx, (name, inp) in enumerate(V.graph.graph_inputs.items()):
                assert not isinstance(inp, sympy.Expr), (
                    f"input {name=} cannot be symbolic"
                )
                self.write_input_output_info("inputs_info_", idx, name)

            all_cuda = all(
                V.graph.get_original_value_of_constant(name).is_cuda
                for name in V.graph.constants.keys()
                if name not in V.graph.folded_constants
            )
            for idx, name in enumerate(V.graph.constants.keys()):
                tensor = V.graph.get_original_value_of_constant(name)
                assert isinstance(tensor, torch.Tensor)
                self.prefix.writeline(f"""constants_info_[{idx}].name = "{name}";""")
                self.prefix.writeline(
                    f"constants_info_[{idx}].dtype = static_cast<int32_t>({self.codegen_dtype(tensor.dtype)});"
                )
                self.prefix.writeline(
                    f"constants_info_[{idx}].offset = {tensor.storage_offset()};"
                )

                # If constants to serialize contain cpu tensors, we always align data_size it to 64.
                # When loading the constants, the valid data will depends on the size
                # not the data_size so there won't be correctness issue.
                data_size = (
                    torch.ops.mkldnn._nbytes(tensor)
                    if tensor.is_mkldnn
                    else tensor.untyped_storage().nbytes()
                )
                self.prefix.writeline(
                    f"constants_info_[{idx}].data_size = {data_size if all_cuda else _align(data_size)};"
                )

                from_folded = "true" if name in V.graph.folded_constants else "false"
                self.prefix.writeline(
                    f"constants_info_[{idx}].from_folded = {from_folded};"
                )

                if name in V.graph.folded_constants:
                    constant_type_str = "FoldedConstant"
                elif name.startswith("_tensor_constant"):
                    constant_type_str = "TensorConstant"
                elif any(
                    name == normalize_name(parameter_name)
                    for parameter_name in V.graph.named_parameters
                ):
                    constant_type_str = "Parameter"
                elif any(
                    name == normalize_name(buffer_name)
                    for buffer_name in V.graph.named_buffers
                ):
                    constant_type_str = "Buffer"
                else:
                    constant_type_str = "Unknown"
                self.prefix.writeline(
                    f"constants_info_[{idx}].type = static_cast<int32_t>(torch::aot_inductor::ConstantType::{constant_type_str});"
                )

                size_str = ", ".join([str(s) for s in tensor.size()])
                self.prefix.writeline(f"constants_info_[{idx}].shape = {{{size_str}}};")

                stride_str = ", ".join([str(s) for s in tensor.stride()])
                self.prefix.writeline(
                    f"constants_info_[{idx}].stride = {{{stride_str}}};"
                )
                self.prefix.writeline(
                    f"constants_info_[{idx}].layout = static_cast<int32_t>({self.codegen_layout(tensor.layout)});"
                )

                if tensor.is_mkldnn:
                    opaque_metadata_tensor = torch.ops.mkldnn._get_mkldnn_serialized_md(
                        tensor
                    )
                    assert opaque_metadata_tensor.dim() == 1, (
                        "Expect opaque_metadata_tensor to be 1-D"
                    )

                    opaque_metadata_list = opaque_metadata_tensor.tolist()
                    opaque_metadata_str = self.codegen_shape_tuple(opaque_metadata_list)
                    self.prefix.writeline(
                        f"constants_info_[{idx}].opaque_metadata = {opaque_metadata_str};"
                    )
                if name in V.graph.dynamo_flat_name_to_original_fqn:
                    original_fqn = V.graph.dynamo_flat_name_to_original_fqn.get(
                        name, name
                    )
                elif name in V.graph.allocated_constant_name:
                    original_fqn = V.graph.allocated_constant_name[name]
                else:
                    raise AssertionError("original_fqn must be set for constant")
                self.prefix.writeline(
                    f"""constants_info_[{idx}].original_fqn = "{original_fqn}";"""
                )
            self.prefix.writeline("update_constants_map(std::move(constants_map));")
            self.prefix.writeline("update_constants_array(std::move(constants_array));")

            def escape_string(x):
                return (
                    x.replace("\\", "\\\\")
                    .replace('"', '\\"')
                    .replace("\n", "\\n")
                    .replace("\t", "\\t")
                )

            self.prefix.writeline(
                f'in_spec_ = R"({config.aot_inductor.serialized_in_spec})";'
            )
            self.prefix.writeline(
                f'out_spec_ = R"({config.aot_inductor.serialized_out_spec})";'
            )

            for idx, output in enumerate(V.graph.graph_outputs):
                assert not isinstance(output, sympy.Expr), (
                    f"output {name=} cannot be symbolic"
                )
                name = f"output{idx}"
                self.write_input_output_info("outputs_info_", idx, name)

            self.prefix.writeline(
                "this->kernels_ = std::make_unique<AOTInductorModelKernels>();"
            )

        self.prefix.writeline("}")

    def codegen_const_run_driver(self):
        """
        // Generated code example
        std::unordered_map<std::string, AtenTensorHandle> AOTInductorModel::const_run_impl(
            DeviceStreamType stream,
            AOTIProxyExecutorHandle proxy_executor,
            bool initialization
        ) {
            std::unordered_map<std::string, AtenTensorHandle> folded_constants_map;
            std::vector<AtenTensorHandle> output_handles;
            // build up output_handles over here.
            _const_run_impl(output_handles, stream, proxy_executor);
            // build up folded_constants_map
            return folded_constants_map;
        }
        """

        self.prefix.splice(
            f"""
            std::unordered_map<std::string, AtenTensorHandle> {self.aoti_model_class_name}::const_run_impl(
                DeviceStreamType stream,
                AOTIProxyExecutorHandle proxy_executor,
                bool initialization
            ) {{
            """
        )
        if not config.aot_inductor.use_runtime_constant_folding:
            self.prefix.splice(
                """
                    if (!initialization) {
                        std::cerr << "[WARNING] Calling constant_folding in model, but compiled with config: "
                                  << "aot_inductor.use_runtime_constant_folding=False\\n";
                    }
                    return {};
                }
                """
            )
            return

        with self.prefix.indent():
            # This is a mapping to the index of constant folding graph's output
            const_index_mapping: list[Optional[tuple[int, str]]] = [None] * len(
                V.graph.const_output_index
            )
            for idx, (name, _) in enumerate(V.graph.constants.items()):
                if name in V.graph.const_output_index:
                    const_index_mapping[V.graph.const_output_index[name]] = (idx, name)  # type: ignore[call-overload]
            assert None not in const_index_mapping, (
                "Not all constant gets mapped for constant folding graph."
            )

            self.prefix.writeline(
                f"""
                std::unordered_map<std::string, AtenTensorHandle> folded_constants_map;
                folded_constants_map.reserve({len(const_index_mapping)});
                std::vector<AtenTensorHandle> output_handles({len(const_index_mapping)});
                """
            )

            self.prefix.splice(
                """
                // The below assignment of output_handles to constants is not used directly.
                // It's only used to memo the correspondence of handle and constants.
                """
            )

            for output_idx, (const_idx, _) in enumerate(const_index_mapping):  # type: ignore[misc]
                self.prefix.writeline(
                    f"output_handles[{output_idx}] = constants_->at({const_idx});"
                )

            self.prefix.writeline(
                "_const_run_impl(output_handles, stream, proxy_executor);"
            )

            for output_idx, (_, const_name) in enumerate(const_index_mapping):  # type: ignore[misc]
                self.prefix.writeline(
                    f'folded_constants_map["{const_name}"] = output_handles[{output_idx}];'
                )
            self.prefix.writeline("return folded_constants_map;")

        self.prefix.writeline("}")

    def generate(self, is_inference):
        with dynamo_timed("CppWrapperCpu.generate", log_pt2_compile_event=True):
            self.write_wrapper_decl()
            return super().generate(is_inference)

    def finalize_prefix(self):
        prior = self.prefix
        self.prefix = aot_mode_decls = IndentedBuffer()
        if V.graph.aot_mode and not V.graph.is_const_graph:
            aot_mode_decls.writeline("namespace torch::aot_inductor {")
            self.codegen_model_kernels()
            self.codegen_model_constructor()
            self.codegen_const_run_driver()
            aot_mode_decls.writeline("} // namespace torch::aot_inductor")
            aot_mode_decls.writeline("using namespace torch::aot_inductor;")

        self.prefix = cache_decls = IndentedBuffer()
        for dtype in self.used_cached_dtypes:
            cache_decls.writeline(f"CACHE_TORCH_DTYPE({dtype});")
        for device in self.used_cached_devices:
            cache_decls.writeline(f"CACHE_TORCH_DEVICE({device});")
        for layout in self.used_cached_layouts:
            cache_decls.writeline(f"CACHE_TORCH_LAYOUT({layout});")
        for memory_format in self.used_cached_memory_formats:
            cache_decls.writeline(f"CACHE_TORCH_MEMORY_FORMAT({memory_format});")

        self.prefix.splice(aot_mode_decls)
        self.prefix.splice(prior)

    def _define_kernel_helper(
        self,
        kernel_name: str,
        kernel_body: str,
        metadata: Optional[str] = None,
        gpu: bool = False,
        cpp_definition: Optional[str] = None,
    ):
        if cpp_definition is not None:
            self.header.splice(cpp_definition)
            self.kernel_declarations.splice(f"\n{kernel_body}\n")
        else:
            self.header.splice(f"\n{kernel_body}\n")

    def codegen_scalar_to_tensor(self, output: str):
        name = f"scalar_to_tensor_{next(self.scalar_to_tensor_id)}"
        self.wrapper_call.writeline(
            f"RAIIAtenTensorHandle {name} = scalar_to_tensor_handle({output});"
        )
        return name

    def codegen_tensor_item(
        self, dtype: torch.dtype, tensor: str, scalar: str, indented_buffer=None
    ):
        dtype_str = str(dtype).split(".")[-1]
        writer = indented_buffer or self

        if dtype == torch.float16 or dtype == torch.bfloat16:
            scalar_tmp = f"{scalar}_tmp"
            writer.writeline(f"{DTYPE_TO_CPP[dtype]} {scalar_tmp};")
            writer.writeline(
                f"AOTI_TORCH_ERROR_CODE_CHECK(aoti_torch_item_{dtype_str}({tensor}, &{scalar_tmp}));"
            )
            writer.writeline(f"float {scalar} = float({scalar_tmp});")
        else:
            writer.writeline(f"{DTYPE_TO_CPP[dtype]} {scalar};")
            writer.writeline(
                f"AOTI_TORCH_ERROR_CODE_CHECK(aoti_torch_item_{dtype_str}({tensor}, &{scalar}));"
            )

    def generate_return(self, output_refs: list[str]):
        cst_names = V.graph.constants.keys()
        output2idx: dict[str, int] = {}

        # If any output ref represents an rvalue tensor, materialize it to an lvalue
        # RAIIAtenTensorHandle first.  This prevents situations where the code for the
        # rvalue tensor references tensor handles whose contents are modified below.
        output_refs = [
            self.create_tmp_raii_handle_var_if_needed(o, self.wrapper_call)
            for o in output_refs
        ]

        for idx, output in enumerate(output_refs):
            if output == "nullptr":
                continue

            is_constant_buffer = output in cst_names
            output_buffer = V.graph.graph_outputs[idx]
            if isinstance(output_buffer, ir.BaseView):
                output_storage = output_buffer.unwrap_view()
                assert isinstance(output_storage, (ir.BaseView, ir.MutableBox))
                if isinstance(output_storage.data, ir.ConstantBuffer):
                    is_constant_buffer = True

            if isinstance(output_buffer, ir.ShapeAsConstantBuffer):
                # Need to wrap scalar into tensor as the main function returns a vector of tensors
                output_tensor = self.codegen_scalar_to_tensor(output)
                self.wrapper_call.writeline(
                    f"output_handles[{idx}] = {output_tensor}.release();"
                )
                continue

            if is_constant_buffer:
                # See NOTE(return_constant) above.
                self.wrapper_call.writeline(
                    f"aoti_torch_clone({output}, &output_handles[{idx}]);"
                )
            else:
                if output in output2idx:
                    src_idx = output2idx[output]
                    self.wrapper_call.writeline(
                        f"output_handles[{idx}] = output_handles[{src_idx}];"
                    )
                else:
                    self.wrapper_call.writeline(
                        f"output_handles[{idx}] = {output}.release();"
                    )

            if output not in output2idx:
                output2idx[output] = idx

    def generate_before_suffix(self, result):
        if not V.graph.is_const_graph:
            if V.graph.aot_mode:
                result.writeline(f"}} // {self.aoti_model_class_name}::run_impl")
            else:
                result.writeline("} // inductor_entry_impl")

    def generate_end(self, result):
        """Generates the end of the code block, and any code needed to call it."""
        if V.graph.aot_mode:
            if V.graph.is_const_graph:
                result.writeline(f"}} // {self.aoti_model_class_name}::_const_run_impl")
            else:
                result.writeline("} // namespace torch::aot_inductor\n\n\n")
            return

        if config.cpp_wrapper_build_separate:
            # Close the wrapper code block, then write any kernel definitions.
            result.splice("'''\n)")
            if self.kernel_declarations:
                result.splice("\nkernel_src = (\nr'''")
                result.splice(self.kernel_declarations.getvalue())
                result.splice("'''\n)")
            else:
                result.splice(
                    """
                    kernel_src = ''
                    """
                )
        else:
            # Merge main code and kernel code
            result.splice(self.kernel_declarations.getvalue())
            self.kernel_declarations.clear()
            # Close the wrapper code block
            result.splice("'''\n)")

        kernel_code = "kernel_src" if config.cpp_wrapper_build_separate else "None"
        # Cpp entry function for JIT with cpp wrapper
        result.splice(
            f"""
            inductor_entry = CppWrapperCodeCache.load_pybinding(
                argtypes=["std::vector<AtenTensorHandle>"],
                main_code=cpp_wrapper_src,
                device_type="{self.device}",
                num_outputs={len(V.graph.graph_outputs)},
                kernel_code={kernel_code},
            )
            """
        )

        wrapper_body = "input_tensors = [arg if isinstance(arg, torch.Tensor) else torch.tensor(arg) for arg in args]"
        if V.graph.constants:
            # Append constants to the input args for cpp wrapper.
            # Python wrapper directly gets the value inside the wrapper call
            # as a global variable passed when calling exec(code, mod.__dict__, mod.__dict__).
            # For cpp wrapper, we need to pass this python value to the inductor_entry_impl function explicitly.
            assert all(
                isinstance(v, torch.Tensor) for v in list(V.graph.constants.values())
            ), "Expect all constants to be Tensor"
            constants_str = f"[{', '.join(V.graph.constants.keys())}]"
            wrapper_body += f"""
                    constants_tensor = {constants_str}
                    input_tensors.extend(constants_tensor)
            """
        # Convert vector of at::Tensor to vector of AtenTensorHandle.
        # If we pass at::Tensor, the compilation will be too slow.
        wrapper_body += """
                    input_handles = torch._C._aoti.unsafe_alloc_void_ptrs_from_tensors(input_tensors)
        """
        # Release the inputs for memory reuse.
        wrapper_body += """
                    args.clear()
                    del input_tensors
        """

        # unwrap output tensor back to python scalar
        if all(x for x in self.output_is_tensor.values()):
            # If no ShapeAsConstantBuffer in the output, directly return the output as tensors
            outputs_str = "output_tensors"
        else:
            outputs = [
                (
                    f"output_tensors[{i}]"
                    if self.output_is_tensor[i]
                    else f"output_tensors[{i}].item()"
                )
                for i in range(len(V.graph.graph_outputs))
            ]
            outputs_str = f"[{', '.join(outputs)}]"
        wrapper_body += f"""
                    output_handles = f(input_handles)
                    output_tensors = torch._C._aoti.alloc_tensors_by_stealing_from_void_ptrs(output_handles)
                    return {outputs_str}
        """

        # Wrap the func to support setting result._boxed_call = True
        result.splice(
            f"""
            def _wrap_func(f):
                def g(args):
                    {wrapper_body}
                return g

            call = _wrap_func(inductor_entry)
            """
        )

    @staticmethod
    def get_c_shim_func_name(kernel: str, device: str) -> str:
        if kernel.startswith("aoti_torch_"):
            return kernel

        assert "::" in kernel, "Cpp kernel name: " + kernel + " does not contain '::'"
        kernel_tokens = kernel.split("::")
        kernel_suffix = kernel_tokens[-1]
        if kernel_suffix == "call":
            kernel_suffix = kernel_tokens[-2]

        shim_fn = f"aoti_torch_{device}_{kernel_suffix}"
        return shim_fn

    def generate_c_shim_extern_kernel_call(
        self,
        kernel: str,
        args: list[str],
        device: str,
        *,
        debug_args: Optional[list[str]] = None,
    ) -> None:
        """debug_args kwarg allows CppWrapperCpuArrayRef to pass in wrapped arguments in
        place of args while preserving debug printer output."""
        # We can do this unconditionally, since we cache this call.
        self.add_device_include(device)

        debug_printer_manager = V.graph.wrapper_code.debug_printer
        debug_printer_manager.set_printer_args(
            debug_args if debug_args is not None else args, kernel, None, None, "extern"
        )
        enable_kernel_profile = config.cpp.enable_kernel_profile and sys.platform in [
            "linux",
            "win32",
        ]
        with debug_printer_manager:
            shim_fn = self.get_c_shim_func_name(kernel, device)
            shim_fn_codes = (
                f"AOTI_TORCH_ERROR_CODE_CHECK({shim_fn}({', '.join(args)}));"
            )
            if enable_kernel_profile:
                shim_fn_codes = textwrap.dedent(
                    f"""
                    {{
                      RECORD_FUNCTION("{shim_fn}", c10::ArrayRef<c10::IValue>());
                      {shim_fn_codes}
                    }}
                    """
                )
            self.writeline(shim_fn_codes)

    def generate_c_shim_extern_kernel_alloc(
        self, extern_kernel: ir.ExternKernelAlloc, args: list[str]
    ) -> None:
        # registered output buffer name
        name = extern_kernel.name
        output_handle_name = f"{name}_handle"
        is_inplace = (
            isinstance(extern_kernel.op_overload, torch._ops.OpOverload)
            and torch.Tag.inplace_view in extern_kernel.op_overload.tags
        )

        if not is_inplace:
            self.writeline(f"AtenTensorHandle {output_handle_name};")
            args = [*args, f"&{output_handle_name}"]

        device = d.type if (d := extern_kernel.get_device()) else self.device
        self.generate_c_shim_extern_kernel_call(
            extern_kernel.get_kernel_name(), args, device
        )

        if (
            extern_kernel.python_kernel_name
            == "torch.ops._c10d_functional.wait_tensor.default"
        ):
            # wait_tensor returns its input, and the returned tensor is not used anywhere,
            # so we can delete the returned AtenTensorHandle to reduce its lifetime.
            self.writeline(
                f"AOTI_TORCH_ERROR_CODE_CHECK(aoti_torch_delete_tensor_object({output_handle_name}));"
            )
        elif not is_inplace:
            self.writeline(f"RAIIAtenTensorHandle {name}({output_handle_name});")

    def _generate_extern_kernel_alloc_helper(self, extern_kernel, args):
        if getattr(extern_kernel, "outputs", None):
            # ir.ExternKernelAlloc may have outputs if it returns a tuple
            self.generate_c_shim_fallback_kernel(extern_kernel, args)
        else:
            self.generate_c_shim_extern_kernel_alloc(extern_kernel, args)

    def generate_c_shim_fallback_kernel(
        self, fallback_kernel: ir.FallbackKernel, args: list[str]
    ) -> None:
        output_args = []
        output_raii_handles = []
        output_name_base = fallback_kernel.get_name()
        for idx, output in enumerate(fallback_kernel.outputs):
            if isinstance(output, ir.MultiOutput):
                # TODO: handle integer output (e.g., as in attention)
                name = f"{output.get_name()}"
                output_handle_name = f"{name}_handle"
                if output.indices:
                    assert output.indices[0][1] == idx, (
                        f"expected {output.indices[0][1]=} == {idx=} for {output_name_base=}"
                    )
                self.writeline(f"AtenTensorHandle {output_handle_name};")
                output_args.append(f"&{output_handle_name}")
                output_raii_handles.append(
                    f"RAIIAtenTensorHandle {name}({output_handle_name});"
                )
            elif isinstance(output, int):
                output_name = f"{output_name_base}_{idx}"
                self.writeline(f"int64_t {output_name} = {output};")
                output_args.append(f"&{output_name}")
            elif isinstance(output, sympy.Expr):
                output_name = f"{output_name_base}_{idx}"
                self.writeline(f"auto {output_name} = {cexpr(output)};")
                output_args.append(f"&{output_name}")
            elif output is None:
                output_args.append("nullptr")
            else:
                raise NotImplementedError(f"unsupported type of {output=}")
        args = args + output_args
        device = d.type if (d := fallback_kernel.get_device()) else self.device
        self.generate_c_shim_extern_kernel_call(
            fallback_kernel.cpp_kernel_name,  # type: ignore[arg-type]
            args,
            device,
        )
        for raii_handle in output_raii_handles:
            self.writeline(raii_handle)

    def _generate_extern_kernel_out_helper(
        self,
        kernel: str,
        out: str,
        out_view: Optional[str],
        args: list[str],
        device: str,
    ) -> None:
        if out_view:
            out_name = f"{out}_as_strided"
            self.writeline(f"auto {out_name} = {out_view};")
            args.insert(0, out_name)
        else:
            args.insert(0, out)

        self.generate_c_shim_extern_kernel_call(kernel, args, device)

    def generate_scatter_fallback(
        self,
        output,
        inputs,
        cpp_kernel_name,
        python_kernel_name,
        src_is_tensor,
        reduce,
        kwargs,
    ):
        # call the ABI shim function instead of the ATen one
        cpp_kernel_name = self.get_c_shim_func_name(cpp_kernel_name, self.device)
        # TODO: consider remove "_out" and add missing inplace variants to fallback_ops.py
        cpp_kernel_name = cpp_kernel_name.replace("__", "_") + "_out"
        inputs_wrapped = [str(x) for x in inputs]
        line = f"{cpp_kernel_name}({output}, {','.join(inputs_wrapped)}"

        if python_kernel_name.startswith("aten.scatter_reduce"):
            line += f", {','.join(kwargs)}"
        else:
            if src_is_tensor:
                if reduce:
                    line += f", {V.graph.wrapper_code.val_to_arg_str(reduce)}"
            else:
                assert reduce is None, (
                    "Expect reduce to be None for aten.scatter_ with scalar src"
                )
        line += ");"
        self.writeline(line)

    def generate_index_put_fallback(self, kernel, x, indices, values, accumulate):
        # TODO: update aoti_torch_index_put_out in ir.py to use autogen out version
        # See the comment in codegen_reinterpret_view about why having something like
        # RAIIAtenTensorHandle(tmp_tensor_handle_2) in a tmp array can cause the corresponding
        # tensor prematurely deallocated, thus the temporary array trick here.
        indices_str = self._generate_temporary_array_pointer(
            "AtenTensorHandle", indices
        )
        args = [
            x,
            indices_str,
            str(len(indices)),
            values,
            accumulate,
        ]
        args.insert(0, x)  # set x as the output tensor, this fallback mutates x.
        self.writeline(self.wrap_kernel_call(kernel, args))

    def add_benchmark_harness(self, output):
        if V.graph.aot_mode:
            return
        super().add_benchmark_harness(output)

    def codegen_cpp_sizevar(self, x: sympy.Expr, *, simplify: bool = True) -> str:
        return cexpr(V.graph.sizevars.simplify(x) if simplify else x)

    def codegen_sizevar(self, x: sympy.Expr) -> str:
        return self.codegen_cpp_sizevar(x)

    def codegen_tuple_access(self, basename: str, name: str, index: str) -> str:
        # in the abi_compatible mode, outputs are returned via arguments
        return name

    def codegen_shape_tuple(self, shape: Sequence[sympy.Expr]) -> str:
        parts = [*map(self.codegen_sizevar, shape)]
        if len(parts) == 0:
            return "{}"
        if len(parts) == 1:
            return f"{{{parts[0]}, }}"
        return f"{{{', '.join(parts)}}}"

    def ensure_size_computed(self, sym: sympy.Symbol):
        if isinstance(sym, sympy.Symbol) and symbol_is_type(sym, SymT.PRECOMPUTED_SIZE):
            if sym in self.computed_sizes:
                return
            self.computed_sizes.add(sym)
            expr = V.graph.sizevars.inv_precomputed_replacements[sym]
            self.writeline(f"int64_t {sym} = {cexpr(expr)};")

    def _generate_symbolic_call_arg_helper(
        self, arg: SymbolicCallArg, graph: GraphLowering
    ) -> None:
        if (arg.inner, graph) not in self.kernel_numel_expr:
            # declare expr once in each graph (scope)
            self.kernel_numel_expr.add((arg.inner, graph))
            self.writeline(f"int64_t {arg.inner} = {cexpr(arg.inner_expr)};")
        else:
            self.writeline(f"{arg.inner} = {cexpr(arg.inner_expr)};")

    def codegen_dynamic_scalar(self, node):
        (data,) = (t.codegen_reference() for t in node.inputs)
        self.codegen_tensor_item(node.inputs[0].get_dtype(), data, f"{node.sym}_raw")

        if len(node.keypath) == 0:
            self.writeline(f"auto {node.sym} = {node.sym}_raw;")
        elif len(node.keypath) == 1 and isinstance(node.keypath[0], ConvertIntKey):
            self.writeline(f"int64_t {node.sym} = {node.sym}_raw ? 1 : 0;")
        elif len(node.keypath) == 1 and isinstance(node.keypath[0], DivideByKey):
            # TODO: assert divisibility here
            self.writeline(
                f"int64_t {node.sym} = {node.sym}_raw / {node.keypath[0].divisor};"
            )
        else:
            raise AssertionError(f"unrecognized keypath {node.keypath}")

        # record in unbacked_symbol_decls so we won't generate a declaration of the symbol again
        self.unbacked_symbol_decls.add(str(node.sym))

<<<<<<< HEAD
    def codegen_dynamic_select_index(self, node, clamp):
        index_cpp_str = self.val_to_arg_str_for_prim_type(node.index, int)
        size_cpp_str = self.val_to_arg_str_for_prim_type(node.size, int)

        index_compute_str = (
            f"{index_cpp_str} < 0 ? {index_cpp_str} + "
            f"{self.val_to_arg_str_for_prim_type(node.size, int)} : {index_cpp_str}"
        )
        if clamp:
            index_compute_str = f"std::max(0L, std::min({size_cpp_str}, {index_compute_str}))"
=======
    def codegen_dynamic_select_index(self, node):
        index_cpp_str = self.val_to_arg_str_for_prim_type(node.index, int)

        index_compute_str = (
            f"{index_cpp_str} < 0 ? {index_cpp_str} + "
            f"{self.val_to_arg_str_for_prim_type(node.size, int)}:  {index_cpp_str}"
        )
>>>>>>> 1ebcba4e
        self.writeline(
            f"auto {node.unbacked_offset_symbol} = {self.val_to_arg_str_for_prim_type(node.base_offset, int)} + "
            f"{self.val_to_arg_str_for_prim_type(node.base_dim_stride, int)} * ({index_compute_str});"
        )
        # record in unbacked_symbol_decls so we won't generate a declaration of the symbol again
        self.unbacked_symbol_decls.add(str(node.unbacked_offset_symbol))

<<<<<<< HEAD
    def codegen_dynamic_slice_size(self, node):
        start_cpp_str = self.val_to_arg_str_for_prim_type(node.start, int)
        end_cpp_str = self.val_to_arg_str_for_prim_type(node.end, int)
        size_cpp_str = self.val_to_arg_str_for_prim_type(node.size, int)

        def clamp_index(index_str):
            pos = f"std::max(0L, std::min({size_cpp_str}, {index_str}))"
            neg = f"std::max(0L, std::min({size_cpp_str}, {index_str} + {size_cpp_str}))"
            return f"({index_str}) >= 0L ? ({pos}) : ({neg})"

        start = clamp_index(start_cpp_str)
        end = clamp_index(end_cpp_str)
        self.writeline(f"auto {node.unbacked_size_symbol} = std::max(0L, ({end}) - ({start}));")
        self.unbacked_symbol_decls.add(str(node.unbacked_size_symbol))

=======
>>>>>>> 1ebcba4e
    def make_buffer_free(self, buffer):
        return (
            ""
            if isinstance(buffer.get_output_spec(), ir.MultiOutputLayout)
            or isinstance(buffer, ir.TMADescriptor)
            else f"{buffer.get_name()}.reset();"
        )

    def make_free_by_names(self, names_to_del: list[str]):
        return " ".join(f"{name}.reset();" for name in names_to_del)

    def codegen_exact_buffer_reuse(self, old_name: str, new_name: str, del_line: str):
        return f"auto {new_name} = std::move({old_name});  // reuse"

    def generate_profiler_mark_wrapper_call(self, stack):
        self.wrapper_call.writeline(
            'RECORD_FUNCTION("inductor_wrapper_call", c10::ArrayRef<c10::IValue>());'
        )

    def generate_start_graph(self):
        pass

    def generate_end_graph(self):
        pass

    def generate_inf_and_nan_checker(self, nodes):
        for buf in nodes.get_names():
            # TODO: Add buf name directly into check_inf_and_nan.
            self.writeline(
                f"AOTI_TORCH_ERROR_CODE_CHECK(aoti_torch_check_inf_and_nan({buf}));"
            )

    def codegen_device(self, device):
        assert device.type in DEVICE_TO_ATEN, (
            device.type + " not found in DEVICE_TO_ATEN"
        )
        device_str = DEVICE_TO_ATEN[device.type][5:].lower()  # remove "at::k"
        self.used_cached_devices.add(device_str)
        return f"cached_torch_device_type_{device_str}, {device.index if device.index else 0}"

    def codegen_dtype(self, dtype):
        dtype_str = str(dtype).split(".")[-1]
        self.used_cached_dtypes.add(dtype_str)
        return f"cached_torch_dtype_{dtype_str}"

    def codegen_layout(self, layout):
        layout_str = str(layout).split(".")[-1]
        self.used_cached_layouts.add(layout_str)
        return f"cached_torch_layout_{layout_str}"

    def codegen_memory_format(self, memory_format):
        memory_format_str = str(memory_format).split(".")[-1]
        self.used_cached_memory_formats.add(memory_format_str)
        return f"cached_torch_memory_format_{memory_format_str}"

    @functools.cache  # noqa: B019
    def codegen_int_array_var(
        self,
        int_array: str,
        writeline: Callable[..., None],
        known_statically=False,
        graph=None,  # for per-graph caching
    ):
        # Used for size/stride declaration
        #
        # Because the memory planning is done in two passes (see the implementation
        # of self.generate), the writeline behavior is different in the two passes.
        # As a result, the emitted int array declarations may appear in a later
        # position of the generated code, so the second pass codegen should not
        # reuse int array declarations generated in the first pass.
        # This is why writeline needs to explicitly passed in as a parameter.
        var = f"int_array_{next(self.int_array_id)}"
        ctype = "int64_t"
        if int_array == "{}":
            #  An array of unknown bound cannot be initialized with {}.
            if known_statically:
                writeline(f"static constexpr {ctype} *{var}=nullptr;")
            else:
                writeline(f"const {ctype} *{var}=nullptr;")
        else:
            if var not in self.declared_int_array_vars:
                self.declared_int_array_vars.add(var)
                if known_statically:
                    writeline(f"static constexpr {ctype} {var}[] = {int_array};")
                else:
                    writeline(f"const {ctype} {var}[] = {int_array};")
        return var

    def make_buffer_allocation(self, buffer):
        return self.make_allocation(
            buffer.get_name(),
            buffer.get_device(),
            buffer.get_dtype(),
            buffer.get_size(),
            buffer.get_stride(),
            V.graph.get_allocation_size(buffer),
        )

    def make_allocation(
        self, name, device, dtype, shape, stride, allocation_shape=None
    ):
        if allocation_shape is None:
            allocation_shape = shape

        orig_stride = stride
        device_str = self.codegen_device(device)
        dtype_code = self.codegen_dtype(dtype)
        size = self.codegen_shape_tuple(shape)
        allocation_size = self.codegen_shape_tuple(allocation_shape)
        stride = self.codegen_shape_tuple(orig_stride)

        size_array_var = self.codegen_int_array_var(
            size,
            self.wrapper_call.writeline,
            known_statically=self.is_statically_known_list_of_ints(shape),
            graph=self.get_codegened_graph(),
        )

        if allocation_size != size:
            allocation_size_array_var = self.codegen_int_array_var(
                allocation_size,
                self.wrapper_call.writeline,
                known_statically=self.is_statically_known_list_of_ints(
                    allocation_shape
                ),
                graph=self.get_codegened_graph(),
            )
        else:
            allocation_size_array_var = size_array_var

        stride_array_var = self.codegen_int_array_var(
            stride,
            self.wrapper_call.writeline,
            known_statically=self.is_statically_known_list_of_ints(orig_stride),
            graph=self.get_codegened_graph(),
        )
        device_type, device_id = device_str.split(",")
        device_idx = "this->device_idx_" if V.graph.aot_mode else device_id

        handle_name = f"{name}_handle"
        args = [
            str(len(shape)),
            allocation_size_array_var,
            stride_array_var,
            dtype_code,
            device_type,
            device_idx,
            f"&{handle_name}",
        ]

        self.wrapper_call.writeline(f"AtenTensorHandle {handle_name};")
        self.wrapper_call.writeline(
            f"AOTI_TORCH_ERROR_CODE_CHECK(aoti_torch_empty_strided({', '.join(args)}));"
        )

        if allocation_size != size:
            old_handle_name, handle_name = handle_name, f"{name}_handle_restrided"
            self.wrapper_call.writeline(f"AtenTensorHandle {handle_name};")
            args = [
                old_handle_name,
                size_array_var,
                stride_array_var,
                f"&{handle_name}",
            ]
            self.wrapper_call.writeline(
                f"AOTI_TORCH_ERROR_CODE_CHECK(aoti_torch_as_strided({', '.join(args)}));"
            )

        return f"RAIIAtenTensorHandle {name}({handle_name});"

    def codegen_alloc_from_pool(self, name, offset, dtype, shape, stride) -> str:
        size = self.codegen_shape_tuple(shape)
        stride = self.codegen_shape_tuple(stride)
        tmp_name = f"tmp_tensor_handle_{next(self.tmp_tensor_id)}"
        args = [
            name,
            cexpr(offset),  # bytes not numel
            self.codegen_dtype(dtype),
            str(len(shape)),
            self.codegen_int_array_var(
                size, self.wrapper_call.writeline, graph=self.get_codegened_graph()
            ),
            self.codegen_int_array_var(
                stride, self.wrapper_call.writeline, graph=self.get_codegened_graph()
            ),
            f"&{tmp_name}",
        ]
        self.wrapper_call.writeline(f"AtenTensorHandle {tmp_name};")
        self.wrapper_call.writeline(
            f"AOTI_TORCH_ERROR_CODE_CHECK(aoti_torch__alloc_from_pool({', '.join(args)}));"
        )
        return f"RAIIAtenTensorHandle({tmp_name})"

    def codegen_reinterpret_view(
        self,
        data,
        size,
        stride,
        offset,
        writeline: Callable[..., None],
        dtype=None,
    ) -> str:
        """Returns a newly-created, temporary RAII tensor handle containing the
        reinterpreted tensor data.  Callers of this function are responsible for saving
        the handle if persistent access is needed."""
        dim = str(len(size))
        original_offset = offset
        offset = self.codegen_sizevar(offset)
        call_strs = []
        final_tensor_str = None

        def create_reinterpret_call() -> str:
            args = [
                f"{data.get_name()}",
                dim,
                self.codegen_int_array_var(
                    self.codegen_shape_tuple(size),
                    writeline,
                    known_statically=self.is_statically_known_list_of_ints(size),
                    graph=self.get_codegened_graph(),
                ),
                self.codegen_int_array_var(
                    self.codegen_shape_tuple(stride),
                    writeline,
                    known_statically=self.is_statically_known_list_of_ints(stride),
                    graph=self.get_codegened_graph(),
                ),
                offset,
            ]
            return f"wrap_with_raii_handle_if_needed(reinterpret_tensor_wrapper({', '.join(args)}))"

        def create_dtypeview_call(reinterpret_call: str) -> tuple[str, list[str]]:
            tmp_AtenTensorHandle = f"tmp_{data.get_name()}_{next(self.tmp_tensor_id)}"
            tmp_call_strs = [f"AtenTensorHandle {tmp_AtenTensorHandle};"]
            device_name = data.layout.device.type
            dtypeview_function = f"aoti_torch_{device_name}_view_dtype"
            tmp_call_strs.append(
                f"AOTI_TORCH_ERROR_CODE_CHECK({dtypeview_function}"
                f"({reinterpret_call}, {self.codegen_dtype(dtype)}, &{tmp_AtenTensorHandle}));"
            )
            return f"RAIIAtenTensorHandle({tmp_AtenTensorHandle})", tmp_call_strs

        def create_new_tensor_handle() -> tuple[str, list[str]]:
            tmp_AtenTensorHandle = f"tmp_{data.get_name()}_{next(self.tmp_tensor_id)}"
            tmp_call_strs = [
                f"AtenTensorHandle {tmp_AtenTensorHandle};",
                f"AOTI_TORCH_ERROR_CODE_CHECK(aoti_torch_new_tensor_handle({data.get_name()}, &{tmp_AtenTensorHandle}));",
            ]
            return f"RAIIAtenTensorHandle({tmp_AtenTensorHandle})", tmp_call_strs

        if (
            size == data.layout.size
            and stride == data.layout.stride
            and original_offset == data.layout.offset
        ):
            # pure dtypeview
            if dtype is not None and dtype != data.dtype:
                final_tensor_str, tmp_call_strs = create_dtypeview_call(data.get_name())
            else:
                final_tensor_str, tmp_call_strs = create_new_tensor_handle()
            call_strs.extend(tmp_call_strs)
        else:
            # firstly create reinterpretview
            final_tensor_str = create_reinterpret_call()

            if dtype is not None and dtype != data.dtype:
                # wrap it with dtypeview
                final_tensor_str, tmp_call_strs = create_dtypeview_call(
                    final_tensor_str
                )
                call_strs.extend(tmp_call_strs)

        for line in call_strs:
            writeline(line)

        # NB, the return handle here represents a temporary tensor, which will be automatically
        # released.
        # Here's a sample usage in the cpp wrapper code:
        # ```
        # aoti_torch_addmm_out(
        #     buf1,
        #     arg1_1,
        #     RAIIAtenTensorHandle(tmp_tensor_handle_0),
        #     buf0,
        #     1L,
        #     1L));
        # ```
        # RAIIAtenTensorHandle(tmp_tensor_handle_0) will be released after the call to addmm_out.
        # This could be problematic when it's used in a different pattern, for example:
        # ````
        # AtenTensorHandle tensor_args[] = {RAIIAtenTensorHandle(tmp_tensor_handle_2), buf5, buf6};
        # aoti_torch_proxy_executor_call_function(..., tensor_args);
        # ````
        # RAIIAtenTensorHandle(tmp_tensor_handle_2) will be invalid when it's used in the latter
        # kernel call.
        #
        # This is solved by updating the proxy_executor invocation to
        # ```
        # aoti_torch_proxy_executor_call_function(...,
        #     std::array<AtenTensorHandle, 3>{
        #         RAIIAtenTensorHandle(tmp_tensor_handle_2), buf5, buf6
        #     }.cbegin()
        # );
        # ```
        return final_tensor_str

    def codegen_device_copy(self, src, dst, non_blocking: Union[bool, str]):
        """This function is overridden by cpp_wrapper_cpu_array_ref, so we don't need to
        handle cases where dst is not an AtenTensorHandle."""
        self.writeline(
            f"AOTI_TORCH_ERROR_CODE_CHECK(aoti_torch_copy_({dst}, {src}, {non_blocking}));"
        )

    def codegen_multi_output(self, node: ir.MultiOutput):
        # in the abi_compatible mode, outputs are retrieved by passing
        # output pointers, so we skip its codegen here.
        pass

    def codegen_subgraph_prefix(self, subgraph, outer_inputs, outer_outputs):
        assert len(subgraph.graph.graph_inputs) == len(outer_inputs)

        for (inner_input, inner_input_val), outer_input in zip(
            subgraph.graph.graph_inputs.items(), outer_inputs
        ):
            if not isinstance(inner_input_val, ir.TensorBox):
                continue

            # in ABI-compatible mode, we copy the underlying at::Tensor of the conditional
            # input (outer_input) into another at::Tensor to be used as a subgraph input
            # (inner_input) in the nested scope. we can't std::move here, as the codegened
            # outer input may be an expression / rvalue (e.g., reinterpret_view(x)), so we
            # can't necessarily std::move it back to the origin (x).
            self.writeline(f"AtenTensorHandle {inner_input}_handle;")
            self.writeline(
                f"AOTI_TORCH_ERROR_CODE_CHECK(aoti_torch_assign_tensors_out({outer_input}, &{inner_input}_handle));"
            )
            self.writeline(f"RAIIAtenTensorHandle {inner_input}({inner_input}_handle);")

    def codegen_subgraph_suffix(self, subgraph, outer_inputs, outer_outputs):
        for inner_output, outer_output in zip(
            subgraph.graph.graph_outputs, outer_outputs
        ):
            src = inner_output.codegen_reference()
            if not isinstance(inner_output, ir.ShapeAsConstantBuffer):
                # in ABI-compatible mode, we need to std::move subgraph output (inner_output)
                # to the conditional output (outer_output), as RAIIAtenTensorHandle's copy
                # constructor is deleted.
                src = f"std::move({src})"
                # in case the outer_output carried a value
                # before (e.g., in the while_loop codegen)
                self.writeline(f"{outer_output}.reset();")
            self.writeline(f"{outer_output} = {src};")

    def codegen_invoke_subgraph(self, invoke_subgraph):
        raise NotImplementedError(
            "codegen invoke_subgraph is not implemented for cpp wrapper"
        )

    def codegen_conditional(self, conditional):
        outer_inputs = [f"{buf.codegen_reference()}" for buf in conditional.operands]
        outer_outputs = []
        for out in conditional.outputs:
            # in ABI-compatible mode, ir.MultiOutput is not codegened,
            # hence pre-declare output variables directly and separately
            self.writeline(f"RAIIAtenTensorHandle {out.get_name()};")
            outer_outputs.append(out.get_name())

        if not isinstance(conditional.predicate, ir.ShapeAsConstantBuffer):
            # in ABI-compatible mode, we need to use the ABI shim function
            # to extract a C++ bool from the underlying scalar bool Tensor
            predicate = f"{conditional.predicate.get_name()}_scalar"
            if predicate not in self.used_cond_predicate:
                self.codegen_tensor_item(
                    torch.bool,
                    conditional.predicate.codegen_reference(),
                    predicate,
                )
                self.used_cond_predicate.add(predicate)
        else:
            # the predicate is not a Tensor: SymBool or Python bool
            predicate = conditional.predicate.codegen_reference()

        self.writeline(f"if ({predicate}) {{")
        self.writeline(EnterSubgraphLine(self, conditional.true_subgraph.graph))
        self.codegen_subgraph(conditional.true_subgraph, outer_inputs, outer_outputs)
        self.writeline(ExitSubgraphLine(self))
        self.writeline("} else {")
        self.writeline(EnterSubgraphLine(self, conditional.false_subgraph.graph))
        self.codegen_subgraph(conditional.false_subgraph, outer_inputs, outer_outputs)
        self.writeline(ExitSubgraphLine(self))
        self.writeline("}")

    def codegen_subgraph(self, subgraph, outer_inputs, outer_outputs):
        # TODO (desertfire) - This function is the old way of supporting
        # subgraph codegen by inlining subgraphs in the output code. For python
        # wrapper, we have moved to lifting subgraphs as functions, supported by
        # PythonWrapperCode `codegen_subgraph` function. We should perhaps
        # support lifting of subgraphs as functions for cpp wrapper as well.
        try:
            self.push_codegened_graph(subgraph.graph)
            self.writeline(f"// subgraph: {subgraph.name}")
            self.codegen_subgraph_prefix(subgraph, outer_inputs, outer_outputs)
            parent_graph = V.graph
            with V.set_graph_handler(subgraph.graph):
                subgraph.graph.codegen_subgraph(
                    parent_graph=parent_graph,
                )
            self.codegen_subgraph_suffix(subgraph, outer_inputs, outer_outputs)
        finally:
            self.pop_codegened_graph()

    def codegen_while_loop(self, while_loop):
        is_bool_pred = isinstance(
            while_loop.cond_subgraph.graph.graph_outputs[0], ir.ShapeAsConstantBuffer
        )
        name = while_loop.get_name()
        outer_carried_inputs = [
            buf.codegen_reference() for buf in while_loop.carried_inputs
        ]
        outer_additional_inputs = [
            buf.codegen_reference() for buf in while_loop.additional_inputs
        ]
        cond_result_name = f"{name}_cond_result"
        if is_bool_pred:
            self.writeline(f"bool {cond_result_name};")
        else:
            self.writeline(f"RAIIAtenTensorHandle {cond_result_name};")

        cond_outer_inputs = []
        for inp, out in zip(outer_carried_inputs, while_loop.outputs):
            # in ABI-compatible mode, the carried inputs are codegened
            # as buffers outside the while loop and set to the initial
            # values. at the end of each while_loop iteration, they
            # will be assigned the carried values.
            out_name = out.get_name()
            self.writeline(f"AtenTensorHandle {out_name}_handle;")
            self.writeline(
                f"AOTI_TORCH_ERROR_CODE_CHECK(aoti_torch_assign_tensors_out({inp}, &{out_name}_handle));"
            )
            self.writeline(f"RAIIAtenTensorHandle {out_name}({out_name}_handle);")
            cond_outer_inputs.append(out_name)

        # additional inputs will be assigned within the while_loop
        # iteration directly from the corresponding outer graph buffers
        cond_outer_inputs.extend(outer_additional_inputs)

        cond_outer_outputs = [cond_result_name]
        body_outer_inputs = list(cond_outer_inputs)
        body_outer_outputs = body_outer_inputs[: len(outer_carried_inputs)]

        self.writeline("while (1) {")
        self.writeline(EnterSubgraphLine(self, while_loop.cond_subgraph.graph))
        self.codegen_subgraph(
            while_loop.cond_subgraph, cond_outer_inputs, cond_outer_outputs
        )

        if is_bool_pred:
            cond_result = f"{cond_result_name}"
        else:
            cond_result = f"{cond_result_name}_scalar"
            self.codegen_tensor_item(torch.bool, cond_result_name, cond_result)
        self.writeline(f"if (!{cond_result}) break;")

        self.writeline(ExitSubgraphLine(self))
        self.writeline(EnterSubgraphLine(self, while_loop.body_subgraph.graph))
        self.codegen_subgraph(
            while_loop.body_subgraph, body_outer_inputs, body_outer_outputs
        )
        self.writeline(ExitSubgraphLine(self))
        self.writeline("}")

    def generate_extern_kernel_args_decl_if_needed(
        self,
        op_overload: Union[torch._ops.OpOverload, torch._ops.HigherOrderOperator],
        raw_args: Sequence[Any],
        output_args: _OUTPUT_ARGS_TYPE,
        raw_outputs: Sequence[ir.Buffer],
    ):
        """
        Generates declarations for external kernel arguments if needed, based on the provided
        operator and its arguments. It processes both input and output arguments, categorizing
        them into tensor and integer arguments for further code generation.
        """
        schema = None
        if isinstance(op_overload, torch._higher_order_ops.torchbind.CallTorchBind):
            obj = raw_args[0]
            method = raw_args[1]
            schema = op_overload.schema(obj, method)
        else:
            assert isinstance(op_overload, torch._ops.OpOverload), type(op_overload)
            schema = op_overload._schema
        assert schema is not None
        arg_types = [x.real_type for x in schema.arguments]
        return_types = [x.type for x in schema.returns]

        new_tensor_args = []
        new_int_args = []

        def fill_args(arg, arg_type):
            static_arg_types = (
                torch.FloatType,
                torch.BoolType,
                torch.StringType,
                torch.Type,
                torch.DeviceObjType,
            )
            inductor_tensor_buffers = (
                ir.Buffer,
                ir.ReinterpretView,
            )

            if isinstance(arg_type, torch.TensorType):
                assert isinstance(arg, inductor_tensor_buffers), f"got {type(arg)}"
                new_tensor_args.append(f"{arg.codegen_reference()}")
            elif isinstance(arg_type, torch.IntType):
                # int
                new_int_args.append(str(arg))
            elif isinstance(arg_type, torch.SymIntType):
                # SymInt
                expr = arg.node.expr if isinstance(arg, torch.SymInt) else arg
                new_int_args.append(cexpr(expr))
            elif isinstance(arg_type, torch.NumberType):
                # Scalar of type int
                assert isinstance(arg, (int, float, bool))
                # Only treat int Scalar as dynamic
                if isinstance(arg, int):
                    new_int_args.append(str(arg))
            elif isinstance(arg, ir.TorchBindObject):
                # torchbind objects are loaded in proxy executor
                pass
            elif isinstance(arg_type, torch.ListType):
                assert isinstance(arg, (list, tuple))

                # List[Tensor]
                if isinstance(arg_type.getElementType(), torch.TensorType):
                    new_tensor_args.extend([f"{a.codegen_reference()}" for a in arg])
                # List[Optional[Tensor]]
                elif isinstance(
                    arg_type.getElementType(), torch.OptionalType
                ) and isinstance(
                    arg_type.getElementType().getElementType(), torch.TensorType
                ):
                    new_tensor_args.extend(
                        [f"{a.codegen_reference()}" for a in arg if a is not None]
                    )
                # List[int]
                elif isinstance(arg_type.getElementType(), torch.IntType):
                    new_int_args.extend([str(a) for a in arg])
                # List[SymInt]
                elif isinstance(arg_type.getElementType(), torch.SymIntType):
                    expressions = [
                        a.node.expr if isinstance(a, torch.SymInt) else a for a in arg
                    ]
                    new_int_args.extend([cexpr(expr) for expr in expressions])
                # List[Scalar]
                elif isinstance(arg_type.getElementType(), torch.NumberType):
                    # Only treat int Scalar as dynamic
                    is_int_type = [isinstance(a, int) for a in arg]
                    if any(is_int_type):
                        assert all(is_int_type), (
                            "AOTInductor only supports int scalars of the same type"
                        )
                        new_int_args.extend([str(a) for a in arg])
                else:
                    assert isinstance(
                        arg_type.getElementType(),
                        static_arg_types,  # type: ignore[arg-type]
                    ), (
                        f"Fall through arguments must be one of static_arg_types, got {type(arg_type)}"
                    )
            else:
                assert isinstance(
                    arg_type,
                    static_arg_types,  # type: ignore[arg-type]
                ), (
                    f"Fall through arguments must be one of static_arg_types, got {type(arg_type)}"
                )

        for arg, arg_type in zip(raw_args, arg_types):
            if arg is not None:
                if isinstance(arg_type, torch.OptionalType):
                    fill_args(arg, arg_type.getElementType())
                else:
                    fill_args(arg, arg_type)

        def fill_output_arg(
            arg: str, return_type: torch.JitType, is_mutated_output: bool
        ) -> None:
            if isinstance(return_type, torch.TensorType):
                if not is_mutated_output:
                    self.writeline(f"AtenTensorHandle {arg}_handle;  // output buffer")
                    self.writeline(
                        f"AOTI_TORCH_ERROR_CODE_CHECK(aoti_torch_new_uninitialized_tensor(&{arg}_handle));"
                    )
                    self.writeline(f"RAIIAtenTensorHandle {arg}({arg}_handle);")
                new_tensor_args.append(f"{arg}")
            elif isinstance(return_type, torch.SymIntType):
                raise NotImplementedError("NYI support for return type: SymInt")
            elif isinstance(return_type, torch.ListType) and isinstance(
                return_type.getElementType(), torch.SymIntType
            ):
                raise NotImplementedError("NYI support for return type: List[SymInt]")
            else:
                raise AssertionError(f"Unsupported return type found: {return_type}")

        # TODO: Only support None and tensor(s) returns for now, SymInt is not implemented yet
        for return_type in return_types:
            if isinstance(
                return_type, (torch.TensorType, torch.NoneType, torch.IntType)
            ):
                pass
            elif isinstance(return_type, torch.OptionalType):
                assert isinstance(return_type.getElementType(), torch.TensorType)
            elif isinstance(return_type, torch.ListType):
                assert isinstance(return_type.getElementType(), torch.TensorType)
            else:
                raise NotImplementedError(
                    f"return type {return_type} is not yet supported."
                )

        for output_arg, raw_output_arg in zip(output_args, raw_outputs):  # type: ignore[arg-type]
            # None output is supported, but Optional return types are not yet supported
            if output_arg is None:
                continue
            elif isinstance(raw_output_arg, int):
                new_int_args.append(str(raw_output_arg))
            elif isinstance(output_arg, list):
                for out in output_arg:
                    assert out is not None, out
                    fill_output_arg(
                        out,
                        torch.TensorType.get(),
                        isinstance(raw_output_arg, ir.MutationOutput),
                    )
            else:
                fill_output_arg(
                    output_arg,
                    torch.TensorType.get(),
                    isinstance(raw_output_arg, ir.MutationOutput),
                )

        return new_tensor_args, new_int_args

    @staticmethod
    def _compatible_with_stableivalue(op: torch._ops.OpOverload) -> bool:
        """Returns true if op_overload._schema only utilizes types supported by the AOT
        C-shim *internal* function to_ivalue.  to_ivalue is an implementation detail, so
        these types are not guaranteed to be supported long-term.  When generating code
        for cpp_wrapper mode, we don't have to be forward-compatible, so changing this
        function's implementation in future is fine."""
        supported_types = (
            torch.BoolType,
            torch.DeviceObjType,
            torch.FloatType,
            # ScalarTypeType, LayoutType, and MemoryFormatType are seen as IntType
            # when queried via torch.JitType.type.
            torch.IntType,
            torch.TensorType,
        )

        def type_supported(t: torch.JitType) -> bool:
            if isinstance(t, torch.OptionalType):
                return type_supported(t.getElementType())
            return isinstance(t, supported_types)

        return all(
            type_supported(a.type)
            for a in chain(op._schema.arguments, op._schema.returns)
        )

    def generate_fallback_kernel_with_runtime_lookup(
        self,
        buf_name: str,
        python_kernel_name: str,
        get_args: Callable[[], Sequence[str]],
        op_overload: Union[torch._ops.OpOverload, torch._ops.HigherOrderOperator],
        raw_args: Sequence[Any],
        outputs: Sequence[ir.Buffer],
    ) -> None:
        """Generate a call to a kernel not contained in the C-shim.  This results in
        different code paths for AOT Inductor vs cpp_wrapper Inductor mode."""

        def extract_output_name(
            out: Optional[Union[ir.Buffer, Sequence[ir.Buffer]]],
        ) -> Union[Optional[str], _OUTPUT_ARGS_TYPE]:
            if out is None:
                return None
            if isinstance(out, (ir.MultiOutput, ir._CollectiveKernel)):
                return out.get_name()
            if isinstance(out, ir.MutationOutput):
                mutated_buf_names = out.get_mutation_names()
                assert (
                    isinstance(mutated_buf_names, list) and len(mutated_buf_names) == 1
                ), "Expect only one mutated buffer in MutationOutput"
                return mutated_buf_names[0]
            if isinstance(out, (list, tuple)):
                return [extract_output_name(o) for o in out]  # type: ignore[misc]
            if isinstance(out, int):
                return str(out)
            raise AssertionError(f"Unexpected output: {type(out)}")

        if isinstance(op_overload, torch._ops.HigherOrderOperator):
            assert isinstance(
                op_overload, torch._higher_order_ops.torchbind.CallTorchBind
            ), type(op_overload)
            assert len(raw_args) > 1
            obj = raw_args[0]
            method = raw_args[1]
            return_schema = op_overload.schema(obj, method).returns
        else:
            return_schema = op_overload._schema.returns

        # output_args has the same pytree structure as outputs
        if not return_schema:
            # kernel does not return a value
            output_args: _OUTPUT_ARGS_TYPE = []
        elif isinstance(output_name := extract_output_name(outputs), str):
            output_args = [output_name]
        else:
            # If the schema indicates a return value, we should have a non-None value by
            # this point.
            assert isinstance(output_name, list), type(output_name)
            output_args = output_name

        # In AOT mode, we use a ProxyExecutor to run fallback kernels.
        if V.graph.aot_mode:
            self.generate_fallback_kernel_with_runtime_lookup_aot(
                op_overload,
                raw_args,
                output_args,
                outputs,
            )
            return

        assert isinstance(op_overload, torch._ops.OpOverload), type(op_overload)
        for output in output_args:
            assert output is None or isinstance(output, str), (
                "fallback kernels with runtime lookup currently only support tensor "
                "returns, not more complicated types (such as list-of-list-of-tensor)"
            )

        # In non-AOT mode, we use aoti_torch_call_dispatcher if all the inputs and
        # outputs of the op can be represented with StableIValue.  This avoids the
        # overhead of calling back into Python, and covers most remaining fallback ops.
        if self._compatible_with_stableivalue(op_overload):
            self.generate_fallback_kernel_with_runtime_lookup_nopython(
                get_args,
                op_overload,
                output_args,  # type: ignore[arg-type]
                outputs,
            )
            return

        # Otherwise, we call back into Python, which has some extra runtime overhead,
        # but handles situations like list[Tensor] (currently unrepresentable via
        # StableIValue).
        self.generate_fallback_kernel_with_runtime_lookup_python(
            buf_name,
            python_kernel_name,
            op_overload,
            raw_args,
            output_args,  # type: ignore[arg-type]
            outputs,
        )

    def generate_scoped_gil_acquire(self, declarations_before_scope, lines_in_scope):
        scoped_lines = IndentedBuffer()
        for declaration in declarations_before_scope:
            scoped_lines.writeline(declaration)

        scoped_lines.writeline("{")
        with scoped_lines.indent():
            scoped_lines.writeline("py::gil_scoped_acquire acquire;")
            scoped_lines.writelines(lines_in_scope.split("\n"))
        scoped_lines.writelines("}")
        return scoped_lines._lines

    def load_custom_op_wrapper(self):
        # TODO: need to support control flow
        if self.custom_op_wrapper_loaded:
            return

        lines = """
RAIIPyObject codecache_module(PyImport_ImportModule("torch._inductor.codecache"));
if (!codecache_module) {
    throw std::runtime_error("Failed to load torch._inductor.codecache");
}
custom_op_wrapper = PyObject_GetAttrString(codecache_module, "custom_op_wrapper");
if (!custom_op_wrapper) {
    throw std::runtime_error("Failed to load torch._inductor.codecache.custom_op_wrapper");
}"""

        declarations_before_scope = ["RAIIPyObject custom_op_wrapper;"]
        scope_gil_acquire = self.generate_scoped_gil_acquire(
            declarations_before_scope, lines
        )
        self.writelines(scope_gil_acquire)

        self.custom_op_wrapper_loaded = True

    def generate_float_value(self, val):
        assert isinstance(val, float)
        if val == float("inf"):
            return "std::numeric_limits<double>::infinity()"
        elif val == float("-inf"):
            return "-std::numeric_limits<double>::infinity()"
        elif math.isnan(val):
            return "std::numeric_limits<double>::quiet_NaN()"
        else:
            return f"{val}"

    def generate_py_arg(self, py_args_var, idx, raw_arg, arg_type):
        def generate_py_arg_inner(lines, raw_arg, arg_type):
            def handle_scalar(scalar):
                if isinstance(scalar, int):
                    return f"PyLong_FromLongLong({scalar})"
                if isinstance(scalar, float):
                    return f"PyFloat_FromDouble({self.generate_float_value(scalar)})"
                if isinstance(scalar, bool):
                    return f"PyBool_FromLong({1 if scalar else 0})"
                if isinstance(scalar, complex):
                    real = self.generate_float_value(scalar.real)
                    imag = self.generate_float_value(scalar.imag)
                    return f"PyComplex_FromDoubles({real}, {imag})"
                if isinstance(scalar, SymTypes):
                    scalar_var = cexpr(scalar.node.expr)
                    if isinstance(scalar, torch.SymBool):
                        return f"PyBool_FromLong({scalar_var})"
                    if isinstance(scalar, torch.SymFloat):
                        return f"PyFloat_FromDouble({scalar_var})"
                    return f"PyLong_FromLongLong({scalar_var})"
                raise NotImplementedError(
                    f"scalar {scalar}, {type(scalar)} cannot be handled by handle_scalar"
                )

            if raw_arg is None:
                # Py_None is a singleton, so we have to explicitly incref it here
                lines.append("Py_INCREF(Py_None);\n")
                return "Py_None"
            elif isinstance(arg_type, torch.TensorType):
                # In some cases, scalar arguments may be passed in place of tensors.
                if not hasattr(raw_arg, "codegen_reference"):
                    return handle_scalar(raw_arg)

                # Store AtenTensorHandle as void*.  All Python args are constructed in a
                # nested scope, so this handle will self-destruct after the function
                # call.
                base_handle = self.create_tmp_raii_handle_var_if_needed(
                    raw_arg.codegen_reference(), lines
                )
                return f"PyCapsule_New(reinterpret_cast<void*>({base_handle}.get()), NULL, NULL)"
            elif isinstance(arg_type, torch.OptionalType):
                return generate_py_arg_inner(lines, raw_arg, arg_type.getElementType())
            elif isinstance(arg_type, torch.IntType):
                # int
                return f"PyLong_FromLongLong({raw_arg})"
            elif isinstance(arg_type, torch.SymIntType):
                # SymInt
                expr = (
                    raw_arg.node.expr if isinstance(raw_arg, torch.SymInt) else raw_arg
                )
                return f"PyLong_FromLongLong({cexpr(expr)})"
            elif isinstance(arg_type, torch.FloatType):
                return f"PyFloat_FromDouble({self.generate_float_value(raw_arg)})"
            elif isinstance(arg_type, torch.BoolType):
                return f"PyBool_FromLong({1 if raw_arg else 0})"
            elif isinstance(arg_type, torch.StringType):
                return f'PyUnicode_FromString("{raw_arg}")'
            elif isinstance(arg_type, torch.NumberType):
                # Union[bool, int, float, complex]
                # torch/_prims_common/__init__.py
                return handle_scalar(raw_arg)
            elif isinstance(raw_arg, torch.device):
                device_str, device_index = self.codegen_device(raw_arg).split(", ")
                return f"THPDevice_New(c10::Device(static_cast<c10::DeviceType>({device_str}), {device_index}))"
            elif isinstance(raw_arg, torch.dtype):
                return f"Py_NewRef(torch::getTHPDtype(static_cast<c10::ScalarType>({self.codegen_dtype(raw_arg)})))"
            elif isinstance(raw_arg, torch.layout):
                return f"Py_NewRef(torch::getTHPLayout(static_cast<c10::Layout>({self.codegen_layout(raw_arg)})))"
            elif isinstance(raw_arg, torch.memory_format):
                return (
                    "Py_NewRef(torch::utils::getTHPMemoryFormat(static_cast<c10::MemoryFormat>("
                    f"{self.codegen_memory_format(raw_arg)})))"
                )
            else:
                raise NotImplementedError(
                    f"arg type {arg_type} is not yet supported by custom_op_wrapper"
                )

        lines = []
        if isinstance(arg_type, torch.ListType):
            assert isinstance(raw_arg, (list, tuple)), str(raw_arg) + " is not a list"
            lines.append(
                f"PyObject* {py_args_var}_{idx} = PyList_New({len(raw_arg)});\n"
            )
            for i, elem in enumerate(raw_arg):
                lines.append(
                    f"PyList_SetItem({py_args_var}_{idx}, {i}, {generate_py_arg_inner(lines, elem, arg_type.getElementType())});\n"
                )
            lines.append(
                f"PyTuple_SetItem({py_args_var}, {idx}, {py_args_var}_{idx});\n"
            )
        else:
            lines.append(
                f"PyTuple_SetItem({py_args_var}, {idx}, {generate_py_arg_inner(lines, raw_arg, arg_type)});\n"
            )
        return "".join(lines)

    def generate_fallback_kernel_with_runtime_lookup_nopython(
        self,
        get_args: Callable[[], Sequence[str]],
        op_overload: torch._ops.OpOverload,
        output_args: Sequence[Optional[str]],
        raw_outputs: Sequence[ir.Buffer],
    ) -> None:
        """Generate fallback kernel calls with runtime (non-AOT) dispatch.  This can
        only be called in cpp_wrapper mode, and assumes that the input is a non-None
        OpOverload.

        In the future, we may switch over to directly calling c10::Dispatcher if we need
        to support more datatypes."""
        if raw_outputs:
            declarations_before_scope = [
                f"RAIIAtenTensorHandle {output_arg};"
                for output_arg, raw_output_arg in zip(output_args, raw_outputs)  # type: ignore[arg-type]
                if output_arg is not None
                and not isinstance(raw_output_arg, ir.MutationOutput)
            ]
        else:
            declarations_before_scope = [
                f"RAIIAtenTensorHandle {output_arg};"
                for output_arg in output_args  # type: ignore[arg-type]
                if output_arg is not None
            ]

        dispatch_lines = IndentedBuffer()
        dispatch_lines.writelines(declarations_before_scope)
        dispatch_lines.writeline("{")

        with dispatch_lines.indent():
            tmp_var_number = count()

            def parse_arg(arg_type: torch.JitType, codegen_arg: str) -> str:
                # Strip off any temporary references; we're in an indented context, so
                # any saved-off variables will be auto-destroyed.
                new_codegen_arg = codegen_arg.removeprefix("&temporary_reference(")
                if new_codegen_arg != codegen_arg:
                    # If we removed temporary_reference, there's a good chance the
                    # variable ends with get() (which would retrieve an ATenTensorHandle
                    # from a temporary RAII handle).  Strip that off too, since we're
                    # going to save this in a temporary RAII handle.
                    if codegen_arg.endswith(".get())"):
                        codegen_arg = new_codegen_arg.removesuffix(".get())")
                    else:
                        codegen_arg = new_codegen_arg.removesuffix(")")

                if isinstance(arg_type, torch.OptionalType):
                    # If we have a pointer to a variable, strip it off and let
                    # from<std::optional> handle any internal pointers.
                    codegen_arg = codegen_arg.removeprefix("&")

                    if codegen_arg == "nullptr":
                        return "from(std::nullopt)"

                    var_name = f"tmp_var_{next(tmp_var_number)}"
                    dispatch_lines.writeline(
                        f"std::optional {var_name}{{{parse_arg(arg_type.getElementType(), codegen_arg)}}};"
                    )
                    return f"from({var_name})"

                raii_var = self.create_tmp_raii_handle_var_if_needed(
                    codegen_arg, dispatch_lines
                )
                temp_handle = raii_var != codegen_arg

                if isinstance(arg_type, torch.TensorType):
                    if not temp_handle:
                        # If the RAII tensor being referenced _isn't_ a temporary,
                        # scoped to this fallback call, then create a new handle
                        # referencing it which from<AtenTensorHandle> can steal.
                        var_name = f"tmp_var_{next(tmp_var_number)}"
                        dispatch_lines.writeline(f"AtenTensorHandle {var_name};")
                        dispatch_lines.writeline(
                            f"aoti_torch_new_tensor_handle({raii_var}, &{var_name});"
                        )
                        return f"from({var_name})"
                    # If the RAII tensor _is_ a temporary scoped to this fallback call,
                    # simply release and steal the handle.
                    return f"from({raii_var}.release())"
                return f"from({codegen_arg})"

            codegen_args = get_args()
            ivalue_args = (
                parse_arg(a.type, c)
                for a, c in zip(op_overload._schema.arguments, codegen_args)
            )
            array_len = max(len(codegen_args), len(output_args))
            dispatch_lines.writeline(
                f"std::array<StableIValue, {array_len}> dispatch_vars{{{', '.join(ivalue_args)}}};"
            )
            dispatch_lines.writeline("AOTI_TORCH_ERROR_CODE_CHECK(")
            with dispatch_lines.indent():
                dispatch_lines.writeline(
                    f'aoti_torch_call_dispatcher("{op_overload._schema.name}", "{op_overload._schema.overload_name}", dispatch_vars.data())'  # noqa: B950
                )
            dispatch_lines.writeline(");")

            if len(output_args) == 1 and (output := output_args[0]) is not None:
                # result is a single tensor
                dispatch_lines.writeline(
                    f"{output} = to<AtenTensorHandle>(dispatch_vars[0]);"
                )
            else:
                # result is a tuple of tensors
                for idx, output_arg in enumerate(output_args):
                    if output_arg is None:
                        continue
                    dispatch_lines.writeline(
                        f"{output_arg} = to<AtenTensorHandle>(dispatch_vars[{idx}]);"
                    )

        dispatch_lines.writeline("}")
        self.writelines(dispatch_lines.getvalue().splitlines())

    def generate_fallback_kernel_with_runtime_lookup_python(
        self,
        buf_name: str,
        python_kernel_name: str,
        op_overload: torch._ops.OpOverload,
        raw_args: Sequence[Any],
        output_args: Sequence[Optional[str]],
        raw_outputs: Sequence[ir.Buffer],
    ) -> None:
        """Generate fallback kernel calls with runtime (non-AOT) dispatch.  This can
        only be called in cpp_wrapper mode, and assumes that the input is a non-None
        OpOverload.

        This function calls into Python to dispatch, which allows it to handle datatypes
        that cannot be contained in StableIValue, at the cost of some performance."""
        self.load_custom_op_wrapper()

        num_args = len(raw_args)
        py_args_var = f"py_args_{next(self.arg_var_id)}"
        # First arg is always the python op name
        lines = textwrap.dedent(
            f"""
            RAIIPyObject {py_args_var}(PyTuple_New({num_args + 1}));
            if (!{py_args_var}) {{
                throw std::runtime_error("PyTuple_New {py_args_var} failed");
            }}
            PyTuple_SetItem({py_args_var}, 0, PyUnicode_FromString("{python_kernel_name}"));
            """
        )

        for idx, (raw_arg, schema_arg) in enumerate(
            zip(raw_args, op_overload._schema.arguments)
        ):
            lines += self.generate_py_arg(
                py_args_var, idx + 1, raw_arg, schema_arg.real_type
            )

        lines += textwrap.dedent(
            f"""
            // Call the custom op in Python
            RAIIPyObject py_{buf_name}(PyObject_CallObject(custom_op_wrapper, {py_args_var}));
            if (!py_{buf_name}) {{
                if (PyErr_Occurred()) {{
                    return;
                }}
                throw std::runtime_error("PyObject_CallObject {python_kernel_name} failed");
            }}
            """
        )

        if len(output_args) == 1 and (output := output_args[0]) is not None:
            # result is a single tensor
            lines += f"{output} = reinterpret_cast<AtenTensorHandle>(PyCapsule_GetPointer(py_{buf_name}.get(), NULL));\n"
        else:
            # result is a tuple of tensors
            for idx, output_arg in enumerate(output_args):
                if output_arg is None:
                    continue
                lines += f"{output_arg} = reinterpret_cast<AtenTensorHandle>(PyCapsule_GetPointer(PyList_GET_ITEM(py_{buf_name}.get(), {idx}), NULL));\n"  # noqa: B950

        if raw_outputs:
            declarations_before_scope = [
                f"RAIIAtenTensorHandle {output_arg};"
                for output_arg, raw_output_arg in zip(output_args, raw_outputs)  # type: ignore[arg-type]
                if output_arg is not None
                and not isinstance(raw_output_arg, ir.MutationOutput)
            ]
        else:
            declarations_before_scope = [
                f"RAIIAtenTensorHandle {output_arg};"
                for output_arg in output_args  # type: ignore[arg-type]
                if output_arg is not None
            ]
        scope_gil_acquire = self.generate_scoped_gil_acquire(
            declarations_before_scope, lines
        )
        self.writelines(scope_gil_acquire)

    def generate_fallback_kernel_with_runtime_lookup_aot(
        self,
        op_overload: Union[torch._ops.OpOverload, torch._ops.HigherOrderOperator],
        raw_args: Sequence[Any],
        output_args: _OUTPUT_ARGS_TYPE,
        raw_outputs: Sequence[ir.Buffer],
    ) -> None:
        (
            tensor_call_args,
            int_call_args,
        ) = self.generate_extern_kernel_args_decl_if_needed(
            op_overload,
            raw_args,
            output_args,
            raw_outputs,
        )
        # force both temporary arrays to generate mutable data pointers, since the proxy
        # executor signature requires that datatype
        int_call_str = self._generate_temporary_array_pointer(
            "int64_t", int_call_args, force_mutable=True
        )
        tensor_call_str = self._generate_temporary_array_pointer(
            "AtenTensorHandle", tensor_call_args, force_mutable=True
        )

        extern_kernel_node_index = len(V.graph.extern_kernel_nodes) - 1
        self.writeline(
            f"aoti_torch_proxy_executor_call_function(proxy_executor, "
            f"{extern_kernel_node_index}, "
            f"{len(int_call_args)}, "
            f"{int_call_str}, "
            f"{len(tensor_call_args)}, "
            f"{tensor_call_str});"
        )

    def generate_reset_kernel_saved_flags(self):
        pass

    def generate_save_uncompiled_kernels(self):
        pass

    def c_type_for_prim_type(self, val, type_) -> str:
        if isinstance(type_, torch.OptionalType):
            return f"{self.c_type_for_prim_type(val, type_.getElementType())}*"
        elif isinstance(type_, torch.TensorType):
            return "AtenTensorHandle"
        elif isinstance(type_, (torch.IntType, torch.SymIntType)):
            return "int64_t"
        elif isinstance(
            type_, (torch.BoolType, torch.SymBoolType, torch.EnumType)
        ) or repr(type_) in ("Layout", "MemoryFormat", "ScalarType"):
            return "int32_t"
        elif isinstance(type_, torch.FloatType):
            return "double"
        elif isinstance(type_, torch.NumberType):
            if isinstance(val, bool):
                return "int32_t"
            elif isinstance(val, (int, float)):
                return "double"
            elif val is None:
                # This could happen when val is an optional value
                return "double"
            else:
                raise AssertionError(
                    f"Unexpected type in c_type_for_prim_type: {type_=}"
                )
        elif isinstance(type_, torch.StringType):
            return "const char*"
        else:
            raise AssertionError(f"Unexpected type in c_type_for_prim_type: {type_=}")

    def val_to_arg_str_for_prim_type(self, val, type_) -> str:
        # TODO: not using type_ as the first step of refactoring. Will update this later.
        if isinstance(val, bool):
            return "1" if val else "0"
        elif isinstance(val, int):
            # uint64_t is long on Linux, but long long on MacOS and Windows
            return f"{val}LL" if sys.platform in ["darwin", "win32"] else f"{val}L"
        elif isinstance(val, complex):
            return f"c10::complex<double>{{ {self.generate_float_value(val.real)}, {self.generate_float_value(val.imag)} }}"
        elif isinstance(val, str):
            return f'"{val}"'
        elif isinstance(
            val, (ir.Buffer, ir.ReinterpretView, ir.StorageBox, ir.TensorBox)
        ):
            return val.codegen_reference()
        elif isinstance(val, torch.device):
            return self.codegen_device(val)
        elif isinstance(val, torch.dtype):
            return self.codegen_dtype(val)
        elif isinstance(val, torch.layout):
            return self.codegen_layout(val)
        elif isinstance(val, torch.memory_format):
            return self.codegen_memory_format(val)
        elif isinstance(val, float):
            return self.generate_float_value(val)
        elif isinstance(val, (list, tuple)):
            # FIXME: This happens because type_ is not always properly set to torch.ListType
            return f"{{{', '.join(self.val_to_arg_str(x, None) for x in val)}}}"
        elif isinstance(val, SymTypes):
            return cexpr(val.node.expr)
        elif isinstance(val, sympy.Expr):
            return cexpr(val)
        else:
            return repr(val)

    def val_to_arg_str(self, val, type_=None) -> str:
        if val is None:
            # None needs special care. It either represent nullopt or an empty tensor
            if type_ is None or isinstance(type_, torch.OptionalType):
                if type_ is not None and isinstance(
                    type_.getElementType(),
                    (
                        torch.DeviceObjType,
                        torch.ListType,
                        torch.TupleType,
                    ),
                ):
                    return "nullptr, 0"
                return "nullptr"

            if isinstance(type_, torch.TensorType):
                # create an empty tensor, the equivalent of at::Tensor()
                var_name = f"var_{next(self.arg_var_id)}"
                self.writeline(f"AtenTensorHandle {var_name}_handle;")
                self.writeline(
                    f"AOTI_TORCH_ERROR_CODE_CHECK(aoti_torch_new_uninitialized_tensor(&{var_name}_handle));"
                )
                self.writeline(f"RAIIAtenTensorHandle {var_name}({var_name}_handle);")
                return var_name

            raise AssertionError("Can not map None to a known data type")

        if isinstance(type_, torch.OptionalType):
            element_type = type_.getElementType()
            arg_str = self.val_to_arg_str(val, element_type)
            # Handle optional iterables as a special case.  Utilize the
            # temporary_reference function to avoid saving them off and increasing
            # memory usage.
            if isinstance(element_type, (torch.ListType, torch.TupleType)):
                main_value, aux = arg_str.rsplit(", ", maxsplit=1)
                return f"&temporary_reference({main_value}), {aux}"

            # Handle optional tensors as a special case, as above.
            if isinstance(element_type, torch.TensorType):
                base_handle = self.val_to_arg_str(val, element_type)
                return f"&temporary_reference({base_handle}.get())"

            var_name = f"var_{next(self.arg_var_id)}"
            if isinstance(element_type, torch.DeviceObjType):
                main_value, aux = arg_str.rsplit(", ", maxsplit=1)
                self.writeline(f"auto {var_name} = {main_value};")
                return f"&{var_name}, {aux}"

            self.writeline(
                f"{self.c_type_for_prim_type(val, element_type)} {var_name} = {arg_str};"
            )
            return f"&{var_name}"

        if isinstance(type_, (torch.ListType, torch.TupleType)):
            assert isinstance(val, (list, tuple)), (
                f"{val} does not match with arg type {type_}"
            )
            element_type = type_.getElementType()

            if len(val) == 0:
                # Zero-size array is not supported in the C or C++ standard, so return a
                # nullptr.
                return "nullptr, 0"

            result = [self.val_to_arg_str(x, element_type) for x in val]
            if isinstance(element_type, torch.TensorType):
                result = [f"{t}.get()" for t in result]

            c_type = self.c_type_for_prim_type(val[0], element_type)
            # see the comment in self._generate_temporary_array_pointer for an
            # explanation of why this c_type gets modified
            if isinstance(element_type, torch.OptionalType) and not c_type.startswith(
                "const"
            ):
                c_type = f"const {c_type}"

            # need to pass the array length, because we can't use the std::array member
            # function
            return (
                f"{self._generate_temporary_array_pointer(c_type, result)}, {len(val)}"
            )

        val_is_scalar = isinstance(val, (bool, complex, float, int, *SymTypes))
        if isinstance(type_, torch.TensorType) and val_is_scalar:
            val_str = self.val_to_arg_str_for_prim_type(val, None)
            return self.codegen_scalar_to_tensor(val_str)

        return self.val_to_arg_str_for_prim_type(val, type_)

    def create_tmp_raii_handle_var_if_needed(
        self, handle: str, writer: Optional[Union[HasWriteLine, list[str]]] = None
    ) -> str:
        """If the input handle is an rvalue RAII tensor, creates an lvalue variable for
        it in writer.  Returns a variable name that can be used to access handle."""
        if not handle.startswith(
            (
                "borrow_arrayref_tensor_as_tensor(",
                "copy_arrayref_tensor_to_tensor(",
                "wrap_with_raii_handle_if_needed(",
                "RAIIAtenTensorHandle(",
            )
        ):
            return handle

        tmp_var_name = f"var_{next(self.arg_var_id)}"
        call_str = f"auto {tmp_var_name} = {handle};"

        writer = writer if writer is not None else self
        if isinstance(writer, list):
            writer.append(call_str)
        else:
            writer.writeline(call_str)

        return tmp_var_name<|MERGE_RESOLUTION|>--- conflicted
+++ resolved
@@ -1461,7 +1461,6 @@
         # record in unbacked_symbol_decls so we won't generate a declaration of the symbol again
         self.unbacked_symbol_decls.add(str(node.sym))
 
-<<<<<<< HEAD
     def codegen_dynamic_select_index(self, node, clamp):
         index_cpp_str = self.val_to_arg_str_for_prim_type(node.index, int)
         size_cpp_str = self.val_to_arg_str_for_prim_type(node.size, int)
@@ -1472,15 +1471,6 @@
         )
         if clamp:
             index_compute_str = f"std::max(0L, std::min({size_cpp_str}, {index_compute_str}))"
-=======
-    def codegen_dynamic_select_index(self, node):
-        index_cpp_str = self.val_to_arg_str_for_prim_type(node.index, int)
-
-        index_compute_str = (
-            f"{index_cpp_str} < 0 ? {index_cpp_str} + "
-            f"{self.val_to_arg_str_for_prim_type(node.size, int)}:  {index_cpp_str}"
-        )
->>>>>>> 1ebcba4e
         self.writeline(
             f"auto {node.unbacked_offset_symbol} = {self.val_to_arg_str_for_prim_type(node.base_offset, int)} + "
             f"{self.val_to_arg_str_for_prim_type(node.base_dim_stride, int)} * ({index_compute_str});"
@@ -1488,7 +1478,6 @@
         # record in unbacked_symbol_decls so we won't generate a declaration of the symbol again
         self.unbacked_symbol_decls.add(str(node.unbacked_offset_symbol))
 
-<<<<<<< HEAD
     def codegen_dynamic_slice_size(self, node):
         start_cpp_str = self.val_to_arg_str_for_prim_type(node.start, int)
         end_cpp_str = self.val_to_arg_str_for_prim_type(node.end, int)
@@ -1504,8 +1493,6 @@
         self.writeline(f"auto {node.unbacked_size_symbol} = std::max(0L, ({end}) - ({start}));")
         self.unbacked_symbol_decls.add(str(node.unbacked_size_symbol))
 
-=======
->>>>>>> 1ebcba4e
     def make_buffer_free(self, buffer):
         return (
             ""
