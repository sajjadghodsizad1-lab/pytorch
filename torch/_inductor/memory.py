from __future__ import annotations

import collections
import dataclasses
import heapq
import logging
from typing import Callable, Optional, TYPE_CHECKING, TypedDict, Union

from torch._utils_internal import signpost_event
from torch.utils._ordered_set import OrderedSet

from .ir import MultiOutputLayout, NoneLayout
from .utils import get_dtype_size
from .virtualized import V


if TYPE_CHECKING:
    from .dependencies import Dep
    from .scheduler import BaseSchedulerNode, SchedulerBuffer


torch_log = logging.getLogger(__name__)


@dataclasses.dataclass
class PeakMemoryResult:
    order: list[BaseSchedulerNode]
    peak_memory: int
    method: str


@dataclasses.dataclass
class MemoryPlanningInfoForBuffer:
    size_alloc: int = 0
    size_free: int = 0
    succ_nodes: OrderedSet[BaseSchedulerNode] = dataclasses.field(
        default_factory=OrderedSet
    )


@dataclasses.dataclass
class MemoryPlanningInfoForNode:
    index: int = 0
    size: int = 0
    pred_buffers: OrderedSet[Union[SchedulerBuffer, FreeableInputBuffer]] = (
        dataclasses.field(default_factory=OrderedSet)
    )
    pred_nodes: OrderedSet[BaseSchedulerNode] = dataclasses.field(
        default_factory=OrderedSet
    )
    succ_nodes: OrderedSet[BaseSchedulerNode] = dataclasses.field(
        default_factory=OrderedSet
    )


@dataclasses.dataclass
class FreeableInputBuffer:
    name: str
    mpi_buffer: MemoryPlanningInfoForBuffer = dataclasses.field(
        default_factory=MemoryPlanningInfoForBuffer
    )

    def get_name(self) -> str:
        return self.name

    def __hash__(self) -> int:
        return hash(self.name)


def get_freeable_input_buf(
    nodes: list[BaseSchedulerNode],
    graph_inputs: OrderedSet[str],
) -> dict[str, FreeableInputBuffer]:
    """
    Create and keep track of all input buffers that can be freed during the program

    Returns:
        A dictionary containing all freeable input buffers, keyed by their names.
    """

    def _dep_size_hint(dep: Dep) -> int:
        return V.graph.get_dep_size_hint(dep)

    # get freeable input buffers' successor nodes and their sizes
    # note that different deps can have the same name, so we use name as keys
    dep_name_to_succ_nodes: dict[str, OrderedSet[BaseSchedulerNode]] = (
        collections.defaultdict(OrderedSet)
    )
    dep_name_to_size: dict[str, int] = dict()

    for node in nodes:
        for dep in node.read_writes.reads:
            if dep.name in graph_inputs:
                dep_name = dep.name
                # Subgraphs have a prefix for the name, cleanup the prefix
                # before checking for known strings.
                if V.graph.name:
                    dep_name = dep_name.removeprefix(V.graph.name + "_")
                if not dep_name.startswith(
                    ("primals_", "arg", "fwd_rng_state", "bwd_rng_state")
                ):
                    dep_name_to_succ_nodes[dep.name].add(node)
                    dep_name_to_size[dep.name] = _dep_size_hint(dep)

    # create FreeableInputBuffer objects and add them to the returned dictionary
    name_to_freeable_input_buf: dict[str, FreeableInputBuffer] = dict()
    for dep_name, succ_nodes in dep_name_to_succ_nodes.items():
        name_to_freeable_input_buf[dep_name] = FreeableInputBuffer(
            dep_name,
            MemoryPlanningInfoForBuffer(
                size_free=dep_name_to_size[dep_name], succ_nodes=succ_nodes
            ),
        )
    return name_to_freeable_input_buf


def compute_size_for_scheduler_buffer(
    name_to_buf: dict[str, SchedulerBuffer],
) -> dict[str, tuple[int, int]]:
    """
    Compute the size of each scheduler buffer, including (1) memory allocated when
    it is created and (2) memory deallocated when it is freed.

    We specially handle the case of MultiOutputLayout.
    Consider the following case:
        buf0 = some_ops_with_multi_outputs(...)
        buf1 = buf0[0] # assume 10 bytes
        buf2 = buf0[1] # assume 20 bytes
    In such cases,
        buf0: at creation, 30 bytes allocated, when deleted, 0 bytes freed
        buf1: at creation, 0 bytes allocated, when deleted, 10 bytes freed
        buf2: at creation, 0 bytes allocated, when deleted, 20 bytes freed

    When an operation mutates a buffer in-place, the scheduler creates a new buffer name
    to track the "before" and "after" states, even though they share the same memory.

    The mutated buffer represents a rename with zero allocation and deallocation cost.
    During dependency tracking, we transfer dependencies from the mutated name back to
    the original buffer, ensuring the original memory is only freed when all aliases
    are done.

    This handles cases where a buffer has multiple non-overlapping aliases - rather than
    trying to assign free costs to individual aliases, we forward all alias dependencies
    to the original buffer.

    Consider:
        buf0 = op0()
        buf1 = mutation_op_(buf0)
        del buf0
        ...
        op(buf1)
        del buf1

    The only memory events are the creation prior to op0, and the deletion following buf1.

    Returns:
        A dictionary mapping a scheduler buffer to a tuple of (size_alloc, size_free).
    """
    from .ir import MultiOutput
    from .scheduler import OutputNode

    sched_buf_to_size: dict[str, tuple[int, int]] = dict()

    def _compute_and_update_buf_size(
        sched_buf: SchedulerBuffer, user_of_MultiOutputLayout: bool = False
    ) -> int:
        if sched_buf.get_name() in V.graph.scheduler.mutation_real_name:
            sched_buf_to_size[sched_buf.get_name()] = (0, 0)
            return 0
        elif isinstance(sched_buf.node.layout, NoneLayout):
            sched_buf_to_size[sched_buf.get_name()] = (0, 0)
            return 0
        elif isinstance(sched_buf.node.layout, MultiOutputLayout):
            size_alloc = 0
            for user in sched_buf.users:
                if isinstance(user.node, OutputNode):
                    continue
                for buf in user.node.get_outputs():
                    if isinstance(buf.node, MultiOutput):
                        size_alloc += _compute_and_update_buf_size(buf, True)
            sched_buf_to_size[sched_buf.get_name()] = (
                0 if user_of_MultiOutputLayout else size_alloc,
                0,
            )
            return size_alloc
        else:
            buf_size = V.graph.sizevars.size_hint(
                sched_buf.node.get_numel(), fallback=0
            ) * get_dtype_size(sched_buf.node.get_dtype())
            sched_buf_to_size[sched_buf.get_name()] = (
                0 if user_of_MultiOutputLayout else buf_size,
                buf_size,
            )
            return buf_size

    for sched_buf in name_to_buf.values():
        # skip if sched_buf is already processed as an user of another SchedulerBuffer
        # whose layout is of the type MultiOutputLayout
        if sched_buf.get_name() not in sched_buf_to_size:
            _compute_and_update_buf_size(sched_buf)

    return sched_buf_to_size


def assign_memory_planning_info_for_scheduler_buffers(
    nodes: list[BaseSchedulerNode],
    name_to_buf: dict[str, SchedulerBuffer],
) -> None:
    """
    For each SchedulerBuffer, assign its size info and successor nodes.
    A buffer's successor nodes determines when a buffer can be freed.
    """
    # get buffer sizes
    sched_buf_to_size = compute_size_for_scheduler_buffer(name_to_buf)

    # get buffer's successor nodes
    # note that different deps can have the same name, so we use name as keys
    dep_name_to_succ_nodes: dict[str, OrderedSet[BaseSchedulerNode]] = (
        collections.defaultdict(OrderedSet)
    )
    for node in nodes:
        for dep in node.unmet_dependencies:
            dep_name_to_succ_nodes[dep.name].add(node)

    # iterate in reverse, so dependencies are picked up transitively.
    for mutating_buf_name, real_buf_name in reversed(
        V.graph.scheduler.mutation_real_name.items()
    ):
        dep_name_to_succ_nodes[real_buf_name] |= dep_name_to_succ_nodes[
            mutating_buf_name
        ]

    # populate the MemoryPlanningInfoForBuffer attribute to each scheduler buffer
    # note: there are scheduler buffers not in dep_name_to_succ_nodes (e.g., graph outputs)
    for buf_name in name_to_buf.keys():
        name_to_buf[buf_name].mpi_buffer = MemoryPlanningInfoForBuffer(
            size_alloc=sched_buf_to_size[buf_name][0],
            size_free=sched_buf_to_size[buf_name][1],
            succ_nodes=dep_name_to_succ_nodes[buf_name],
        )


def assign_memory_planning_info_for_scheduler_nodes(
    nodes: list[BaseSchedulerNode],
    name_to_fused_node: dict[str, BaseSchedulerNode],
    name_to_buf: dict[str, SchedulerBuffer],
    name_to_freeable_input_buf: dict[str, FreeableInputBuffer],
) -> None:
    """
    Assign to each scheduler node its predecessor and successor nodes.
    """

    node_to_pred_nodes: dict[BaseSchedulerNode, OrderedSet[BaseSchedulerNode]] = (
        collections.defaultdict(OrderedSet)
    )
    node_to_succ_nodes: dict[BaseSchedulerNode, OrderedSet[BaseSchedulerNode]] = {}
    node_to_pred_buffers: dict[
        BaseSchedulerNode, OrderedSet[SchedulerBuffer | FreeableInputBuffer]
    ] = collections.defaultdict(OrderedSet)

    # collect all predecessors using existing successor mappings
    for node in nodes:
        succ_nodes = OrderedSet(
            succ_node
            for buffer in node.get_outputs()
            for succ_node in buffer.mpi_buffer.succ_nodes
        )
        node_to_succ_nodes[node] = succ_nodes

        # For each successor, add current node as its predecessor
        for succ_node in succ_nodes:
            node_to_pred_nodes[succ_node].add(node)

        # For each output buffer, add it as predecessor to its successor nodes
        # TODO - is pred buffers needed ?
        for buffer in node.get_outputs():
            for succ_node in buffer.mpi_buffer.succ_nodes:
                node_to_pred_buffers[succ_node].add(buffer)

    for freeable_buffer in name_to_freeable_input_buf.values():
        for succ_node in freeable_buffer.mpi_buffer.succ_nodes:
            node_to_pred_buffers[succ_node].add(freeable_buffer)

    # Second pass: assign memory planning info using completed predecessor mappings
    for index, node in enumerate(nodes):
        size_alloc = sum(buffer.mpi_buffer.size_alloc for buffer in node.get_outputs())
        succ_nodes = node_to_succ_nodes[node]
        pred_nodes = node_to_pred_nodes[node]

        # make sure we do not make node a successor or predecessor of itself
        succ_nodes.discard(node)
        pred_nodes.discard(node)

        node.mpi_node = MemoryPlanningInfoForNode(
            index=index,
            size=size_alloc,
            pred_buffers=node_to_pred_buffers[node],
            pred_nodes=node_to_pred_nodes[node],
            succ_nodes=succ_nodes,
        )


# map each scheduler buffer to its size, start step, and end step
@dataclasses.dataclass
class BufferInfo:
    buffer: Union[SchedulerBuffer, FreeableInputBuffer]
    size_alloc: int
    size_free: int
    start_step: int
    end_step: int


def compute_memory_timeline(
    nodes: list[BaseSchedulerNode],
    name_to_freeable_input_buf: dict[str, FreeableInputBuffer],
    graph_outputs: OrderedSet[str],
) -> tuple[
    list[BufferInfo],
    dict[BaseSchedulerNode, int],
    dict[Union[FreeableInputBuffer, SchedulerBuffer], BaseSchedulerNode],
]:
    """
    Compute buffer allocation and deallocation sizes and map their
    lifetime to the node schedule
    """

    # get the execution step of each node, this will be used to determine
    # the end_step of buffers
    node_to_step: dict[BaseSchedulerNode, int] = {
        node: step for step, node in enumerate(nodes)
    }

    # get buffers' size and liveliness information
    buf_info_list: list[BufferInfo] = []
    buf_to_snode_last_use: dict[
        Union[FreeableInputBuffer, SchedulerBuffer], BaseSchedulerNode
    ] = {}

    def _get_end_step_and_snode(
        buf: Union[FreeableInputBuffer, SchedulerBuffer],
    ) -> tuple[int, Optional[BaseSchedulerNode]]:
        max_step: int = -1
        max_step_snode: Optional[BaseSchedulerNode] = None
        succ_nodes = buf.mpi_buffer.succ_nodes
        if succ_nodes:
            for succ_node in succ_nodes:
                step = node_to_step[succ_node]
                if step > max_step:
                    max_step = step
                    max_step_snode = succ_node
            assert max_step_snode is not None
        return max_step, max_step_snode

    # 1. for freeable input buffers
    for buf_name, input_buf in name_to_freeable_input_buf.items():
        end_step = -1
        if buf_name not in graph_outputs:
            end_step, end_step_snode = _get_end_step_and_snode(input_buf)
            assert end_step_snode is not None
            buf_to_snode_last_use[input_buf] = end_step_snode

        buf_info_list.append(
            BufferInfo(
                input_buf,
                input_buf.mpi_buffer.size_free,
                input_buf.mpi_buffer.size_free,
                0,
                end_step,
            )
        )

    # 2. for scheduler buffers
    for step, node in enumerate(nodes):
        for sched_buf in node.get_outputs():
            # note: it is possible for a non-graph-output sched_buf to have no succ_nodes and
            # to be only used by its defining op (e.g., due to fusion when all consumers of
            # the buffer are fused with its defining op). In such cases, end_step is step.
            buf_name = sched_buf.get_name()
            end_step = -1
            if buf_name not in graph_outputs:
                end_step, end_step_snode = _get_end_step_and_snode(sched_buf)
                if end_step == -1:
                    end_step = step
                    buf_to_snode_last_use[sched_buf] = node
                else:
                    assert end_step_snode is not None
                    buf_to_snode_last_use[sched_buf] = end_step_snode

            buf_info_list.append(
                BufferInfo(
                    sched_buf,
                    sched_buf.mpi_buffer.size_alloc,
                    sched_buf.mpi_buffer.size_free,
                    step,
                    end_step,
                )
            )

    return buf_info_list, node_to_step, buf_to_snode_last_use


def estimate_peak_memory(
    nodes: list[BaseSchedulerNode],
    name_to_freeable_input_buf: dict[str, FreeableInputBuffer],
    graph_outputs: OrderedSet[str],
) -> tuple[int, list[int]]:
    """
    Given a list of nodes in their execution order, estimate the peak memory, by
    keeping track of the liveliness of SchedulerBuffers and FreeableInputBuffers.

    Returns:
        int: peak memory
        List[int]: memory usage at each node (or each step).
    """

    buf_info_list, _, _ = compute_memory_timeline(
        nodes, name_to_freeable_input_buf, graph_outputs
    )

    # incremental memory changes at each step
    memory = [0 for _ in range(len(nodes) + 1)]

    # for each buffer, update memory when created and when freed
    for buf_info in buf_info_list:
        memory[buf_info.start_step] += buf_info.size_alloc
        memory[buf_info.end_step + 1] -= buf_info.size_free

    # get peak memory by compute the cumulative memories
    max_memory = 0
    cur_memory = 0
    memories_at_nodes = []
    for t in range(len(nodes) + 1):
        cur_memory += memory[t]
        memories_at_nodes.append(cur_memory)
        max_memory = max(max_memory, cur_memory)

    return (max_memory, memories_at_nodes)


@dataclasses.dataclass
class SNodeMemory:
    size_alloc: int
    size_free: int


def estimate_peak_memory_allocfree(
    nodes: list[BaseSchedulerNode],
    name_to_freeable_input_buf: dict[str, FreeableInputBuffer],
    graph_outputs: OrderedSet[str],
) -> tuple[
    int,
    list[tuple[int, int]],
    dict[BaseSchedulerNode, SNodeMemory],
    dict[Union[FreeableInputBuffer, SchedulerBuffer], BaseSchedulerNode],
]:
    """
    Alternative version of estimate_peak_memory, that respects the fact,
    that every SchedulerNode has multiple phases:
    1. alloc ( outputs )
    2. run_kernel
    3. dealloc last_use buffers
    estimate_peak_memory collapses memory into one value: size_alloc - size_free
    While peak memory happens after alloc.

    Duplicating the code to not migrate all callsites at once,
    In future usages of estimate_peak_memory will migrate to this version.
    """

    buf_info_list, _, buf_to_snode_last_use = compute_memory_timeline(
        nodes, name_to_freeable_input_buf, graph_outputs
    )

    # incremental memory changes at each step
    step_idx_allocfree = [SNodeMemory(0, 0) for _ in range(len(nodes))]

    # for each buffer, update memory when created and when freed
    for buf_info in buf_info_list:
        step_idx_allocfree[buf_info.start_step].size_alloc += buf_info.size_alloc
        if buf_info.end_step != -1:
            step_idx_allocfree[buf_info.end_step].size_free += buf_info.size_free

    snodes_allocfree = {}
    for i, node in enumerate(nodes):
        snodes_allocfree[node] = step_idx_allocfree[i]

    max_memory = 0
    cur_memory = 0
    snodes_curr_memory = []
    for t in range(len(nodes)):
        alloc = step_idx_allocfree[t].size_alloc
        free = step_idx_allocfree[t].size_free
        cur_memory += alloc
        post_alloc = cur_memory
        max_memory = max(max_memory, cur_memory)
        cur_memory -= free
        post_free = cur_memory
        snodes_curr_memory.append((post_alloc, post_free))

    return (
        max_memory,
        snodes_curr_memory,
        snodes_allocfree,
        buf_to_snode_last_use,
    )


def topological_sort_lpmf(
    nodes: list[BaseSchedulerNode],
    name_to_freeable_input_buf: dict[str, FreeableInputBuffer],
    name_to_buf: dict[str, SchedulerBuffer],
    graph_outputs: OrderedSet[str],
) -> list[BaseSchedulerNode]:
    """
    A bfs-based greedy topological order. LPMF stands for "Least Peak Memory First".

    The idea is from this paper:
    Buffer memory optimization for video codec application modeled in Simulink
    https://www.cs.york.ac.uk/rts/docs/DAC-1964-2006/PAPERS/2006/DAC06/PDFFILES/P0689.PDF

    The algorithm maintains the max memory so far.
    At every iteration, for each scheduleable node, it computes:
        - how much memory needs to be allocated for the output buffers of this node;
        - how much memory can be freed as a result of executing this node.
    This gives us two values for each node:
        (1) mem1: memory during the execution of the node;
        (2) mem2: memory after executing the node, after some input buffers are freed.
    The greedy approach select as follows:
        (i) if there are nodes whose mem1 values are below the max memory so far,
            then pick the node with the lowest mem2 value;
        (ii) otherwise, pick the one with the lowest mem1 value.
    """

    class NodeInfo(TypedDict):
        indegree: int
        memory_to_free: int

    class BufferInfo(TypedDict):
        outdegree: int

    node_info: dict[BaseSchedulerNode, NodeInfo] = dict()
    buf_info: dict[Union[SchedulerBuffer, FreeableInputBuffer], BufferInfo] = dict()

    # compute nodes' number of unmet dependencies (for schedulability)
    # initialize the list of nodes ready to be scheduled
    nodes_to_schedule: OrderedSet[BaseSchedulerNode] = OrderedSet()
    for node in nodes:
        node_info[node] = {
            "indegree": len(node.mpi_node.pred_nodes),
            "memory_to_free": 0,
        }
        if node_info[node]["indegree"] == 0:
            nodes_to_schedule.add(node)

    # compute buffers' number of unmet successors (used to decide when to free)
    for buf in list(name_to_buf.values()) + list(name_to_freeable_input_buf.values()):
        buf_info[buf] = {
            "outdegree": len(buf.mpi_buffer.succ_nodes)
            + (1 if buf.get_name() in graph_outputs else 0)
        }

    # initialize memory estimations
    live_memory = sum(
        input_buf.mpi_buffer.size_free
        for input_buf in name_to_freeable_input_buf.values()
    )

    # this is the total output memory, which is a lower bound for peak memory
    # we do not include the memory of non freeable input buffers
    output_memory = 0
    for buf_name in graph_outputs:
        if buf_name in name_to_buf:
            output_memory += name_to_buf[buf_name].mpi_buffer.size_free
        elif buf_name in name_to_freeable_input_buf:
            output_memory += name_to_freeable_input_buf[buf_name].mpi_buffer.size_free
    max_memory = max(live_memory, output_memory)

    # compute the amount of memory that is allocated when a node is scheduled
    # and the amount of memory that can be freed when a node is scheduled
    for node in nodes:
        # 1. if a buffer read by this node is last used by this node
        for buf in node.mpi_node.pred_buffers:
            if buf_info[buf]["outdegree"] == 1:
                node_info[node]["memory_to_free"] += buf.mpi_buffer.size_free
        # 2. if a buffer written by this node is used internally and not used later
        for buf in node.get_outputs():
            if buf_info[buf]["outdegree"] == 0:
                node_info[node]["memory_to_free"] += buf.mpi_buffer.size_free

    # schedule nodes one at a time
    schedule: list[BaseSchedulerNode] = []
    num_iters: int = 0
    while num_iters < len(nodes) and nodes_to_schedule:
        # select a node to schedule:
        selected_node = min(
            nodes_to_schedule,
            key=lambda node: (
                max(live_memory + node.mpi_node.size, max_memory),
                node.mpi_node.size - node_info[node]["memory_to_free"],
                node.mpi_node.index,
            ),
        )
        nodes_to_schedule.remove(selected_node)
        schedule.append(selected_node)
        num_iters += 1

        # update memory usage
        live_memory += selected_node.mpi_node.size
        max_memory = max(max_memory, live_memory)
        live_memory -= node_info[selected_node]["memory_to_free"]

        # update successor nodes and nodes_to_schedule
        for succ_node in selected_node.mpi_node.succ_nodes:
            assert node_info[succ_node]["indegree"] > 0
            node_info[succ_node]["indegree"] -= 1
            if node_info[succ_node]["indegree"] == 0:
                nodes_to_schedule.add(succ_node)

        # update predecessor nodes
        for buf in selected_node.mpi_node.pred_buffers:
            assert buf_info[buf]["outdegree"] > 0
            buf_info[buf]["outdegree"] -= 1
            if buf_info[buf]["outdegree"] == 1:
                for succ_node in buf.mpi_buffer.succ_nodes:
                    node_info[succ_node]["memory_to_free"] += buf.mpi_buffer.size_free

    if num_iters > len(nodes):
        raise RuntimeError("Failed to schedule, while loop ran too long for lpmf")

    return schedule


def topological_sort_bfs(nodes: list[BaseSchedulerNode]) -> list[BaseSchedulerNode]:
    """
    A BFS topological sort that selects nodes whose dependencies are executed the
    earliest. This follows a FIFO idea. Specifically, at every iteration, for each node
    that is schedulable, we gather the order in which its predecessor nodes are executed,
    and this sorted list of execution orders of predecessor nodes defines the priority.
    We select the node whose predecessors nodes are executed the earliest. The FIFO
    idea aims to reduce the liveness duration of buffers created.
    """

    class NodeInfo(TypedDict):
        indegree: int
        order: int

    node_info: dict[BaseSchedulerNode, NodeInfo] = dict()

    @dataclasses.dataclass
    class NodeWithPriority:
        priority: list[int]
        node: BaseSchedulerNode

        def __lt__(self, other: NodeWithPriority) -> bool:
            if self.priority == other.priority:
                return self.node.mpi_node.index < other.node.mpi_node.index
            return self.priority < other.priority

    def _node_priority(node: BaseSchedulerNode) -> list[int]:
        # priority is the order in which predecessor nodes are executed
        assert node_info[node]["indegree"] == 0
        exec_orders = sorted(
            OrderedSet(
                node_info[pred_node]["order"] for pred_node in node.mpi_node.pred_nodes
            )
        )
        return exec_orders

    # compute nodes' number of unmet dependencies (for schedulability)
    # initialize the list of nodes ready to be scheduled
    nodes_to_schedule: list[NodeWithPriority] = []
    for node in nodes:
        node_info[node] = {"indegree": len(node.mpi_node.pred_nodes), "order": -1}
        if node_info[node]["indegree"] == 0:
            heapq.heappush(
                nodes_to_schedule, NodeWithPriority(_node_priority(node), node)
            )

    # schedule nodes one at a time
    schedule: list[BaseSchedulerNode] = []
    num_iters: int = 0
    while num_iters < len(nodes) and nodes_to_schedule:
        # select a node to schedule
        selected_node = heapq.heappop(nodes_to_schedule).node
        node_info[selected_node]["order"] = len(schedule)
        schedule.append(selected_node)
        num_iters += 1

        # update successor nodes and nodes_to_schedule
        for succ_node in selected_node.mpi_node.succ_nodes:
            assert node_info[succ_node]["indegree"] > 0
            node_info[succ_node]["indegree"] -= 1
            if node_info[succ_node]["indegree"] == 0:
                heapq.heappush(
                    nodes_to_schedule,
                    NodeWithPriority(_node_priority(succ_node), succ_node),
                )

    if num_iters > len(nodes):
        raise RuntimeError("Failed to schedule, while loop ran too long for bfs")

    return schedule


def topological_sort_dfs(nodes: list[BaseSchedulerNode]) -> list[BaseSchedulerNode]:
    """
    This is a DFS topological sort. The setup is similar to `topological_sort_schedule`
    in scheduler.py. The difference is the order nodes are visited in the outer loop.
    In `topological_sort_schedule`, nodes are visited in their original order.
    In this function, nodes are visited based on their priority -- for each node, we
    compute the total memory of all buffers it reads from or writes to, and we visit
    the nodes in ascending order of this priority.
    """
    seen: OrderedSet[BaseSchedulerNode] = OrderedSet()
    name_to_node: dict[str, BaseSchedulerNode] = dict()
    result: list[BaseSchedulerNode] = []
    size_with_reads: dict[BaseSchedulerNode, int] = dict()

    def visit(n: BaseSchedulerNode) -> None:
        if n not in seen:
            seen.add(n)
            dep_nodes = [
                name_to_node[dep.name]
                for dep in n.unmet_dependencies
                if dep.name in name_to_node
            ]
            for node in sorted(
                dep_nodes, key=lambda n: (size_with_reads[n], n.mpi_node.index)
            ):
                visit(node)
            result.append(n)

    for node in nodes:
        for name in node.get_buffer_names():
            name_to_node[name] = node

    for node in nodes:
        size_with_reads[node] = node.mpi_node.size + sum(
            pred_buf.mpi_buffer.size_free for pred_buf in node.mpi_node.pred_buffers
        )
    for node in sorted(nodes, key=lambda n: (size_with_reads[n], n.mpi_node.index)):
        visit(node)

    return result


<<<<<<< HEAD
=======
def validate_graph_acyclic(nodes: list[BaseSchedulerNode]) -> None:
    """
    Validate that the graph is acyclic by checking predecessor relationships.

    Raises:
        RuntimeError: If a cycle is detected in the graph
    """
    # DFS coloring scheme for cycle detection:
    # WHITE (0): Node has not been visited yet
    # GRAY (1): Node is currently being processed (in the recursion stack)
    # BLACK (2): Node has been completely processed (finished exploring all its predecessors)
    # A back edge (cycle) is detected when we encounter a GRAY node during DFS traversal
    WHITE, GRAY, BLACK = 0, 1, 2
    color = dict.fromkeys(nodes, WHITE)
    path: list[BaseSchedulerNode] = []  # Track current DFS path

    def dfs_visit(node: BaseSchedulerNode) -> None:
        if color[node] == BLACK:
            return

        if color[node] == GRAY:
            path.append(node)
            path_info = " -> ".join([node.get_name() for node in path])

            raise RuntimeError(
                f"Cycle detected in memory planning graph"
                f"Path containing cycle (i -> j: j is a dependency of i): {path_info} "
                f"This indicates invalid dependency relationships in the scheduler graph"
            )

        color[node] = GRAY
        path.append(node)

        for pred_node in node.mpi_node.pred_nodes:
            assert pred_node != node
            dfs_visit(pred_node)

        path.pop()
        color[node] = BLACK

    # Start DFS from all unvisited nodes
    for node in nodes:
        if color[node] == WHITE:
            dfs_visit(node)


def validate_unique_buffer_names(
    nodes: list[BaseSchedulerNode],
    name_to_buf: dict[str, SchedulerBuffer],
    name_to_freeable_input_buf: dict[str, FreeableInputBuffer],
) -> None:
    """
    Validate that for each node's output buffer, the name_to_buf mapping is correct.
    For each output buffer buf, we should have name_to_buf[buf.get_name()] == buf.
    Also validate that no buffer names overlap with freeable input buffer names.

    Raises:
        RuntimeError: If buffer name mapping is incorrect or names overlap
    """
    for node in nodes:
        for buf in node.get_outputs():
            buf_name = buf.get_name()

            # Check if buffer name exists in the mapping
            if buf_name not in name_to_buf:
                raise RuntimeError(
                    f"{buf_name} from {node.get_name()} is not found in name_to_buf mapping."
                    f" This indicates a missing buffer mapping."
                )

            # Check if the mapping points to the correct buffer object
            if name_to_buf[buf_name] != buf:
                raise RuntimeError(
                    f"Buffer name mapping is incorrect for '{buf_name}'."
                    f"Expected name_to_buf['{buf_name}'] to be {buf.debug_str()}"
                    f"but got {name_to_buf[buf_name].debug_str()}"
                    f"This indicates some buffers share the same name"
                )

            # Check if buffer name conflicts with freeable input buffer names
            if buf_name in name_to_freeable_input_buf:
                raise RuntimeError(
                    f"Buffer name conflict detected: '{buf_name}' from node {node.get_name()} "
                    f"is also used as a freeable input buffer name. "
                )


>>>>>>> 332fa5b3
def prepare_planning_info(
    nodes: list[BaseSchedulerNode],
    name_to_buf: dict[str, SchedulerBuffer],
    name_to_fused_node: dict[str, BaseSchedulerNode],
    graph_inputs: OrderedSet[str],
    graph_outputs: OrderedSet[str],
) -> tuple[int, dict[str, FreeableInputBuffer]]:
    """
    Prepare planning info. As nodes are scheduled one at a time, these help
    keep track of when a buffer can be freed, and when a node can be scheduled

    Returns:
        int: peak memory estimation
        dict[str, FreeableInputBuffer]: name to freeable input buffer
    """
    name_to_freeable_input_buf = get_freeable_input_buf(nodes, graph_inputs)
    assign_memory_planning_info_for_scheduler_buffers(nodes, name_to_buf)
    assign_memory_planning_info_for_scheduler_nodes(
        nodes, name_to_fused_node, name_to_buf, name_to_freeable_input_buf
    )

    # the default
    estimated_peak_memory, _ = estimate_peak_memory(
        nodes, name_to_freeable_input_buf, graph_outputs
    )

    return estimated_peak_memory, name_to_freeable_input_buf


def reorder_for_peak_memory(
    nodes: list[BaseSchedulerNode],
    name_to_buf: dict[str, SchedulerBuffer],
    name_to_fused_node: dict[str, BaseSchedulerNode],
    graph_inputs: OrderedSet[str],
    graph_outputs: OrderedSet[str],
    methods: list[Callable[..., list[BaseSchedulerNode]]] = [  # noqa: B006
        topological_sort_lpmf,
        topological_sort_bfs,
        topological_sort_dfs,
    ],
) -> list[BaseSchedulerNode]:
    """
    Try a few heuristics based topological sort algorithms, and pick the one whose
    resulting topological order has the lowest peak memory estimation.
    """

    torch_log.info("Reordering for peak memory -- %d nodes", len(nodes))

    estimated_peak_memory, name_to_freeable_input_buf = prepare_planning_info(
        nodes,
        name_to_buf,
        name_to_fused_node,
        graph_inputs,
        graph_outputs,
    )

    # keep track of the peak memory estimates of different methods
    peak_memory_diff_methods: list[PeakMemoryResult] = []
    peak_memory_diff_methods.append(
        PeakMemoryResult(nodes, estimated_peak_memory, "baseline")
    )
    torch_log.info("Baseline peak memory: %d", estimated_peak_memory)

    # other methods
    for method in methods:
        try:
            if method == topological_sort_lpmf:
                order = method(
                    nodes, name_to_freeable_input_buf, name_to_buf, graph_outputs
                )
            else:
                order = method(nodes)
            assert len(order) == len(nodes)
            peak_memory, _ = estimate_peak_memory(
                order, name_to_freeable_input_buf, graph_outputs
            )
            peak_memory_diff_methods.append(
                PeakMemoryResult(order, peak_memory, method.__name__)
            )
            torch_log.info("%s peak memory: %d", method.__name__, peak_memory)
        except Exception as e:
            torch_log.error("Failed to reorder for %s: %s", method.__name__, e)

    signpost_event(
        category="inductor",
        name="memory",
        parameters={
            "orm": {elem.method: elem.peak_memory for elem in peak_memory_diff_methods},
        },
    )

    # get the optimal one
    best_result = min(peak_memory_diff_methods, key=lambda x: x.peak_memory)

    return best_result.order<|MERGE_RESOLUTION|>--- conflicted
+++ resolved
@@ -6,6 +6,7 @@
 import logging
 from typing import Callable, Optional, TYPE_CHECKING, TypedDict, Union
 
+from torch._environment import is_fbcode
 from torch._utils_internal import signpost_event
 from torch.utils._ordered_set import OrderedSet
 
@@ -743,8 +744,6 @@
     return result
 
 
-<<<<<<< HEAD
-=======
 def validate_graph_acyclic(nodes: list[BaseSchedulerNode]) -> None:
     """
     Validate that the graph is acyclic by checking predecessor relationships.
@@ -832,7 +831,6 @@
                 )
 
 
->>>>>>> 332fa5b3
 def prepare_planning_info(
     nodes: list[BaseSchedulerNode],
     name_to_buf: dict[str, SchedulerBuffer],
@@ -888,6 +886,15 @@
         graph_inputs,
         graph_outputs,
     )
+
+    # Validate planning info before proceeding with reordering
+    try:
+        validate_graph_acyclic(nodes)
+        validate_unique_buffer_names(nodes, name_to_buf, name_to_freeable_input_buf)
+    except RuntimeError as e:
+        torch_log.error("Memory planning validation failed: %s", e)
+        if not is_fbcode():  # TODO: remove after ensuring OSS side is safe
+            raise
 
     # keep track of the peak memory estimates of different methods
     peak_memory_diff_methods: list[PeakMemoryResult] = []
@@ -915,6 +922,8 @@
             torch_log.info("%s peak memory: %d", method.__name__, peak_memory)
         except Exception as e:
             torch_log.error("Failed to reorder for %s: %s", method.__name__, e)
+            if not is_fbcode():  # TODO: remove after ensuring OSS side is safe
+                raise
 
     signpost_event(
         category="inductor",
