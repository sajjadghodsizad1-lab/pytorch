from __future__ import annotations

import contextlib
import enum
import functools
import io
import itertools
import json
import logging
import os
import sys
import time
import warnings
from abc import ABC, abstractmethod
from collections import defaultdict
from contextlib import AbstractContextManager
from dataclasses import dataclass
from inspect import currentframe
from itertools import count
from operator import attrgetter
from typing import Any, Callable, Optional, TYPE_CHECKING, TypeVar, Union
from typing_extensions import Never, override, ParamSpec, Protocol, TypedDict, Unpack
from unittest import mock

import torch._inductor.async_compile
import torch.fx
import torch.utils._pytree as pytree
from functorch.compile import min_cut_rematerialization_partition
from torch import fx
from torch._dispatch.python import enable_python_dispatcher
from torch._dynamo import (
    compiled_autograd,
    config as dynamo_config,
    logging as dynamo_logging,
    utils as dynamo_utils,
)
from torch._dynamo.device_interface import get_interface_for_device
from torch._dynamo.repro.after_aot import wrap_compiler_debug
from torch._dynamo.utils import (
    chromium_event_timed,
    CompileEventLogger,
    counters,
    detect_fake_mode,
    dynamo_timed,
    flatten_graph_inputs,
    get_metrics_context,
    lazy_format_graph_code,
    set_feature_use,
)
from torch._functorch import config as functorch_config
from torch._functorch._aot_autograd.subclass_parametrization import (
    unwrap_tensor_subclass_parameters,
)
from torch._functorch.aot_autograd import (
    aot_export_module,
    GraphOutputName,
    make_boxed_func,
    SerializableAOTDispatchCompiler,
)
from torch._inductor.codecache import code_hash, FxGraphCache, output_code_log
from torch._inductor.cudagraph_utils import (
    BoxedDeviceIndex,
    format_default_skip_message,
    log_cudagraph_skip_and_bump_counter,
    PlaceholderInfo,
)
from torch._inductor.debug import save_args_for_compile_fx_inner
from torch._inductor.output_code import (
    CompiledAOTI,
    CompiledFxGraph,
    CompiledFxGraphConstantsWithGm,
    get_expanded_dims,
    index_expanded_dims,
    OutputCode,
)
from torch._inductor.runtime.cache_dir_utils import cache_dir
from torch._inductor.utils import (
    BoxedBool,
    count_tangents,
    fresh_cache,
    get_all_devices,
    InputType,
    is_gpu,
    should_assume_input_aligned,
    should_use_remote_fx_graph_cache,
    tensor_is_aligned,
)
from torch._library.fake_class_registry import FakeScriptObject
from torch._logging import trace_structured
from torch._utils_internal import compile_time_strobelight_meta
from torch.fx import GraphModule
from torch.fx.experimental.symbolic_shapes import free_unbacked_symbols, SymExprPrinter
from torch.fx.passes.fake_tensor_prop import FakeTensorProp
from torch.monitor import _WaitCounter
from torch.utils._ordered_set import OrderedSet

from .._dynamo.backends.common import aot_autograd
from .._dynamo.exc import ShortenTraceback, SkipFrame
from ..fx._lazy_graph_module import _use_lazy_graph_module
from ..fx.graph import _PyTreeCodeGen
from ..utils._triton import has_triton
from . import config, metrics
from .codegen.common import get_wrapper_codegen_for_device, init_backend_registration
from .debug import DebugContext
from .decomposition import select_decomp_table
from .exc import InductorError
from .fx_passes.joint_graph import joint_graph_passes
from .fx_passes.post_grad import post_grad_passes, view_to_reshape
from .fx_passes.pre_grad import pre_grad_passes
from .graph import GraphLowering
from .ir import get_device_type, IRNode
from .output_code import complex_memory_overlap as complex_memory_overlap  # noqa: F401
from .triton_bundler import TritonBundler
from .utils import (
    align_inputs_from_check_idxs,
    clone_preserve_strides,
    copy_misaligned_inputs,
    get_cloned_parameter_buffer_name,
    get_first_incompatible_cudagraph_node,
    maybe_get_suppress_shape_guards_ctx,
    output_node,
    remove_unaligned_input_idxs,
    shape_env_from_inputs,
)
from .virtualized import V


if TYPE_CHECKING:
    from collections.abc import Generator, Sequence

    from torch._inductor.output_code import _StrideExprStr
    from torch._ops import OpOverload
    from torch.export.pt2_archive._package_weights import Weights

    from .ir import ExternKernelNode


_P = ParamSpec("_P")
_T = TypeVar("_T")

if TYPE_CHECKING or not config.is_fbcode():
    # no-op decorator
    def time_and_log(attr: str) -> Callable[[Callable[_P, _T]], Callable[_P, _T]]:
        return dynamo_utils.identity

    def log_optimus_to_scuba(*args: object, **kwargs: object) -> None:
        pass

else:
    from torch._inductor.fb.utils import log_optimus_to_scuba, time_and_log

if TYPE_CHECKING:
    from torch._functorch._aot_autograd.schemas import (
        FQN,
        GraphInputName,
        GraphSignature,
    )


class FxCompileMode(enum.Enum):
    NORMAL = 0
    # For testing - use the serde FxCompile scheme to debug serialization and
    # deserialization of GraphMoule and CompiledFxGraph.
    SERIALIZE = 1
    # Compile using a subprocess instead of in-process.
    SUBPROCESS = 2


@dataclass
class FxCompileConfig:
    mode: FxCompileMode
    use_async: bool
    use_progressive: bool


def _fx_compile_mode_default() -> FxCompileConfig:
    name = "TORCHINDUCTOR_FX_COMPILE_MODE"
    value = os.environ.get(name)
    if value is None:
        return FxCompileConfig(FxCompileMode.NORMAL, False, False)

    use_async = False
    use_progressive = False

    if value.lower().startswith("progressive+"):
        use_progressive = True
        value = value[12:]
    if value.lower().startswith("async+"):
        use_async = True
        value = value[6:]

    try:
        value = value.upper()
        return FxCompileConfig(FxCompileMode[value], use_async, use_progressive)
    except KeyError:
        import logging

        log = logging.getLogger(__name__)
        log.error(
            "Invalid value of %s for %s. Expected one of %s. Using default.",
            value,
            name,
            ", ".join(sorted(repr(x) for x in FxCompileMode.__members__.keys())),
        )
        # Remove from the environment so subprocesses don't ALSO complain.
        os.environ.pop(name)
        return FxCompileConfig(FxCompileMode.NORMAL, False, False)


def _get_progression_configs() -> list[dict[str, Any]]:
    # TODO make this configurable
    return [
        {"max_autotune": True},
    ]


_fx_compile_config = _fx_compile_mode_default()
fx_compile_mode = _fx_compile_config.mode
fx_compile_async = _fx_compile_config.use_async
fx_compile_progressive = _fx_compile_config.use_progressive

log = logging.getLogger(__name__)
perf_hint_log = torch._logging.getArtifactLogger(__name__, "perf_hints")
pre_grad_graphs_log = torch._logging.getArtifactLogger(__name__, "pre_grad_graphs")
post_grad_graphs_log = torch._logging.getArtifactLogger(__name__, "post_grad_graphs")
static_inputs_log = torch._logging.getArtifactLogger(
    __name__, "cudagraph_static_inputs"
)
inductor_metrics_log = torch._logging.getArtifactLogger(__name__, "inductor_metrics")


def get_static_input_idxs(num_fixed: int) -> list[int]:
    # If we are inlining NNModules, we treat all torch.nn.Parameters as static for the purposes
    # of cudagraphs. Rather than copying these into cudagraph-owned memory
    # like we do for normal inputs on each run, we will re-record a cudagraph if these
    # parameter locations change.
    context = torch._guards.TracingContext.try_get()
    fixed = list(range(num_fixed))
    if not context or not context.fw_metadata:
        return fixed

    return context.fw_metadata.static_input_indices


def record_original_output_strides(gm: GraphModule) -> None:
    output_node = gm.graph.find_nodes(op="output")[0]
    output_strides = []

    if not isinstance(output_node.args[0], torch.fx.Node):
        output_node_args = output_node.args[0]
    else:
        output_node_args = output_node.args

    for output in output_node_args:
        if (
            isinstance(output, torch.fx.Node)
            and (val := output.meta.get("val")) is not None
            and isinstance(val, torch.Tensor)
        ):
            output_strides.append(val.stride())
        else:
            output_strides.append(None)
    output_node.meta["original_output_strides"] = output_strides


def _recursive_record_original_output_strides(gm: GraphModule) -> None:
    # invoke_subgraph HOP requires output strides to be respected
    for node in gm.graph.find_nodes(
        op="call_function", target=torch.ops.higher_order.invoke_subgraph
    ):
        subgraph = getattr(gm, node.args[0].target)
        _recursive_record_original_output_strides(subgraph)

    record_original_output_strides(gm)


def _recursive_record_user_visible_output_idxs(gm: GraphModule) -> None:
    # invoke_subgraph HOP requires output strides to be respected
    for node in gm.graph.find_nodes(
        op="call_function", target=torch.ops.higher_order.invoke_subgraph
    ):
        subgraph = getattr(gm, node.args[0].target)

        for node in subgraph.graph.find_nodes(op="output"):
            node.meta["user_visible_output_idxs"] = [
                idx
                for idx in range(len(node.args[0]))
                if isinstance(node.args[0][idx], torch.fx.Node)
            ]
        _recursive_record_user_visible_output_idxs(subgraph)


@functools.lru_cache(None)
def _step_logger() -> Callable[..., None]:
    return dynamo_logging.get_step_logger(log)


@functools.cache
def _warn_tf32_disabled() -> None:
    if (
        torch.cuda.is_available()
        and not torch.backends.cuda.matmul.allow_tf32
        and torch.cuda.get_device_capability() >= (8, 0)
    ):
        warnings.warn(
            "TensorFloat32 tensor cores for float32 matrix multiplication available but not enabled. "
            "Consider setting `torch.set_float32_matmul_precision('high')` for better performance."
        )


def _resolve_name_collision(mod: GraphModule, gm: GraphModule) -> None:
    """
    In aot_export_module (make_fx), we create get_attr nodes with name prefix
    "_tensor_constant" and "_torchbind_obj". See Tracer.create_arg() in
    torch/fx/_symbolic_trace.py

    However, this might result in name collision if the original mod already
    has a different buffer with the same name.

    We resolve this potential name collision here by changing the target name
    with a new number post fix.
    """

    existing_keys = OrderedSet(
        [name for name, val in mod.named_parameters(remove_duplicate=False)]
    )
    existing_keys.update(
        OrderedSet([name for name, val in mod.named_buffers(remove_duplicate=False)])
    )

    def find_smallest_i(graph: fx.Graph, prefix: str) -> int:
        i = 0
        for node in graph.nodes:
            if node.op == "get_attr" and node.target.startswith(prefix):
                if len(node.target) > len(prefix):
                    post_fix = node.target.split(prefix)[-1]
                    if post_fix.isdigit():
                        i = max(i, int(post_fix))
        for key in existing_keys:
            if key.startswith(prefix):
                if len(key) > len(prefix):
                    post_fix = key.split(prefix)[-1]
                    if post_fix.isdigit():
                        i = max(i, int(post_fix))
        return i + 1

    for node in gm.graph.nodes:
        if node.op == "get_attr":
            target_name = node.target
            if not target_name.startswith(
                "_tensor_constant"
            ) and not target_name.startswith("_torchbind_obj"):
                continue

            if not hasattr(mod, target_name):
                continue
            gm_target = attrgetter(target_name)(gm)
            model_target = attrgetter(target_name)(mod)
            if isinstance(gm_target, FakeScriptObject):
                if (
                    isinstance(model_target, FakeScriptObject)
                    and gm_target.real_obj is model_target.real_obj
                ):
                    continue
            elif (
                torch.equal(gm_target, model_target)
                and gm_target.dtype == model_target.dtype
            ):
                continue

            prefix = (
                "_tensor_constant"
                if target_name.startswith("_tensor_constant")
                else "_torchbind_obj"
            )
            new_id = find_smallest_i(gm.graph, prefix)
            new_target_name = f"{prefix}{new_id}"
            node.target = new_target_name
            setattr(gm, new_target_name, gm_target)
            existing_keys.add(new_target_name)


def _unlift_graph(
    mod: GraphModule, gm: GraphModule, graph_signature: GraphSignature
) -> GraphModule:
    from torch.export.unflatten import _assign_attr, _AttrKind

    _resolve_name_collision(mod, gm)

    state_dict: dict[str, Union[torch.nn.parameter.Parameter, torch.Tensor]] = {}
    for name, param in mod.named_parameters(remove_duplicate=False):
        state_dict[name] = param
        _assign_attr(
            param,
            gm,
            name,
            attr_kind=_AttrKind.PARAMETER,
        )
    for name, buffer in mod.named_buffers(remove_duplicate=False):
        state_dict[name] = buffer
        _assign_attr(
            buffer,
            gm,
            name,
            attr_kind=_AttrKind.BUFFER,
        )

    placeholder_nodes = gm.graph.find_nodes(op="placeholder")
    lifted_inputs: list[Optional[FQN]] = []

    # In AOTI, module parameters and buffers are not lifted as graph inputs.
    # As a result, mutation to buffers has side effect which makes their initial
    # values different from Eager. So we clone them here as a copy.
    # We are not cloning for parameters, although it will be needed if we want to
    # support training.
    for node in placeholder_nodes:
        node_name = node.name
        if node_name in graph_signature.inputs_to_parameters:
            parameter_name = graph_signature.inputs_to_parameters[node_name]
            lifted_inputs.append(parameter_name)
        elif node_name in graph_signature.inputs_to_buffers:
            buffer_name = graph_signature.inputs_to_buffers[node_name]
            lifted_inputs.append(buffer_name)
            gm.meta[get_cloned_parameter_buffer_name(buffer_name)] = (
                clone_preserve_strides(state_dict[buffer_name])
            )
        else:
            assert node_name in graph_signature.user_inputs
            lifted_inputs.append(None)

    from torch.export._unlift import _unlift

    outputs: tuple[torch.fx.Node, ...] = tuple(gm.graph.output_node().args[0])  # type: ignore[arg-type]
    mutated_outputs = []
    buffer_mutations = graph_signature.buffers_to_mutate
    user_input_mutations = graph_signature.user_inputs_to_mutate
    output_tokens = graph_signature.output_tokens
    for idx, out in enumerate(outputs):
        value: Optional[Union[FQN, GraphInputName]] = None

        if idx < len(buffer_mutations) + len(user_input_mutations) + len(output_tokens):
            name = GraphOutputName(out.name)
            if name in buffer_mutations:
                value = buffer_mutations[name]
            elif name in user_input_mutations:
                value = user_input_mutations[name]

        mutated_outputs.append(value)

    unlifted_gm = _unlift(
        gm,
        lifted_inputs,
        mutated_outputs,
        pytree.LeafSpec(),
        None,
    )
    return unlifted_gm


def _get_subgraph_names(
    gm: GraphModule, skip_invoke_subgraph: bool = False
) -> Generator[str, None, None]:
    all_subgraph_names: OrderedSet[str] = OrderedSet(
        x.target for x in gm.graph.find_nodes(op="get_attr")
    )
    fx_subgraph_names: OrderedSet[str] = OrderedSet()
    for child_name, child_module in gm.named_children():
        # Sometimes an owning_module can have unused children. Skip them
        # by checking them from get_attr node targets.
        if child_name in all_subgraph_names and isinstance(
            child_module, torch.fx.GraphModule
        ):
            fx_subgraph_names.add(child_name)

    if skip_invoke_subgraph:
        for node in gm.graph.find_nodes(
            op="call_function", target=torch.ops.higher_order.invoke_subgraph
        ):
            fx_subgraph_names.discard(node.args[0].target)

    yield from fx_subgraph_names


def _recursive_pre_grad_passes(
    gm: GraphModule,
    example_inputs: Sequence[InputType],
) -> GraphModule:
    with dynamo_timed(
        "_recursive_pre_grad_passes",
        log_pt2_compile_event=True,
        dynamo_compile_column_us="pre_grad_pass_time_us",
    ):
        add_passes = config.add_pre_grad_passes
        remove_passes = config.remove_pre_grad_passes
        for subgraph_name in _get_subgraph_names(gm):
            subgraph = getattr(gm, subgraph_name)
            # as we don't have recursive example inputs, passing empty set here
            new_subgraph = _recursive_pre_grad_passes(subgraph, ())
            setattr(gm, subgraph_name, new_subgraph)
        return pre_grad_passes(gm, example_inputs, add_passes, remove_passes)


def _recursive_joint_graph_passes(
    gm: GraphModule, skip_invoke_subgraph: bool = False
) -> None:
    with dynamo_timed(
        "_recursive_joint_graph_passes",
        log_pt2_compile_event=True,
        dynamo_compile_column_us="joint_graph_pass_time_us",
    ):
        # invoke_subgraph already runs the _recursive_joint_graph_passes.  In
        # AOTAutograd, `run_joint_graph_passes_on_hops` partitions the
        # invoke_subgraph HOP before calling the partitioner on the outer graph.
        # AOTAutograd has access to partition_fn, which internally calls the
        # `_recursive_joint_graph_passes` for the subgraph. So, skip recursing
        # skip_invoke_subgraph.
        for subgraph_name in _get_subgraph_names(gm, skip_invoke_subgraph):
            subgraph = getattr(gm, subgraph_name)
            _recursive_joint_graph_passes(subgraph, skip_invoke_subgraph)
        joint_graph_passes(gm)


def _recursive_post_grad_passes(gm: GraphModule, is_inference: bool = False) -> None:
    with dynamo_timed(
        "_recursive_post_grad_passes",
        log_pt2_compile_event=True,
        dynamo_compile_column_us="post_grad_pass_time_us",
    ):
        for subgraph_name in _get_subgraph_names(gm):
            subgraph = getattr(gm, subgraph_name)
            _recursive_post_grad_passes(subgraph, is_inference)
        post_grad_passes(gm, is_inference)


def split_const_gm(
    gm: GraphModule,
    skip_constructor: bool = True,
    lifted_constant_names: Optional[list[str]] = None,
    skip_folding_node_fn: Optional[Callable[[torch.fx.Node], bool]] = None,
) -> tuple[GraphModule, dict[str, int]]:
    """
    This function takes an GraphModule input "gm".
    The gm will be split into 2 components,
      1) const_gm, which consists the subgraph of gm that can be constant folded.
      2) gm (being inplace modified,) which returns the graph after constant folding.

    If an additional "lifted_constants" argument is passed in, we will assume the gm has
    been lifted and run the transformation accordingly.

    When a "skip_folding_node_fn" callback is passed, we will skip constant folding on
    the nodes for which the callback returns True.

    const_output_index is a mapping of corresponding node name from gm to the
    output index of const_gm.
    Returns (const_gm, const_output_index)
    """
    from torch._inductor.constant_folding import (
        CONST_MODULE_TAG,
        META_TAG,
        MODULE_TAG,
        replace_node_with_constant,
        run_and_get_constant_graph,
    )

    const_gm = run_and_get_constant_graph(
        gm, skip_constructor, lifted_constant_names, skip_folding_node_fn
    )
    const_result = const_gm() if lifted_constant_names is None else None

    const_outputs = {
        x.name: idx for idx, x in enumerate(tuple(const_gm.graph.nodes)[-1].args[0])
    }

    to_erase_node = []
    to_replace_node = []
    const_output_index = {}
    for node in gm.graph.nodes:
        if node.name in const_outputs:
            to_replace_node.append(node)
        elif node.meta[META_TAG] == CONST_MODULE_TAG and node.op != "placeholder":
            to_erase_node.append(node)

    for node in to_replace_node:
        new_const_name = "_FOLDED_CONST_" + node.name
        replace_node_with_constant(
            gm,
            node,
            (
                const_result[const_outputs[node.name]]  # type:ignore[index]
                if lifted_constant_names is None
                else None
            ),
            new_const_name,
        )
        const_output_index[new_const_name] = const_outputs[node.name]
    for node in to_erase_node[::-1]:
        if node.users:
            for n in node.users:
                assert n.meta[META_TAG] == MODULE_TAG, f"node: {node} user not empty."
        else:
            gm.graph.erase_node(node)
    gm.recompile()

    return const_gm, const_output_index


def is_tf32_warning_applicable(gm: GraphModule) -> bool:
    aten = torch.ops.aten
    tf32_ops = OrderedSet(
        [
            aten.mm.default,
            aten.addmm.default,
            aten.bmm.default,
            aten.baddbmm.default,
        ]
    )
    for target in tf32_ops:
        for node in gm.graph.find_nodes(op="call_function", target=target):
            if (
                isinstance(node.meta.get("val", None), torch.Tensor)
                and node.meta["val"].dtype == torch.float32
                and node.meta["val"].device.type == "cuda"
            ):
                return True
    return False


def maybe_disable_comprehensive_padding(
    example_inputs: Sequence[InputType],
) -> AbstractContextManager[None, None]:
    """
    For CPU backend, enable comprehensive padding causes some unit tests
    fail due to changing number of generated kernels. Skip for now.
    """
    has_gpu = any(
        is_gpu(t.device.type) for t in example_inputs if isinstance(t, torch.Tensor)
    )

    if config.disable_padding_cpu and config.comprehensive_padding and not has_gpu:
        perf_hint_log.info("Skip comprehensive padding on CPU")
        return config.patch(comprehensive_padding=False)
    elif config.aot_inductor.use_runtime_constant_folding:
        perf_hint_log.info(
            "Skip comprehensive padding for use_runtime_constant_folding"
        )
        return config.patch(comprehensive_padding=False)
    else:
        return contextlib.nullcontext()


def maybe_disable_graph_partition(
    cpp_wrapper: bool, aot_mode: bool
) -> AbstractContextManager[None, None]:
    """
    graph partition does not support cpp_wrapper and aot_mode yet.
    """
    if cpp_wrapper or aot_mode:
        return config.patch(graph_partition=False)
    else:
        return contextlib.nullcontext()


def fake_tensor_prop(
    gm: GraphModule,
    example_inputs: Sequence[InputType],
    force_allow_non_fake_inputs: bool = False,
) -> torch._subclasses.FakeTensorMode:
    """
    If we can not detect fake mode from the context of inputs, create one.

    The created fake mode will be returned.
    """
    # Ensure that decomps that support symbolic shapes are used
    with enable_python_dispatcher():
        fake_mode = detect_fake_mode(example_inputs)
        if not fake_mode:
            fake_mode = torch._subclasses.FakeTensorMode(allow_non_fake_inputs=True)
            FakeTensorProp(gm, mode=fake_mode).propagate(*example_inputs)
        else:
            ctx = (
                contextlib.nullcontext()
                if not force_allow_non_fake_inputs
                else mock.patch.object(fake_mode, "allow_non_fake_inputs", True)
            )
            with ctx:  # type: ignore[attr-defined]
                FakeTensorProp(gm, mode=fake_mode).propagate_dont_convert_inputs(
                    *example_inputs
                )

    return fake_mode


# pass config dict back to user
def get_patched_config_dict(
    config_patches: Optional[Union[str, dict[str, Any]]] = None,
) -> dict[str, Any]:
    with config.patch(config_patches):
        return config.get_config_copy()


@contextlib.contextmanager
def with_fresh_cache_if_config() -> Generator[None, None, None]:
    if config.force_disable_caches:
        # Don't delete the cache dir because it has to survive beyond the
        # compile_fx call. Let's put the temp dirs under the default cache
        # dir so they're easier to locate.
        with fresh_cache(dir=cache_dir(), delete=False):
            yield
    else:
        yield


class _CompileFxKwargs(TypedDict, total=False):
    cudagraphs: Optional[BoxedBool]
    static_input_idxs: Sequence[int]
    is_backward: bool
    graph_id: Optional[int]
    cpp_wrapper: bool
    aot_mode: bool
    is_inference: bool
    layout_opt: Optional[bool]
    extern_node_serializer: Optional[Callable[[list[ExternKernelNode]], Any]]
    boxed_forward_device_index: Optional[BoxedDeviceIndex]


class _CompileFxCallable(Protocol):
    def __call__(
        self,
        gm: GraphModule,
        example_inputs: Sequence[InputType],
        **kwargs: Unpack[_CompileFxKwargs],
    ) -> OutputCode: ...


def compile_fx_inner(
    gm: GraphModule,
    example_inputs: Sequence[InputType],
    **kwargs: Unpack[_CompileFxKwargs],
) -> OutputCode:
    kwargs.setdefault("cudagraphs", None)
    kwargs.setdefault("static_input_idxs", ())
    kwargs.setdefault("is_backward", False)
    kwargs.setdefault("graph_id", None)
    kwargs.setdefault("cpp_wrapper", False)
    kwargs.setdefault("is_inference", False)
    kwargs.setdefault("boxed_forward_device_index", None)
    kwargs.setdefault("layout_opt", None)
    kwargs.setdefault("extern_node_serializer", None)

    # Need with_fresh_cache_if_config for compile_fx_inner even if we already have one for
    # compile_fx. The reason is the compilation for backward graph may happen after
    # compile_fx return and we may want to use the _LazyGraphModule for compiling
    # the backward graph as well.
    with contextlib.ExitStack() as stack:
        stack.enter_context(torch.utils._python_dispatch._disable_current_modes())
        stack.enter_context(_use_lazy_graph_module(dynamo_config.use_lazy_graph_module))
        stack.enter_context(
            dynamo_utils.dynamo_timed(
                "compile_fx_inner",
                phase_name="inductor_compile",
                log_pt2_compile_event=True,
                log_waitcounter=True,
                waitcounter_name_override="compile_inductor",
                dynamo_compile_column_us="inductor_cumulative_compile_time_us",
            )
        )
        stack.enter_context(with_fresh_cache_if_config())
        stack.enter_context(DebugContext())
        CompileEventLogger.pt2_compile(
            "inductor_compile",
            is_backward=kwargs["is_backward"],
        )
        return wrap_compiler_debug(_compile_fx_inner, compiler_name="inductor")(
            gm,
            example_inputs,
            **kwargs,
        )


@time_and_log(attr="compilation time (in seconds)")
def _compile_fx_inner(
    gm: GraphModule,
    example_inputs: Sequence[InputType],
    **graph_kwargs: Unpack[_CompileFxKwargs],
) -> OutputCode:
    """
    Inductor API that compiles a single graph.

    If you change the argument list for this function, make sure you
    also update the call to save_args_for_compile_fx_inner below accordingly.
    """
    aot_mode: bool = V.aot_compilation

    # Clean up Compiled Triton Kernels per inductor compile, as the future objects
    # may not be valid for use after they are run/autotuned
    torch._inductor.async_compile.CompiledTritonKernels.cache_clear()

    if dynamo_utils.count_calls(gm.graph) == 0 and not aot_mode:
        # trigger the real recompilation for _LazyGraphModule before returning
        # the forward method.
        from torch._dynamo.utils import CompileEventLogLevel
        from torch.fx._lazy_graph_module import _LazyGraphModule

        _LazyGraphModule.force_recompile(gm)
        compile_id = torch._guards.CompileContext.current_compile_id()
        CompileEventLogger.log_instant_event(
            "backward no-op",
            metadata={"compile_id": compile_id},
            log_level=CompileEventLogLevel.PT2_COMPILE,
        )

        return make_boxed_func(gm.forward)

    static_input_idxs: Sequence[int] = graph_kwargs.setdefault("static_input_idxs", ())
    static_inputs_log.debug("static input idxs compile_fx_inner: %s", static_input_idxs)
    inputs_to_check = get_input_idxs_to_check(example_inputs, static_input_idxs)

    assert isinstance(next(iter(reversed(gm.graph.nodes))).args[0], (tuple, list)), (
        f"inductor can only compile FX graphs which return a tuple/list, but got {gm.graph}"
    )

    if graph_kwargs.get("cudagraphs") is None:
        graph_kwargs["cudagraphs"] = BoxedBool(config.triton.cudagraphs)
    if config.save_args:
        save_args_for_compile_fx_inner(
            gm,
            example_inputs,
            **graph_kwargs,
        )

    start = time.time()

    fx_graph_remote_cache = should_use_remote_fx_graph_cache()

    # Check if the registered backend(s) support caching.
    init_backend_registration()
    backends_support_caching = all(
        backend.supports_caching
        for backend in (
            get_wrapper_codegen_for_device(device.type, config.cpp_wrapper)
            for device in get_all_devices(gm)
        )
        if backend is not None
    )

    with dynamo_timed(
        "fx_codegen_and_compile", log_pt2_compile_event=True, log_waitcounter=True
    ):
        use_cache = (
            not config.force_disable_caches
            and (config.fx_graph_cache or fx_graph_remote_cache)
            and not aot_mode
            and backends_support_caching
            and not torch._functorch.config.bundled_autograd_cache
        )
        local = config.fx_graph_cache
        remote = fx_graph_remote_cache
        set_feature_use("fx_cache", use_cache)

        log.debug(
            "FX cache status: use_cache=%s, local=%s, remote=%s, aot_mode=%s, force_disable_caches=%s",
            use_cache,
            local,
            remote,
            aot_mode,
            config.force_disable_caches,
        )

        # TODO: This is a hack purely to get some info to extract_tensor_metadata_for_cache_key,
        # figure out how to not have to modify example inputs
        for i, input in enumerate(example_inputs):
            if (
                isinstance(input, torch.Tensor)
                and is_gpu(input.device.type)
                and i in static_input_idxs
            ):
                input._is_inductor_static = True  # type: ignore[attr-defined]

        mb_compiled_graph: Optional[OutputCode] = None
        key_info = None
        cache_info = None
        remote_cache = None
        constants = CompiledFxGraphConstantsWithGm(gm)
        # TODO: this time will be slightly inconsistent with the one computed
        # in prepare_key/load_with_key, dump those settings of "cache_event_time"
        start_time = time.time_ns()

        if use_cache:
            (key_info, cache_info) = FxGraphCache.prepare_key(
                gm, example_inputs, graph_kwargs, inputs_to_check, remote
            )

            # Attempt a cache lookup
            if key_info is not None:
                key, debug_lines = key_info
                log.debug("FX cache key generated: %s", key)
                if remote:
                    remote_cache = FxGraphCache.get_remote_cache()
                    log.debug("Using remote FX cache")
                mb_compiled_graph, cache_info = FxGraphCache.load_with_key(
                    key,
                    debug_lines,
                    example_inputs,
                    local,
                    remote_cache,
                    is_backward=graph_kwargs.get("is_backward", False),
                    constants=constants,
                )
            else:
                log.debug("Failed to generate FX cache key")

        if torch._functorch.config.bundled_autograd_cache:
            assert mb_compiled_graph is None
            assert cache_info is None
            # When using bundled autograd cache, we still want
            # to use the TritonBundler, but we don't want to save
            # the results here. The results will get saved directly
            # to AOTAutogradCache.
            TritonBundler.begin_compile()
            try:
                mb_compiled_graph = fx_codegen_and_compile(
                    gm, example_inputs, inputs_to_check, **graph_kwargs
                )
                assert mb_compiled_graph is not None
                (
                    triton_bundle,
                    triton_bundler_meta,
                ) = TritonBundler.collect()
                mb_compiled_graph.set_triton_bundle(triton_bundle)
            except (ShortenTraceback, SkipFrame):
                raise
            except Exception as e:
                raise InductorError(e, currentframe()).with_traceback(
                    e.__traceback__
                ) from None
            finally:
                TritonBundler.end_compile()

        # CACHE BYPASS: Compile the graph, don't save it to the cache
        # (this can happen either because cache was disabled, or we
        # determined the input is uncacheable)
        elif cache_info is None or cache_info["cache_state"] == "bypass":
            assert mb_compiled_graph is None
            log.debug(
                "FX cache bypass reason: %s",
                (
                    cache_info.get("cache_bypass_reason", "unknown")
                    if cache_info is not None
                    else "FX cache disabled or key generation failed"
                ),
            )
            mb_compiled_graph = fx_codegen_and_compile(
                gm, example_inputs, inputs_to_check, **graph_kwargs
            )

        # CACHE MISS: Compile the graph and save to cache
        elif cache_info["cache_state"] == "miss":
            assert mb_compiled_graph is None
            assert key_info is not None
            log.debug("FX cache miss, compiling and saving to cache")
            TritonBundler.begin_compile()
            try:
                mb_compiled_graph = fx_codegen_and_compile(
                    gm, example_inputs, inputs_to_check, **graph_kwargs
                )
                assert mb_compiled_graph is not None
                mb_compiled_graph._time_taken_ns = time.time_ns() - start_time
                cache_key, debug_lines = key_info
                mb_compiled_graph._fx_graph_cache_key = cache_key
                mb_compiled_graph._fx_graph_cache_debug_lines = debug_lines
                (
                    triton_bundle,
                    triton_bundler_meta,
                ) = TritonBundler.collect()
                mb_compiled_graph.set_triton_bundle(triton_bundle)
            except (ShortenTraceback, SkipFrame):
                raise
            except Exception as e:
                raise InductorError(e, currentframe()).with_traceback(
                    e.__traceback__
                ) from None
            finally:
                TritonBundler.end_compile()
            if triton_bundler_meta is not None:
                cache_info["triton_bundler_meta"] = str(triton_bundler_meta)
            cache_info["time_taken_ns"] = mb_compiled_graph._time_taken_ns
            log.debug("Saving compiled graph to FX cache with key: %s", cache_key)
            FxGraphCache._save_graph(
                cache_key,
                mb_compiled_graph,
                example_inputs,
                local,
                remote_cache,
            )

        # CACHE HIT: not much to really do, just make sure the cache key
        # is recorded on the graph
        else:
            assert cache_info["cache_state"] == "hit"
            assert mb_compiled_graph is not None
            assert key_info is not None
            (cache_key, debug_lines) = key_info
            log.debug("FX cache hit with key: %s", cache_key)
            mb_compiled_graph._fx_graph_cache_key = cache_key
            mb_compiled_graph._fx_graph_cache_debug_lines = debug_lines

        assert mb_compiled_graph is not None
        compiled_graph = mb_compiled_graph

        # Logging and observability: we log a single chromium event
        # and a tlparse log for every cache action.
        # In the event of a bypass, we also logged to the remote table earlier
        # with log_cache_bypass.
        cache_state = (
            cache_info["cache_state"] if cache_info is not None else "disabled"
        )
        # Here for grepping:
        # fx_graph_cache_hit
        # fx_graph_cache_miss
        # fx_graph_cache_bypass
        # fx_graph_cache_disabled
        CompileEventLogger.instant(
            f"fx_graph_cache_{cache_state}",
            metadata=cache_info or {},
            time_ns=start_time,
        )
        # Add event data about cache hits/miss
        # TODO: add remote cache get/put timings here too
        CompileEventLogger.pt2_compile(
            "inductor_compile",
            cache_state=cache_state,
            cache_event_time=start_time,
            key=cache_info.get("key") if cache_info else None,
            components=cache_info.get("components") if cache_info else None,
            cache_bypass_reason=(
                cache_info.get("cache_bypass_reason")
                if cache_info
                else "cache not enabled"
            ),
            remote_cache_enabled=remote,
            local_cache_enabled=local,
        )

        # Don't clog up the main tlparse output with disabled cache
        if cache_info is not None:
            trace_structured(
                "artifact",
                metadata_fn=lambda: {
                    "name": f"fx_graph_cache_{cache_state}",
                    "encoding": "json",
                },
                payload_fn=lambda: json.dumps(cache_info),
            )
        compiled_graph.post_compile(example_inputs, constants, graph_kwargs)

    log.debug("FX codegen and compilation took %.3fs", time.time() - start)

    if config.trace.provenance_tracking:
        # Dump provenance artifacts for debugging trace
        provenance_info = torch._inductor.debug.dump_inductor_provenance_info()
        # provenance_info might be None if trace.provenance_tracking is not set
        if provenance_info:
            trace_structured(
                "artifact",
                metadata_fn=lambda: {
                    "name": "inductor_provenance_tracking_node_mappings",
                    "encoding": "json",
                },
                payload_fn=lambda: json.dumps(provenance_info),
            )

    # This message is for printing overview information of inductor mm counts, shapes,etc after lowering
    if log.isEnabledFor(logging.INFO):
        mm_table_data = []
        for key, value in counters["aten_mm_info"].items():
            parts = key.split("_")
            if len(parts) < 3:
                # Unexpected format, show as-is
                mm_table_data.append([key, "-", "?", "?", "?", value])
                continue

            # Determine if this is a batched operation by checking the operation name
            name = "_".join(parts[:-4]) if len(parts) >= 4 else "_".join(parts[:-3])
            is_batched = name.endswith(("bmm", "baddbmm"))

            if is_batched and len(parts) >= 4:
                # Batched operation: last 4 parts are batch, m, n, k
                batch, m, n, k = parts[-4:]
                name = "_".join(parts[:-4])
                mm_table_data.append([name, batch, m, n, k, value])
            else:
                # Non-batched operation: last 3 parts are m, n, k
                m, n, k = parts[-3:]
                name = "_".join(parts[:-3])
                mm_table_data.append([name, "-", m, n, k, value])

        log.info("Overview info of inductor aten mms: ")
        log.info(
            "{:<30} | {:<20} | {:<20} | {:<20} | {:<20} | {:<20}".format(  # noqa: G001
                "Name", "B", "M", "N", "K", "Count"
            )
        )
        log.info("-" * 130)
        for row in mm_table_data:
            log.info("{:<30} | {:<20} | {:<20} | {:<20} | {:<20} | {:<20}".format(*row))  # noqa: G001
            log.info("-" * 130)

    # Not strictly necessary, but good to clean up straggling futures
    # that are unused to reclaim memory.
    torch._inductor.async_compile.CompiledTritonKernels.cache_clear()

    _step_logger()(
        logging.INFO,
        "torchinductor done compiling "
        f"{'BACKWARDS' if graph_kwargs['is_backward'] else 'FORWARDS'} "
        f"graph {graph_kwargs['graph_id']}",
    )
    return compiled_graph


class _FxCompileStat:
    # Count of successful compiles of this type
    codegen_and_compile: int = 0

    def __repr__(self) -> str:
        return f"codegen_and_compile: {self.codegen_and_compile}"


class FxCompile(ABC):
    """
    An FxCompile represents a mechanism that can turn a GraphModule into an
    OutputCode.
    """

    # Some stats for logging/debugging
    _compile_stats: dict[type[FxCompile], _FxCompileStat] = defaultdict(_FxCompileStat)

    # TODO: We should probably eventually add some kind of async version of this
    # so we can kick off a compile and then go do other things - but we'll need
    # to know what kind of API we want for that first.
    @abstractmethod
    def codegen_and_compile(
        self,
        gm: GraphModule,
        example_inputs: Sequence[InputType],
        inputs_to_check: Sequence[int],
        graph_kwargs: _CompileFxKwargs,
    ) -> OutputCode: ...

    @classmethod
    def _reset_stats(cls) -> None:
        cls._compile_stats.clear()


class _InProcessFxCompile(FxCompile):
    @override
    def codegen_and_compile(
        self,
        gm: GraphModule,
        example_inputs: Sequence[InputType],
        inputs_to_check: Sequence[int],
        graph_kwargs: _CompileFxKwargs,
    ) -> OutputCode:
        """
        Generates the OutputCode from the GraphModule and example_inputs.
        """
        # Sorry about the mess, we need graph_kwargs to continue to be able
        # to propagate it further on
        # TODO: _CompileFxKwargs actually has stronger types than in the
        # signature, need to tighten it up

        assert "cudagraphs" in graph_kwargs and graph_kwargs["cudagraphs"] is not None
        cudagraphs: BoxedBool = graph_kwargs["cudagraphs"]
        static_input_idxs: Sequence[int] = graph_kwargs.get("static_input_idxs", ())
        is_backward: bool = graph_kwargs.get("is_backward", False)
        graph_id: Optional[int] = graph_kwargs.get("graph_id", None)
        cpp_wrapper: bool = graph_kwargs.get("cpp_wrapper", False)
        aot_mode: bool = V.aot_compilation
        is_inference: bool = graph_kwargs.get("is_inference", False)
        extern_node_serializer: Optional[Callable[[list[ExternKernelNode]], Any]] = (
            graph_kwargs.get("extern_node_serializer", None)
        )

        with (
            _WaitCounter("pytorch.wait_counter.actual_codegen_and_compile").guard(),
            dynamo_utils.preserve_rng_state(),
        ):
            if (sleep_sec := config.sleep_sec_TESTING_ONLY) is not None:
                import time

                log.warning(
                    "Sleeping for %s since sleep_sec_TESTING_ONLY is set", sleep_sec
                )
                time.sleep(sleep_sec)

            if is_tf32_warning_applicable(gm):
                _warn_tf32_disabled()

            inductor_counters = counters["inductor"].copy()

            # lift the maximum depth of the Python interpreter stack
            # to adapt large/deep models
            sys.setrecursionlimit(max(sys.getrecursionlimit(), 2000))

            _step_logger()(
                logging.INFO,
                "torchinductor compiling "
                f"{'BACKWARDS' if is_backward else 'FORWARDS'} "
                f"graph {graph_id}",
            )

            fd = io.StringIO()
            torch._dynamo.repro.after_aot.save_graph_repro(
                fd, gm, example_inputs, "inductor", save_dir=None
            )
            runnable_graph_str = fd.getvalue()

            trace_structured(
                "artifact",
                metadata_fn=lambda: {
                    "name": "fx_graph_runnable",
                    "encoding": "string",
                },
                payload_fn=lambda: runnable_graph_str,
            )

            V.debug.fx_graph(gm, example_inputs)
            # TODO: Should we actually dump this?  It should be redundant with the aot
            # structured logs...
            # trace_structured("inductor_input_graph", payload_fn=lambda: gm.print_readable(print_output=False))

            shape_env = shape_env_from_inputs(example_inputs)

            # Convert view to reshape in the graph. This is necessary primarily for
            # layout optimization. Do it unconditionally for uniformity.
            #
            # It's needed because when we do layout optimization, an contiguous tensor
            # in eager mode may becomes a channels last tensor. A view op previously
            # can be applied to the contiguous tensor may not be able to be applied
            # on the channels tensor any more. An error like
            #   RuntimeError: view size is not compatible with input tensor's size and stride
            #   (at least one dimension spans across two contiguous subspaces). Use .reshape(...) instead.
            # will be printed.
            #
            # Replace view op to reshape op in this case.
            # As an example, timm_resnest/botnet26t_256/convnext_base etc. will fail if we don't do this.
            #
            # Also this has to be done before FakeTensorProp below to avoid the failed
            # .view() call.
            view_to_reshape(gm)

            with dynamo_timed(
                "additional_fake_tensor_prop", log_pt2_compile_event=True
            ):
                # It is safe to run FakeTensorProp under no_grad because by the time
                # we're in inductor, we assume that AOTAutograd has already "taken care"
                # of autograd, so there should be no more autograd-related API's in the
                # graph.
                with torch.no_grad():
                    fake_mode = fake_tensor_prop(gm, example_inputs)

            _recursive_record_original_output_strides(gm)

            # pattern matcher passes might not preserve striding information
            # on node.meta["val"]. if in the future we rely on these being
            # correct we will need to fix.
            trace_structured(
                "artifact",
                metadata_fn=lambda: {
                    "name": "before_post_grad_graph",
                    "encoding": "string",
                },
                payload_fn=lambda: gm.print_readable(
                    print_output=False, include_stride=True, include_device=True
                ),
            )
            with V.set_fake_mode(fake_mode):
                # has some issues with memory in training
                cuda_context = get_cuda_device_context(gm)
                with cuda_context:
                    _recursive_post_grad_passes(gm, is_inference=is_inference)
                V.debug.fx_graph_transformed(gm, example_inputs)
                post_grad_graphs_log.debug(
                    "%s",
                    lazy_format_graph_code(
                        "AFTER POST GRAD",
                        gm,
                        include_stride=True,
                        include_device=True,
                        colored=True,
                    ),
                )

                # We're printing the graph to be used as a cache key - so a
                # printer which is a little less readable but faster is
                # appropriate.
                inductor_post_grad_graph_str = gm.print_readable(
                    print_output=False,
                    include_stride=True,
                    include_device=True,
                    fast_sympy_print=True,
                )
                # "after_post_grad_graph" is used in inductor provenance
                # tracking highlighter front-end.
                trace_structured(
                    "artifact",
                    metadata_fn=lambda: {
                        "name": "after_post_grad_graph",
                        "encoding": "string",
                    },
                    payload_fn=lambda: inductor_post_grad_graph_str,
                )
                if config.trace.provenance_tracking:
                    provenance_tracking_json = (
                        torch.fx.traceback.get_graph_provenance_json(gm.graph)
                    )
                    trace_structured(
                        "artifact",
                        metadata_fn=lambda: {
                            "name": "inductor_post_to_pre_grad_nodes",
                            "encoding": "json",
                        },
                        payload_fn=lambda: json.dumps(provenance_tracking_json),
                    )
                    from torch._inductor.debug import create_mapping_pre_post_grad_nodes

                    torch._inductor.debug._inductor_post_to_pre_grad_nodes = (
                        create_mapping_pre_post_grad_nodes(
                            torch._inductor.debug._pre_grad_graph_id,
                            provenance_tracking_json,
                        )
                    )

                metrics_context = get_metrics_context()
                if metrics_context.in_progress():
                    # TODO: Remove this when 3.9 is no longer supported
                    if sys.version_info < (3, 10):
                        num_graph_breaks = sum(counters["graph_break"].values())
                    else:
                        num_graph_breaks = counters["graph_break"].total()
                    CompileEventLogger.compilation_metric(
                        overwrite=True, num_graph_breaks=num_graph_breaks
                    )
                if config.is_fbcode():
                    try:
                        log_optimus_to_scuba(
                            extra_logging={
                                "pt2_configs": str(get_patched_config_dict())
                            }
                        )
                    except Exception:
                        # TODO(T216453900): need to work around for now to support vllm
                        # See details in vllm/compilation/pass_manager.py.
                        log.warning("failed to log pt2_configs")

            with (
                V.set_fake_mode(fake_mode),
                maybe_disable_comprehensive_padding(example_inputs),
                maybe_disable_graph_partition(cpp_wrapper, aot_mode),
            ):
                const_output_index = None
                const_graph = None
                const_wrapper_code = None
                const_kernel_code = None

                if aot_mode and config.aot_inductor.use_runtime_constant_folding:
                    # torchbind objects have name that starts with _torchbind_obj
                    # See caffe2/torch/fx/_symbolic_trace.py?lines=406
                    const_gm, const_output_index = split_const_gm(
                        gm,
                        skip_folding_node_fn=lambda node: node.op == "get_attr"
                        and isinstance(node.target, str)
                        and (
                            node.target.startswith("_torchbind_obj")
                            or isinstance(node.meta.get("val", None), FakeScriptObject)
                        ),
                    )

                    const_graph = GraphLowering(
                        const_gm,
                        example_inputs=[],
                        shape_env=shape_env,
                        graph_id=graph_id,
                        cpp_wrapper=cpp_wrapper,
                        aot_mode=aot_mode,
                        extern_node_serializer=extern_node_serializer,
                        is_inference=is_inference,
                        is_backward=is_backward,
                        is_const_graph=True,
                    )
                    with V.set_graph_handler(const_graph):
                        assert cpp_wrapper, "AOT mode only supports C++ wrapper"
                        const_graph.run()
                        const_wrapper_code, const_kernel_code = (
                            const_graph.codegen_with_cpp_wrapper()
                        )

                graph = GraphLowering(
                    gm,
                    # example_inputs will be used by AOTInductor to dry-run the generated code for Triton kernel tuning.
                    # For the forward pass, we have the real inputs to be used as example_inputs. For the backward pass,
                    # we currently use fake tensors and defake them later.
                    example_inputs=example_inputs,
                    shape_env=shape_env,
                    graph_id=graph_id,
                    cpp_wrapper=cpp_wrapper,
                    aot_mode=aot_mode,
                    extern_node_serializer=extern_node_serializer,
                    is_inference=is_inference,
                    is_backward=is_backward,
                    const_output_index=const_output_index,
                    const_wrapper_code=(
                        const_wrapper_code.value if const_wrapper_code else None
                    ),
                    const_kernel_code=(
                        const_kernel_code.value if const_kernel_code else None
                    ),
                    const_module=const_graph,
                    inputs_to_check=inputs_to_check,
                )
                metrics_helper = metrics.CachedMetricsHelper()

                # We are going to start code generating runtime asserts, so make sure
                # you don't start adding new ones in the lowering process
                graph.freeze_runtime_asserts()
                with V.set_graph_handler(graph):
                    graph.run(*example_inputs)
                    output_strides: list[Optional[tuple[_StrideExprStr, ...]]] = []
                    if graph.graph_outputs is not None:
                        # We'll put the output strides in the compiled graph so we
                        # can later return them to the caller via TracingContext
                        p = SymExprPrinter()
                        for out in graph.graph_outputs:
                            if (
                                isinstance(out, IRNode)
                                and out.has_tensor_output()
                                and len(free_unbacked_symbols(out.get_stride())) == 0
                            ):
                                # Convert to string for eval on the load path
                                output_strides.append(
                                    tuple(p.doprint(s) for s in out.get_layout().stride)
                                )
                            else:
                                output_strides.append(None)

                    _check_triton_bf16_support(graph)

                    # TODO: The switching between AOT mode and not here is a bit
                    # messy, but it's localized to the block of code below so I'm
                    # not going to touch it for now

                    compiled_fn: Any
                    compiled_fn_runner = None
                    with dynamo_timed(
                        "GraphLowering.compile_to_fn", log_pt2_compile_event=True
                    ):
                        if graph.aot_mode:
                            from .codecache import AotCodeCompiler

                            assert graph.cpp_wrapper, (
                                "AOT mode only supports C++ wrapper"
                            )
                            wrapper_code, kernel_code = graph.codegen_with_cpp_wrapper()
                            output_code_log.debug(
                                "Output wrapper code: \n%s", wrapper_code.value
                            )
                            if kernel_code.value:
                                output_code_log.debug(
                                    "Output kernel code:\n%s", kernel_code.value
                                )

                            serialized_extern_kernel_nodes = None
                            if graph.extern_kernel_nodes:
                                serialized_extern_kernel_nodes = (
                                    graph.extern_node_serializer(
                                        graph.extern_kernel_nodes
                                    )
                                )
                                output_code_log.debug(
                                    "Serialized Extern Kernel Nodes: \n%s",
                                    serialized_extern_kernel_nodes,
                                )

                            with dynamo_timed(
                                "AotCodeCompiler.compile", log_pt2_compile_event=True
                            ):
                                # Directly return the file path with the compiled code
                                compiled_fn = AotCodeCompiler.compile(
                                    graph,
                                    wrapper_code.value,
                                    kernel_code.value,
                                    serialized_extern_kernel_nodes,
                                    device_type=graph.device_type,
                                    additional_files=[
                                        *dict.fromkeys(
                                            graph.wrapper_code.additional_files
                                            + (
                                                const_graph.wrapper_code.additional_files
                                                if const_graph
                                                else []
                                            )
                                        )
                                    ],
                                )
                        else:
                            compiled_module = graph.compile_to_module()
                            compiled_fn = compiled_module.call
                            compiled_fn_runner = getattr(
                                compiled_module, "runner", None
                            )

                    node_runtimes = None
                    if inductor_metrics_log.isEnabledFor(logging.INFO):
                        num_bytes, nodes_num_elem, node_runtimes = graph.count_bytes()
                        metrics.num_bytes_accessed += num_bytes
                        metrics.node_runtimes += node_runtimes
                        metrics.nodes_num_elem += nodes_num_elem
                        inductor_metrics_log.info(
                            "Graph Metrics:\n%s",
                            {
                                "num_bytes_accessed": num_bytes,
                                "nodes_num_elem": nodes_num_elem,
                                "node_runtimes": node_runtimes,
                            },
                        )

<<<<<<< HEAD
=======
                    # Collect and dump op runtimes for TLParse
                    if config.log_tlparse:
                        _, _, node_runtimes = graph.count_bytes()
                        torch._inductor.debug.log_runtime_estimates(node_runtimes)

                    # Collect and dump collective-op schedule for external diagnostics
                    torch._inductor.debug.log_collective_schedule(graph.scheduler.nodes)

>>>>>>> 3eb3da9b
                    if (
                        cudagraphs
                        and config.triton.cudagraph_skip_dynamic_graphs
                        and not V.graph.disable_cudagraphs_reason
                        and torch._inductor.utils.any_is_symbolic(*example_inputs)
                    ):
                        stack_trace = None
                        for node in gm.graph.nodes:
                            meta_val = node.meta.get("val", None)
                            if (
                                node.op == "placeholder"
                                or not isinstance(meta_val, torch.Tensor)
                                or not torch._inductor.utils.any_is_symbolic(meta_val)
                            ):
                                continue

                            if stack_trace := node.meta.get("stack_trace", None):
                                break
                        disable = "graph with symbolic shapes inputs and config.triton.cudagraph_skip_dynamic_graphs=True."
                        if stack_trace:
                            disable = f"{disable} Found from {stack_trace}\n"
                        else:
                            disable = f"{disable}\n"
                        V.graph.disable_cudagraphs_reason = disable

                    if cudagraphs and not V.graph.disable_cudagraphs_reason:
                        maybe_incompat_node = get_first_incompatible_cudagraph_node(gm)
                        if maybe_incompat_node:
                            disable = f"disabling cudagraphs due to incompatible op {maybe_incompat_node.target}"
                            if stack_trace := maybe_incompat_node.meta.get(
                                "stack_trace", None
                            ):
                                disable = f"{disable} Found from {stack_trace}\n"
                            V.graph.disable_cudagraphs_reason = disable

                    if V.aot_compilation:
                        assert isinstance(compiled_fn, (str, list))
                        return CompiledAOTI(compiled_fn)

                    # TODO: Hoist this above V.aot_compilation
                    if cudagraphs and not V.graph.disable_cudagraphs_reason:
                        from torch._inductor.cudagraph_utils import (
                            check_lowering_disable_cudagraph,
                        )

                        V.graph.disable_cudagraphs_reason = (
                            check_lowering_disable_cudagraph(
                                V.graph.device_node_mapping
                            )
                        )

                    self._compile_stats[type(self)].codegen_and_compile += 1

                    return CompiledFxGraph(
                        compiled_fn,
                        graph,
                        gm,
                        output_strides,
                        V.graph.disable_cudagraphs_reason,
                        metrics_helper.get_deltas(),
                        counters["inductor"] - inductor_counters,
                        cudagraphs,
                        example_inputs,
                        static_input_idxs,
                        graph_kwargs,
                        inputs_to_check,
                        runnable_graph_str,
                        inductor_post_grad_graph_str,
                        compiled_fn_runner,
                    )


def fx_codegen_and_compile(
    gm: GraphModule,
    example_inputs: Sequence[InputType],
    # This is derivable from the other inputs to this function, but we pass it
    # in explicitly because it's nontrivial to compute
    inputs_to_check: Sequence[int],
    **graph_kwargs: Unpack[_CompileFxKwargs],
) -> OutputCode:
    scheme: FxCompile

    if fx_compile_mode == FxCompileMode.NORMAL:
        scheme = _InProcessFxCompile()
    elif fx_compile_mode == FxCompileMode.SERIALIZE:
        from .compile_fx_ext import _DebugSerdeFxCompile

        scheme = _DebugSerdeFxCompile()
    elif fx_compile_mode == FxCompileMode.SUBPROCESS:
        from .compile_fx_subproc import _SubprocessFxCompile

        scheme = _SubprocessFxCompile()

    if fx_compile_async:
        from .compile_fx_async import _AsyncFxCompile
        from .compile_fx_ext import _OutOfProcessFxCompile

        assert isinstance(scheme, _OutOfProcessFxCompile), (
            "async is only valid with an out-of-process compile mode"
        )
        scheme = _AsyncFxCompile(scheme)

    if fx_compile_progressive:
        from .compile_fx_async import _ProgressiveFxCompile
        from .compile_fx_ext import _OutOfProcessFxCompile

        assert isinstance(scheme, _OutOfProcessFxCompile), (
            "progressive is only valid with an out-of-process compile mode"
        )

        progression_configs = _get_progression_configs()

        # Use in-process compile for the fast version
        fast_scheme = _InProcessFxCompile()

        scheme = _ProgressiveFxCompile(fast_scheme, scheme, progression_configs)

    return scheme.codegen_and_compile(gm, example_inputs, inputs_to_check, graph_kwargs)


def get_input_idxs_to_check(
    inputs: Sequence[InputType],
    static_input_idxs: Sequence[int],
) -> Sequence[int]:
    """
    This function runs at compile time, and generates a list of indices for which we
    might need to do a copy to preserve alignment requirements.
    """
    ids_to_check = []

    for i, input in enumerate(inputs):
        if not isinstance(input, torch.Tensor):
            # non-tensors don't need alignment
            continue
        if not is_gpu(input.device.type):
            # right now we only care for gpu tensors
            continue
        with maybe_get_suppress_shape_guards_ctx():
            # suppress guards so that tensor_is_aligned and should_assume_input_aligned
            # do not add guards on input's storage offset
            if i in static_input_idxs and tensor_is_aligned(input):
                continue
            if not should_assume_input_aligned(input):
                continue

        # if we get here, then
        # (a) our triton code assumes that the input is aligned
        # (b) we can't be sure ahead of time that the input will actually be aligned.
        # therefore, at runtime, we'll need to check that the input is aligned
        # (and if not, clone it to make it aligned.)
        ids_to_check.append(i)

    return ids_to_check


def cudagraphify(
    model: Callable[..., Any],
    static_input_idxs: Sequence[int] = (),
    *,
    device_index: int,
    stack_traces: list[Optional[str]],
    is_backward: bool,
    is_inference: bool,
    constants: tuple[torch.Tensor, ...] = (),
    placeholders: Sequence[PlaceholderInfo] = (),
    mutated_input_idxs: tuple[int, ...] = (),
) -> Callable[..., Any]:
    from torch._inductor.cudagraph_trees import (
        cudagraphify_impl as new_cudagraphify_impl,
    )

    cudagraphify_fn: Callable[..., Any]
    if config.triton.cudagraph_trees:
        cudagraphify_fn = functools.partial(
            new_cudagraphify_impl,
            device_index=device_index,
            stack_traces=stack_traces,
            is_backward=is_backward,
            is_inference=is_inference,
            constants=constants,
            placeholders=placeholders,
            mutated_input_idxs=mutated_input_idxs,
            compile_id=torch._guards.CompileContext.current_compile_id(),
        )
    else:
        cudagraphify_fn = cudagraphify_impl

    compiled_fn = None

    def run(new_inputs: Sequence[InputType]) -> Any:
        nonlocal compiled_fn
        if compiled_fn is None:
            with dynamo_utils.preserve_rng_state():
                compiled_fn = cudagraphify_fn(model, new_inputs, static_input_idxs)  # type: ignore[arg-type]
        return compiled_fn(new_inputs)  # type: ignore[arg-type]

    return run


def static_input(x: torch.Tensor) -> torch.Tensor:
    """
    Copy and input while preserving strides
    """
    return torch.empty_strided(x.size(), x.stride(), dtype=x.dtype, device=x.device)


def index_expanded_dims_and_copy_(
    dst: torch.Tensor,
    src: torch.Tensor,
    expanded_dims: list[int],
) -> None:
    "Index into expanded dimensions of both dst and src then copy_"
    dst = index_expanded_dims(dst, expanded_dims)
    src = index_expanded_dims(src, expanded_dims)
    dst.copy_(src)


def cudagraphify_impl(
    model: Callable[..., Any],
    inputs: list[torch.Tensor],
    static_input_idxs: Sequence[int] = (),
) -> Callable[[list[InputType]], Any]:
    """
    Assumes inputs[static_input_idxs[i]] are always the same memory address
    """
    check_input_idxs = get_input_idxs_to_check(inputs, static_input_idxs)  # type: ignore[arg-type]
    static_input_idxs: OrderedSet[int] = OrderedSet(
        remove_unaligned_input_idxs(inputs, static_input_idxs)  # type: ignore[arg-type]
    )
    copy_misaligned_inputs(inputs, check_input_idxs)  # type: ignore[arg-type]

    assert isinstance(inputs, list)

    inps_expanded_dims = [
        get_expanded_dims(x) if idx not in static_input_idxs else []
        for idx, x in enumerate(inputs)
    ]

    # allocate static tensor inputs
    static_inputs = [
        (
            x
            if not isinstance(x, torch.Tensor)
            else static_input(x)
            if idx not in static_input_idxs
            else x.detach()
        )
        for idx, x in enumerate(inputs)
    ]

    # copy over input values for fresh allocations
    for idx, (x, expanded_dims) in enumerate(zip(inputs, inps_expanded_dims)):
        if isinstance(x, torch.Tensor) and idx not in static_input_idxs:
            index_expanded_dims_and_copy_(static_inputs[idx], x, expanded_dims)

    # warmup
    torch.cuda.synchronize()
    stream = torch.cuda.Stream()
    stream.wait_stream(torch.cuda.current_stream())
    # copy static_inputs because it will be cleared in model
    with torch.cuda.stream(stream):
        model(list(static_inputs))
    stream.synchronize()
    torch.cuda.current_stream().wait_stream(stream)
    torch.cuda.synchronize()

    # record
    graph = torch.cuda.CUDAGraph()
    with torch.cuda.graph(graph, stream=stream, capture_error_mode="thread_local"):
        static_outputs = model(list(static_inputs))
    if not isinstance(static_outputs, (list, tuple)):
        static_outputs = (static_outputs,)

    if config.size_asserts:

        def run(new_inputs: list[InputType]) -> Callable[[list[InputType]], Any]:
            assert len(static_inputs) == len(new_inputs)
            for idx, (dst, src, expanded_dims) in enumerate(
                zip(static_inputs, new_inputs, inps_expanded_dims)
            ):
                if not isinstance(dst, torch.Tensor):
                    continue
                assert isinstance(src, torch.Tensor)
                if idx in static_input_idxs:
                    assert dst.data_ptr() == src.data_ptr()
                else:
                    # TODO - could make one single op of multiple slices
                    # and avoid dispatch.
                    # Could also pre-index the `dst` tensors
                    index_expanded_dims_and_copy_(dst, src, expanded_dims)
            new_inputs.clear()
            graph.replay()
            return static_outputs

    else:
        copy_indices = [
            idx for idx in range(len(static_inputs)) if idx not in static_input_idxs
        ]

        def run(new_inputs: list[InputType]) -> Callable[[list[InputType]], Any]:
            for idx in copy_indices:
                expanded_dims = inps_expanded_dims[idx]
                src = new_inputs[idx]
                assert isinstance(src, torch.Tensor)
                index_expanded_dims_and_copy_(static_inputs[idx], src, expanded_dims)
            new_inputs.clear()
            graph.replay()
            return static_outputs

    return align_inputs_from_check_idxs(run, check_input_idxs, OrderedSet())


def compile_fx_aot(
    model_: GraphModule,
    example_inputs_: list[InputType],
    inner_compile: _CompileFxCallable = compile_fx_inner,
    config_patches: Optional[dict[str, Any]] = None,
) -> Union[list[Union[str, Weights]], str]:
    assert isinstance(model_, GraphModule), model_

    # [See NOTE] Unwrapping subclasses AOT
    unwrap_tensor_subclass_parameters(model_)

    config_patches: dict[str, Any] = (
        {"cpp_wrapper": True}
        if config_patches is None
        else {**config_patches, "cpp_wrapper": True}
    )

    output_path = config_patches.get(
        "aot_inductor.output_path", config.aot_inductor.output_path
    )

    if output_path:
        assert not output_path.endswith(".pt2"), (
            "The output path for aot_compile should not have an extension with .pt2 "
            "this is for specifying the output path for the .so in AOTInductor. "
            "If you would like to package the AOTInductor generated files "
            "into a pt2, please call `torch._inductor.aoti_compile_and_package`."
        )
    else:
        config_patches = {
            **config_patches,
            "aot_inductor.output_path": code_hash(model_.code),
        }

    from .utils import maybe_aoti_standalone_config

    config_patches = maybe_aoti_standalone_config(config_patches)

    extern_node_serializer = config_patches.pop("extern_node_serializer", None)
    saved_compile_id = model_.meta.get("dynamo_compile_id", None)
    saved_compile_context = torch._guards.CompileContext(saved_compile_id)
    with (
        V.set_aot_compilation(True),
        torch._guards.compile_context(saved_compile_context),
        chromium_event_timed(
            "compile_fx_aot",
            log_pt2_compile_event=True,
            reset_event_log_on_exit=True,
        ),
        get_metrics_context(),
    ):
        compiled_artifacts = compile_fx(
            model_,
            example_inputs_,
            inner_compile=functools.partial(
                inner_compile,
                extern_node_serializer=extern_node_serializer,
            ),
            config_patches=config_patches,
        )

        assert isinstance(compiled_artifacts, CompiledAOTI)

        return compiled_artifacts.filename


_graph_counter = count(0)


def fw_compiler_freezing(
    aot_autograd_model: GraphModule,
    aot_example_inputs: Sequence[InputType],
    dynamo_model: GraphModule,
    num_example_inputs: int,
    inner_compile: Callable[..., Any],
    cudagraphs: BoxedBool,
    graph_id: int,
    forward_device: BoxedDeviceIndex,
) -> Callable[[list[object]], Sequence[torch.Tensor]]:
    from torch._inductor.freezing import convert_conv_weights_to_channels_last, freeze

    # partition_fn won't be called
    _recursive_joint_graph_passes(aot_autograd_model)

    layout_opt = GraphLowering.decide_layout_opt(aot_autograd_model, is_inference=True)
    if layout_opt:
        # make sure meta['val'] is properly setup
        fake_tensor_prop(aot_autograd_model, aot_example_inputs, True)
        convert_conv_weights_to_channels_last(aot_autograd_model)

    opt_model, preserved_arg_indices = freeze(
        dynamo_model,
        aot_autograd_model,
        aot_example_inputs,  # type: ignore[arg-type]
    )

    aot_example_inputs = [aot_example_inputs[ind] for ind in preserved_arg_indices]

    fake_mode = detect_fake_mode(aot_example_inputs)

    # for freezing, all graph outputs should be user visible
    *_, model_outputs_node = opt_model.graph.nodes
    model_outputs = model_outputs_node.args[0]
    model_outputs_node.meta["user_visible_output_idxs"] = [
        idx for idx, n in enumerate(model_outputs) if isinstance(n, torch.fx.Node)
    ]

    static_input_idxs: list[Any] = []
    # constant params will be real tensors, not fake
    tracing_context = torch._guards.TracingContext.try_get()
    unwrapped_args_offsets = [0]
    max_offset_idx = 0
    if tracing_context is not None:
        assert tracing_context.params_flat_unwrap_subclasses is not None
        params_flat_unwrap = tracing_context.params_flat_unwrap_subclasses
        max_offset_idx = max(0, len(params_flat_unwrap) - 1)
        preserved_indices_params_flat = OrderedSet[int]()
        unwrapped_idxs = tracing_context.params_unwrapped_to_flat_index
        assert unwrapped_idxs is not None
        current_offset = 0
        if len(params_flat_unwrap) > 0:
            unwrapped_args_offsets = []

        for i in range(len(params_flat_unwrap)):
            if i not in preserved_arg_indices:
                params_flat_unwrap[i] = None
                if i > 0 and unwrapped_idxs[i] == unwrapped_idxs[i - 1]:
                    current_offset += 1
            else:
                preserved_indices_params_flat.add(unwrapped_idxs[i])
            unwrapped_args_offsets.append(current_offset)

        # Deallocate wrapped params, if all subelements were deallocated
        assert tracing_context.params_flat is not None
        for i in range(len(tracing_context.params_flat)):
            if i not in preserved_indices_params_flat:
                tracing_context.params_flat[i] = None

        if tracing_context.fw_metadata:
            static_input_idxs = tracing_context.fw_metadata.static_input_indices

    with mock.patch.object(fake_mode, "allow_non_fake_inputs", True):
        optimized_function = inner_compile(
            opt_model,
            aot_example_inputs,
            static_input_idxs=static_input_idxs,
            cudagraphs=cudagraphs,
            graph_id=graph_id,
            is_inference=True,
            boxed_forward_device_index=forward_device,
            layout_opt=layout_opt,
        )

    # aot_inductor codegens a call that takes in just the inputs, so we don't return a wrapper
    # that drops constant-ified params
    if V.aot_compilation:
        return optimized_function

    def wrapper(args: list[object]) -> Sequence[torch.Tensor]:
        args_new = [
            args[i - unwrapped_args_offsets[min(i, max_offset_idx)]]
            for i in preserved_arg_indices
        ]
        args.clear()
        return optimized_function(args_new)

    wrapper._boxed_call = True  # type: ignore[attr-defined]

    return wrapper


def get_cpp_wrapper_config() -> dict[str, object]:
    if config.triton.cudagraphs:
        log_cudagraph_skip_and_bump_counter(
            format_default_skip_message("cpp wrapper enabled")
        )

    return {
        # Set autotune_at_compile_time to True as default if the option is not explicitly set
        "triton.autotune_at_compile_time": (
            config.triton.autotune_at_compile_time
            if config.triton.autotune_at_compile_time is not None
            else has_triton()
        ),
        "triton.autotune_cublasLt": False,
        "triton.cudagraphs": False,  # TODO: to be removed
        "triton.store_cubin": True,
    }


def get_cuda_device_context(gm: torch.fx.GraphModule) -> AbstractContextManager[None]:
    """
    Returns a cuda device context manager if there is a single device in the graph
    """
    if not torch.cuda.is_available():
        return contextlib.nullcontext()

    cuda_devices: OrderedSet[torch.device] = OrderedSet(
        device for device in get_all_devices(gm) if device.type == "cuda"
    )

    return (
        torch.cuda.device(next(iter(cuda_devices)))  # type: ignore[return-value]
        if len(cuda_devices) == 1
        else contextlib.nullcontext()
    )


def partition_fn(
    gm: GraphModule,
    joint_inputs: Sequence[object],
    **kwargs: object,
) -> tuple[GraphModule, GraphModule]:
    cuda_context = get_cuda_device_context(gm)
    with cuda_context:
        # We can skip the invoke_subgraph because the
        # entire_partition_fn is called recursively for invoke_subgraph
        # in partitioning.
        _recursive_joint_graph_passes(gm, skip_invoke_subgraph=True)

    static_lifetime_input_indices: Optional[list[int]] = kwargs.pop(  # type: ignore[assignment]
        "static_lifetime_input_indices", None
    )

    with dynamo_utils.dynamo_timed(
        "min_cut_rematerialization_partition", log_pt2_compile_event=True
    ):
        return min_cut_rematerialization_partition(
            gm,
            joint_inputs,
            compiler="inductor",
            static_lifetime_input_indices=static_lifetime_input_indices,
            **kwargs,
        )


def compile_fx(
    model_: GraphModule,
    example_inputs_: Sequence[InputType],
    inner_compile: Callable[..., OutputCode] = compile_fx_inner,
    config_patches: Optional[dict[str, Any]] = None,
    decompositions: Optional[dict[OpOverload, Callable[..., Any]]] = None,
    ignore_shape_env: bool = False,
) -> Union[Callable[[list[object]], Sequence[torch.Tensor]], str, list[str], Weights]:
    """
    Main entry point for compiling given FX graph.  Despite the fact that this
    lives in :mod:`torch._inductor`, this function is responsible for calling
    into AOT Autograd (and we will eventually get a callback to
    ``inner_compile`` to perform actual compilation.  In other words, this
    function orchestrates end-to-end compilation for the inductor backend when
    you use :func:`torch.compile`.

    NB: This function TAKES OWNERSHIP of the input ``model_`` and can potentially
    mutate it!  Make a copy if you need to preserve the original GraphModule.
    """
    # Wake up the AsyncCompile subproc pool as early as possible (if there's cuda).
    if any(
        isinstance(e, torch.Tensor) and e.device.type in ("cuda", "xpu")
        for e in example_inputs_
    ):
        torch._inductor.async_compile.AsyncCompile.wakeup()

    # Some arguments trigger a recursive call to compile_fx.  Handle these
    # short circuits first, before anything else

    if config_patches:
        with config.patch(config_patches):
            return compile_fx(
                model_,
                example_inputs_,
                # need extra layer of patching as backwards is compiled out of scope
                inner_compile=config.patch(config_patches)(inner_compile),
                decompositions=decompositions,
                ignore_shape_env=ignore_shape_env,
            )

    # TODO: This probably shouldn't be a recursive call
    if config.cpp_wrapper:
        with (
            config.patch(
                {
                    "cpp_wrapper": False,  # reset to break recursive call to compile_fx
                    **get_cpp_wrapper_config(),
                }
            ),
            V.set_real_inputs(example_inputs_),
        ):
            inputs_: Sequence[InputType] = example_inputs_

            if isinstance(model_, GraphModule):
                fake_inputs = [
                    node.meta.get("val")
                    for node in model_.graph.nodes
                    if node.op == "placeholder"
                ]
                # Replace non-tensor (constant) inputs with Nones, since these are not being
                # used anyways by the graph
                fake_inputs = [
                    inp if isinstance(inp, torch.Tensor) else None
                    for inp in fake_inputs
                ]

                if any(v is not None for v in fake_inputs):
                    # Validate devices before switching to fake tensors.
                    for idx, fi, i in zip(count(), fake_inputs, inputs_):
                        if fi is not None:
                            assert isinstance(i, torch.Tensor)
                            if fi.device != i.device:
                                raise ValueError(
                                    f"Device mismatch between fake input and example input at position #{idx}: "
                                    f"{fi.device} vs {i.device}. If the model was exported via torch.export(), "
                                    "make sure torch.export() and torch.aot_compile() run on the same device."
                                )
                    inputs_ = fake_inputs  # type: ignore[assignment]
            from torch._export.non_strict_utils import _fakify_script_objects

            fake_mode = detect_fake_mode(inputs_)
            with _fakify_script_objects(model_, inputs_, {}, fake_mode) as (
                patched_mod,
                fake_args,
                _,
                _,
                _,
            ):
                return compile_fx(
                    patched_mod,
                    fake_args,
                    inner_compile=functools.partial(inner_compile, cpp_wrapper=True),
                    decompositions=decompositions,
                    ignore_shape_env=ignore_shape_env,
                )

    recursive_compile_fx = functools.partial(
        compile_fx,
        inner_compile=inner_compile,
        decompositions=decompositions,
        ignore_shape_env=ignore_shape_env,
    )

    if not graph_returns_tuple(model_):
        return make_graph_return_tuple(
            model_,
            example_inputs_,
            recursive_compile_fx,
        )

    if isinstance(model_, GraphModule) and isinstance(
        model_.graph._codegen, _PyTreeCodeGen
    ):
        # this graph is the result of dynamo.export()
        return handle_dynamo_export_graph(
            model_,
            example_inputs_,
            recursive_compile_fx,
        )

    # Do the actual work

    with (
        _use_lazy_graph_module(dynamo_config.use_lazy_graph_module),
        enable_python_dispatcher(),
        torch.fx.traceback.preserve_node_meta(config.trace.provenance_tracking),
        torch._inductor.debug.reset_provenance_globals(),
    ):
        # Pre-grad passes cannot be run if we weren't given a GraphModule.
        # Dynamo will always produce a GraphModule, but this handles cases
        # where a user directly passes a plain Module with the intention of
        # having AOTAutograd trace it.
        # TODO: Get rid of this?
        if isinstance(model_, GraphModule):
            # "before_pre_grad_graph" is used in inductor provenance
            # tracking highlighter front-end.
            trace_structured(
                "artifact",
                metadata_fn=lambda: {
                    "name": "before_pre_grad_graph",
                    "encoding": "string",
                },
                payload_fn=lambda: model_.print_readable(
                    print_output=False, include_stride=True, include_device=True
                )
                + f"\n\n # graph id: {id(model_.graph)}",
            )
            pre_grad_graphs_log.debug(
                "%s",
                lazy_format_graph_code(
                    "BEFORE PRE GRAD",
                    model_,
                    include_stride=True,
                    include_device=True,
                    colored=True,
                ),
            )
            torch._inductor.debug._pre_grad_graph_id = id(model_.graph)

            if config.trace.provenance_tracking:
                for node in model_.graph.nodes:
                    if node.stack_trace:
                        torch._inductor.debug._inductor_pre_grad_node_stack_trace[
                            node.name
                        ] = node.stack_trace

            model_ = _recursive_pre_grad_passes(model_, example_inputs_)
            trace_structured(
                "artifact",
                metadata_fn=lambda: {
                    "name": "after_pre_grad_graph",
                    "encoding": "string",
                },
                payload_fn=lambda: model_.print_readable(
                    print_output=False, include_stride=True, include_device=True
                )
                + f"\n\n # graph id: {id(model_.graph)}",
            )

        # TODO: Move this before recursive pre-grad passes
        # NB: This short circuit never occurs for Dynamo produced graphs
        # (which are pre-flattened)
        if any(isinstance(x, (list, tuple, dict)) for x in example_inputs_):
            return flatten_graph_inputs(
                model_,
                example_inputs_,
                recursive_compile_fx,
            )

        assert not config._raise_error_for_testing

        num_example_inputs = len(example_inputs_)

        # Although cudagraphs may have been enabled via config, various
        # conditions (which are tested within the bowels of Inductor) may
        # force cudagraphs to be disabled.  This mutable box lets us retrieve
        # the final determination if cudagraphs actually can be used or not.
        cudagraphs = BoxedBool(config.triton.cudagraphs)

        # See [Backward Generation Handling]
        forward_device = BoxedDeviceIndex(None)

        # TODO: The modern style is to use CompileId from TracingContext to
        # identify Inductor compilation.  However, this CompileId cannot
        # uniquely identify multiple Inductor compilations that arise from
        # DDPOptimizer
        graph_id = next(_graph_counter)

        decompositions = (
            decompositions if decompositions is not None else select_decomp_table()
        )

        def fw_compiler_base(
            gm: GraphModule,
            example_inputs: Sequence[InputType],
            is_inference: bool,
        ) -> OutputCode:
            with dynamo_utils.dynamo_timed("compile_fx.<locals>.fw_compiler_base"):
                if is_inference:
                    # partition_fn won't be called
                    _recursive_joint_graph_passes(gm)

                fixed = torch._inductor.utils.num_fw_fixed_arguments(
                    num_example_inputs, len(example_inputs)
                )

                model_outputs_node = output_node(gm)
                if config.keep_output_stride:
                    model_outputs = pytree.arg_tree_leaves(*model_outputs_node.args)
                    num_model_outputs = len(model_outputs)

                    context = torch._guards.TracingContext.try_get()
                    # See Note [User Outputs in the inductor graph]
                    if context is not None and context.fw_metadata and not is_inference:
                        original_output_start_index = (
                            context.fw_metadata.num_mutated_inp_runtime_indices
                        )
                    else:
                        original_output_start_index = 0

                    if isinstance(model_, GraphModule):
                        *_, orig_model_outputs_node = model_.graph.nodes
                        assert orig_model_outputs_node.op == "output"
                        orig_model_outputs, _ = pytree.tree_flatten(
                            orig_model_outputs_node.args
                        )
                        num_orig_model_outputs = len(orig_model_outputs)
                    else:
                        num_orig_model_outputs = num_model_outputs

                    assert num_orig_model_outputs <= num_model_outputs

                    # Note [User Outputs in the inductor graph]
                    # We makes the following assumption
                    # For inference
                    #   len(orig_model_outputs) == len(model_outputs)
                    # For training
                    #   len(orig_model_outputs) <= len(model_outputs)
                    # During training, most of the time the model_outputs starts with
                    # original module's outputs followed by saved activations.
                    # But this can be not true if the model have inplace updated tensors.
                    # AOTAutograd will make those tensors being returned before the original
                    # module's output.
                    # To make things safe, we'll use original_output_start_index field
                    # set by AOTAutograd to decide where the original module outputs start.
                    orig_output_end_idx = (
                        original_output_start_index + num_orig_model_outputs
                    )
                    # Sanity check: we are about to splice out the "user" outputs from the full set
                    # of "graph" outputs. Make sure we're within bounds.
                    assert orig_output_end_idx <= num_model_outputs

                    model_outputs_node.meta["user_visible_output_idxs"] = [
                        idx
                        for idx in range(
                            original_output_start_index, orig_output_end_idx
                        )
                        if isinstance(model_outputs[idx], torch.fx.Node)
                    ]
                else:
                    model_outputs_node.meta["user_visible_output_idxs"] = []

                # We also mark the invoke_subgraph outputs as user_visible to
                # force the outputs of invoke_subgraph subgraph to follow the
                # original strides
                _recursive_record_user_visible_output_idxs(gm)

                return inner_compile(
                    gm,
                    example_inputs,
                    static_input_idxs=get_static_input_idxs(fixed),
                    cudagraphs=cudagraphs,
                    graph_id=graph_id,
                    is_inference=is_inference,
                    boxed_forward_device_index=forward_device,
                )

        fw_compiler: Callable[[GraphModule, Sequence[InputType]], OutputCode] = (
            functools.partial(fw_compiler_base, is_inference=False)
        )
        fw_compiler = SerializableAOTDispatchCompiler(OutputCode, fw_compiler)

        if config.freezing and not torch.is_grad_enabled():
            inference_compiler: Callable[..., Any] = functools.partial(
                fw_compiler_freezing,
                dynamo_model=model_,
                num_example_inputs=num_example_inputs,
                inner_compile=inner_compile,
                cudagraphs=cudagraphs,
                graph_id=graph_id,
                forward_device=forward_device,
            )
        else:
            inference_compiler = functools.partial(fw_compiler_base, is_inference=True)
            inference_compiler = SerializableAOTDispatchCompiler(
                OutputCode, inference_compiler
            )

        @compile_time_strobelight_meta(phase_name="backward")
        def bw_compiler(
            gm: GraphModule, example_inputs: Sequence[InputType]
        ) -> OutputCode:
            from torch._dynamo.convert_frame import compile_lock

            with (
                dynamo_utils.dynamo_timed("compile_fx.<locals>.bw_compiler"),
                compile_lock,
            ):
                model_outputs_node = output_node(gm)
                if config.bw_outputs_user_visible:
                    model_outputs = pytree.arg_tree_leaves(*model_outputs_node.args)
                    model_outputs_node.meta["user_visible_output_idxs"] = [
                        idx
                        for idx, n in enumerate(model_outputs)
                        if isinstance(n, torch.fx.Node)
                    ]
                else:
                    model_outputs_node.meta["user_visible_output_idxs"] = []

                fixed = count_tangents(gm)
                with (
                    config.patch(get_cpp_wrapper_config())
                    if config.cpp_wrapper
                    else contextlib.nullcontext()
                ):
                    return inner_compile(
                        gm,
                        example_inputs,
                        static_input_idxs=list(range(fixed)),
                        cudagraphs=cudagraphs,
                        is_backward=True,
                        graph_id=graph_id,
                        boxed_forward_device_index=forward_device,
                    )

        bw_compiler = SerializableAOTDispatchCompiler(OutputCode, bw_compiler)

        fake_mode = detect_fake_mode(
            example_inputs_
        ) or torch._subclasses.FakeTensorMode(allow_non_fake_inputs=True)
        tracing_context = (
            torch._guards.TracingContext.try_get()
            or torch._guards.TracingContext(fake_mode)
        )

        if V.aot_compilation:
            from .utils import is_valid_aoti_model_name

            is_valid_aoti_model_name()

            with functorch_config.patch(unlift_effect_tokens=True):
                gm, graph_signature = aot_export_module(
                    model_,
                    example_inputs_,
                    trace_joint=False,
                    decompositions=decompositions,
                )

                from torch._export.utils import _detect_fake_mode_from_gm

                fake_mode = _detect_fake_mode_from_gm(gm)
                # aot_export_module doesn't account for constant tensor attributes
                # so we end up having tensors that don't have fake vals attached.
                # This can happen when upstream export is non-strict where we
                # preserve the original module params/buffers. Once AOTI switches
                # to ep.run_decompositions() flow to lower to post-autograd opset
                # this will go away.
                for node in gm.graph.nodes:
                    if node.op == "get_attr" and "val" not in node.meta:
                        target = attrgetter(node.target)(gm)
                        if isinstance(target, torch.Tensor):
                            assert fake_mode is not None
                            node.meta["val"] = fake_mode.from_tensor(
                                target, static_shapes=True
                            )
                        elif isinstance(target, torch.ScriptObject):
                            node.meta["val"] = (
                                torch._library.fake_class_registry.maybe_to_fake_obj(
                                    fake_mode, target
                                )
                            )
                        elif isinstance(target, FakeScriptObject):
                            node.meta["val"] = target

            unlifted_gm = _unlift_graph(model_, gm, graph_signature)
            if "dynamo_flat_name_to_original_fqn" in model_.meta:
                unlifted_gm.meta["dynamo_flat_name_to_original_fqn"] = model_.meta[
                    "dynamo_flat_name_to_original_fqn"
                ]

            if "dynamo_compile_id" in model_.meta:
                unlifted_gm.meta["dynamo_compile_id"] = model_.meta["dynamo_compile_id"]

            # Disable amp as in aot_dispatch_autograd (https://github.com/pytorch/pytorch/pull/86515)
            # In inference_compiler (fw_compiler_base), _recursive_joint_graph_passes will call into
            # _sfdp_init() to register patterns.
            # When fallback_random is set to True, the sdpa patterns will be traced during runtime.
            # If amp is turned on, the traced FP32 patterns will have prims.convert_element_type which
            # will be the same as the generated FP16 patterns.
            disable_amp = torch._C._is_any_autocast_enabled()
            context = (
                torch._C._DisableAutocast if disable_amp else contextlib.nullcontext
            )
            with V.set_fake_mode(fake_mode), compiled_autograd._disable(), context():
                return inference_compiler(unlifted_gm, example_inputs_)

        with (
            V.set_fake_mode(fake_mode),
            torch._guards.tracing(tracing_context),
            compiled_autograd._disable(),
            functorch_config.patch(unlift_effect_tokens=True),
        ):
            try:
                return aot_autograd(
                    fw_compiler=fw_compiler,
                    bw_compiler=bw_compiler,
                    inference_compiler=inference_compiler,
                    decompositions=decompositions,
                    partition_fn=partition_fn,
                    keep_inference_input_mutations=True,
                    cudagraphs=cudagraphs,
                    boxed_forward_device_index=forward_device,
                    ignore_shape_env=ignore_shape_env,
                )(model_, example_inputs_)
            except ShortenTraceback as e:
                # We will also shorten the traceback inside dynamo.
                # This is only useful if inductor is called directly with an FX graph.
                raise e.remove_dynamo_frames() from None  # see TORCHDYNAMO_VERBOSE=1


def graph_returns_tuple(gm: GraphModule) -> bool:
    """True if a FX graph returns a tuple"""
    if not isinstance(gm, GraphModule):
        return True  # can't check this, assume true
    (rv,) = output_node(gm).args
    if isinstance(rv, (list, tuple)):
        return True
    if (
        isinstance(rv, torch.fx.node.Node)
        and hasattr(rv.target, "_schema")
        and len(rv.target._schema.returns) > 1
        and all(str(ret.type) == "Tensor" for ret in rv.target._schema.returns)
    ):
        # for graphs whose result is one node with multiple outputs
        return True
    return False


def make_graph_return_tuple(
    gm: GraphModule,
    inputs: Sequence[InputType],
    compile_gm: Callable[..., Any],
) -> Callable[..., Any]:
    """
    Mutate gm so it returns a tuple.  This is only needed for graphs
    not created by torchdynamo that return non-tuples.
    """
    node = output_node(gm)
    (rv,) = node.args
    rv, spec = pytree.tree_flatten(rv)
    with gm.graph.inserting_before(node):
        gm.graph.output(rv)
    gm.graph.erase_node(node)
    assert graph_returns_tuple(gm)

    compiled_fn = compile_gm(gm, inputs)

    @functools.wraps(compiled_fn)
    def wrapper(*args: Any, **kwargs: Any) -> Any:
        return pytree.tree_unflatten(compiled_fn(*args, **kwargs), spec)

    return wrapper


def handle_dynamo_export_graph(
    gm: GraphModule,
    inputs: Sequence[InputType],
    compile_gm: Callable[..., Any],
) -> Callable[..., Any]:
    """
    `torch._dynamo.export` embeds pytrees in the FX graph codegen object,
    convert that to a normal FX graph so inductor can compile it.
    """
    codegen = gm.graph._codegen
    gm.graph._codegen = torch.fx.graph.CodeGen()
    gm.recompile()

    compiled_fn = compile_gm(gm, codegen.process_inputs(*inputs))

    @functools.wraps(compiled_fn)  # type: ignore[misc]
    def wrapper(*args: Any) -> Any:
        return codegen.process_outputs(compiled_fn(*codegen.process_inputs(*args)))

    return wrapper


def _check_triton_bf16_support(graph: GraphLowering) -> None:
    def warn_and_skip(device: Optional[torch.device]) -> Never:
        from torch._dynamo.exc import SkipFrame

        assert device is not None

        device_interface = get_interface_for_device(device.type)
        device_props = device_interface.get_device_properties(device)
        warnings.warn(
            f"{device_props.name} does not support bfloat16 compilation natively, skipping"
        )
        raise SkipFrame("BF16 is not supported")

    for node in itertools.chain(graph.graph_inputs.values(), graph.graph_outputs):
        if not isinstance(node, IRNode):
            continue
        device_type = get_device_type(node)
        if (
            not device_type
            or not is_gpu(device_type)
            or node.get_dtype() != torch.bfloat16
        ):
            continue
        # Print warning and skip frame if attempting to compile for bfloat16
        # on device without hardware support for dtype
        device_interface = get_interface_for_device(device_type)
        if device_interface.is_bf16_supported(including_emulation=False):
            return
        warn_and_skip(node.get_device())


def _aoti_flatten_inputs(
    gm: torch.fx.GraphModule,
    args: Union[list[Any], tuple[Any, ...]],
    kwargs: Optional[dict[str, Any]] = None,
    *,
    options: Optional[dict[str, Any]] = None,
) -> tuple[list[Any], dict[str, Any]]:
    """
    Flatten the inputs to the graph module and return the flat inputs and options.
    Add "aot_inductor.serialized_in_spec" and "aot_inductor.serialized_out_spec" to the options.
    """
    from .compile_fx import graph_returns_tuple

    assert graph_returns_tuple(gm), (
        "Graph output must be a tuple(). This is so that we can avoid "
        "pytree processing of the outputs. Please change the module to "
        "have tuple outputs."
    )

    # We will serialize the pytree info into the .so as constant strings
    in_spec = None
    out_spec = None
    if isinstance(gm.graph._codegen, torch.fx.graph._PyTreeCodeGen):
        codegen = gm.graph._codegen
        gm.graph._codegen = torch.fx.graph.CodeGen()
        gm.recompile()

        if codegen.pytree_info.in_spec is not None:
            in_spec = codegen.pytree_info.in_spec
        if codegen.pytree_info.out_spec is not None:
            out_spec = codegen.pytree_info.out_spec

    else:
        if hasattr(gm, "_in_spec"):
            in_spec = gm._in_spec
        if hasattr(gm, "_out_spec"):
            out_spec = gm._out_spec

    serialized_in_spec = pytree.treespec_dumps(in_spec) if in_spec is not None else ""
    serialized_out_spec = (
        pytree.treespec_dumps(out_spec) if out_spec is not None else ""
    )

    flat_args_with_path, received_spec = pytree.tree_flatten_with_path(
        (args, kwargs or {})
    )

    if any(isinstance(x[1], torch.ScriptObject) for x in flat_args_with_path):
        from torch._dynamo.exc import UserError, UserErrorType

        raise UserError(
            UserErrorType.INVALID_INPUT,
            "TorchBind objects found in inputs. TorchBind object inputs are not supported in AOTInductor. "
            "TorchBind objects can only be attributes.",
        )

    # Replace non-tensor (constant) inputs with Nones, since these are not being
    # used anyways by the graph
    flat_example_inputs = [
        x[1] if isinstance(x[1], torch.Tensor) else None for x in flat_args_with_path
    ]

    if in_spec is not None and received_spec != in_spec:
        raise ValueError(  # noqa: B904
            "Trying to flatten user inputs with exported input tree spec: \n"
            f"{in_spec}\n"
            "but actually got inputs with tree spec of: \n"
            f"{received_spec}"
        )

    options = (
        {
            "aot_inductor.serialized_in_spec": serialized_in_spec,
            "aot_inductor.serialized_out_spec": serialized_out_spec,
        }
        if options is None
        else {
            **options,
            "aot_inductor.serialized_in_spec": serialized_in_spec,
            "aot_inductor.serialized_out_spec": serialized_out_spec,
        }
    )
    return flat_example_inputs, options<|MERGE_RESOLUTION|>--- conflicted
+++ resolved
@@ -1524,8 +1524,6 @@
                             },
                         )
 
-<<<<<<< HEAD
-=======
                     # Collect and dump op runtimes for TLParse
                     if config.log_tlparse:
                         _, _, node_runtimes = graph.count_bytes()
@@ -1534,7 +1532,6 @@
                     # Collect and dump collective-op schedule for external diagnostics
                     torch._inductor.debug.log_collective_schedule(graph.scheduler.nodes)
 
->>>>>>> 3eb3da9b
                     if (
                         cudagraphs
                         and config.triton.cudagraph_skip_dynamic_graphs
