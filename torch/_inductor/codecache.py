--- conflicted
+++ resolved
@@ -975,15 +975,9 @@
         symints = FxGraphCache._filter_backed_symints(example_inputs)
         hints = [hint_int(s) for s in symints]
 
-<<<<<<< HEAD
         def iterate_over_candidates() -> Generator[
-            Tuple[CompiledFxGraph, bytes], None, None
+            tuple[CompiledFxGraph, bytes], None, None
         ]:
-=======
-        def iterate_over_candidates() -> (
-            Generator[tuple[CompiledFxGraph, bytes], None, None]
-        ):
->>>>>>> d48eb58d
             if local:
                 subdir = FxGraphCache._get_tmp_dir_for_key(key)
                 if os.path.exists(subdir):
