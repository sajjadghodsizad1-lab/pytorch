--- conflicted
+++ resolved
@@ -1746,13 +1746,7 @@
                 return n_bytes if all_cuda else _align(n_bytes)
 
             consts_size = sum(
-<<<<<<< HEAD
-                torch.ops.onednn._nbytes(tensor)
-                if tensor.is_onednn
-                else tensor.untyped_storage().nbytes()
-=======
                 get_nbytes_of_tensor(tensor, all_cuda)
->>>>>>> 60539cf2
                 for (name, tensor) in graph.constants.items()
                 if name not in graph.folded_constants
             )
