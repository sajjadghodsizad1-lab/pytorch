# mypy: allow-untyped-decorators
# mypy: allow-untyped-defs
import dataclasses
import functools
import itertools
import logging
import math
import operator
import os
import warnings
from collections import defaultdict
from typing import Any, Callable, Dict, List, Optional, Set, Tuple, Union
from unittest.mock import patch

import sympy

import torch
import torch.ao.quantization.fx._decomposed
import torch.fx
import torch.utils._pytree as pytree
from torch._higher_order_ops.associative_scan import associative_scan_op
from torch._higher_order_ops.triton_kernel_wrap import triton_kernel_wrapper_mutation
from torch._prims_common import (
    canonicalize_dim,
    canonicalize_dims,
    check,
    dtype_to_type,
    elementwise_dtypes,
    ELEMENTWISE_TYPE_PROMOTION_KIND,
    get_computation_dtype,
    is_boolean_dtype,
    is_float_dtype,
    is_integer_dtype,
    Number,
)
from torch.fx.experimental.sym_node import magic_methods, method_to_operator
from torch.utils._sympy.functions import (
    CeilDiv,
    FloorDiv,
    Identity,
    IntTrueDiv,
    ModularIndexing,
)

from .._dynamo.utils import import_submodule
from . import config, inductor_prims, ir, test_operators  # NOQA: F401
from .decomposition import decompositions, get_decompositions
from .ir import (
    DtypeView,
    ExpandView,
    IndexingConstant,
    is_triton,
    ops_wrapper,
    PermuteView,
    Pointwise,
    Reduction,
    SqueezeView,
    TensorBox,
    validate_ir,
    View,
)
from .utils import (
    ceildiv,
    decode_device,
    is_dynamic,
    is_gpu,
    is_pointwise_use,
    needs_fallback_due_to_atomic_add_limitations,
    pad_listlike,
    sympy_product,
    use_scatter_fallback,
)
from .virtualized import ops, V


log = logging.getLogger(__name__)
lowerings: Dict[torch._ops.OpOverload, Callable[..., Any]] = {}
# Use maybe_layout_constraints to access this dict, we lazily register tag-based layout constraints
_maybe_layout_constraints: Dict[
    torch._ops.OpOverload, Optional[Callable[..., Any]]
] = {}
fallbacks: Set[torch._ops.OpOverload] = set()
aten = torch.ops.aten
tr_c10d = torch.ops.tr_c10d
prims = torch.ops.prims
needs_realized_inputs: Set[torch._ops.OpOverload] = set()
foreach_ops: Set[torch._ops.OpOverload] = set()
inplace_foreach_ops: Set[torch._ops.OpOverload] = set()
inplaceable_foreach_ops: Dict[torch._ops.OpOverload, torch._ops.OpOverload] = {}
quantized_decomposed = torch.ops.quantized_decomposed


def maybe_layout_constraints(fn: Callable[..., Any]) -> Optional[Callable[..., Any]]:
    """Get layout constraints. Returns None if there are no layout constraints."""
    if not isinstance(fn, torch._ops.OpOverload):
        # Only OpOverloads have layout constraints.
        return None
    if fn in _maybe_layout_constraints:
        return _maybe_layout_constraints[fn]
    # OpOverload with custom lowerings override tag-based layout constraints
    if fn in lowerings:
        _maybe_layout_constraints[fn] = None
        return None
    # We lazily register tag-based layout constraints.

    def handle_layout_constraint_tag(tag):
        if tag is torch._C.Tag.needs_fixed_stride_order:
            _maybe_layout_constraints[fn] = constrain_to_fx_strides
            return _maybe_layout_constraints[fn]
        elif tag is torch._C.Tag.flexible_layout:
            _maybe_layout_constraints[fn] = None
            return None
        else:
            raise AssertionError(f"Unknown layout constraint tag: {tag}")

    tag = get_layout_constraint_tag(fn)
    return handle_layout_constraint_tag(tag)


def get_layout_constraint_tag(fn):
    tags_by_priority = [
        torch._C.Tag.needs_fixed_stride_order,
        torch._C.Tag.flexible_layout,
    ]
    for tag in tags_by_priority:
        if tag in fn.tags:
            return tag
    if torch._library.utils.is_builtin(fn):
        return torch._C.Tag.flexible_layout
    return getattr(torch._C.Tag, config.custom_op_default_layout_constraint)


def assert_nyi(cond, msg):
    if not cond:
        raise NotImplementedError(f"inductor does not support {msg}")


def add_needs_realized_inputs(fn):
    if isinstance(fn, (list, tuple, set)):
        return [add_needs_realized_inputs(x) for x in fn]
    needs_realized_inputs.add(fn)
    if isinstance(fn, torch._ops.OpOverloadPacket):
        needs_realized_inputs.update(
            getattr(fn, overload) for overload in fn.overloads()
        )


def add_layout_constraint(fn, constraint):
    if isinstance(fn, torch._ops.OpOverloadPacket):
        for overload in fn.overloads():
            _maybe_layout_constraints[getattr(fn, overload)] = constraint
    else:
        _maybe_layout_constraints[fn] = constraint


add_needs_realized_inputs(
    [
        aten.as_strided,
        aten.as_strided_copy,
        aten.avg_pool2d,
        aten.avg_pool2d_backward,
        aten.bmm,
        aten.convolution,
        aten.convolution_backward,
        aten.max_pool2d_with_indices,
        aten.max_pool2d_with_indices_backward,
        aten.mm,
        aten.upsample_nearest2d,
        aten._upsample_nearest_exact2d,
        aten._int_mm,
    ]
)

# TODO(jansel): ezyang says we won't need this in the future, try removing it
# based on https://github.com/pytorch/pytorch/blob/9e3eb329df8f701/c10/core/ScalarType.h#L28
DTYPE_ID_LOOKUP = {
    0: torch.uint8,
    1: torch.int8,
    2: torch.int16,
    3: torch.int32,
    4: torch.int64,
    5: torch.float16,
    6: torch.float32,
    7: torch.float64,
    8: torch.complex32,
    9: torch.complex64,
    10: torch.complex32,
    11: torch.bool,
    15: torch.bfloat16,
    # TODO(jansel): add quantized types?
    #  _(c10::qint8, QInt8) /* 12 */
    # _(c10::quint8, QUInt8) /* 13 */
    # _(c10::qint32, QInt32) /* 14 */
    # _(c10::quint4x2, QUInt4x2) /* 16 */
    # _(c10::quint2x4, QUInt2x4) /* 17 */
}


def decode_dtype(dtype: int):
    if not isinstance(dtype, int):
        return dtype
    assert dtype in DTYPE_ID_LOOKUP, f"id {dtype} missing from DTYPE_ID_LOOKUP"
    dtype = DTYPE_ID_LOOKUP[dtype]
    return dtype


def is_integer_type(x):
    if isinstance(x, TensorBox):
        return is_integer_dtype(x.get_dtype()) or is_boolean_dtype(x.get_dtype())
    elif isinstance(x, sympy.Expr):
        return x.is_integer is True  # type: ignore[attr-defined]
    else:
        return isinstance(x, int)


def is_boolean_type(x):
    if isinstance(x, TensorBox):
        return is_boolean_dtype(x.get_dtype())
    else:
        return isinstance(x, bool)


def get_promoted_dtype(*args, type_promotion_kind: ELEMENTWISE_TYPE_PROMOTION_KIND):
    def construct_input(inp):
        if isinstance(inp, (Number, sympy.Basic)):
            return inp
        else:
            assert hasattr(inp, "get_dtype")
            dim = len(inp.get_size())
            # construct a tmp tensor to feed into torch.result_type
            return torch.zeros([1] * dim, dtype=inp.get_dtype())

    inps = [construct_input(arg) for arg in args]
    _, dtype = elementwise_dtypes(*inps, type_promotion_kind=type_promotion_kind)
    return dtype


def get_overloads(aten_fn):
    if not isinstance(aten_fn, (list, tuple)):
        aten_fn = [aten_fn]
    else:
        aten_fn = list(aten_fn)

    for fn in list(aten_fn):
        if isinstance(fn, torch._ops.OpOverloadPacket):
            for overload in fn.overloads():
                other_fn = getattr(fn, overload)
                if other_fn not in lowerings:
                    aten_fn.append(other_fn)

    return aten_fn


def in_namespace(op, namespace):
    if isinstance(op, torch._ops.OpOverloadPacket):
        return namespace in op._qualified_op_name
    elif isinstance(op, torch._ops.OpOverload):
        return namespace in op.name()
    return False


def transform_args(
    args: List[Any],
    kwargs: Dict[str, Any],
    broadcast: bool,
    type_promotion_kind: Optional[ELEMENTWISE_TYPE_PROMOTION_KIND],
    convert_input_to_bool: bool,
) -> Tuple[List[Any], Dict[str, Any]]:
    args_indices = [i for i, x in enumerate(args) if isinstance(x, TensorBox)]
    kwargs_indices = [k for k, v in kwargs.items() if isinstance(v, TensorBox)]
    # check that there's something to transform
    if not args_indices and not kwargs_indices:
        return args, kwargs

    if type_promotion_kind or convert_input_to_bool:
        if convert_input_to_bool:
            dtype = torch.bool
        else:
            # FIXME this is a crude approximation for promoting args
            promoting_args = [
                a
                for a in args
                if isinstance(a, (Number, sympy.Basic)) or hasattr(a, "dtype")
            ]
            # only consider tensor kwargs for promotion, for now
            promoting_args.extend(a for a in kwargs.values() if hasattr(a, "dtype"))
            dtype = get_promoted_dtype(
                *promoting_args, type_promotion_kind=type_promotion_kind  # type: ignore[arg-type]
            )

        device = (
            args[args_indices[0]] if args_indices else kwargs[kwargs_indices[0]]
        ).get_device()

        # sometimes args are an immutable list so we can't mutate them
        def promote(arg):
            if isinstance(arg, TensorBox):
                return to_dtype(arg, dtype)
            elif isinstance(arg, ir.Constant):
                return ir.Constant(value=arg.value, dtype=dtype, device=device)
            else:
                return arg

        args = [promote(a) for a in args]
        kwargs = {k: promote(v) for k, v in kwargs.items()}

    if broadcast:
        broadcasted = broadcast_tensors(
            *list(
                itertools.chain(
                    (args[i] for i in args_indices),
                    (kwargs[k] for k in kwargs_indices),
                )
            )
        )
        size = list(broadcasted[0].get_size())

        for i, x in zip(args_indices, broadcasted[: len(args_indices)]):
            args[i] = x
        for k, x in zip(kwargs_indices, broadcasted[len(args_indices) :]):
            kwargs[k] = x

        for i in range(len(args)):
            if isinstance(args[i], ir.Constant):
                args[i] = ExpandView.create(args[i], size)
        for k in kwargs:
            if isinstance(kwargs[k], ir.Constant):
                kwargs[k] = ExpandView.create(kwargs[k], size)

    return args, kwargs


def _register_foreach_lowering(aten_fn, decomp_fn):
    """
    Add a foreach lowering to lowerings dict.

    Arguments:
        aten_fn: torch.ops.aten.* fn we are lowering
        decomp_fn: alternate implementation on our IR
        broadcast: True to apply broadcasting to tensor inputs
        type_promotion_kind: kind of type promotion applied to tensor inputs, `None` means no type promotion
        convert_input_to_bool: some logical ops require inputs are converted to bool
    """

    @functools.wraps(decomp_fn)
    def wrapped(*args, **kwargs):
        assert len(args) <= 2
        out = decomp_fn(*args, **kwargs)
        validate_ir(out)
        return out

    aten_fns = get_overloads(aten_fn)
    foreach_ops.update(aten_fns)
    lowerings.update(dict.fromkeys(aten_fns, wrapped))
    return wrapped


def _register_lowering(
    aten_fn,
    decomp_fn,
    broadcast,
    type_promotion_kind: Optional[ELEMENTWISE_TYPE_PROMOTION_KIND],
    convert_input_to_bool,
):
    """
    Add a lowering to lowerings dict

    Arguments:
        aten_fn: torch.ops.aten.* fn we are lowering
        decomp_fn: alternate implementation on our IR
        broadcast: True to apply broadcasting to tensor inputs
        type_promotion_kind: kind of type promotion applied to tensor inputs, `None` means no type promotion
        convert_input_to_bool: some logical ops require inputs are converted to bool
    """

    @functools.wraps(decomp_fn)
    def wrapped(*args, **kwargs):
        args: List[Any] = list(args)
        kwargs: Dict[str, Any] = dict(kwargs)
        unpacked = False
        # TODO maybe we need to use pytrees here
        if len(args) == 1 and isinstance(args[0], (list, tuple)):
            unpacked = True
            args = list(args[0])

        if not all(
            (fn in fallbacks or in_namespace(fn, "_c10d_functional")) for fn in aten_fn
        ):
            # explicitly assert for "out=" ops for better error messages
            assert not any(
                x == "out" for x in kwargs.keys()
            ), "out= ops aren't yet supported"

        args, kwargs = transform_args(
            args, kwargs, broadcast, type_promotion_kind, convert_input_to_bool
        )

        if unpacked:
            args = [args]

        out = decomp_fn(*args, **kwargs)
        validate_ir(out)

        return out

    aten_fn = get_overloads(aten_fn)

    lowerings.update(dict.fromkeys(aten_fn, wrapped))
    return wrapped


def register_lowering(
    aten_fn,
    broadcast=False,
    type_promotion_kind: Optional[
        ELEMENTWISE_TYPE_PROMOTION_KIND
    ] = ELEMENTWISE_TYPE_PROMOTION_KIND.DEFAULT,
    convert_input_to_bool=False,
):
    """
    Shim to support decorator syntax.
    """
    return functools.partial(
        _register_lowering,
        aten_fn,
        broadcast=broadcast,
        type_promotion_kind=type_promotion_kind,
        convert_input_to_bool=convert_input_to_bool,
    )


def broadcast_symbolic_shapes(a, b):
    """
    Broadcasting logic based on symbolic shapes.

    We give the shapes 0 and 1 concrete values, while all other shapes
    are symbolic sympy formulas.
    """
    output = []
    for x, y in itertools.zip_longest(
        reversed(a), reversed(b), fillvalue=sympy.Integer(1)
    ):
        if V.graph.sizevars.shape_env.evaluate_expr(
            sympy.Eq(y, 1), size_oblivious=True
        ):
            output.append(x)
        elif V.graph.sizevars.shape_env.evaluate_expr(
            sympy.Eq(x, 1), size_oblivious=True
        ):
            output.append(y)
        else:
            V.graph.sizevars.guard_equals(x, y)
            if len(sympy.expand(y).free_symbols) < len(sympy.expand(x).free_symbols):
                output.append(y)  # prefer shorter formula
            else:
                output.append(x)
    return tuple(reversed(output))


def promote_constants(inputs, override_return_dtype=None, type_promotion_kind=None):
    assert (
        override_return_dtype is None or type_promotion_kind is None
    ), "only one of override_return_dtype or type_promotion_kind may be given"

    if override_return_dtype is None and type_promotion_kind is None:
        type_promotion_kind = ELEMENTWISE_TYPE_PROMOTION_KIND.DEFAULT

    if not any(isinstance(x, (sympy.Basic, int, float)) for x in inputs):
        return inputs
    if all(isinstance(x, (int, float, sympy.Basic)) for x in inputs):
        dtype = override_return_dtype or get_promoted_dtype(
            *inputs, type_promotion_kind=type_promotion_kind
        )

        def const_func(x):
            if isinstance(x, sympy.Basic):
                return ir.IndexingConstant(
                    index=x, dtype=dtype, device=decode_device(None)
                )
            else:
                return ir.Constant(value=x, dtype=dtype, device=decode_device(None))

        return [const_func(x) for x in inputs]
    ex = next(x for x in inputs if isinstance(x, (TensorBox, ExpandView, ir.Constant)))
    out = []
    for x in inputs:
        if isinstance(x, (int, float)):
            out.append(
                ExpandView.create(
                    ir.Constant(value=x, dtype=ex.get_dtype(), device=ex.get_device()),
                    list(ex.get_size()),
                )
            )
        elif isinstance(x, sympy.Basic):
            out.append(
                ExpandView.create(
                    IndexingConstant(
                        index=x, dtype=ex.get_dtype(), device=ex.get_device()
                    ),
                    list(ex.get_size()),
                )
            )
        else:
            out.append(x)

    return out


def make_pointwise(
    fn,
    override_return_dtype=None,
    override_device=None,
    override_fn_when_input_bool=None,
    override_fn_when_gpu_float64=None,
    allow_alpha=False,
    triton_fallback=None,
):
    def inner(*inputs: List[TensorBox], alpha=None):
        if triton_fallback is not None and any(map(is_triton, inputs)):
            assert not allow_alpha  # not implemented
            return triton_fallback(*inputs)

        inputs = promote_constants(inputs, override_return_dtype)
        if allow_alpha:
            if alpha is not None and alpha != 1:
                inputs = list(inputs)
                inputs[-1] = mul(inputs[-1], alpha)
        else:
            assert alpha is None
        loaders = [x.make_loader() for x in inputs]
        ranges = inputs[0].get_size()
        dtype = override_return_dtype or inputs[0].get_dtype()
        is_gpu_device = is_gpu(decode_device(inputs[0].get_device()).type)

        for other in inputs[1:]:
            assert isinstance(other, ir.BaseConstant) or len(ranges) == len(
                other.get_size()
            ), f"ndim mismatch {fn} {ranges} {other.get_size()}"

        # in tracing, we will annotate pointwise nodes that correspond to the output of
        # a pointwise node that would have been run in eager. intermediary pointwise nodes
        # during decompositions are not annotated.
        emulate_precision_casts = (
            V.graph is not None
            and getattr(V.graph, "current_node", None) is not None
            and V.graph.current_node.meta is not None
            and V.graph.current_node.meta.get("low_precision_pointwise_barrier", False)
            and dtype in (torch.bfloat16, torch.float16)
        )

        def inner_fn(index):
            assert len(index) == len(ranges), f"wrong ndim {index} {ranges}"
            if dtype == torch.bool and override_fn_when_input_bool is not None:
                return override_fn_when_input_bool(*[load(index) for load in loaders])
            elif (
                override_fn_when_gpu_float64
                and is_gpu_device
                and dtype == torch.float64
            ):
                return override_fn_when_gpu_float64(*[load(index) for load in loaders])
            else:
                inputs_loaded = []
                for load in loaders:
                    out = load(index)
                    if emulate_precision_casts:
                        downcast = ops.to_dtype(out, dtype, use_compute_types=False)
                        out = ops.to_dtype(downcast, dtype)
                    inputs_loaded.append(out)

                out = fn(*inputs_loaded)
                if emulate_precision_casts:
                    # fp16/bf16 kernels are computed in fp32. Casting down to fp16/bf16 here,
                    # then upcasting again, to emulate casts that eager would do.
                    downcast = ops.to_dtype(out, dtype, use_compute_types=False)
                    return ops.to_dtype(downcast, dtype)
                return out

        if not override_device:
            device = None
            for i in inputs:
                if is_gpu(i.get_device().type):
                    device = i.get_device()
                    break
            if not device:
                device = inputs[0].get_device()

        device = override_device or device

        return Pointwise.create(
            device=device,
            dtype=dtype,
            inner_fn=inner_fn,
            ranges=ranges,
        )

    return inner


def make_foreach_pointwise(pw_fn, allow_alpha=False):
    def inner(*inputs: List[List[TensorBox]], alpha=1):
        # group by device, whether any of the inputs are dynamic, and whether their types match
        # (proxy for type promotion)
        def group_args(arg_pairs):
            out = defaultdict(list)
            for i, args in enumerate(arg_pairs):
                use_foreach = (
                    not is_dynamic(*args) or config.combo_kernel_foreach_dynamic_shapes
                )
                device = None
                for t in args:
                    if isinstance(t, TensorBox):
                        device = t.data.get_device()
                        break
                assert (
                    device is not None
                ), "foreach op should have at least one tensor arg"
                out[(device, use_foreach)].append((i, args))
            return out

        realize_outputs = (
            len(V.graph.current_node.users) == 0
            or V.graph.current_node.target in inplace_foreach_ops
        )
        for node in V.graph.current_node.users:
            for user in node.users:
                if not (user.op == "call_function" and (user.target in foreach_ops)):
                    realize_outputs = True

        a_list_input = None
        for input in inputs:
            if isinstance(input, (list, tuple)):
                a_list_input = input
                break
        assert (
            a_list_input is not None
        ), "at least one input must be a list to a foreach op"

        # broadcast scalar inputs to match length of list inputs
        broadcast_inputs = []
        for input in inputs:
            if not isinstance(input, (list, tuple)):
                broadcast_inputs.append([input] * len(a_list_input))
            else:
                broadcast_inputs.append(input)

        groups = group_args(zip(*broadcast_inputs))

        outputs = [None] * len(a_list_input)
        for (device, use_foreach), group in groups.items():
            operation_list: List[str] = []
            for (
                output_ind,
                args,
            ) in group:
                if allow_alpha:
                    output = pw_fn(*args, alpha=alpha)
                else:
                    output = pw_fn(*args)

                outputs[output_ind] = output

                if (
                    V.graph.has_feature(device, BackendFeature.FOREACH)
                    and use_foreach
                    and realize_outputs
                ):
                    output.realize()
                    operation_list.append(output.get_operation_name())

            if operation_list:
                V.graph.register_operation_list(operation_list)

        assert all(x is not None for x in outputs)
        return outputs

    return inner


def to_dtype(x: TensorBox, dtype: torch.dtype, copy=False):
    src_dtype = x.get_dtype()
    if src_dtype == dtype:
        return clone(x) if copy else x

    def _to_dtype(x):
        return ops.to_dtype(x, dtype, src_dtype=src_dtype)

    return make_pointwise(_to_dtype, override_return_dtype=dtype)(x)


@register_lowering(prims.convert_element_type, type_promotion_kind=None)
def _convert_element_type(x: TensorBox, dtype: torch.dtype):
    if dtype.is_complex or x.get_dtype().is_complex:
        if x.get_size():
            # Decompose since aa aten fallback is more friendly for c++ codegen.
            # This decomposition doesn't work for empty tensor, which needs more investigation.
            dst = empty_like(x, dtype=dtype)
            ir.InplaceCopyFallback.create(dst, x)
            return dst
        else:
            return fallback_handler(
                prims.convert_element_type.default, add_to_fallback_set=False
            )(x, dtype)
    return to_dtype(x, dtype, copy=True)


def to_dtype_bitcast(x: TensorBox, dtype: torch.dtype, *, copy=False):
    x_dtype = x.get_dtype()
    if x_dtype == dtype:
        return clone(x) if copy else x

    def _get_primitive_bitwidth(dtype):
        if dtype.is_floating_point:
            return torch.finfo(dtype).bits
        else:
            return torch.iinfo(dtype).bits

    src_bits = _get_primitive_bitwidth(x_dtype)
    dst_bits = _get_primitive_bitwidth(dtype)
    if src_bits != dst_bits:
        # fallback to aten eager implementation for differing bitwidths
        return fallback_handler(aten.view.dtype)(x, dtype)
    else:
        return TensorBox(DtypeView.create(x, dtype))


@register_lowering(aten.view.dtype, type_promotion_kind=None)
def _view_dtype(x: TensorBox, dtype: torch.dtype):
    if dtype.is_complex or x.get_dtype().is_complex:
        return TensorBox.create(
            ir.ComplexView.create(torch.ops.aten.view.dtype, x, dtype)
        )
    return to_dtype_bitcast(x, dtype)


def to_device(x: TensorBox, device: torch.device, *, copy=False, non_blocking=False):
    device = decode_device(device)
    if x.get_device() == device:
        return clone(x) if copy else x
    return TensorBox.create(ir.DeviceCopy.create(x, device, non_blocking))


@register_lowering(prims.device_put, type_promotion_kind=None)
def _device_put(x: TensorBox, device: torch.device, non_blocking=False):
    return to_device(x, device, copy=True, non_blocking=non_blocking)


def register_pointwise(
    aten_fn,
    name=None,
    broadcast=True,
    type_promotion_kind=ELEMENTWISE_TYPE_PROMOTION_KIND.DEFAULT,
    convert_input_to_bool=False,
    override_return_dtype=None,
    override_fn_when_input_bool=None,
    allow_alpha=False,
    use_libdevice_for_f64=False,
    triton_fallback=None,
):
    """A pointwise function that maps ops.{name} to inputs"""
    name = name or aten_fn.__name__
    fn = ops_wrapper(name)
    if use_libdevice_for_f64:
        fn_libdevice = ops_wrapper("libdevice_" + name)
    if override_fn_when_input_bool is not None:
        override_fn_when_input_bool = ops_wrapper(override_fn_when_input_bool)

    fn = make_pointwise(
        fn,
        override_return_dtype=override_return_dtype,
        override_fn_when_input_bool=override_fn_when_input_bool,
        override_fn_when_gpu_float64=fn_libdevice if use_libdevice_for_f64 else None,  # type: ignore[possibly-undefined]
        allow_alpha=allow_alpha,
        triton_fallback=triton_fallback,
    )
    fn = register_lowering(
        aten_fn,
        broadcast=broadcast,
        type_promotion_kind=type_promotion_kind,
        convert_input_to_bool=convert_input_to_bool,
    )(fn)

    if hasattr(prims, name):
        register_lowering(
            getattr(prims, name),
            type_promotion_kind=None,
            convert_input_to_bool=convert_input_to_bool,
        )(fn)
    return fn


def register_frexp():
    """A pointwise function that maps ops.frexp to inputs"""
    name = "frexp"
    frexp = ops_wrapper("frexp")

    def frexp0(*args, **kwargs):
        return frexp(*args, **kwargs)[0]  # type: ignore[index] # next PR

    def frexp1(*args, **kwargs):
        return frexp(*args, **kwargs)[1]  # type: ignore[index] # next PR

    pw_fns = [
        make_pointwise(frexp0),
        make_pointwise(frexp1, override_return_dtype=torch.int32),
    ]

    def fn(*args, **kwargs):
        return pw_fns[0](*args, **kwargs), pw_fns[1](*args, **kwargs)

    fn = register_lowering(
        aten.frexp,
    )(fn)

    if hasattr(prims, name):
        register_lowering(
            getattr(prims, name),
            type_promotion_kind=None,
        )(fn)
    return fn


register_frexp()


def register_foreach_pointwise(
    aten_fn,
    pointwise_lowering_fn,
    allow_alpha=False,
):
    fn = make_foreach_pointwise(pointwise_lowering_fn, allow_alpha=allow_alpha)
    fn = _register_foreach_lowering(aten_fn, fn)
    return fn


@register_lowering(aten.where, broadcast=False, type_promotion_kind=None)
def where(cond, a, b):
    def fn(*args):
        return ops.where(*args)

    if isinstance(a, (float, int)):
        a = constant_like(a)(b)
    if isinstance(b, (float, int)):
        b = constant_like(b)(a)

    args = [cond, a, b]
    dtype = get_promoted_dtype(
        args[1], args[2], type_promotion_kind=ELEMENTWISE_TYPE_PROMOTION_KIND.DEFAULT
    )
    indices = [i for i, x in enumerate(args) if isinstance(x, TensorBox)]
    for i, x in zip(indices, broadcast_tensors(*[args[i] for i in indices])):
        args[i] = x
    for i in range(len(args)):
        if isinstance(args[i], ir.Constant):
            args[i] = ExpandView.create(args[i], list(args[indices[0]].get_size()))
    return make_pointwise(fn, override_return_dtype=dtype)(
        args[0], to_dtype(args[1], dtype), to_dtype(args[2], dtype)
    )


@register_lowering(aten.broadcast_tensors, broadcast=False, type_promotion_kind=None)
def broadcast_tensors(*inputs):
    if len(inputs) == 1 and isinstance(inputs[0], (list, tuple)):
        return broadcast_tensors(*inputs[0])
    target: List[sympy.Expr] = functools.reduce(
        broadcast_symbolic_shapes, [x.get_size() for x in inputs], []
    )
    outputs = []
    for x in inputs:
        sizes = x.get_size()
        if len(sizes) != len(target) or any(
            (
                (
                    V.graph.sizevars.shape_env.evaluate_expr(
                        sympy.Eq(a, 1), size_oblivious=True
                    )
                    and not V.graph.sizevars.shape_env.evaluate_expr(
                        sympy.Eq(b, 1), size_oblivious=True
                    )
                )
                or (
                    not V.graph.sizevars.shape_env.evaluate_expr(
                        sympy.Eq(a, 1), size_oblivious=True
                    )
                    and V.graph.sizevars.shape_env.evaluate_expr(
                        sympy.Eq(b, 1), size_oblivious=True
                    )
                )
            )
            for a, b in zip(sizes, target)
        ):
            x = expand(x, target)
        outputs.append(x)
    return outputs


@register_lowering([aten.alias, aten.detach, aten.detach_, aten.lift, prims.view_of])
def nop(x):
    return x  # AOT autograd handles this for us


if hasattr(aten, "lift_fresh"):
    register_lowering(aten.lift_fresh)(nop)


@register_lowering(aten.squeeze, type_promotion_kind=None)
def squeeze(x, dim=None):
    assert isinstance(x, TensorBox)
    if dim is None:
        return TensorBox(SqueezeView.create(x.data))

    dim = (
        V.graph.sizevars.evaluate_static_shape(dim)
        if isinstance(dim, (int, sympy.Expr))
        else tuple(V.graph.sizevars.evaluate_static_shape(d) for d in dim)
    )
    dim = canonicalize_dims(len(x.get_size()), dim)  # type: ignore[call-overload]
    dims = set((dim,) if not isinstance(dim, tuple) else dim)

    new_shape = []
    for d, s in enumerate(x.get_size()):
        if not (d in dims and V.graph.sizevars.evaluate_expr(sympy.Eq(s, 1))):
            new_shape.append(s)

    # squeeze does nothing if the size isn't 1
    return view(x, new_shape) if new_shape != x.get_size() else x


@register_lowering(aten.squeeze_copy, type_promotion_kind=None)
def squeeze_copy(x, dim=None):
    return clone(squeeze(x, dim))


@register_lowering([aten.squeeze_])
def squeeze_(x, dim=None):
    val = squeeze(x, dim)
    assert isinstance(x, TensorBox)
    assert isinstance(val, TensorBox)
    x.data = val.data
    return x


@register_lowering(aten.isinf)
def isinf(x):
    if is_integer_type(x):
        return full_like(x, False, dtype=torch.bool)
    fn = ops_wrapper("isinf")
    return make_pointwise(fn, override_return_dtype=torch.bool)(x)


@register_lowering(aten.isnan)
def isnan(x):
    if is_integer_type(x):
        return full_like(x, False, dtype=torch.bool)
    fn = ops_wrapper("isnan")
    return make_pointwise(fn, override_return_dtype=torch.bool)(x)


@register_lowering(aten.ceil)
def ceil(x):
    if is_integer_type(x):
        return clone(x)
    fn = ops_wrapper("ceil")
    return make_pointwise(fn)(x)


@register_lowering(aten.floor)
def floor(x):
    if is_integer_type(x):
        return clone(x)
    fn = ops_wrapper("floor")
    return make_pointwise(fn)(x)


@register_lowering(aten.round.default)
def round(x):
    if is_integer_type(x):
        return clone(x)
    else:
        fn = ops_wrapper("round")
        return make_pointwise(fn)(x)


@register_lowering(aten.trunc)
def trunc(x):
    if is_integer_type(x):
        return clone(x)
    fn = ops_wrapper("trunc")
    return make_pointwise(fn)(x)


@register_lowering(aten.expand, type_promotion_kind=None)
def expand(x, sizes):
    from torch.fx.experimental.symbolic_shapes import free_unbacked_symbols

    (x,) = promote_constants([x])
    if isinstance(x, ir.BaseConstant):
        return ExpandView.create(x, tuple(sizes))
    assert isinstance(x, TensorBox)
    assert isinstance(sizes, (list, tuple))
    if tuple(x.get_size()) == tuple(sizes):
        return x

    if not free_unbacked_symbols(x.get_size()):
        x_size_product = V.graph.sizevars.size_hint(sympy_product(x.get_size()))
        # TODO: It would be better to realize the input if any of its sizes
        # are unbacked, because typically the size will be non-zero.  However,
        # this cannot be done directly as below as we'll choke on the size_hint
        # here
        if x_size_product > 0 and not free_unbacked_symbols(sizes):
            # maybe realize input before broadcasting it
            x.mark_reuse(
                V.graph.sizevars.size_hint(sympy_product(sizes)) // x_size_product
            )
    return TensorBox(ExpandView.create(x.data, tuple(sizes)))


@register_lowering(prims.broadcast_in_dim, type_promotion_kind=None)
def broadcast_in_dim(a, shape, broadcast_dimensions):
    s = list(shape)
    for broadcast_dimension in broadcast_dimensions:
        s[broadcast_dimension] = -1

    v = a
    for idx, x in enumerate(s):
        if x != -1:
            v = unsqueeze(v, idx)

    return expand(v, shape)


@register_lowering(aten.expand_as, type_promotion_kind=None)
def expand_as(x, y):
    return expand(x, y.get_size())


@register_lowering(aten.repeat)
def repeat(x, repeats):
    old_size = list(x.get_size())
    if len(repeats) > len(old_size):
        old_size = [sympy.Integer(1)] * (len(repeats) - len(old_size)) + old_size
        x = view(x, list(old_size))
    assert len(repeats) == len(x.get_size())

    new_size = list(x.get_size())

    zero_tensor = False
    for i in range(len(repeats)):
        if repeats[i] == 0:
            zero_tensor = True
        new_size[i] = new_size[i] * repeats[i]

    if zero_tensor:
        return empty(new_size, dtype=x.get_dtype(), device=x.get_device())
    if all((a == 1 or b == 1) for a, b in zip(repeats, old_size)):
        return clone(expand(x, new_size))

    x_loader: Callable[[Any], Any]

    def inner_fn(index):
        assert len(index) == len(repeats)
        index = list(index)
        for i in range(len(repeats)):
            if repeats[i] != 1:
                if old_size[i] == 1:
                    index[i] = sympy.Integer(0)
                else:
                    index[i] = ModularIndexing(index[i], 1, old_size[i])
        return x_loader(index)

    old_size_product = V.graph.sizevars.size_hint(sympy_product(old_size))
    if old_size_product > 0:
        # maybe realize the input
        x.mark_reuse(
            V.graph.sizevars.size_hint(sympy_product(new_size)) // old_size_product
        )

    x_loader = x.make_loader()
    return Pointwise.create(
        device=x.get_device(),
        dtype=x.get_dtype(),
        inner_fn=inner_fn,
        ranges=list(new_size),
    )


@register_lowering(aten._unsafe_view, type_promotion_kind=None)
@register_lowering(aten.view, type_promotion_kind=None)
@register_lowering(aten.reshape, type_promotion_kind=None)
def view(x, sizes):
    assert isinstance(x, TensorBox)
    assert isinstance(sizes, (list, tuple))
    return TensorBox(View.create(x.data, sizes))


@register_lowering(aten.permute, type_promotion_kind=None)
def permute(x, dims):
    assert isinstance(x, TensorBox)
    assert isinstance(dims, (list, tuple))
    return TensorBox(PermuteView.create(x.data, tuple(dims)))


@register_lowering(aten.slice, type_promotion_kind=None)
def slice_(x, dim=0, start=0, end=2**63, step=1, clamp=True):
    assert isinstance(x, TensorBox)
    dim = _validate_dim(x, dim, 0)
    return TensorBox(ir.SliceView.create(x.data, dim, start, end, step, clamp=clamp))


@register_lowering(aten.as_strided, type_promotion_kind=None)
def as_strided(x, size, stride, storage_offset=None):
    if isinstance(x, TensorBox) and isinstance(x.data, ir.BaseView):
        # as_strided ignores views
        x = x.data.unwrap_view()
    x.realize()
    if not ir.is_storage_and_layout(x):
        raise NotImplementedError(f"unrealized as_strided({x}, ...)")
    storage, old_layout = ir.as_storage_and_layout(x)
    new_layout = ir.FixedLayout(
        old_layout.device,
        old_layout.dtype,
        [sympy.expand(s) for s in size],
        [sympy.expand(s) for s in stride],
        sympy.expand(storage_offset or 0),
    )
    return TensorBox(ir.ReinterpretView(data=storage, layout=new_layout))


@register_lowering(aten.as_strided_, type_promotion_kind=None)
def as_strided_(x, size, stride, storage_offset=None):
    assert isinstance(x, TensorBox)
    x.data = as_strided(x, size, stride, storage_offset).data
    return x


@register_lowering(aten.as_strided_copy, type_promotion_kind=None)
def as_strided_copy(x, size, stride, storage_offset=None):
    result = as_strided(x, size, stride, storage_offset)
    return clone(result)


def pointwise_cat(inputs, dim=0):
    # (inclusive, exclusive)
    inputs_ranges: List[Tuple[sympy.Expr, sympy.Expr]] = []
    prev_end = 0
    for inp in inputs:
        inputs_ranges.append((prev_end, prev_end + inp.get_size()[dim]))  # type: ignore[arg-type]
        prev_end = inputs_ranges[-1][-1]  # type: ignore[assignment]

    inputs_loaders = [inp.make_loader() for inp in inputs]

    def inner_fn(idx):
        idx_dim = ops.index_expr(idx[dim], torch.int64)

        masks = []
        masked_loads = []
        for i in range(len(inputs)):
            start = (
                ops.constant(0, torch.int64)
                if i == 0
                else ops.index_expr(inputs_ranges[i][0], torch.int64)
            )
            end = ops.index_expr(inputs_ranges[i][1], torch.int64)

            start_cond = ops.ge(idx_dim, start)
            end_cond = ops.lt(idx_dim, end)
            if i == 0:
                mask = end_cond
            elif i == len(inputs) - 1:
                mask = start_cond
            else:
                mask = ops.and_(start_cond, end_cond)

            masks.append(mask)
            idx_load = list(idx)

            # if we're concatting [4], [2]
            # when we index the second tensor for 5 we want to index 5 - 4
            # Use Identity to prevent expansion of index * stride to keep expression
            # in same int bitwidth as shape
            idx_load[dim] = Identity(idx_load[dim] - inputs_ranges[i][0])

            masked_loads.append(
                ops.masked(
                    mask,
                    lambda: inputs_loaders[i](idx_load),
                    0.0,  # this value should be unused
                ),
            )

        next_val = masked_loads[-1]
        for i in range((len(inputs)) - 2, -1, -1):
            next_val = ops.where(
                masks[i],
                masked_loads[i],
                next_val,
            )
        return next_val

    new_size = list(inputs[0].get_size())
    new_size[dim] = inputs_ranges[-1][-1]

    return Pointwise.create(
        device=inputs[0].get_device(),
        dtype=inputs[0].get_dtype(),
        inner_fn=inner_fn,
        ranges=new_size,
    )


@register_lowering(quantized_decomposed.quantize_per_channel, type_promotion_kind=None)
def quantized_decomposed_quantize_per_channel(
    input: TensorBox,
    scales: TensorBox,
    zero_points: TensorBox,
    axis: int,
    quant_min: int,
    quant_max: int,
    dtype: torch.dtype,
) -> TensorBox:
    assert len(scales.get_size()) == 1, "expect scales 1 dim"
    assert len(zero_points.get_size()) == 1, "expect zero_points 1 dim"

    if input.get_dtype() == torch.bfloat16:
        input = to_dtype(input, torch.float32)
    assert (
        input.get_dtype() == torch.float32
    ), f"Expecting input to have dtype torch.float32, but got dtype: {input.get_dtype()}"
    assert axis < len(
        input.get_size()
    ), f"Expecting axis to be < {len(input.get_size())}"

    input_loader = input.make_loader()
    scales_loader = scales.make_loader()
    zero_points_loader = zero_points.make_loader()

    def inner_fn(idx):
        channel_idx = (idx[axis],)

        input = input_loader(idx)
        scale = scales_loader(channel_idx)
        zero_point = zero_points_loader(channel_idx)
        qmin, qmax = _create_constants(quant_min, quant_max, dtype=torch.float32)

        if scales.dtype != torch.float32:
            scale = ops.to_dtype(scale, torch.float32)
        if zero_points.dtype != torch.int32:
            zero_point = ops.to_dtype(zero_point, torch.int32)
        inv_scale = ops.reciprocal(scale)
        val = ops.round(input * inv_scale) + zero_point
        clamped = ops.maximum(qmin, ops.minimum(qmax, val))
        return ops.to_dtype(clamped, dtype)

    return Pointwise.create(
        device=input.get_device(),
        dtype=dtype,
        inner_fn=inner_fn,
        ranges=input.get_size(),
    )


@register_lowering(
    quantized_decomposed.dequantize_per_channel, type_promotion_kind=None
)
def quantized_decomposed_dequantize_per_channel(
    input: TensorBox,
    scales: TensorBox,
    zero_points: TensorBox,
    axis: int,
    quant_min: int,
    quant_max: int,
    dtype: torch.dtype,
) -> TensorBox:
    assert len(scales.get_size()) == 1, "expect scales 1 dim"
    assert len(zero_points.get_size()) == 1, "expect zero_points 1 dim"
    assert (
        input.get_dtype() == dtype
    ), f"Expecting input to have dtype {dtype}, but got dtype: {input.get_dtype()}"
    assert axis < len(
        input.get_size()
    ), f"Expecting axis to be < {len(input.get_size())}"

    input_loader = input.make_loader()
    scales_loader = scales.make_loader()
    zero_points_loader = zero_points.make_loader()

    def inner_fn(idx):
        channel_idx = (idx[axis],)

        input = input_loader(idx)
        scale = scales_loader(channel_idx)
        zero_point = zero_points_loader(channel_idx)

        if scales.dtype != torch.float32:
            scale = ops.to_dtype(scale, torch.float32)
        if zero_points.dtype != torch.float32:
            zero_point = ops.to_dtype(zero_point, torch.float32)
        val = ops.sub(ops.to_dtype(input, torch.float32), zero_point) * scale
        return val

    return Pointwise.create(
        device=input.get_device(),
        dtype=torch.float32,
        inner_fn=inner_fn,
        ranges=input.get_size(),
    )


@register_lowering(
    quantized_decomposed.quantize_per_tensor.default, type_promotion_kind=None
)
def quantized_decomposed_quantize_per_tensor_default(
    input: TensorBox,
    scale: float,
    zero_point: int,
    quant_min: int,
    quant_max: int,
    dtype: torch.dtype,
) -> TensorBox:
    if input.get_dtype() == torch.bfloat16:
        input = to_dtype(input, torch.float32)
    assert (
        input.get_dtype() == torch.float32
    ), f"Expecting input to have dtype torch.float32, but got dtype: {input.get_dtype()}"

    input_loader = input.make_loader()

    def inner_fn(idx, scale, zero_point):
        input = input_loader(idx)
        inv_scale, zero_point = _create_constants(
            1.0 / scale, zero_point, dtype=torch.float32
        )
        val = ops.round(input * inv_scale) + zero_point
        qmin, qmax = _create_constants(quant_min, quant_max, dtype=torch.float32)
        clamped = ops.minimum(ops.maximum(val, qmin), qmax)
        return ops.to_dtype(clamped, dtype)

    return Pointwise.create(
        device=input.get_device(),
        dtype=dtype,
        inner_fn=functools.partial(
            inner_fn, scale=float(scale), zero_point=int(zero_point)
        ),
        ranges=input.get_size(),
    )


@register_lowering(
    quantized_decomposed.dequantize_per_tensor.default, type_promotion_kind=None
)
def quantized_decomposed_dequantize_per_tensor_default(
    input: TensorBox,
    scale: float,
    zero_point: int,
    quant_min: int,
    quant_max: int,
    dtype: torch.dtype,
) -> TensorBox:
    assert (
        input.get_dtype() == dtype
    ), f"Expecting input to have dtype {dtype}, but got dtype: {input.get_dtype()}"

    input_loader = input.make_loader()

    def inner_fn(idx, scale, zero_point):
        input = input_loader(idx)
        scale, zero_point = _create_constants(scale, zero_point, dtype=torch.float32)
        val = ops.sub(ops.to_dtype(input, torch.float32), zero_point) * scale
        return val

    return Pointwise.create(
        device=input.get_device(),
        dtype=torch.float32,
        inner_fn=functools.partial(
            inner_fn, scale=float(scale), zero_point=int(zero_point)
        ),
        ranges=input.get_size(),
    )


@register_lowering(
    quantized_decomposed.quantize_per_tensor.tensor, type_promotion_kind=None
)
def quantized_decomposed_quantize_per_tensor_tensor(
    input: TensorBox,
    scale: TensorBox,
    zero_point: TensorBox,
    quant_min: int,
    quant_max: int,
    dtype: torch.dtype,
) -> TensorBox:
    if input.get_dtype() == torch.bfloat16:
        input = to_dtype(input, torch.float32)
    assert (
        input.get_dtype() == torch.float32
    ), f"Expecting input to have dtype torch.float32, but got dtype: {input.get_dtype()}"
    assert len(scale.get_size()) == 0 or (
        len(scale.get_size()) == 1 and scale.get_size()[0] == 1
    ), "expect scale as scalar tensor"
    assert len(zero_point.get_size()) == 0 or (
        len(zero_point.get_size()) == 1 and zero_point.get_size()[0] == 1
    ), "expect zero_point as scalar tensor"

    input_loader = input.make_loader()
    scale_loader = scale.make_loader()
    zero_point_loader = zero_point.make_loader()

    def inner_fn(idx):
        input = input_loader(idx)
        _scale = scale_loader((0,) if len(scale.get_size()) == 1 else ())
        _zero_point = zero_point_loader((0,) if len(scale.get_size()) == 1 else ())
        if scale.dtype != torch.float32:
            _scale = ops.to_dtype(_scale, torch.float32)
        if zero_point.dtype != torch.float32:
            _zero_point = ops.to_dtype(_zero_point, torch.float32)
        val = ops.round(input * ops.reciprocal(_scale)) + _zero_point
        qmin, qmax = _create_constants(quant_min, quant_max, dtype=torch.float32)
        clamped = ops.minimum(ops.maximum(val, qmin), qmax)
        return ops.to_dtype(clamped, dtype)

    return Pointwise.create(
        device=input.get_device(),
        dtype=dtype,
        inner_fn=inner_fn,
        ranges=input.get_size(),
    )


@register_lowering(
    quantized_decomposed.dequantize_per_tensor.tensor, type_promotion_kind=None
)
def quantized_decomposed_dequantize_per_tensor_tensor(
    input: TensorBox,
    scale: TensorBox,
    zero_point: TensorBox,
    quant_min: int,
    quant_max: int,
    dtype: torch.dtype,
) -> TensorBox:
    assert len(scale.get_size()) == 0 or (
        len(scale.get_size()) == 1 and scale.get_size()[0] == 1
    ), "expect scale as scalar tensor"
    assert len(zero_point.get_size()) == 0 or (
        len(zero_point.get_size()) == 1 and zero_point.get_size()[0] == 1
    ), "expect zero_point as scalar tensor"
    assert (
        input.get_dtype() == dtype
    ), f"Expecting input to have dtype {dtype}, but got dtype: {input.get_dtype()}"

    input_loader = input.make_loader()
    scale_loader = scale.make_loader()
    zero_point_loader = zero_point.make_loader()

    def inner_fn(idx):
        input = input_loader(idx)
        _scale = scale_loader((0,) if len(scale.get_size()) == 1 else ())
        _zero_point = zero_point_loader((0,) if len(scale.get_size()) == 1 else ())
        if scale.dtype != torch.float32:
            _scale = ops.to_dtype(_scale, torch.float32)
        if zero_point.dtype != torch.float32:
            _zero_point = ops.to_dtype(_zero_point, torch.float32)
        val = ops.sub(ops.to_dtype(input, torch.float32), _zero_point) * _scale
        return val

    return Pointwise.create(
        device=input.get_device(),
        dtype=torch.float32,
        inner_fn=inner_fn,
        ranges=input.get_size(),
    )


@register_lowering(aten.cat)
def cat(inputs, dim=0):
    cpu_device = inputs[0].get_device().type == "cpu"
    if cpu_device and all(
        input.get_dtype() in [torch.int8, torch.uint8] for input in inputs
    ):
        # TODO <leslie> Remove this fallback when we support vectorization
        # code gen with uint8 data type directly.
        for input in inputs:
            input.realize()
        if all(len(input.get_size()) == 4 for input in inputs):
            inputs, _ = require_channels_last(aten.cat, *inputs)
        return fallback_handler(aten.cat.default)(inputs, dim)

    if len(inputs) == 1:
        return clone(inputs[0])

    dim = _validate_dim(inputs[0], dim, 0)
    dtype = get_promoted_dtype(
        *inputs, type_promotion_kind=ELEMENTWISE_TYPE_PROMOTION_KIND.DEFAULT
    )
    inputs = [to_dtype(inp, dtype) for inp in inputs]

    def unwrap_tensor(x: Union[TensorBox, ir.StorageBox]) -> ir.IRNode:
        if isinstance(x, TensorBox):
            if isinstance(x.data, ir.BaseView):
                return x.data.unwrap_view()
            else:
                return x.data

        if isinstance(x, ir.StorageBox):
            return x.data

        return x

    def is_reduction(t):
        return isinstance(t, ir.ComputedBuffer) and isinstance(t.data, ir.Reduction)

    def can_fuse_reduction(t):
        if isinstance(t, (TensorBox, ir.StorageBox)):
            return can_fuse_reduction(unwrap_tensor(t))
        return (
            is_reduction(t)
            or isinstance(t, ir.Pointwise)
            and any(
                can_fuse_reduction(V.graph.get_buffer(read))
                for read in t.get_read_names()
            )
        )

    # fusing reducutions into computed concat buffer can cause regressions.
    fusable_reduction = any(can_fuse_reduction(t) for t in inputs)

    def should_lower_cat_input(x) -> bool:
        # Unrealized inputs will not be storage and layouts, and we dont want to realize
        # them in case we want to fuse
        if ir.is_storage_and_layout(x):
            storage, _ = ir.as_storage_and_layout(x, freeze=False)
            return not ir.ConcatKernel.can_realize_into_without_copy(storage)

        if isinstance(x, (TensorBox, ir.StorageBox)):
            return should_lower_cat_input(unwrap_tensor(x))

        if isinstance(x, ir.Pointwise):
            return True

        return False

    # TODO: We observed negative performance impact of pointwise_cat optimization on CPU so disabled it.
    #             We will revisit this later after enabling vectorization on index_expr.
    if cpu_device:
        return TensorBox(ir.ConcatKernel.create(inputs, dim))

    def op_count(x):
        if isinstance(x, (TensorBox, ir.StorageBox)):
            return op_count(unwrap_tensor(x))

        # this will correspond to a direct memory read
        if not isinstance(x, ir.Pointwise):
            return 0

        count = x.inner_fn_opcount().num_ops
        for read in x.get_read_names():
            count += op_count(V.graph.get_buffer(read))

        return count

    # as of inputs increase, possibility for register spilling also increases
    # past a certain threshold of inputs we only fuse if the if the input kernels
    # are simple
    # not sure if we want to expose to users via config since logic may change in future
    MAX_COMPLEX_POINTWISE_CAT = 8
    MAX_SIMPLE_OP_COUNT = 2

    def additional_pointwise_ops(op: torch._ops.OpOverload):
        return op in (aten.cat.default, aten.constant_pad_nd.default)

    if len(inputs) <= MAX_COMPLEX_POINTWISE_CAT or (
        (len(inputs) <= config.max_pointwise_cat_inputs)
        and all(op_count(t) <= MAX_SIMPLE_OP_COUNT for t in inputs)
    ):
        pointwise_uses = all(
            is_pointwise_use(use, additional_pointwise_ops)
            for use in V.current_node.users
        )
        # fuse in case we will be used in a pointwise node, and there are any inputs we
        # we can prevent materialization of.
        fuse_pointwise_use = (
            any(should_lower_cat_input(inp) for inp in inputs) and pointwise_uses
        )

        # horizontal fuse in case all inputs will require a copy kernel anyway.
        # only horizontally fuse pointwise kernels
        horizontal_fuse_cat = all(
            should_lower_cat_input(inp) for inp in inputs
        ) and not any(can_fuse_reduction(t) for t in inputs)
        if fuse_pointwise_use or (horizontal_fuse_cat and not fusable_reduction):
            return pointwise_cat(inputs, dim)

    return TensorBox(ir.ConcatKernel.create(inputs, dim))


@register_lowering(aten.diagonal, type_promotion_kind=None)
def diagonal(input, offset: int = 0, dim1: int = 0, dim2: int = 1):
    original_shape = input.get_size()
    num_dims = len(original_shape)
    dim1 = canonicalize_dim(idx=dim1, rank=num_dims)
    dim2 = canonicalize_dim(idx=dim2, rank=num_dims)

    check(
        dim1 != dim2, lambda: f"diagonal dimensions cannot be identical {dim1}, {dim2}"
    )

    offset_negative = V.graph.sizevars.evaluate_expr(sympy.Lt(offset, 0))
    if offset_negative:
        diag_size = V.graph.sizevars.evaluate_max(
            V.graph.sizevars.evaluate_min(
                original_shape[dim1] + offset, original_shape[dim2]
            ),
            0,  # type: ignore[arg-type]
        )
    else:
        diag_size = V.graph.sizevars.evaluate_max(
            V.graph.sizevars.evaluate_min(
                original_shape[dim1], original_shape[dim2] - offset
            ),
            0,  # type: ignore[arg-type]
        )

    base_idx = (0, 0)
    if offset_negative:
        base_idx = (-offset, 0)
    else:
        base_idx = (0, offset)

    sizes = [s for i, s in enumerate(original_shape) if i not in (dim1, dim2)]
    sizes.append(diag_size)

    def reindexer(idx):
        diag_idx = idx[-1]
        original_idx = [0] * len(original_shape)
        cur_dim = 0
        for d in range(num_dims):
            if d == dim1:
                original_idx[d] = diag_idx + base_idx[0]
            elif d == dim2:
                original_idx[d] = diag_idx + base_idx[1]
            else:
                original_idx[d] = idx[cur_dim]
                cur_dim += 1

        assert cur_dim == len(original_shape) - 2
        return original_idx

    return TensorBox(ir.GenericView.create(input, sizes, reindexer))


@register_lowering(aten.diagonal_copy, type_promotion_kind=None)
def diagonal_copy(input, offset: int = 0, dim1: int = 0, dim2: int = 1):
    return clone(diagonal(input, offset, dim1, dim2))


@register_lowering(aten.diagonal_scatter, type_promotion_kind=None)
def diagonal_scatter(input, src, offset: int = 0, dim1: int = 0, dim2: int = 1):
    output = clone(input)
    target = diagonal(output, offset, dim1, dim2)
    mutate_to(target, src)
    return output


@register_lowering(aten.select, type_promotion_kind=None)
def select(x, dim, idx):
    idx = View.handle_negative_index(idx, x.get_size()[dim])
    return squeeze(slice_(x, dim, idx, idx + 1), dim)


@register_lowering(aten.split, type_promotion_kind=None)
def split(x, sizes, dim=0, clamp=True):
    dim = _validate_dim(x, dim, 0)
    if isinstance(sizes, sympy.Expr):
        # TODO: We don't have to guard on sizes per se, but the number
        # of splits must stay constant
        sizes = V.graph.sizevars.evaluate_static_shape(sizes)
    if isinstance(sizes, (int, sympy.Integer)):
        x_size = V.graph.sizevars.evaluate_static_shape(x.get_size()[dim])
        sizes = [sizes] * ((x_size + sizes - 1) // sizes)
    result = []
    start = 0
    for size in sizes:
        end = start + size
        result.append(slice_(x, dim, start, end, clamp=clamp))
        start = end
    return result


@register_lowering(aten.split_with_sizes, type_promotion_kind=None)
def split_with_sizes(x, sizes, dim=0):
    return split(x, sizes, dim, clamp=False)


@register_lowering(aten.unbind, type_promotion_kind=None)
def unbind(x, dim=0):
    dim = _validate_dim(x, dim, 0)
    x_size = V.graph.sizevars.evaluate_static_shape(x.get_size()[dim])
    result = []
    for i in range(x_size):
        result.append(select(x, dim, i))
    return result


@register_lowering(aten.unfold, type_promotion_kind=None)
def unfold(x, dimension, size, step):
    sizes = x.get_size()
    ndim = len(sizes)
    dim = canonicalize_dim(ndim, dimension)

    if ndim == 0:
        return slice_(unsqueeze(x, 0), end=size)

    dim_size = sizes[dim]
    sizevars = V.graph.sizevars
    sizevars.guard_leq(size, dim_size)
    sizevars.guard_lt(0, step)  # type: ignore[arg-type]

    new_dim_size = FloorDiv(dim_size - size, step) + 1
    if sizevars.size_hint(dim_size) > 0:
        x.mark_reuse(sizevars.size_hint(CeilDiv(new_dim_size * size, dim_size)))

    out_size = [*sizes[:dim], new_dim_size, *sizes[dim + 1 :], size]

    def reindexer(idx):
        dim_idx = idx[-1] + idx[dim] * step
        return (*idx[:dim], dim_idx, *idx[dim + 1 : -1])

    return TensorBox(ir.GenericView.create(x, out_size, reindexer))


@register_lowering(aten.unsqueeze, type_promotion_kind=None)
def unsqueeze(x, dim):
    dim = _validate_dim(x, dim, 1)
    new_shape = list(x.get_size())
    new_shape.insert(dim, sympy.Integer(1))
    return view(x, new_shape)


@register_lowering(aten.unsqueeze_, type_promotion_kind=None)
def unsqueeze_(x, dim):
    val = unsqueeze(x, dim)
    assert isinstance(x, TensorBox)
    assert isinstance(val, TensorBox)
    x.data = val.data
    return x


def _validate_dim(x, dim, offset=0):
    dim = V.graph.sizevars.shape_env.evaluate_expr(sympy.sympify(dim))
    ndim = len(x.get_size())
    if dim < 0:
        dim += ndim + offset
    assert 0 <= dim < ndim + offset
    return dim


@register_lowering(aten.glu)
def glu(x, dim=-1):
    dim = _validate_dim(x, dim, 0)
    # TODO: don't guard on static shape here
    new_len = V.graph.sizevars.evaluate_static_shape(x.get_size()[dim]) // 2
    a = slice_(x, dim, 0, new_len)
    b = slice_(x, dim, new_len, new_len * 2)
    return mul(a, sigmoid(b))


def fallback_handler(kernel, add_to_fallback_set=True):
    if add_to_fallback_set:
        fallbacks.add(kernel)

    def handler(*args, **kwargs):
        def wrap_tensors(x):
            return TensorBox.create(x) if isinstance(x, ir.IRNode) else x

        return pytree.tree_map(
            wrap_tensors, ir.FallbackKernel.create(kernel, *args, **kwargs)
        )

    return handler


@functools.lru_cache(None)
def _warn_complex_not_supported():
    warnings.warn(
        "Torchinductor does not support code generation for complex operators. Performance may be worse than eager."
    )


# There are some types (CPU) which we accept as input but not as
# output.
def unsupported_input_tensor(t: torch.Tensor, parent=None):
    "Do not support reading or writing to this tensor"
    if t.is_complex():
        # Complex views are supported with IR ComplexView
        if parent and parent.target in (
            torch.ops.aten.view.dtype,
            torch.ops.prims.convert_element_type.default,
        ):
            return False
        _warn_complex_not_supported()
        return True
    return False


def unsupported_output_tensor(t: torch.Tensor, parent=None):
    "Do not support writing tensor but can read from it"
    if unsupported_input_tensor(t, parent):
        return True
    return t.is_cpu and config.disable_cpp_codegen


def fallback_node_due_to_unsupported_type(node: torch.fx.Node, allow_cpu_inputs=True):
    # Custom fallback lowering
    if node.target is aten.view_as_complex.default:
        return False

    # We should be able to remove this special case once `disable_cpp_codegen` is killed.
    if node.target is aten.lift_fresh_copy.default:
        return False

    def check_skip_condition(node, parent, is_output):
        if not isinstance(node, torch.fx.Node):
            return False

        if "val" not in node.meta:
            return False

        for meta in pytree.tree_leaves(node.meta["val"]):
            if not isinstance(meta, torch._subclasses.FakeTensor):
                continue

            if is_output:
                if unsupported_output_tensor(meta, parent):
                    return True
            else:
                if unsupported_input_tensor(meta, parent):
                    return True

        return False

    # only skip codegen if there is a cpu output, not input
    for arg in pytree.arg_tree_leaves(*node.args, **node.kwargs):
        if check_skip_condition(arg, node, is_output=False):
            return True

    return check_skip_condition(node, node, is_output=True)


def make_fallback(op, layout_constraint=None, warn=True):
    assert op not in decompositions, f"both a fallback and a decomp for same op: {op}"
    if (
        warn
        and bool(os.getenv("CI"))
        and get_decompositions([op])
        # if fallback_random, we allow not decomposing random
        and not (
            config.fallback_random
            and op in torch._decomp.decompositions_for_rng.extra_random_decomps
        )
    ):
        # Note: 'warn' is holdover from when this was a warning, but for ops that previously
        # set warn=False we do not want a CI error.
        # Ignore the 'suppress errors' configs in CI, as this particular warning happens on startup anyway and is not
        # likely to be triggered preferentially on one CI config over another.
        if torch._dynamo.config.suppress_errors:
            torch._dynamo.config.suppress_errors = False
            log.warning(
                "A make_fallback error occurred in suppress_errors config,"
                " and suppress_errors is being disabled to surface it."
            )
        raise AssertionError(
            f"make_fallback({op}): a decomposition exists, we should switch to it."
            " To fix this error, either add a decomposition to core_aten_decompositions (preferred)"
            " or inductor_decompositions, and delete the corresponding `make_fallback` line."
            " Get help from the inductor team if unsure, don't pick arbitrarily to unblock yourself.",
        )

    def register_fallback(op_overload):
        add_needs_realized_inputs(op_overload)
        if layout_constraint is not None:
            add_layout_constraint(op_overload, layout_constraint)
        return register_lowering(op_overload, type_promotion_kind=None)(
            fallback_handler(op_overload)
        )

    if isinstance(op, torch._ops.OpOverloadPacket):
        for ol in op.overloads():
            op_overload = getattr(op, ol)
            register_fallback(op_overload)
    elif isinstance(op, (torch._ops.OpOverload, torch._ops.HigherOrderOperator)):
        register_fallback(op)
    else:
        raise RuntimeError(f"Unsupported fallback {op} with type {type(op)}")


def philox_rand_offset(shape):
    """
    TorchInductor offset calculation differs from PyTorch eager offset
    calculation for random ops (tl.rand vs torch.rand). In future, we should
    strive for same impl for tl.rand and torch.rand.
    """
    numel = 1
    for s in shape:
        numel = numel * s
    return tensor(numel, dtype=torch.int64)


@register_lowering(torch.ops.rngprims.philox_rand, type_promotion_kind=None)
def philox_rand(size, seed, offset, stride, device, dtype):
    # stride arg is optional and will be used in future for distributed random
    # ops. Currently, its unused.
    random_pos = ir.FixedLayout(
        device,
        dtype,
        size,
        ir.FlexibleLayout.contiguous_strides(size),
    ).make_indexer()
    seed_loader = seed.make_loader()
    offset_loader = offset.make_loader()

    def inner_fn(index):
        # Both seed and offset in the philox_rand op are tensors.
        # torch seed and offsets are of type int64, but tl.rand accepts int32
        seed_index_expr = ops.to_dtype(seed_loader([]), torch.int32)
        offset_index_expr = ops.to_dtype(offset_loader([]), torch.int32)
        # Get the offset'd position
        rand_index_expr = ops.add(
            ops.index_expr(random_pos(index), torch.int32), offset_index_expr
        )
        result = ops.rand(
            seed_index_expr,
            rand_index_expr,
        )
        return ops.to_dtype(result, dtype)

    random_values_node = Pointwise.create(
        device=device,
        dtype=dtype,
        inner_fn=inner_fn,
        ranges=list(size),
    )

    offset_node = philox_rand_offset(size)
    return random_values_node, offset_node


@register_lowering(aten.native_dropout, type_promotion_kind=None)
def native_dropout(x, p, train):
    if config.fallback_random:
        return pytree.tree_map(
            TensorBox.create,
            ir.FallbackKernel.create(aten.native_dropout.default, x, p, train),
        )
    else:
        raise AssertionError("should be handled in replace_random.py")


@register_lowering(aten.bernoulli_, type_promotion_kind=None)
def bernoulli_(x, *args):
    assert config.fallback_random or x.get_device() == torch.device(
        "cpu"
    ), "this should be handled in decomps unless config.fallback_random or the device is CPU"
    x.realize()
    op_overload = (
        aten.bernoulli_.float
        if len(args) == 0 or isinstance(args[0], float)
        else aten.bernoulli_.Tensor
    )
    ir.InplaceBernoulliFallback(op_overload, x, *args)
    return x


@register_lowering(aten.bernoulli.p, type_promotion_kind=None)
def bernoulli_p(x, *args):
    assert config.fallback_random or x.get_device() == torch.device(
        "cpu"
    ), "this should be handled in decomps unless config.fallback_random or the device is CPU"
    return bernoulli_(clone(x), *args)


# This shouldn't be called in general
@register_lowering(aten._foobar)
def _foobar(_):
    raise AssertionError


@functools.lru_cache(1)
def _warn_triton_random(salt):
    log.info("using triton random, expect difference from eager")


def warn_triton_random():
    # only warn once per graph
    _warn_triton_random(V.graph.creation_time)


fallback_rand_default = fallback_handler(aten.rand.default)
fallback_rand_generator = fallback_handler(aten.rand.generator)
fallback_randn_default = fallback_handler(aten.randn.default)
fallback_randn_generator = fallback_handler(aten.randn.generator)
make_fallback(aten.randint)


@register_lowering(aten.rand)
def rand(*args, **kwargs):
    if kwargs.get("generator", None) is not None:
        return fallback_rand_generator(*args, **kwargs)
    elif config.fallback_random:
        kwargs.pop("generator", None)
        return fallback_rand_default(*args, **kwargs)
    raise AssertionError("should have been handled in replace_random.py")


@register_lowering(aten.randn)
def randn(*args, **kwargs):
    if kwargs.get("generator", None) is not None:
        return fallback_randn_generator(*args, **kwargs)
    elif config.fallback_random:
        kwargs.pop("generator", None)
        return fallback_randn_default(*args, **kwargs)
    raise AssertionError("should have been handled in replace_random.py")


@register_lowering(inductor_prims.force_stride_order, type_promotion_kind=None)
def inductor_force_stride_order(input_tensor, stride):
    stride_order = ir.get_stride_order(stride)
    return ir.ExternKernel.require_stride_order(input_tensor, stride_order)


@register_lowering(inductor_prims.seed, type_promotion_kind=None)
def inductor_seed(device: torch.device):
    raise AssertionError("should be handled in fuse_seed_creation_pass()")


@register_lowering(inductor_prims.seeds, type_promotion_kind=None)
def inductor_seeds(count, device):
    warn_triton_random()
    return TensorBox.create(ir.RandomSeeds(count, decode_device(device)))


@register_lowering(inductor_prims.lookup_seed, type_promotion_kind=None)
def inductor_lookup_seed(seeds, index):
    def inner_fn(_):
        return ops.load_seed(seeds.get_name(), index)

    return Pointwise.create(
        device=seeds.get_device(),
        dtype=seeds.get_dtype(),
        inner_fn=inner_fn,
        ranges=[],
    )


@register_lowering(inductor_prims.random, type_promotion_kind=None)
def inductor_random(size: List[int], seed: TensorBox, mode: str, *, offset: int = 0):
    assert not config.fallback_random
    assert mode in ("rand", "randn")
    size = [*size]
    dtype = torch.float32
    device = seed.get_device()
    random_pos = ir.FixedLayout(
        device, dtype, size, ir.FlexibleLayout.contiguous_strides(size), offset=offset
    ).make_indexer()
    seed_loader = seed.make_loader()

    def inner_fn(index):
        return getattr(ops, mode)(
            seed_loader([]),
            ops.index_expr(random_pos(index), torch.int32),
        )

    result = Pointwise.create(
        device=device,
        dtype=dtype,
        inner_fn=inner_fn,
        ranges=[*size],
    )
    result.realize()
    return result


@register_lowering(inductor_prims.randint, type_promotion_kind=None)
def inductor_randint(
    low: int, high: int, size: List[int], seed: TensorBox, *, offset: int = 0
):
    assert not config.fallback_random
    size = [*size]
    dtype = torch.int64
    device = seed.get_device()
    random_pos = ir.FixedLayout(
        device, dtype, size, ir.FlexibleLayout.contiguous_strides(size), offset=offset
    ).make_indexer()
    seed_loader = seed.make_loader()

    def inner_fn(index):
        return ops.randint64(
            seed_loader([]),
            ops.index_expr(random_pos(index), torch.int32),
            ops.index_expr(low, torch.int64),
            ops.index_expr(high, torch.int64),
        )

    return Pointwise.create(
        device=device,
        dtype=dtype,
        inner_fn=inner_fn,
        ranges=[*size],
    )


def _boundaries_helper(tb: TensorBox) -> Tuple[str, sympy.Expr, sympy.Expr, sympy.Expr]:
    return (
        tb.get_name(),
        tb.get_size()[-1],
        tb.get_size()[0] * tb.get_stride()[0],
        tb.get_stride()[-1],
    )


def _sorter_helper(tb: TensorBox) -> Tuple[str, sympy.Expr]:
    return tb.get_name(), tb.get_stride()[-1]


@register_lowering(aten.searchsorted.Tensor, type_promotion_kind=None)
def searchsorted(
    sorted_sequence: TensorBox,
    self: TensorBox,
    *,
    out_int32: bool = False,
    right: bool = False,
    side: Optional[str] = None,
    sorter: Optional[TensorBox] = None,
) -> TensorBox:
    validate_bucketize = lambda tb: V.graph.has_feature(  # noqa: E731
        tb, BackendFeature.BUCKETIZE
    )
    if (
        not validate_bucketize(sorted_sequence)
        or not validate_bucketize(self)
        or (sorter is not None and not validate_bucketize(sorter))
    ):
        return fallback_handler(aten.searchsorted.Tensor, add_to_fallback_set=False)(
            sorted_sequence,
            self,
            out_int32=out_int32,
            right=right,
            side=side,
            sorter=sorter,
        )

    # If side is present, override the value of right if needed.  This assumes that
    # validation of the two options being non-contradictory is already done by the
    # searchsorted meta-function.
    if side is not None and side == "right":
        right = True

    index_dtype = torch.int32 if out_int32 else torch.int64
    values_loader = self.make_loader()

    # The entire sorted_sequence tensor needs to be used by ops.bucketize, so we need to
    # realize it into global memory; or in other words, we can't guarantee that
    # sorted_sequence.get_name() (used below) will exist unless we call
    # sorted_sequence.realize().
    sorted_sequence.realize()

    if sorter is not None:
        sorter.realize()

    if len(sorted_sequence.get_size()) == 1:

        def inner_fn(idx):
            val = values_loader(idx)
            return ops.bucketize(
                val,
                _boundaries_helper(sorted_sequence),
                0,
                index_dtype,
                right,
                sorter=None if sorter is None else _sorter_helper(sorter),
                sorter_indices=None if sorter is None else 0,
            )

    else:

        def inner_fn(idx):
            val = values_loader(idx)

            # Get index to the beginning of the sorted sequence within a flattened
            # version of the array.
            def get_flattened_index(tb: TensorBox):
                strides = tb.get_stride()
                return ops.index_expr(
                    functools.reduce(
                        operator.add, (s * i for s, i in zip(strides[:-1], idx[:-1]))
                    ),
                    index_dtype,
                )

            return ops.bucketize(
                val,
                _boundaries_helper(sorted_sequence),
                get_flattened_index(sorted_sequence),
                index_dtype,
                right,
                sorter=None if sorter is None else _sorter_helper(sorter),
                sorter_indices=None if sorter is None else get_flattened_index(sorter),
            )

    device = self.get_device()
    return Pointwise.create(
        device=device,
        dtype=index_dtype,
        inner_fn=inner_fn,
        ranges=self.shape,
    )


@register_lowering(aten.bucketize, type_promotion_kind=None)
def bucketize(
    input: TensorBox,
    boundaries: TensorBox,
    *,
    out_int32: bool = False,
    right: bool = False,
):
    assert len(boundaries.get_size()) == 1

    if not (
        V.graph.has_feature(input, BackendFeature.BUCKETIZE)
        and V.graph.has_feature(boundaries, BackendFeature.BUCKETIZE)
    ):
        return fallback_handler(aten.bucketize.Tensor, add_to_fallback_set=False)(
            input, boundaries, out_int32=out_int32, right=right
        )

    # The entire boundaries tensor needs to be used by ops.bucketize, so we
    # need to realize it into global memory; or in other words, we can't
    # guarantee that boundaries.get_name() (used below) will exist unless
    # we call boundaries.realize().
    boundaries.realize()
    device = input.get_device()
    input_loader = input.make_loader()

    index_dtype = torch.int32 if out_int32 else torch.int64

    def inner_fn(index):
        val = input_loader(index)
        indices = ops.bucketize(
            val,
            _boundaries_helper(boundaries),
            0,
            index_dtype,
            right,
        )

        return indices

    return Pointwise.create(
        device=device,
        dtype=index_dtype,
        inner_fn=inner_fn,
        ranges=input.get_size(),
    )


def require_dense(_, *args, **kwargs):
    args, kwargs = pytree.tree_map_only(
        ir.IRNode, ir.ExternKernel.require_stride1, (args, kwargs)
    )
    return args, kwargs


def require_contiguous(_, *args, **kwargs):
    args, kwargs = pytree.tree_map_only(
        ir.IRNode, ir.ExternKernel.require_contiguous, (args, kwargs)
    )
    return args, kwargs


def require_channels_last(_, *args, **kwargs):
    args, kwargs = pytree.tree_map_only(
        ir.IRNode, ir.ExternKernel.require_channels_last, (args, kwargs)
    )
    return args, kwargs


def constrain_to_fx_strides(fx_node, *args, **kwargs):
    def apply_constraint(arg, fx_arg):
        if isinstance(arg, ir.IRNode):
            stride_order = ir.get_stride_order(fx_arg.meta["val"].stride())
            return ir.ExternKernel.require_stride_order(arg, stride_order)
        if isinstance(arg, dict):
            return {key: apply_constraint(arg[key], fx_arg[key]) for key in arg.keys()}
        return arg

    args = tuple(
        apply_constraint(arg, fx_arg) for arg, fx_arg in zip(args, fx_node.args)
    )
    kwargs = {k: apply_constraint(v, fx_node.kwargs[k]) for k, v in kwargs.items()}
    return args, kwargs


# TODO(jansel): we should implement decomps or lowerings for these
# https://github.com/pytorch/torchdynamo/issues/327
FALLBACK_ALLOW_LIST = {
    "torchvision::roi_align",
}


def sdpa_constraint(fx_node, *args, **kwargs):
    # sdpa requires dense last dimension]

    def apply_constraint(arg, fx_arg):
        if not isinstance(arg, ir.IRNode):
            return arg

        meta_val = fx_arg.meta["val"]
        meta_stride = meta_val.stride()

        stride_order = ir.get_stride_order(meta_stride)
        if stride_order and stride_order[-1] != 0:
            # contiguous stride order
            stride_order = list(reversed(range(len(arg.get_size()))))

        if not meta_val.is_cuda:
            return ir.ExternKernel.require_stride_order(arg, stride_order)

        # This is the minimum alignment required by SDPA kernels for attention_bias.
        # This value can be found in pytorch/aten/src/ATen/native/transformers/attention.cpp preprocess_mask
        ALIGNMENT = 8

        assert isinstance(arg, TensorBox)
        if len(arg.get_size()) not in (3, 4):
            return arg

        def is_aligned_realized_tensor(x):
            aligned_strides = all(
                (V.graph.sizevars.size_hint(x.get_stride()[i]) % ALIGNMENT) == 0
                for i in range(len(x.get_stride()) - 1)
            )
            return (
                V.graph.sizevars.size_hint(x.get_stride()[-1])
            ) == 1 and aligned_strides

        try:
            arg.get_stride()
            if is_aligned_realized_tensor(arg):
                return V.graph.try_match_insignificant_strides(
                    ir.ExternKernel.realize_input(arg), meta_stride
                )
        except AttributeError:
            pass

        def is_aligned(x):
            return (V.graph.sizevars.size_hint(x.get_size()[-1]) % ALIGNMENT) == 0

        if isinstance(arg.data, ir.BaseView):
            if not is_aligned(arg):
                if is_aligned(arg.unwrap_view()):
                    return V.graph.try_match_insignificant_strides(
                        ir.ExternKernel.realize_input(arg), meta_stride
                    )

        return ir.ExternKernel.require_stride_order(arg, stride_order)

    args = tuple(
        apply_constraint(arg, fx_arg) for arg, fx_arg in zip(args, fx_node.args)
    )
    kwargs = {k: apply_constraint(v, fx_node.kwargs[k]) for k, v in kwargs.items()}
    return args, kwargs


# WIP
make_fallback(aten._adaptive_avg_pool3d)  # @isuruf
make_fallback(aten.adaptive_max_pool3d)  # @isuruf
make_fallback(aten.fractional_max_pool3d)  # @isuruf
make_fallback(aten.max_pool3d_with_indices)  # @isuruf (can this one be implemented?)


# 1) Easy
make_fallback(aten.uniform, warn=False)
make_fallback(aten.exponential.default, warn=False)  # (fails accuracy on test_torch.py)
make_fallback(aten._pdist_forward)  # Has decomp. Needs benchmarks
make_fallback(aten.soft_margin_loss_backward, warn=False)  # py_impl?


# 1.5) Easy or Impossible
make_fallback(aten._cdist_forward)  # p=2 should be feasible
make_fallback(aten._cdist_backward)

# 2) Medium
make_fallback(aten._trilinear)


# 3) Difficult
# Scans
# See the discussion at
# https://dev-discuss.pytorch.org/t/pytorch-sparse-gnn-compiler-rfc/1644/19
make_fallback(aten.segment_reduce.default)
make_fallback(aten._segment_reduce_backward.default)

# Histogram (need to implement Histogram IR)
make_fallback(aten.histc)
make_fallback(aten.histogram.bin_ct)
make_fallback(aten._histogramdd_bin_edges.default)
make_fallback(aten._histogramdd_from_bin_cts.default)

# Need templated kernel
make_fallback(aten.addbmm)
make_fallback(aten._addmm_activation, warn=False)

# Need templated kernel. Probably impossible to write efficiently
make_fallback(aten.convolution_backward, constrain_to_fx_strides)
make_fallback(aten._cudnn_rnn, require_dense)
make_fallback(aten._cudnn_rnn_backward, require_contiguous)

# Haven't checked but sound difficult / impossible
make_fallback(aten._embedding_bag, require_contiguous)
make_fallback(aten._embedding_bag_forward_only, require_contiguous)
make_fallback(aten._embedding_bag_backward)
make_fallback(aten._embedding_bag_per_sample_weights_backward)
make_fallback(aten._embedding_bag_per_sample_weights_backward)
make_fallback(aten._fused_moving_avg_obs_fq_helper)
make_fallback(aten._fused_moving_avg_obs_fq_helper_functional)


# 4) Backwards (try py_impl'ing them) when fwd is written as a decomp
make_fallback(aten.max_pool3d_with_indices_backward)
make_fallback(aten._adaptive_avg_pool2d_backward, require_dense)
make_fallback(aten._adaptive_avg_pool3d_backward)
make_fallback(aten.adaptive_max_pool2d_backward)
make_fallback(aten.adaptive_max_pool3d_backward)
make_fallback(aten.fractional_max_pool2d_backward)
make_fallback(aten.fractional_max_pool3d_backward)
make_fallback(aten.replication_pad1d_backward)
make_fallback(aten.replication_pad2d_backward)
make_fallback(aten.upsample_linear1d_backward)
make_fallback(aten.upsample_bicubic2d_backward, require_contiguous)
make_fallback(aten.upsample_trilinear3d_backward)
make_fallback(aten.grid_sampler_2d_backward, require_dense)
make_fallback(aten._pdist_backward)


# 5) Impossible (missing triton/CPU features)

# Sorting / Sorting-like
make_fallback(aten.sort)
make_fallback(aten.sort.stable)
make_fallback(aten.kthvalue)
make_fallback(aten.topk)
make_fallback(aten.mode)
make_fallback(aten.median)
make_fallback(aten.nanmedian)
make_fallback(aten.randperm)
# see: https://github.com/pytorch/pytorch/pull/121354
make_fallback(aten.resize_)
make_fallback(aten.resize_as_)

# Linalg
make_fallback(aten._linalg_det)
make_fallback(aten.linalg_householder_product)
make_fallback(aten.linalg_inv_ex)
make_fallback(aten.linalg_ldl_factor_ex)
make_fallback(aten.linalg_ldl_solve)
make_fallback(aten.linalg_lu)
make_fallback(aten.linalg_lu_factor_ex)
make_fallback(aten.linalg_lu_solve)
make_fallback(aten.linalg_matrix_exp)
make_fallback(aten.linalg_qr)
make_fallback(aten._linalg_slogdet)
make_fallback(aten._linalg_solve_ex)
make_fallback(aten.linalg_solve_triangular)
make_fallback(aten._linalg_svd)
make_fallback(aten.lu_unpack)
make_fallback(aten.ormqr)
make_fallback(aten._linalg_check_errors)
make_fallback(aten.linalg_pinv.atol_rtol_tensor)
make_fallback(aten._linalg_eigh)
make_fallback(aten.triangular_solve)
make_fallback(aten.linalg_cholesky_ex)
make_fallback(aten.cholesky_inverse)
make_fallback(aten.cholesky_solve)
make_fallback(aten.geqrf)
make_fallback(aten._fft_r2c)  # needs complex as well

# Data dependent (are these necessary?)
make_fallback(aten.nonzero.default)

# Misc
make_fallback(aten.gcd.default, warn=False)
make_fallback(aten._thnn_fused_lstm_cell, require_dense)
make_fallback(torch._prims.rng_prims.run_and_save_rng_state)
make_fallback(torch._prims.rng_prims.run_with_rng_state)

# Implmented / Half implemented
# Scans. Implemented for CUDA, missing CPU
make_fallback(aten.masked_scatter)
make_fallback(aten.masked_scatter_backward)

# Complex number support
make_fallback(aten.view_as_complex, require_contiguous)
make_fallback(aten.angle)  # needs complex

# Needs efficentzerotensor
make_fallback(aten._efficientzerotensor)

# Needs Sparse
make_fallback(aten._sparse_coo_tensor_with_dims_and_tensors)
make_fallback(aten.to_sparse)
make_fallback(aten._to_sparse)

# Needs dimname support
make_fallback(aten.zeros.names)

# 6) Pattern-matched
make_fallback(
    aten._scaled_dot_product_efficient_attention.default,
    sdpa_constraint,
    warn=False,
)
make_fallback(
    aten._scaled_dot_product_efficient_attention_backward.default,
    sdpa_constraint,
    warn=False,
)
make_fallback(
    aten._scaled_dot_product_flash_attention.default,
    sdpa_constraint,
    warn=False,
)
make_fallback(
    aten._scaled_dot_product_flash_attention_backward.default,
    sdpa_constraint,
    warn=False,
)
make_fallback(
    aten._scaled_dot_product_cudnn_attention.default,
    sdpa_constraint,
    warn=False,
)
make_fallback(
    aten._scaled_dot_product_cudnn_attention_backward.default,
    sdpa_constraint,
    warn=False,
)
make_fallback(
    aten._scaled_dot_product_flash_attention_for_cpu.default,
    sdpa_constraint,
    warn=False,
)
make_fallback(
    aten._scaled_dot_product_flash_attention_for_cpu_backward.default,
    sdpa_constraint,
    warn=False,
)
make_fallback(aten._flash_attention_forward.default, sdpa_constraint)
make_fallback(aten._flash_attention_backward.default, sdpa_constraint)
make_fallback(aten._efficient_attention_forward.default, sdpa_constraint)
make_fallback(aten._efficient_attention_backward.default, sdpa_constraint)

# index_reduce requires fallback when use_scatter_fallback(...) returns True
make_fallback(aten.index_reduce)


# Register with type_promotion_kind None.
# For example, fp16.copy_(fp32) should **not** promote the first input's dtype.
@register_lowering(aten.copy, type_promotion_kind=None)
def copy(self, src, non_blocking=False):
    x = src
    if self.get_device() != src.get_device():
        x = to_device(x, self.get_device())
    if self.get_dtype() != src.get_dtype():
        x = to_dtype(x, self.get_dtype())

    if self.get_size() != src.get_size():
        out = expand(x, self.get_size())
        return clone(out)
    return clone(x)


@register_lowering(aten.clone)
def clone(x, *, memory_format=None):
    # TODO(jansel): memory format
    return Pointwise.create(
        device=x.get_device(),
        dtype=x.get_dtype(),
        inner_fn=x.make_loader(),
        ranges=list(x.get_size()),
    )


def clone_preserve_reinterpret_view(x):
    reinterpret_view_layouts = []
    if isinstance(x, TensorBox) and isinstance(x.data, ir.ReinterpretView):
        x = x.data  # unwrap TensorBox
        while isinstance(x, ir.ReinterpretView):
            reinterpret_view_layouts.append(x.get_layout())
            x = x.data
        x = TensorBox(x)

    x = clone(x)

    if reinterpret_view_layouts:
        x = x.data  # unwrap TensorBox
        for layout in reinterpret_view_layouts[::-1]:
            x = ir.ReinterpretView(data=x, layout=layout)
        x = TensorBox(x)

    return x


if hasattr(aten, "lift_fresh_copy"):
    register_lowering(aten.lift_fresh_copy)(clone)


@register_lowering(prims.iota)
def iota(
    length,
    *,
    start,
    step,
    dtype,
    device,
    requires_grad,
):
    def fn(index):
        return ops.index_expr(step * index[0] + start, dtype=dtype)

    return Pointwise.create(
        device=decode_device(device),
        dtype=dtype,
        inner_fn=fn,
        ranges=[length],
    )


@register_lowering(aten.select_scatter, type_promotion_kind=None)
def select_scatter(x, src, dim: int, index: int):
    assert x.get_dtype() == src.get_dtype()
    x_loader = x.make_loader()
    dim = _validate_dim(x, dim, 0)
    if V.graph.sizevars.evaluate_expr(sympy.Lt(index, 0)):
        index = index + x.get_size()[dim]
    V.graph.sizevars.guard_leq(0, index)  # type: ignore[arg-type]
    V.graph.sizevars.guard_lt(index, x.get_size()[dim])  # type: ignore[arg-type]
    src = expand(unsqueeze(src, dim), x.get_size())
    src_loader = src.make_loader()

    def inner_fn(idx):
        return ops.where(
            ops.eq(
                ops.index_expr(idx[dim], torch.int32),
                ops.index_expr(index, torch.int32),
            ),
            src_loader(idx),
            x_loader(idx),
        )

    return Pointwise.create(
        device=x.get_device(),
        dtype=x.get_dtype(),
        inner_fn=inner_fn,
        ranges=list(x.get_size()),
    )


@register_lowering(aten.slice_scatter, type_promotion_kind=None)
def slice_scatter(x, src, dim=0, start=None, end=None, step=1):
    assert x.get_dtype() == src.get_dtype()
    x_loader = x.make_loader()
    dim = _validate_dim(x, dim, 0)
    dim_size = x.get_size()[dim]

    start, end = ir.SliceView.normalize_start_end(x, dim, start, end)

    src_size = list(x.get_size())
    src_size[dim] = FloorDiv(end - start + (step - 1), step)
    src = expand(src, src_size)
    src_loader = src.make_loader()

    def inner_fn(idx):
        if start == 0 and end == dim_size and step == 1:
            # selecting every element is the same as just src.clone()
            return src_loader(idx)

        idx_dim = ops.index_expr(idx[dim], torch.int64)
        src_idx = list(idx)
        src_idx[dim] = FloorDiv(idx[dim] - start, step)

        mask = []
        if start != 0:
            mask.append(
                ops.ge(
                    idx_dim,
                    ops.index_expr(sympy.expand(start), torch.int64),
                )
            )
        if end != dim_size:
            mask.append(
                ops.lt(
                    idx_dim,
                    ops.index_expr(sympy.expand(end), torch.int64),
                )
            )
        if step != 1:
            mask.append(
                ops.eq(
                    ops.index_expr(
                        ModularIndexing(idx[dim] - start, 1, step), torch.int64
                    ),
                    ops.constant(0, torch.int64),
                )
            )
        assert mask
        mask = functools.reduce(ops.and_, mask)
        src_val = ops.masked(
            mask,
            lambda: src_loader(src_idx),
            0 if is_integer_type(x) else 0.0,
        )
        return ops.where(
            mask,
            src_val,
            x_loader(idx),
        )

    return Pointwise.create(
        device=x.get_device(),
        dtype=x.get_dtype(),
        inner_fn=inner_fn,
        ranges=list(x.get_size()),
    )


def _unwrap(x):
    if isinstance(x, (list, tuple)) and len(x) > 0:
        return _unwrap(x[0])
    return x


@register_lowering([torch.tensor, aten.scalar_tensor])
def tensor(data, *, dtype=None, device=None, layout=None, pin_memory=False):
    assert_nyi(layout in (None, torch.strided), f"layout={layout}")
    assert_nyi(not pin_memory, "pin_memory")
    if isinstance(_unwrap(data), int):
        dtype = dtype or torch.int64
    else:
        dtype = dtype or torch.get_default_dtype()

    ranges: List[sympy.Expr] = []

    if isinstance(data, sympy.Basic):

        def inner_fn(index):
            return ops.index_expr(data, dtype)

    elif isinstance(data, (float, int)):

        def inner_fn(index):
            return ops.constant(data, dtype)

    elif len(data) == 0 or isinstance(data[0], (float, int)) and len(data) <= 8:
        # inline small tensors
        ranges.append(sympy.Integer(len(data)))

        def inner_fn(index):
            def binary_search(start, end):
                assert start < end
                if end - start == 1:
                    return ops.constant(data[start], dtype)
                mid = (end - start) // 2 + start
                return ops.where(
                    ops.lt(
                        ops.index_expr(index[0], torch.int64),
                        ops.constant(mid, torch.int64),
                    ),
                    binary_search(start, mid),
                    binary_search(mid, end),
                )

            if len(data) == 0:
                return ops.constant(0, dtype)
            return binary_search(0, len(data))

    else:
        return V.graph.add_tensor_constant(
            torch.tensor(data, dtype=dtype, device=device)
        )

    return Pointwise.create(
        device=decode_device(device),
        dtype=dtype,
        inner_fn=inner_fn,
        ranges=ranges,
    )


@register_lowering(torch.as_tensor)
def as_tensor(data, dtype=None, device=None):
    if isinstance(data, TensorBox):
        if dtype is not None:
            data = to_dtype(data, dtype)
        if device is not None:
            data = to_device(data, device)
        return data
    return tensor(data, dtype=dtype, device=device)


@register_lowering(torch.LongTensor)
def long_tensor(data):
    return tensor(data, dtype=torch.int64)


@register_lowering(aten._local_scalar_dense)
def _local_scalar_dense(data):
    from torch.fx.experimental.symbolic_shapes import resolve_unbacked_bindings

    # This is interesting!  Most lowerings return tensors, so you can just
    # return the buffer you allocated and it will get used (or not used, if
    # it's dead.)  But _local_scalar_dense (aka item) returns an int,
    # not a Tensor, so you would have a type mismatch if you return a buffer;
    # we are obligated to return a sympy expression instead.  However,
    # we need to actually codegen the .item() call somehow.  We do this
    # by registering a faux buffer for the DynamicScalar IR node, which is
    # solely responsible for generating this .item().  The buffer is
    # not used for anything (notice we discard it); at codegen time,
    # the "buffer" just gets assigned None.
    unbacked_bindings = resolve_unbacked_bindings(
        V.graph.sizevars.shape_env, V.graph.current_node.meta["unbacked_bindings"]
    )
    assert unbacked_bindings is not None
    assert len(unbacked_bindings) == 1, unbacked_bindings
    # NB: Have to be very careful here.  V.graph.current_node.meta["val"]
    # seemingly also contains a symbol which you want to do binding for,
    # but it actually isn't.  In particular, if we have later performed
    # a deferred runtime assert saying that u0 == s0, you will actually
    # see s0 from expr!  This is bad because we need to actually generate
    # the assert that says u0 == s0, so we need to know where to get u0
    # from (this call).  In particular, we must use unbacked_bindings, which
    # is guaranteed to have the original, unreplaced symbol in question.
    #
    # NB2: Another thing we have to be very careful about are symbol bindings
    # that require nontrivial refinement, e.g., when you have a binding site
    # x: Sym(u0 * 4) = y.item().  Here, the code generation must do a division
    # in order to appropriately bind u0.  This is communicated via the keypath
    # in unbacked_bindings, and we need to hold onto it in order to generate
    # code appropriately for this case.
    binding_sym, keypath = next(iter(unbacked_bindings.items()))
    buffer = ir.DynamicScalar(binding_sym, keypath, data)
    buffer.name = V.graph.register_buffer(buffer)
    V.graph.register_operation(buffer)
    # NB: the replaced expr is OK to use directly downstream, we want
    # simplifications in this case!
    val = V.graph.current_node.meta["val"]
    if isinstance(val, (torch.SymInt, torch.SymFloat, torch.SymBool)):
        return val.node.expr
    else:
        return sympy.sympify(val)


@register_lowering(aten._assert_scalar)
def _assert_scalar(data, msg):
    # NB: These will be handled at codegen time
    # Not sure if we are guaranteed to be able to serve out truth from the
    # deferred_runtime_asserts, TODO: try this assert out
    # assert bool(data.scalar), data
    return None


def _full(fill_value, device, dtype, size):
    value = fill_value
    if not isinstance(fill_value, (int, float)) and hasattr(value, "value"):
        value = value.value

    if isinstance(value, (int, float)):

        def inner_fn(index):
            return ops.constant(value, dtype)

    elif isinstance(value, sympy.Basic):

        def inner_fn(index):
            return ops.index_expr(value, dtype)

    else:
        assert len(value.get_size()) == 0
        value_loader = value.make_loader()

        def inner_fn(index):
            return value_loader([])

    return Pointwise.create(
        device=device,
        dtype=dtype,
        inner_fn=inner_fn,
        ranges=list(size),
    )


@register_lowering(aten.full_like, type_promotion_kind=None)
def full_like(x, fill_value, **kwargs):
    return create_tensor_like(tensor_constructor(fill_value))(x, **kwargs)


def tensor_constructor(fill_value):
    # torch.zeros, torch.ones, etc
    def inner(
        *size,
        names=None,
        dtype=None,
        device=None,
        layout=None,
        pin_memory=False,
        memory_format=None,
    ):
        assert_nyi(names is None, "named tensors")
        assert_nyi(layout in (None, torch.strided), f"layout={layout}")
        assert_nyi(not pin_memory, "pin_memory")
        device = decode_device(device)
        dtype = dtype or torch.get_default_dtype()
        if len(size) == 1 and isinstance(size[0], (list, tuple, torch.Size)):
            size = tuple(size[0])
        # See https://github.com/pytorch/pytorch/issues/118102
        # All sizes at lowering time should be sympy.Symbol, not SymInt!
        for s in size:
            assert not isinstance(s, torch.SymInt)
        size = [sympy.expand(s) for s in size]
        return _full(fill_value, device, dtype, size)

    return inner


@register_lowering([torch.empty, aten.empty])
def empty(
    *size,
    names=None,
    dtype=None,
    layout=None,
    device=None,
    pin_memory=None,
    memory_format=None,
):
    assert_nyi(names is None, "named tensors")
    device = decode_device(device)
    if len(size) == 1 and isinstance(size[0], (list, tuple, torch.Size)):
        size = tuple(size[0])
    return empty_strided(
        size, None, dtype=dtype, layout=layout, device=device, pin_memory=pin_memory
    )


def create_tensor_like(creation_fn):
    """
    Shim to convert X_like(...) into X(...).  For example zeros_like() into zeros().
    """

    def _constant_like(
        x, *, dtype=None, device=None, layout=None, pin_memory=False, memory_format=None
    ):
        assert_nyi(not pin_memory, "pin_memory")
        assert_nyi(layout in (None, torch.strided), f"layout={layout}")
        if dtype is None:
            dtype = x.get_dtype()
        else:
            dtype = decode_dtype(dtype)
        device = device or x.get_device()
        size = list(x.get_size())
        return creation_fn(
            size, dtype=dtype, device=device, layout=layout, pin_memory=pin_memory
        )

    return _constant_like


def constant_like(fill_value):
    return create_tensor_like(tensor_constructor(fill_value))


empty_like = register_lowering(aten.empty_like)(create_tensor_like(empty))
ones_like = create_tensor_like(tensor_constructor(1))
zeros_like = create_tensor_like(tensor_constructor(0))


def new_constant(fill_value):
    def _new_constant(
        x, size, *, dtype=None, layout=None, device=None, pin_memory=None
    ):
        assert isinstance(size, (list, tuple))
        assert_nyi(not pin_memory, "pin_memory")
        assert_nyi(layout in (None, torch.strided), f"layout={layout}")
        dtype = decode_dtype(dtype) or x.get_dtype()
        device = device or x.get_device()
        size = [sympy.Integer(s) for s in size]
        return _full(fill_value, device, dtype, size)

    return _new_constant


@register_lowering(aten.new_empty)
def new_empty(x, size, *, dtype=None, layout=None, device=None, pin_memory=None):
    if dtype is None:
        dtype = x.get_dtype()
    if device is None:
        device = x.get_device()
    return empty_strided(
        size, None, dtype=dtype, layout=layout, device=device, pin_memory=pin_memory
    )


@register_lowering(aten.empty_strided)
def empty_strided(
    size, stride, *, dtype=None, layout=None, device=None, pin_memory=None
):
    assert isinstance(size, (list, tuple))
    assert isinstance(stride, (list, tuple, type(None)))
    assert_nyi(not pin_memory, "pin_memory")
    assert_nyi(layout in (None, torch.strided), f"layout={layout}")
    dtype = decode_dtype(dtype) or torch.get_default_dtype()
    device = device or torch.tensor(0.0).device
    pointwise = _full(fill_value=0, device=device, dtype=dtype, size=size)
    pointwise.realize()
    buffer = pointwise.data.data
    # explicitly set ranges to zeros in order to make a NopKernelSchedulerNode
    buffer.data = dataclasses.replace(buffer.data, ranges=[0] * len(size))
    assert isinstance(buffer, ir.ComputedBuffer)
    size = [sympy.expand(s) for s in size]
    stride = (
        [sympy.expand(s) for s in stride]
        if stride
        else ir.FlexibleLayout.contiguous_strides(size)
    )
    buffer.layout = ir.FixedLayout(
        device=device,
        dtype=dtype,
        size=size,
        stride=stride,
    )
    return pointwise


@register_lowering(aten.new_empty_strided)
def new_empty_strided(
    x, size, stride, *, dtype=None, layout=None, device=None, pin_memory=None
):
    if dtype is None:
        dtype = x.get_dtype()
    if device is None:
        device = x.get_device()
    return empty_strided(
        size, stride, dtype=dtype, layout=layout, device=device, pin_memory=pin_memory
    )


@register_lowering(prims.copy_strided.default)
def copy_strided(x, stride):
    stride = [V.graph.sizevars.size_hint(s) for s in stride]
    stride_order = sorted(range(len(stride)), key=stride.__getitem__)
    return ir.ExternKernel.require_stride_order(x, stride_order)


@register_lowering([torch.full, aten.full])
def full(size, fill_value, **kwargs):
    assert kwargs.get("dtype") is not None, "dtype should be handled by decomposition"
    return tensor_constructor(fill_value)(size, **kwargs)


@register_lowering(aten.gather, type_promotion_kind=None)
def gather(x, dim, index, sparse_grad=False):
    # sparse_grad doesn't affect forward computation,
    # and backward tracing is taken care of by AOT Autograd
    assert isinstance(x, TensorBox)
    if index.get_numel() == 0:
        # Empty index case. Return an empty array with the same shape
        return new_empty(x, index.get_size())

    assert index.get_dtype() == torch.int64
    size = x.get_size()
    offset = len(size) == 0
    dim = _validate_dim(x, dim, offset)

    if offset:
        x = expand(x, [1])
        size = [1]

    x_loader = x.make_loader()
    index_loader = index.make_loader()

    def fn(idx):
        idx = list(idx)
        gather_idx = ops.indirect_indexing(index_loader(idx), size[dim])
        if len(idx) == 0:
            idx = [gather_idx]
        else:
            idx[dim] = gather_idx
        return x_loader(idx)

    return Pointwise.create(
        device=x.get_device(),
        dtype=x.get_dtype(),
        inner_fn=fn,
        ranges=index.get_size(),
    )


@register_lowering(aten.embedding, type_promotion_kind=None)
def embedding(weight, indices, padding_idx=-1, scale_grad_by_freq=False, sparse=False):
    assert not sparse
    assert isinstance(weight, TensorBox)
    assert isinstance(indices, TensorBox)
    assert "int" in str(indices.get_dtype())

    weight_loader = weight.make_loader()
    indices_loader = indices.make_loader()
    indices_ndim = len(indices.get_size())
    weight_size = weight.get_size()
    new_size = [*indices.get_size(), *weight_size[1:]]

    def fn(idx):
        assert len(idx) == len(new_size), f"{idx} != {new_size}"
        var_index = indices_loader(idx[:indices_ndim])
        weight_idx = [ops.indirect_indexing(var_index, weight_size[0])] + [
            *idx[indices_ndim:]
        ]
        return weight_loader(weight_idx)

    return Pointwise.create(
        device=weight.get_device(),
        dtype=weight.get_dtype(),
        inner_fn=fn,
        ranges=new_size,
    )


def check_and_broadcast_indices(indices, device):
    assert all(
        i.get_dtype() in (torch.int64, torch.int32, torch.bool, torch.uint8)
        for i in indices
        if i is not None
    ), f"indices must be int64, byte or bool. Got {[i.get_dtype() for i in indices if i is not None]}"
    if any(
        i.get_dtype() in (torch.bool, torch.uint8) for i in indices if i is not None
    ):
        raise NotImplementedError("Fallback for bool indices")

    valid_idxs = [i for i, x in enumerate(indices) if isinstance(x, TensorBox)]
    assert len(valid_idxs) > 0, "requires at least 1 non-None index"
    new_indices = [None] * len(indices)
    for i, x in zip(valid_idxs, broadcast_tensors(*[indices[i] for i in valid_idxs])):
        # Eager allows indices to be CPU tensor when running on CUDA
        # FIXME: Calling to_device(x, device) should work but
        # test_advancedindex_mixed_cpu_devices still fails
        if x.get_device() != device:
            raise NotImplementedError("Fallback when indices is on a different device")
        new_indices[i] = x
    return new_indices, valid_idxs


def index_output_size_and_inner_fn(
    x_size,
    indices,
    tensor_indices,
    tensor_size,
    indices_loaders,
    indexed_size,
    x_loader,
    check,
):
    # Note that behavior of indexing differs when there are non consecutive
    # tensors. In this case, the tensor index is pulled to the beginning.
    #
    # Suppose a = torch.arange(3 * 4 * 5 * 6 * 7).view(3, 4, 5, 6, 7)
    #         x = torch.tensor[1,2]
    # Then, a[:,x,:,x,:] will have shape 2,3,5,7 as due to x,:,x then 2 will
    # be pulled to the front.
    non_consecutive_tensors = False
    for previous, current in zip(tensor_indices, tensor_indices[1:]):
        if current - previous != 1:
            non_consecutive_tensors = True

    output_size = [x_size[i] for i, val in enumerate(indices) if val is None]
    output_size = [*output_size, *x_size[len(output_size) + len(tensor_indices) :]]

    first_tensor_index = tensor_indices[0]
    if non_consecutive_tensors:
        output_size = tensor_size + output_size
    else:
        output_size = (
            output_size[:first_tensor_index]
            + tensor_size
            + output_size[first_tensor_index:]
        )

    def fn(idx):
        assert len(idx) == len(output_size)
        assert len(indices_loaders) == len(indexed_size)

        rank = len(tensor_size)
        new_index = []
        first_tensor_index = tensor_indices[0]
        start_offset = 0 if non_consecutive_tensors else first_tensor_index
        next_idx = 0
        for i in range(tensor_indices[-1] + 1):
            if i == start_offset:
                next_idx += rank
            if indices[i] is None:
                assert next_idx < len(idx)
                new_index.append(idx[next_idx])
                next_idx += 1
            else:
                loader = indices_loaders[i]
                assert loader is not None
                size = indexed_size[i]
                new_index.append(
                    ops.indirect_indexing(
                        loader(idx[start_offset : start_offset + rank]),
                        size,
                        check=check,
                    )
                )
        new_index = [
            *new_index,
            *idx[next_idx:],
        ]
        return new_index if x_loader is None else x_loader(new_index)

    return output_size, fn


def index_impl(x, indices, check):
    output_size, inner_fn, _ = index_impl_helper(x, indices, check)

    return Pointwise.create(
        device=x.get_device(),
        dtype=x.get_dtype(),
        inner_fn=inner_fn,
        ranges=output_size,
    )


def index_impl_helper(x, indices, check):
    assert isinstance(indices, (list, tuple))
    x_loader = x.make_loader()
    indices, tensor_indices = check_and_broadcast_indices(indices, x.get_device())
    assert len(tensor_indices) > 0, "Must have at least one valid idx"

    indices_loaders = [i.make_loader() if i is not None else None for i in indices]
    # no guards on output size, all the guards are set in broadcast_tensors

    # We can use the first one since they are all required to be the same size
    tensor_size = list(indices[tensor_indices[0]].get_size())

    x_size = x.get_size()

    indexed_size = [x_size[i] for i in range(len(indices)) if indices[i] is not None]
    if check and 0 in indexed_size and 0 not in tensor_size:
        raise IndexError("index is out of bounds for dimension with size 0")

    indexed_size = [x_size[i] for i in range(len(indices))]
    output_size, index_inner_fn = index_output_size_and_inner_fn(
        x_size,
        indices,
        tensor_indices,
        tensor_size,
        indices_loaders,
        indexed_size,
        None,
        check=check,
    )

    def inner_fn(idx):
        return x_loader(index_inner_fn(idx))

    return output_size, inner_fn, index_inner_fn


@register_lowering(aten.index, type_promotion_kind=None)
def index(x, indices):
    try:
        return index_impl(x, indices, check=True)
    except NotImplementedError:
        # Fallback to ATen for boolean indexing
        x.realize()
        return fallback_handler(aten.index.Tensor, add_to_fallback_set=False)(
            x, indices
        )


@register_lowering(aten._unsafe_index, type_promotion_kind=None)
def _unsafe_index(x, indices):
    return index_impl(x, indices, check=False)


# All the indexing decompositions are written in terms of index, index_put, and index_put_
# We cannot have this lowering as a decomposition as it introduces
# mutation in the graph, which is bad for Aot Autograd. Aot Autograd runs dead
# code elimination and common subexpression elimination optimizations, which
# assume graphs to be side-effect free. More details at
# https://github.com/pytorch/torchdynamo/issues/1235
# and
# https://github.com/pytorch/torchdynamo/issues/1863
@register_lowering(aten.index_put)
def index_put(x, indices, values, accumulate=False):
    return index_put_(clone(x), indices, values, accumulate)


@register_lowering(aten._unsafe_index_put)
def _unsafe_index_put(x, indices, values, accumulate=False):
    return index_put_impl_(clone(x), indices, values, accumulate, check=False)


def index_put_as_masked_fill(self, indices, value, accumulate):
    if value.get_device() != self.get_device():
        value = to_device(value, self.get_device())
    if accumulate:
        value = add(self, value)
    return mutate_to(self, where(indices[0], value, self))


def index_put_fallback(self, indices, values, accumulate):
    deterministic = torch.are_deterministic_algorithms_enabled()
    if is_triton(values) and (accumulate or deterministic):
        msg = (
            "index put with accumulate."
            if not deterministic
            else "deterministic index put."
        )
        if stack_trace := V.graph.current_node.meta.get("stack_trace", None):
            msg = f"{msg} Found from : \n {stack_trace}"
        V.graph.disable_cudagraphs_reason = msg

    ir.IndexPutFallback(V.graph.current_node.target, self, indices, values, accumulate)
    return self


@register_lowering(aten.index_put_, type_promotion_kind=None)
def index_put_(self, indices, values, accumulate=False):
    return index_put_impl_(self, indices, values, accumulate, check=True)


@register_lowering(inductor_prims._unsafe_index_put_, type_promotion_kind=None)
def _unsafe_index_put_(self, indices, values, accumulate=False):
    return index_put_impl_(self, indices, values, accumulate, check=False)


def index_put_impl_(self, indices, values, accumulate, check):
    # Dispatch to masked fill for single boolean index with single value
    if (
        values.get_numel() == 1
        and len(indices) == 1
        and indices[0].get_dtype() in {torch.bool, torch.uint8}
    ):
        mask = indices[0]
        for _ in range(len(mask.get_size()), len(self.get_size())):
            mask = unsqueeze(mask, -1)
        return index_put_as_masked_fill(self, [mask], values, accumulate)

    # Fallback in torch deterministic mode
    if torch.are_deterministic_algorithms_enabled():
        return index_put_fallback(self, indices, values, accumulate)

    # Fallback if there is a boolean index
    for index in indices:
        if index is not None and index.get_dtype() in {torch.bool, torch.uint8}:
            return index_put_fallback(self, indices, values, accumulate)

    x_size = self.get_size()
    x_ndim = len(x_size)

    if accumulate and needs_fallback_due_to_atomic_add_limitations(self.get_dtype()):
        # self is an scalar Tensor
        if x_ndim == 0:
            self = view(self, [1])
        self = index_put_fallback(self, indices, values, accumulate)
        if x_ndim == 0:
            self = view(self, [])
        return self

    values = to_dtype(values, self.get_dtype())

    try:
        # Note that code will only get here when dtype is uint32
        indices, tensor_indices = check_and_broadcast_indices(
            indices, self.get_device()
        )
    except NotImplementedError:
        return index_put_fallback(self, indices, values, accumulate)

    indices_loaders = [i.make_loader() if i is not None else None for i in indices]

    assert isinstance(self, TensorBox)
    self.realize()

    # self is an scalar Tensor
    if x_ndim == 0:
        self = view(self, [1])

    # We can use the first one since they are all required to be the same size
    tensor_size = list(indices[tensor_indices[0]].get_size())
    indexed_size = [x_size[i] for i in range(len(indices))]

    expected_vals_size, inner_fn = index_output_size_and_inner_fn(
        x_size,
        indices,
        tensor_indices,
        tensor_size,
        indices_loaders,
        indexed_size,
        None,
        check=check,
    )

    values = expand(values, expected_vals_size)
    # all guards are set above during broadcast_tensors and expand

    scatter = ir.Scatter(
        device=self.get_device(),
        dtype=self.get_dtype(),
        inner_fn=values.make_loader(),
        ranges=expected_vals_size,  # iter_ranges,
        output_indexer=inner_fn,
        scatter_mode="atomic_add" if accumulate else None,
    )
    buffer = ir.ComputedBuffer(
        name=None,
        layout=ir.MutationLayoutSHOULDREMOVE(self),
        data=scatter,
    )
    buffer.name = V.graph.register_buffer(buffer)
    V.graph.register_operation(buffer)

    if x_ndim == 0:
        self = view(self, [])
    return self


fallback__unsafe_masked_index = fallback_handler(
    aten._unsafe_masked_index.default, add_to_fallback_set=False
)

fallback__unsafe_masked_index_put_accumulate = fallback_handler(
    aten._unsafe_masked_index_put_accumulate.default, add_to_fallback_set=False
)


@register_lowering(aten._unsafe_masked_index, type_promotion_kind=None)
def _unsafe_masked_index(self, mask, indices, fill):
    ranges, _, _unsafe_index_fn = index_impl_helper(self, indices, check=False)
    mask_loader = mask.make_loader()
    self_loader = self.make_loader()

    def inner_fn(idx):
        if mask.dtype != torch.bool:
            mask_val = ops.to_dtype(mask_loader(idx), torch.bool)
        else:
            mask_val = mask_loader(idx)
        return ops.masked(mask_val, lambda: self_loader(_unsafe_index_fn(idx)), fill)

    return Pointwise.create(
        device=self.get_device(),
        dtype=self.get_dtype(),
        inner_fn=inner_fn,
        ranges=ranges,
    )


@register_lowering(aten._unsafe_masked_index_put_accumulate, type_promotion_kind=None)
def _unsafe_masked_index_put_accumulate(x, mask, indices, values):
    masked_value = where(mask, values, 0)
    shape = x.get_size()
    clamped_indices = [
        clamp(indices[i], -shape[i], shape[i] - 1) if indices[i] else None
        for i in range(len(indices))
    ]
    # TODO: use a masked store for this. currently only triton
    # supports masked stores and cpp backend does not.
    return _unsafe_index_put(x, clamped_indices, masked_value, accumulate=True)


@make_pointwise
def clamp(a, min, max):
    return ops.maximum(min, ops.minimum(max, a))


@register_lowering(aten.as_strided_scatter, type_promotion_kind=None)
def as_strided_scatter(self, src, size, stride, storage_offset=None):
    output = clone(self)
    output_view = as_strided(output, size, stride, storage_offset)
    copy_(output_view, src)
    return output


@register_lowering(aten.scatter, type_promotion_kind=None)
def scatter(x, dim: int, index, src, **kwargs):
    return scatter_(clone(x), dim, index, src, **kwargs)


def scatter_fallback(
    op_overload: torch._ops.OpOverload,
    self,
    dim: int,
    index,
    src,
    *,
    reduce: Optional[str] = None,
    include_self: bool = True,
):
    src_is_tensor = isinstance(src, TensorBox)
    if use_scatter_fallback(
        op_overload,
        reduce,
        self.get_dtype(),
        src.get_dtype() if src_is_tensor else type(src),
        src.get_device().type if src_is_tensor else "not impl",
        src_is_tensor,
    ):
        ir.ScatterFallback(
            op_overload,
            self,
            dim,
            index,
            src,
            reduce=reduce,
            include_self=include_self,
        )
        return self

    return None


@register_lowering(aten.scatter_, type_promotion_kind=None)
def scatter_(self, dim: int, index, src, *, reduce: Optional[str] = None):
    assert reduce in {None, "add", "multiply"}
    if reduce is None:
        op_overload = getattr(aten.scatter_, V.graph.current_node.target._overloadname)  # type: ignore[union-attr]
        fallback_result = scatter_fallback(
            op_overload, self, dim, index, src, reduce=reduce
        )
        if fallback_result is not None:
            return fallback_result

    if reduce == "add":
        reduce = "sum"
    elif reduce == "multiply":
        reduce = "prod"
    return scatter_reduce_(self, dim, index, src, reduce)


@register_lowering(aten.scatter_add, type_promotion_kind=None)
def scatter_add(x, dim: int, index, src):
    return scatter_add_(clone(x), dim, index, src)


@register_lowering(aten.scatter_add_, type_promotion_kind=None)
def scatter_add_(x, dim: int, index, src):
    return scatter_reduce_(x, dim, index, src, "sum")


@register_lowering(aten.scatter_reduce, type_promotion_kind=None)
def scatter_reduce(x, dim: int, index, src, reduction_type, **kwargs):
    return scatter_reduce_(clone(x), dim, index, src, reduction_type, **kwargs)


@register_lowering(aten.scatter_reduce_, type_promotion_kind=None)
def scatter_reduce_(self, dim: int, index, src, reduce, *, include_self: bool = True):
    assert reduce in {None, "sum", "prod", "mean", "amax", "amin"}
    assert (
        len(aten.scatter_reduce_.overloads()) == 1
        and "two" in aten.scatter_reduce_.overloads()
    ), "aten.scatter_reduce_.two is not the unique overload of aten.scatter_reduce_"

    if isinstance(src, Number):
        src = full_like(self, src)

    fallback_result = scatter_fallback(
        aten.scatter_reduce_.two,
        self,
        dim,
        index,
        src,
        reduce=reduce,
        include_self=include_self,
    )

    if fallback_result:
        return fallback_result

    assert isinstance(self, TensorBox)
    assert "int" in str(index.get_dtype())

    ndim = len(self.get_size())
    if ndim == 0:
        self = view(self, [1])

    if isinstance(src, TensorBox) and len(src.get_size()) == 0:
        src = view(src, [1])

    if isinstance(index, TensorBox) and len(index.get_size()) == 0:
        index = view(index, [1])

    if index.get_numel() == 0:
        return self

    dim = _validate_dim(self, dim)

    self.realize()
    index_loader = index.make_loader()
    src_loader = src.make_loader() if isinstance(src, TensorBox) else None

    def output_indexer(idx):
        # self is captured from the end of the function, so it may have 0 dim
        shape = self.get_size()
        ndim = len(shape)
        indirect_idx = list(idx)
        indirect_idx[dim] = ops.indirect_indexing(
            index_loader(idx), 1 if ndim == 0 else shape[dim], wrap_neg=False
        )
        return indirect_idx

    def fn(idx):
        if src_loader:
            return src_loader(idx)
        else:
            # src is a scalar
            return ops.constant(src, self.get_dtype())

    def backend_reduce_str(reduce):
        if reduce == "sum":
            return "atomic_add"
        else:
            # TODO: Need to support more reduction type
            assert reduce is None
            return None

    if not include_self:
        # zero out the corresponding elements first
        zero_out = ir.Scatter(
            device=self.get_device(),
            dtype=self.get_dtype(),
            inner_fn=lambda index: ops.constant(0, self.get_dtype()),
            ranges=index.get_size(),
            output_indexer=output_indexer,
            scatter_mode=None,
        )
        buffer = ir.ComputedBuffer(
            name=None,
            layout=ir.MutationLayoutSHOULDREMOVE(self),
            data=zero_out,
        )
        buffer.name = V.graph.register_buffer(buffer)
        V.graph.register_operation(buffer)

    # self[index[i][j][k]][j][k] += src[i][j][k]  # if dim == 0
    # self[i][index[i][j][k]][k] += src[i][j][k]  # if dim == 1
    # self[i][j][index[i][j][k]] += src[i][j][k]  # if dim == 2
    scatter = ir.Scatter(
        device=self.get_device(),
        dtype=self.get_dtype(),
        inner_fn=fn,
        ranges=index.get_size(),
        output_indexer=output_indexer,
        scatter_mode=backend_reduce_str(reduce),
    )
    buffer = ir.ComputedBuffer(
        name=None,
        layout=ir.MutationLayoutSHOULDREMOVE(self),
        data=scatter,
    )
    buffer.name = V.graph.register_buffer(buffer)
    V.graph.register_operation(buffer)

    if ndim == 0:
        self = view(self, [])
    return self


def upsample_nearestnd(
    x,
    output_size,
    scales_x: Tuple[Optional[float], ...],
    n: int = 2,
    exact: bool = False,
):
    x.realize_hint()  # elements are reused
    x_loader = x.make_loader()
    i_sizes = x.get_size()[-n:]
    batch = x.get_size()[:-n]
    i_sizes = [V.graph.sizevars.evaluate_static_shape(i) for i in i_sizes]

    assert len(scales_x) == n
    o_sizes = output_size

    inv_scales = [i / o for i, o in zip(i_sizes, o_sizes)]
    for i, scale in enumerate(scales_x):
        if scale is not None:
            inv_scales[i] = 1.0 / scale

    def scale_fn(x, scale, size):
        # Nearest Exact: input_index = round(scale * (output_index + 0.5) - 0.5)
        #                            = floor(scale * (output_index + 0.5))
        # Nearest: input_index = floor(scale * output_index)
        x = ops.index_expr(x, torch.float32)
        if exact:
            x = ops.add(x, ops.constant(0.5, torch.float32))
        x = ops.mul(x, ops.constant(scale, torch.float32))
        x = ops.to_dtype(x, torch.int32)
        return ops.indirect_indexing(x, size, check=False)

    def fn(idx):
        x = idx[-n:]
        b = idx[:-n]
        return x_loader(
            [*b, *[scale_fn(i, s, size) for i, s, size in zip(x, inv_scales, i_sizes)]]
        )

    return Pointwise.create(
        device=x.get_device(),
        dtype=x.get_dtype(),
        inner_fn=fn,
        ranges=[*batch, *o_sizes],
    )


@register_lowering(aten.upsample_nearest1d.default)
def upsample_nearest1d(x, output_size, scales: Optional[float] = None):
    return upsample_nearestnd(x, output_size, (scales,), n=1)


@register_lowering(aten._upsample_nearest_exact1d.default)
def _upsample_nearest_exact1d(x, output_size, scales: Optional[float] = None):
    return upsample_nearestnd(x, output_size, (scales,), n=1, exact=True)


@register_lowering(aten.upsample_nearest2d.default)
def upsample_nearest2d(
    x, output_size, scales_h: Optional[float] = None, scales_w: Optional[float] = None
):
    return upsample_nearestnd(x, output_size, (scales_h, scales_w), n=2)


@register_lowering(aten._upsample_nearest_exact2d.default)
def _upsample_nearest_exact2d(
    x, output_size, scales_h: Optional[float] = None, scales_w: Optional[float] = None
):
    return upsample_nearestnd(x, output_size, (scales_h, scales_w), n=2, exact=True)


@register_lowering(aten.upsample_nearest3d.default)
def upsample_nearest3d(
    x,
    output_size,
    scales_d: Optional[float] = None,
    scales_h: Optional[float] = None,
    scales_w: Optional[float] = None,
):
    return upsample_nearestnd(x, output_size, (scales_d, scales_h, scales_w), n=3)


@register_lowering(aten._upsample_nearest_exact3d.default)
def _upsample_nearest_exact3d(
    x,
    output_size,
    scales_d: Optional[float] = None,
    scales_h: Optional[float] = None,
    scales_w: Optional[float] = None,
):
    return upsample_nearestnd(
        x, output_size, (scales_d, scales_h, scales_w), n=3, exact=True
    )


def _create_constants(*args, dtype):
    return tuple(ops.constant(a, dtype) for a in args)


@register_lowering(prims.rev.default)
def rev(x, dims):
    # note - dims pre-canonicalized
    x_loader = x.make_loader()
    sizes = x.get_size()

    def loader(idx):
        idx = list(idx)
        assert len(idx) == len(sizes)
        for dim in dims:
            idx[dim] = (sizes[dim] - 1) - idx[dim]

        return x_loader(idx)

    return Pointwise.create(
        device=x.get_device(),
        dtype=x.get_dtype(),
        inner_fn=loader,
        ranges=sizes,
    )


@register_lowering(aten.constant_pad_nd, type_promotion_kind=None)
def constant_pad_nd(x, padding, fill_value=0):
    assert (len(padding) % 2) == 0
    if all(p == 0 for p in padding):
        return clone(x)

    sizes = x.get_size()

    bounds = list(reversed(list(zip(padding[::2], padding[1::2]))))
    n = len(sizes) - len(bounds)

    # if padding is a complicated expression, hoist it
    bounds_precomp: List[Tuple[sympy.Symbol, Any]] = []
    for l, h in bounds:
        bounds_precomp.append((V.graph.sizevars.lookup_precomputed_size(l), h))  # type: ignore[arg-type]

    output_size = list(sizes[:n])
    mask_sizes = []
    for (low, high), size in zip(bounds, sizes[n:]):
        mask_sizes.append(size)
        output_size.append(sympy.expand(size + low + high))
    assert len(output_size) == len(sizes)
    fill_value = dtype_to_type(x.get_dtype())(fill_value)

    def mask(index):
        mask = []
        for idx, (low, high), length in zip(index[n:], bounds, mask_sizes):
            if low != 0:
                mask.append(range_mask_low(idx, 0))
            if high != 0:
                mask.append(range_mask_high(idx, length))
        mask = functools.reduce(ops.and_, mask)
        return ops.masked(mask, lambda: x_loader(index), fill_value)

    def offset_fn(index):
        new_index = list(index[:n])
        for idx, (low, high) in zip(index[n:], bounds_precomp):
            new_index.append(idx - low)
        assert len(new_index) == len(index)
        return mask(new_index)

    x_loader = x.make_loader()
    return Pointwise.create(
        device=x.get_device(),
        dtype=x.get_dtype(),
        inner_fn=offset_fn,
        ranges=output_size,
    )


def range_mask_low(i: sympy.Expr, low: Union[sympy.Expr, int]):
    return ops.ge(
        ops.index_expr(i, torch.int64),
        ops.index_expr(sympy.Integer(low), torch.int64),
    )


def range_mask_high(i: sympy.Expr, high: sympy.Expr):
    return ops.lt(
        ops.index_expr(i, torch.int64),
        ops.index_expr(high, torch.int64),
    )


def range_mask(i: sympy.Expr, high: sympy.Expr, low: sympy.Expr):
    return ops.and_(
        range_mask_low(i, low),
        range_mask_high(i, high),
    )


def constant_boundary_condition(
    x, fill_value, padding=None, pad_fill_value=1.0, dim=None
):
    h = x.get_size()[-dim:]
    x_loader = x.make_loader()
    padding_h = padding or [0] * dim

    def load(index):
        prefix = index[:-dim]
        ih = index[-dim:]

        mask = functools.reduce(
            ops.and_,
            [range_mask(ih[i], h[i] + padding_h[i], -padding_h[i]) for i in range(dim)],
        )
        return (
            ops.masked(
                mask,
                lambda: constant_boundary_condition(x, pad_fill_value, dim=dim)(
                    [*prefix, *ih]
                ),
                fill_value,
            )
            if padding
            else ops.masked(mask, lambda: x_loader([*prefix, *ih]), fill_value)
        )

    return load


def pooling_size(x, i, kernel_size, stride, padding, ceil_mode):
    x_out = FloorDiv(
        x + 2 * padding[i] - (kernel_size[i] - 1) + (stride[i] - 1), stride[i]
    )

    if ceil_mode:
        x_alt = FloorDiv(
            x + 2 * padding[i] - (kernel_size[i] - 1) + 2 * (stride[i] - 1), stride[i]
        )
        if V.graph.sizevars.size_hint((x_alt - 1) * stride[i] - x - padding[i]) >= 0:
            # Sliding windows must start within the input or left padding
            x_alt -= 1  # type: ignore[assignment]
            V.graph.sizevars.guard_leq(0, x_alt * stride[i] - x - padding[i])  # type: ignore[arg-type]
        if V.graph.sizevars.size_hint(x_out - x_alt) == 0:
            # ceil mode is actually a no-op, lets guard on that
            V.graph.sizevars.guard_equals(x_out, x_alt)
            ceil_mode = False
        else:
            x_out = x_alt
    return x_out, ceil_mode


def should_fallback_max_pool2d_with_indices(kernel_size, dilation):
    kernel_size = pad_listlike(kernel_size, 2)
    window_size = kernel_size[0] * kernel_size[1]
    return (window_size > 25) or any(d > 1 for d in dilation)


def max_pool2d_checks(
    x, kernel_size, stride, padding, dilation, *, assert_fallback=None
):
    if padding == 0:
        padding = [0, 0]
    if dilation == 1:
        dilation = [1, 1]
    if not stride:
        stride = kernel_size

    kernel_size = pad_listlike(kernel_size, 2)
    stride = pad_listlike(stride, 2)
    padding = pad_listlike(padding, 2)
    dilation = pad_listlike(dilation, 2)

    assert isinstance(x, TensorBox)
    assert len(kernel_size) == 2
    assert len(stride) == 2
    assert len(padding) == 2
    assert len(dilation) == 2
    assert len(x.get_size()) in (3, 4)

    use_fallback = should_fallback_max_pool2d_with_indices(kernel_size, dilation)
    if assert_fallback is not None:
        assert use_fallback == assert_fallback

    return kernel_size, stride, padding, dilation, use_fallback


@register_lowering(prims._low_memory_max_pool2d_with_offsets, type_promotion_kind=None)
def _low_memory_max_pool2d_with_offsets(
    x,
    kernel_size,
    stride,
    padding,
    dilation,
    ceil_mode=False,
):
    # assert we are not on a fallback path, the inductor decomp should have guaranteed this
    kernel_size, stride, padding, dilation, _ = max_pool2d_checks(
        x, kernel_size, stride, padding, dilation, assert_fallback=False
    )

    x.realize_hint()
    *batch, h, w = x.get_size()

    h_out, ceil_mode1 = pooling_size(h, 0, kernel_size, stride, padding, ceil_mode)
    w_out, ceil_mode2 = pooling_size(w, 1, kernel_size, stride, padding, ceil_mode)

    dtype = x.dtype
    min_value = (
        False
        if dtype is torch.bool
        else (float("-inf") if dtype.is_floating_point else torch.iinfo(dtype).min)
    )

    new_size = list(batch) + [h_out, w_out]
    if padding[0] or padding[1] or ceil_mode1 or ceil_mode2:
        x_loader = constant_boundary_condition(x, min_value, dim=2)
    else:
        x_loader = x.make_loader()

    def fn(idx, return_index):
        *prefix, bh, bw = idx
        maxval = None
        maxindex = None
        for h_inc, w_inc in itertools.product(
            range(kernel_size[0]), range(kernel_size[1])
        ):
            ih = bh * stride[0] + h_inc - padding[0]
            iw = bw * stride[1] + w_inc - padding[1]
            val = x_loader([*prefix, ih, iw])
            if return_index:
                index = ops.index_expr(h_inc * kernel_size[1] + w_inc, torch.int8)
                if maxindex is None:
                    maxindex = index
                else:
                    maxindex = ops.where(ops.gt(val, maxval), index, maxindex)
            if maxval is None:
                maxval = val
            else:
                maxval = ops.maximum(val, maxval)
        if return_index:
            return maxindex
        else:
            return maxval

    out = Pointwise.create(
        device=x.get_device(),
        dtype=x.get_dtype(),
        inner_fn=functools.partial(fn, return_index=False),
        ranges=new_size,
    )
    offsets = Pointwise.create(
        device=x.get_device(),
        dtype=torch.int8,
        inner_fn=functools.partial(fn, return_index=True),
        ranges=new_size,
    )
    return out, offsets


@register_lowering(
    prims._low_memory_max_pool2d_offsets_to_indices, type_promotion_kind=None
)
def _low_memory_max_pool2d_offsets_to_indices(
    offsets, kernel_width, input_width, stride, padding
):
    # TODO: Generalize to other max pooling flavors, and arbitrary dim

    offsets_loader = offsets.make_loader()

    def increments_to_index(h_inc, w_inc, bh, bw):
        w_in = ops.index_expr(input_width, torch.int64)
        hbase = ops.index_expr(bh * stride[0] - padding[0], torch.int64)
        wbase = ops.index_expr(bw * stride[1] - padding[1], torch.int64)
        ih = hbase + h_inc
        iw = wbase + w_inc
        return ih * w_in + iw

    def offsets_to_indices(idx):
        *prefix, bh, bw = idx
        offset = offsets_loader([*prefix, bh, bw])
        kw_const = ops.constant(kernel_width, torch.int32)
        h_inc = offset // kw_const
        w_inc = offset - (h_inc * kw_const)
        return increments_to_index(h_inc, w_inc, bh, bw)

    indices = Pointwise.create(
        device=offsets.get_device(),
        dtype=torch.int64,
        inner_fn=offsets_to_indices,
        ranges=offsets.get_size(),
    )
    return indices


# Fallback selected when we do not decompose to the low-memory path.
make_fallback(aten.max_pool2d_with_indices)


fallback_max_pool2d_with_indices_backward = fallback_handler(
    aten.max_pool2d_with_indices_backward.default,
    add_to_fallback_set=False,
)


@register_lowering(aten.max_pool2d_with_indices_backward, type_promotion_kind=None)
def max_pool2d_with_indices_backward(
    grad_output, x, kernel_size, stride, padding, dilation, ceil_mode, indices
):
    if padding == 0:
        padding = [0, 0]
    if dilation == 1:
        dilation = [1, 1]
    if not stride:
        stride = kernel_size

    assert isinstance(x, TensorBox)
    assert len(kernel_size) == 2
    assert len(stride) == 2
    assert len(padding) == 2
    assert len(dilation) == 2
    assert len(x.get_size()) in (3, 4)

    # we will read this many times, so make sure it is computed
    grad_output.realize_hint()
    try:
        gO_stride = grad_output.get_stride()
    except AttributeError:
        # some classes don't have `get_stride`
        # TODO will need a better way of determining if inputs are channels-last
        gO_stride = None
    if isinstance(x, TensorBox) and isinstance(x.data.data, Pointwise):  # type: ignore[attr-defined]
        data = x.data.data  # type: ignore[attr-defined]
        x_buffer = ir.ComputedBuffer(
            name=None,
            layout=ir.FlexibleLayout(
                device=data.get_device(),
                dtype=data.get_dtype(),
                size=data.get_size(),
            ),
            data=data,
        )
        x_buffer.decide_layout()
        x_stride = x_buffer.get_stride()
    else:
        try:
            x_stride = x.get_stride()
        except AttributeError:
            x_stride = None

    is_channels_last = (x_stride is not None and x_stride[1] == 1) or (
        gO_stride is not None and gO_stride[1] == 1
    )
    if any(d != 1 for d in dilation):
        # dilation NYI
        return fallback_max_pool2d_with_indices_backward(
            grad_output, x, kernel_size, stride, padding, dilation, ceil_mode, indices
        )

    *batch, height, width = x.get_size()
    *_, pooled_height, pooled_width = grad_output.get_size()

    indices_loader = indices.make_loader()
    grad_loader = grad_output.make_loader()
    new_size = list(x.get_size())

    h_window_size = max(
        max(h // stride[0] - max(0, (h - kernel_size[0]) // stride[0]), 1)
        for h in range(kernel_size[0] * 2)
    )
    w_window_size = max(
        max(w // stride[1] - max(0, (w - kernel_size[1]) // stride[1]), 1)
        for w in range(kernel_size[1] * 2)
    )

    window_size = h_window_size * w_window_size

    if window_size > 25:
        # Kernel size too big. Results in hard-to-optimize Triton code. Use fallback.
        return fallback_max_pool2d_with_indices_backward(
            grad_output, x, kernel_size, stride, padding, dilation, ceil_mode, indices
        )

    indices_size = indices.get_size()

    def fn(idx):
        *prefix, h, w = idx
        index_test = ops.index_expr(h * width + w, torch.int32)
        h = h + padding[0]
        w = w + padding[1]
        phstart = ops.index_expr(
            FloorDiv(h - kernel_size[0] + stride[0], stride[0]), torch.int32
        )
        pwstart = ops.index_expr(
            FloorDiv(w - kernel_size[1] + stride[1], stride[1]), torch.int32
        )
        phend = ops.index_expr(FloorDiv(h, stride[0]) + 1, torch.int32)
        pwend = ops.index_expr(FloorDiv(w, stride[1]) + 1, torch.int32)

        phstart = ops.maximum(phstart, ops.constant(0, torch.int32))
        pwstart = ops.maximum(pwstart, ops.constant(0, torch.int32))
        phend = ops.minimum(phend, ops.index_expr(pooled_height, torch.int32))
        pwend = ops.minimum(pwend, ops.index_expr(pooled_width, torch.int32))

        gradient = None
        for ph_ in range(h_window_size):
            for pw_ in range(w_window_size):
                ph = ops.add(phstart, ops.constant(ph_, torch.int32))
                pw = ops.add(pwstart, ops.constant(pw_, torch.int32))
                grad_index = [
                    *prefix,
                    ops.indirect_indexing(
                        ops.minimum(ph, ops.sub(phend, ops.constant(1, torch.int32))),
                        indices_size[-2],
                        check=False,
                    ),
                    ops.indirect_indexing(
                        ops.minimum(pw, ops.sub(pwend, ops.constant(1, torch.int32))),
                        indices_size[-1],
                        check=False,
                    ),
                ]

                index_actual = indices_loader(grad_index)
                grad_part = grad_loader(grad_index)
                check = ops.eq(index_actual, index_test)

                if gradient is None:
                    # don't need mask for 0, 0
                    gradient = ops.where(
                        check, grad_part, ops.constant(0.0, torch.float32)
                    )
                else:
                    mask = ops.and_(
                        ops.and_(
                            ops.lt(ph, phend),
                            ops.lt(pw, pwend),
                        ),
                        check,
                    )
                    gradient = ops.where(mask, ops.add(gradient, grad_part), gradient)
        assert gradient is not None
        return gradient

    out = Pointwise.create(
        device=grad_output.get_device(),
        dtype=grad_output.get_dtype(),
        inner_fn=fn,
        ranges=new_size,
    )
    if is_channels_last:
        return ir.ExternKernel.require_channels_last(out)
    else:
        return out


def pad_adaptive_loader(x, pad_val=0.0):
    *_, h, w = x.get_size()
    x_loader = x.make_loader()

    def load(prefix, increments, start_indices, end_indices):
        ih, iw = increments
        h_start_index, w_start_index = start_indices
        h_end_index, w_end_index = end_indices

        mask = ops.and_(
            ops.lt(
                ops.index_expr(h_start_index + ih, torch.int64),
                ops.index_expr(h_end_index, torch.int64),
            ),
            ops.lt(
                ops.index_expr(w_start_index + iw, torch.int64),
                ops.index_expr(w_end_index, torch.int64),
            ),
        )

        return ops.masked(
            mask,
            lambda: x_loader([*prefix, h_start_index + ih, w_start_index + iw]),
            pad_val,
        )

    return load


def compute_indices_adaptive_pooling(start_index, end_index, h_in, w_in, h_out, w_out):
    h_start_index = functools.partial(start_index, out_dim=h_out, inp_dim=h_in)
    h_end_index = functools.partial(end_index, out_dim=h_out, inp_dim=h_in)

    w_start_index = functools.partial(start_index, out_dim=w_out, inp_dim=w_in)
    w_end_index = functools.partial(end_index, out_dim=w_out, inp_dim=w_in)

    return h_start_index, h_end_index, w_start_index, w_end_index


def _adaptive_pooling_fn(
    start_index, end_index, kernel_maxes, in_sizes, out_sizes, pooling_fn
):
    h_in, w_in = in_sizes
    h_out, w_out = out_sizes

    (
        h_start_index_fn,
        h_end_index_fn,
        w_start_index_fn,
        w_end_index_fn,
    ) = compute_indices_adaptive_pooling(
        start_index, end_index, h_in, w_in, h_out, w_out
    )

    def fn(idx, loader):
        *prefix, bh, bw = idx

        h_start_index = h_start_index_fn(bh)
        h_end_index = h_end_index_fn(bh)

        w_start_index = w_start_index_fn(bw)
        w_end_index = w_end_index_fn(bw)

        result = None
        for ih, iw in itertools.product(range(kernel_maxes[0]), range(kernel_maxes[1])):
            val = loader(
                prefix,
                [ih, iw],
                [h_start_index, w_start_index],
                [h_end_index, w_end_index],
            )
            if result is None:
                result = val
            else:
                result = pooling_fn(val, result)
        return result

    return fn


def _adaptive_pooling_fn_with_idx(
    start_index, end_index, kernel_maxes, in_sizes, out_sizes, pooling_fn
):
    h_in, w_in = in_sizes
    h_out, w_out = out_sizes

    (
        h_start_index_fn,
        h_end_index_fn,
        w_start_index_fn,
        w_end_index_fn,
    ) = compute_indices_adaptive_pooling(
        start_index, end_index, h_in, w_in, h_out, w_out
    )

    def fn(idx, loader):
        *prefix, bh, bw = idx

        h_start_index = h_start_index_fn(bh)
        h_end_index = h_end_index_fn(bh)

        w_start_index = w_start_index_fn(bw)
        w_end_index = w_end_index_fn(bw)

        maxval = None
        maxindex = None
        for ih, iw in itertools.product(range(kernel_maxes[0]), range(kernel_maxes[1])):
            val = loader(
                prefix,
                [ih, iw],
                [h_start_index, w_start_index],
                [h_end_index, w_end_index],
            )

            index = ops.index_expr(
                (h_start_index + ih) * w_in + w_start_index + iw, torch.int64
            )

            if maxindex is None:
                maxindex = index
            else:
                maxindex = ops.where(ops.gt(val, maxval), index, maxindex)

            if maxval is None:
                maxval = val
            else:
                maxval = pooling_fn(val, maxval)

        return maxindex

    return fn


fallback_adaptive_avg_pool2d = fallback_handler(
    aten._adaptive_avg_pool2d.default, add_to_fallback_set=False
)


@register_lowering(aten._adaptive_avg_pool2d)
def _adaptive_avg_pool2d(x, output_size):
    assert isinstance(x, TensorBox)
    assert len(output_size) == 2
    x.realize_hint()

    *batch, h_in, w_in = x.get_size()

    h_in = V.graph.sizevars.evaluate_static_shape(h_in)
    w_in = V.graph.sizevars.evaluate_static_shape(w_in)

    h_out, w_out = output_size

    # no-op if the same input and output
    if h_in == h_out and w_in == w_out:
        return clone(x)

    if h_out == 0 or w_out == 0:
        o_size = [*batch, h_out, w_out]
        return empty(o_size, dtype=x.get_dtype(), device=x.get_device())
    if h_in % h_out == 0 and w_in % w_out == 0:
        kernel_size = [h_in // h_out, w_in // w_out]
        return avg_pool2d(x, kernel_size)

    h_kernel_max = ceildiv((h_in + h_out - 1), h_out)
    w_kernel_max = ceildiv((w_in + w_out - 1), w_out)

    new_size = list(batch) + [h_out, w_out]
    dtype = x.get_dtype()

    window_size = h_kernel_max * w_kernel_max
    if window_size > 25:
        # Kernel size too big. Results in hard-to-optimize Triton code. Use fallback.
        return fallback_adaptive_avg_pool2d(x, output_size)

    def start_index(index, out_dim, inp_dim):
        return FloorDiv((index * inp_dim), out_dim)

    def end_index(index, out_dim, inp_dim):
        return FloorDiv((index + 1) * inp_dim + out_dim - 1, out_dim)

    fn_sum = _adaptive_pooling_fn(
        start_index=start_index,
        end_index=end_index,
        kernel_maxes=[h_kernel_max, w_kernel_max],
        in_sizes=[h_in, w_in],
        out_sizes=[h_out, w_out],
        pooling_fn=ops.add,
    )

    ones_loader = pad_adaptive_loader(ones_like(x))

    def fn(idx):
        return ops.truediv(
            fn_sum(idx, pad_adaptive_loader(x)), fn_sum(idx, ones_loader)
        )

    rv = Pointwise.create(
        device=x.get_device(),
        dtype=dtype,
        inner_fn=fn,
        ranges=new_size,
    )
    # TODO: should we force these to be realized?
    return rv


fallback_adaptive_max_pool2d = fallback_handler(
    aten.adaptive_max_pool2d.default, add_to_fallback_set=False
)


@register_lowering(aten.adaptive_max_pool2d)
def adaptive_max_pool2d(x, output_size):
    assert isinstance(x, TensorBox)
    assert len(output_size) == 2
    x.realize_hint()

    *batch, h_in, w_in = x.get_size()

    h_in = V.graph.sizevars.evaluate_static_shape(h_in)
    w_in = V.graph.sizevars.evaluate_static_shape(w_in)

    h_out, w_out = output_size

    if h_out == 0 or w_out == 0:
        o_size = [*batch, h_out, w_out]
        return empty(o_size, dtype=x.get_dtype(), device=x.get_device()), empty(
            o_size, dtype=torch.int64, device=x.get_device()
        )

    if h_in % h_out == 0 and w_in % w_out == 0:
        # This is handled by a decomposition
        raise ValueError

    h_kernel_max = ceildiv((h_in + h_out - 1), h_out)
    w_kernel_max = ceildiv((w_in + w_out - 1), w_out)

    new_size = list(batch) + [h_out, w_out]
    dtype = x.get_dtype()

    window_size = h_kernel_max * w_kernel_max
    if window_size > 25:
        # Kernel size too big. Results in hard-to-optimize Triton code. Use fallback.
        return fallback_adaptive_max_pool2d(x, output_size)

    def start_index(index, out_dim, inp_dim):
        return FloorDiv((index * inp_dim), out_dim)

    def end_index(index, out_dim, inp_dim):
        return FloorDiv((index + 1) * inp_dim + out_dim - 1, out_dim)

    inner_func_max_val = _adaptive_pooling_fn(
        start_index=start_index,
        end_index=end_index,
        kernel_maxes=[h_kernel_max, w_kernel_max],
        in_sizes=[h_in, w_in],
        out_sizes=[h_out, w_out],
        pooling_fn=ops.maximum,
    )

    inner_func_max_idx = _adaptive_pooling_fn_with_idx(
        start_index=start_index,
        end_index=end_index,
        kernel_maxes=[h_kernel_max, w_kernel_max],
        in_sizes=[h_in, w_in],
        out_sizes=[h_out, w_out],
        pooling_fn=ops.maximum,
    )

    def inner_fn_max_val(idx):
        return inner_func_max_val(idx, pad_adaptive_loader(x, float("-inf")))

    def inner_fn_max_idx(idx):
        return inner_func_max_idx(idx, pad_adaptive_loader(x, float("-inf")))

    rv = Pointwise.create(
        device=x.get_device(),
        dtype=dtype,
        inner_fn=inner_fn_max_val,
        ranges=new_size,
    )
    ri = Pointwise.create(
        device=x.get_device(),
        dtype=torch.int64,
        inner_fn=inner_fn_max_idx,
        ranges=new_size,
    )
    return rv, ri


fallback_fractional_max_pool2d = fallback_handler(
    aten.fractional_max_pool2d.default, add_to_fallback_set=False
)


def _fractional_pooling_offsets(samples, in_sz, out_sz, kernel_sz, dim):
    out_sz = out_sz[dim]
    in_sz = in_sz[dim]
    kernel_sz = kernel_sz[dim]
    alpha = IntTrueDiv(in_sz - kernel_sz, out_sz - 1)
    samples_loader = samples.make_loader()

    def load(prefix, i):
        sample = samples_loader([*prefix, dim])
        i_expr = ops.index_expr(i, samples.get_dtype())
        alpha_expr = ops.index_expr(alpha, samples.get_dtype())
        seq_i = ops.floor((i_expr + sample) * alpha_expr) - ops.floor(
            sample * alpha_expr
        )
        seq_i = ops.to_dtype(seq_i, torch.int64)

        mask = ops.lt(
            i_expr,
            ops.index_expr(out_sz - 1, torch.int64),
        )
        return ops.where(mask, seq_i, ops.index_expr(in_sz - kernel_sz, torch.int64))

    return load


@register_lowering(aten.fractional_max_pool2d)
def fractional_max_pool2d(x, kernel_size, output_size, random_samples):
    x.realize_hint()
    *batch, inp_h, inp_w = x.get_size()
    kernel_h, kernel_w = kernel_size
    h_out, w_out = output_size

    if kernel_h * kernel_w >= 25:
        return fallback_fractional_max_pool2d(
            x, kernel_size, output_size, random_samples
        )

    gen_offsets_for_dim = functools.partial(
        _fractional_pooling_offsets,
        samples=random_samples,
        in_sz=[inp_h, inp_w],
        out_sz=output_size,
        kernel_sz=kernel_size,
    )

    h_index_fn = gen_offsets_for_dim(dim=0)
    w_index_fn = gen_offsets_for_dim(dim=1)
    x_loader = x.make_loader()

    def fn(idx, return_index):
        *prefix, bh, bw = idx

        h_start_index = ops.indirect_indexing(h_index_fn(prefix, bh), inp_h)
        w_start_index = ops.indirect_indexing(w_index_fn(prefix, bw), inp_w)

        maxval = None
        maxindex = None
        for ih, iw in itertools.product(range(kernel_size[0]), range(kernel_size[1])):
            val = x_loader([*prefix, h_start_index + ih, w_start_index + iw])
            if return_index:
                index = ops.index_expr(
                    (h_start_index + ih) * inp_w + w_start_index + iw, torch.int64
                )
                if maxindex is None:
                    maxindex = index
                else:
                    maxindex = ops.where(
                        ops.or_(ops.gt(val, maxval), ops.isnan(val)), index, maxindex
                    )
            if maxval is None:
                maxval = val
            else:
                maxval = ops.maximum(val, maxval)
        if return_index:
            return maxindex
        else:
            return maxval

    new_size = list(batch) + [h_out, w_out]
    rv = Pointwise.create(
        device=x.get_device(),
        dtype=x.get_dtype(),
        inner_fn=functools.partial(fn, return_index=False),
        ranges=new_size,
    )

    ri = Pointwise.create(
        device=x.get_device(),
        dtype=torch.int64,
        inner_fn=functools.partial(fn, return_index=True),
        ranges=new_size,
    )
    return rv, ri


@register_lowering(aten.upsample_nearest2d_backward.default)
def upsample_nearest2d_backward(
    x, output_size=None, input_size=None, scales_h=None, scales_w=None
):
    x.realize_hint()

    *batch, inp_h, inp_w = x.get_size()
    inp_h = V.graph.sizevars.evaluate_static_shape(inp_h)
    inp_w = V.graph.sizevars.evaluate_static_shape(inp_w)

    *batch, out_h, out_w = input_size

    if inp_h % out_h == 0 and inp_w % out_w == 0:
        return avg_pool2d(x, [inp_h // out_h, inp_w // out_w], divisor_override=1)

    h_kernel_max = ceildiv(inp_h, out_h)
    w_kernel_max = ceildiv(inp_w, out_w)

    def start_index(index, out_dim, inp_dim):
        return CeilDiv(index * inp_dim, sympy.sympify(out_dim))

    def end_index(index, out_dim, inp_dim):
        return start_index((index + 1), out_dim, inp_dim)

    fn_sum = _adaptive_pooling_fn(
        start_index=start_index,
        end_index=end_index,
        kernel_maxes=[h_kernel_max, w_kernel_max],
        in_sizes=[inp_h, inp_w],
        out_sizes=[out_h, out_w],
        pooling_fn=ops.add,
    )

    def fn(idx):
        return fn_sum(idx, pad_adaptive_loader(x))

    rv = Pointwise.create(
        device=x.get_device(),
        dtype=x.get_dtype(),
        inner_fn=fn,
        ranges=list(input_size),
    )

    return rv


fallback_avg_pool2d = fallback_handler(
    aten.avg_pool2d.default, add_to_fallback_set=False
)
fallback_avg_pool3d = fallback_handler(
    aten.avg_pool3d.default, add_to_fallback_set=False
)


@register_lowering(aten.avg_pool2d, type_promotion_kind=None)
def avg_pool2d(
    x,
    kernel_size,
    stride=(),
    padding=0,
    ceil_mode=False,
    count_include_pad=True,
    divisor_override=None,
):
    return _avg_poolnd(
        x,
        kernel_size,
        stride,
        padding,
        ceil_mode,
        count_include_pad,
        divisor_override,
        dim=2,
    )


@register_lowering(aten.avg_pool3d, type_promotion_kind=None)
def avg_pool3d(
    x,
    kernel_size,
    stride=(),
    padding=0,
    ceil_mode=False,
    count_include_pad=True,
    divisor_override=None,
):
    return _avg_poolnd(
        x,
        kernel_size,
        stride,
        padding,
        ceil_mode,
        count_include_pad,
        divisor_override,
        dim=3,
    )


def _avg_poolnd(
    x,
    kernel_size,
    stride,
    padding,
    ceil_mode,
    count_include_pad,
    divisor_override,
    dim,
):
    if not stride:
        stride = kernel_size
    if not padding:
        padding = [0] * dim
    kernel_size = pad_listlike(kernel_size, dim)
    stride = pad_listlike(stride, dim)
    padding = pad_listlike(padding, dim)

    assert isinstance(x, TensorBox)
    assert len(kernel_size) == dim
    assert len(stride) == dim
    assert len(padding) == dim
    assert len(x.get_size()) in (dim + 1, dim + 2)

    x.realize_hint()
    batch = x.get_size()[:-dim]
    h = x.get_size()[-dim:]

    h_out, ceil_modes = zip(
        *[
            pooling_size(h[i], i, kernel_size, stride, padding, ceil_mode)
            for i in range(dim)
        ]
    )

    if any(padding) or any(ceil_modes):
        x_loader = constant_boundary_condition(x, 0.0, dim=dim)
        had_padding = True
    else:
        x_loader = x.make_loader()
        had_padding = False

    new_size = list(batch) + list(h_out)
    dtype = x.get_dtype()

    window_size = functools.reduce(operator.mul, kernel_size)
    if window_size > 25:
        # Kernel size too big. Results in hard-to-optimize Triton code. Use fallback.
        if dim == 2:
            fallback = fallback_avg_pool2d
        elif dim == 3:
            fallback = fallback_avg_pool3d
        else:
            raise ValueError(f"Unknown dim: {dim}")

        return fallback(
            x,
            kernel_size,
            stride,
            padding,
            ceil_mode,
            count_include_pad,
            divisor_override,
        )

    def fn_sum(idx, loader):
        prefix = idx[:-dim]
        b = idx[-dim:]
        total = None
        for ih in itertools.product(*[range(kernel_size[i]) for i in range(dim)]):
            inp = [b[i] * stride[i] + ih[i] - padding[i] for i in range(dim)]
            val = loader([*prefix, *inp])
            if total is None:
                total = val
            else:
                total = ops.add(val, total)
        return total

    if not had_padding or divisor_override:
        if divisor_override:
            scale = 1 / divisor_override
        else:
            scale = 1.0 / window_size

        def fn(idx):
            return ops.mul(fn_sum(idx, x_loader), ops.constant(scale, dtype))

    else:

        def fn(idx):
            prefix = idx[:-dim]
            bh = idx[-dim:]

            divide_factors = []
            for i in range(dim):
                hstart = bh[i] * stride[i] - padding[i]
                hend = sympy.Min(hstart + kernel_size[i], h[i] + padding[i])
                if not count_include_pad:
                    hstart = sympy.Max(hstart, 0)
                    hend = sympy.Min(hend, h[i])
                factor = ops.index_expr(hend - hstart, torch.int32)
                divide_factors.append(factor)
            divide_factor = functools.reduce(ops.mul, divide_factors)
            return ops.truediv(fn_sum(idx, x_loader), divide_factor)

    rv = Pointwise.create(
        device=x.get_device(),
        dtype=dtype,
        inner_fn=fn,
        ranges=new_size,
    )
    # TODO(jansel): should we force these to be realized?
    return rv


fallback_avg_pool2d_backward = fallback_handler(
    aten.avg_pool2d_backward.default, add_to_fallback_set=False
)


@register_lowering(aten.avg_pool2d_backward, type_promotion_kind=None)
def avg_pool2d_backward(
    grad_output,
    x,
    kernel_size,
    stride,
    padding,
    ceil_mode,
    count_include_pad,
    divisor_override=None,
):
    assert divisor_override is None or divisor_override != 0, "divisor must be not zero"
    if not stride:
        stride = kernel_size
    if not padding:
        padding = [0, 0]

    assert isinstance(grad_output, TensorBox)
    assert isinstance(x, TensorBox)
    assert len(kernel_size) == 2
    assert len(stride) == 2
    assert len(padding) == 2
    assert len(x.get_size()) in (3, 4)

    grad_output.realize_hint()  # we will read this many times, so make sure it is computed

    *batch, height, width = x.get_size()

    h_out, ceil_mode1 = pooling_size(height, 0, kernel_size, stride, padding, ceil_mode)
    w_out, ceil_mode2 = pooling_size(width, 1, kernel_size, stride, padding, ceil_mode)

    grad_loader = grad_output.make_loader()

    had_padding = padding[0] or padding[1] or ceil_mode1 or ceil_mode2

    *_, pooled_height, pooled_width = grad_output.get_size()
    new_size = list(x.get_size())
    dtype = x.get_dtype()

    h_window_size = max(
        max(h // stride[0] - max(0, (h - kernel_size[0]) // stride[0]), 1)
        for h in range(kernel_size[0] * 2)
    )
    w_window_size = max(
        max(w // stride[1] - max(0, (w - kernel_size[1]) // stride[1]), 1)
        for w in range(kernel_size[1] * 2)
    )

    window_size = h_window_size * w_window_size
    if window_size > 25:
        # Kernel size too big. Results in hard-to-optimize Triton code. Use fallback.
        return fallback_avg_pool2d_backward(
            grad_output,
            x,
            kernel_size,
            stride,
            padding,
            ceil_mode,
            count_include_pad,
            divisor_override,
        )

    def compute_pool_size_without_padding(ph, pw):
        """
        This computes the scaling factor that we will divide an element
        by when `count_include_pad=False`
        """
        stride_h = ops.constant(stride[0], torch.int32)
        stride_w = ops.constant(stride[1], torch.int32)
        pad_h = ops.constant(padding[0], torch.int32)
        pad_w = ops.constant(padding[1], torch.int32)
        kernel_h = ops.constant(kernel_size[0], torch.int32)
        kernel_w = ops.constant(kernel_size[1], torch.int32)
        hstart = ops.sub(ops.mul(ph, stride_h), pad_h)
        wstart = ops.sub(ops.mul(pw, stride_w), pad_w)
        hend = ops.minimum(
            ops.add(hstart, kernel_h),
            ops.add(ops.index_expr(height, torch.int32), pad_h),
        )
        wend = ops.minimum(
            ops.add(wstart, kernel_w),
            ops.add(ops.index_expr(width, torch.int32), pad_w),
        )
        hstart = ops.maximum(hstart, ops.constant(0, torch.int32))
        wstart = ops.maximum(wstart, ops.constant(0, torch.int32))
        hend = ops.minimum(hend, ops.index_expr(height, torch.int32))
        wend = ops.minimum(wend, ops.index_expr(width, torch.int32))
        divide_factor = ops.mul(ops.sub(hend, hstart), ops.sub(wend, wstart))
        return divide_factor

    def fn(idx):
        *prefix, h, w = idx
        h = h + padding[0]
        w = w + padding[1]
        phstart = ops.index_expr(
            FloorDiv(h - kernel_size[0] + stride[0], stride[0]), torch.int32
        )
        pwstart = ops.index_expr(
            FloorDiv(w - kernel_size[1] + stride[1], stride[1]), torch.int32
        )
        phend = ops.index_expr(FloorDiv(h, stride[0]) + 1, torch.int32)
        pwend = ops.index_expr(FloorDiv(w, stride[1]) + 1, torch.int32)

        phstart = ops.maximum(phstart, ops.constant(0, torch.int32))
        pwstart = ops.maximum(pwstart, ops.constant(0, torch.int32))
        phend = ops.minimum(phend, ops.index_expr(pooled_height, torch.int32))
        pwend = ops.minimum(pwend, ops.index_expr(pooled_width, torch.int32))

        gradient = None
        for ph_ in range(h_window_size):
            for pw_ in range(w_window_size):
                ph = ops.add(phstart, ops.constant(ph_, torch.int32))
                pw = ops.add(pwstart, ops.constant(pw_, torch.int32))

                if divisor_override is not None:
                    scale = divisor_override
                elif count_include_pad or not had_padding:
                    scale = kernel_size[0] * kernel_size[1]
                else:
                    scale = compute_pool_size_without_padding(ph, pw)

                part = ops.truediv(
                    grad_loader(
                        [
                            *prefix,
                            ops.indirect_indexing(
                                ops.minimum(
                                    ph, ops.sub(phend, ops.constant(1, torch.int32))
                                ),
                                pooled_height,
                                check=False,
                            ),
                            ops.indirect_indexing(
                                ops.minimum(
                                    pw, ops.sub(pwend, ops.constant(1, torch.int32))
                                ),
                                pooled_width,
                                check=False,
                            ),
                        ]
                    ),
                    scale,
                )

                mask = ops.and_(
                    ops.lt(ph, phend),
                    ops.lt(pw, pwend),
                )
                if gradient is None:
                    gradient = ops.where(mask, part, ops.constant(0.0, torch.float32))
                else:
                    gradient = ops.where(mask, ops.add(gradient, part), gradient)
        assert gradient is not None
        return gradient

    rv = Pointwise.create(
        device=grad_output.get_device(),
        dtype=dtype,
        inner_fn=fn,
        ranges=new_size,
    )
    return rv


fallback_avg_pool3d_backward = fallback_handler(
    aten.avg_pool3d_backward.default, add_to_fallback_set=False
)


@register_lowering(aten.avg_pool3d_backward, type_promotion_kind=None)
def avg_pool3d_backward(
    grad_output,
    x,
    kernel_size,
    stride,
    padding,
    ceil_mode,
    count_include_pad,
    divisor_override=None,
):
    assert divisor_override is None or divisor_override != 0, "divisor must be not zero"
    if not stride:
        stride = kernel_size
    if not padding:
        padding = [0, 0, 0]

    assert isinstance(grad_output, TensorBox)
    assert isinstance(x, TensorBox)
    assert len(kernel_size) == 3
    assert len(stride) == 3
    assert len(padding) == 3
    assert len(x.get_size()) in (4, 5)

    grad_output.realize_hint()

    *batch, depth, height, width = x.get_size()

    d_out, ceil_mode_d = pooling_size(depth, 0, kernel_size, stride, padding, ceil_mode)
    h_out, ceil_mode_h = pooling_size(
        height, 1, kernel_size, stride, padding, ceil_mode
    )
    w_out, ceil_mode_w = pooling_size(width, 2, kernel_size, stride, padding, ceil_mode)

    grad_loader = grad_output.make_loader()
    had_padding = any(padding) or ceil_mode_d or ceil_mode_h or ceil_mode_w

    *_, pooled_depth, pooled_height, pooled_width = grad_output.get_size()
    new_size = list(x.get_size())
    dtype = x.get_dtype()

    d_window_size, h_window_size, w_window_size = (
        max(
            max(d // stride[i] - max(0, (d - kernel_size[i]) // stride[i]), 1)
            for d in range(kernel_size[i] * 2)
        )
        for i in range(3)
    )

    window_size = d_window_size * h_window_size * w_window_size
    if window_size > 125:
        # Kernel size too big. Results in hard-to-optimize Triton code.
        return fallback_avg_pool3d_backward(
            grad_output,
            x,
            kernel_size,
            stride,
            padding,
            ceil_mode,
            count_include_pad,
            divisor_override,
        )

    def compute_pool_size_without_padding(pd, ph, pw):
        stride_d, stride_h, stride_w = (ops.constant(s, torch.int32) for s in stride)
        pad_d, pad_h, pad_w = (ops.constant(p, torch.int32) for p in padding)
        kernel_d, kernel_h, kernel_w = (
            ops.constant(k, torch.int32) for k in kernel_size
        )

        dstart, hstart, wstart = (
            ops.sub(ops.mul(p, s), pad)
            for p, s, pad in zip(
                [pd, ph, pw], [stride_d, stride_h, stride_w], [pad_d, pad_h, pad_w]
            )
        )
        dend, hend, wend = (
            ops.minimum(
                ops.add(start, k), ops.add(ops.index_expr(dim, torch.int32), pad)
            )
            for start, k, dim, pad in zip(
                [dstart, hstart, wstart],
                [kernel_d, kernel_h, kernel_w],
                [depth, height, width],
                [pad_d, pad_h, pad_w],
            )
        )
        dstart, hstart, wstart = (
            ops.maximum(start, ops.constant(0, torch.int32))
            for start in [dstart, hstart, wstart]
        )
        dend, hend, wend = (
            ops.minimum(end, ops.index_expr(dim, torch.int32))
            for end, dim in zip([dend, hend, wend], [depth, height, width])
        )
        divide_factor = ops.mul(
            ops.mul(ops.sub(dend, dstart), ops.sub(hend, hstart)), ops.sub(wend, wstart)
        )
        return divide_factor

    def fn(idx):
        *prefix, d, h, w = idx
        d, h, w = (v + pad for v, pad in zip([d, h, w], padding))

        pdstart, phstart, pwstart = (
            ops.index_expr(FloorDiv(v - k + s, s), torch.int32)
            for v, k, s in zip([d, h, w], kernel_size, stride)
        )

        pdend, phend, pwend = (
            ops.index_expr(FloorDiv(v, s) + 1, torch.int32)
            for v, s in zip([d, h, w], stride)
        )

        pdstart, phstart, pwstart = (
            ops.maximum(pstart, ops.constant(0, torch.int32))
            for pstart in [pdstart, phstart, pwstart]
        )
        pdend, phend, pwend = (
            ops.minimum(pend, ops.index_expr(pooled_dim, torch.int32))
            for pend, pooled_dim in zip(
                [pdend, phend, pwend], [pooled_depth, pooled_height, pooled_width]
            )
        )

        gradient = None
        # Iterate over the 3D region to accumulate gradients
        for pd_ in range(d_window_size):
            for ph_ in range(h_window_size):
                for pw_ in range(w_window_size):
                    pd, ph, pw = (
                        ops.add(pstart, ops.constant(p_, torch.int32))
                        for pstart, p_ in zip(
                            [pdstart, phstart, pwstart], [pd_, ph_, pw_]
                        )
                    )

                    if divisor_override is not None:
                        scale = divisor_override
                    elif count_include_pad or not had_padding:
                        scale = kernel_size[0] * kernel_size[1] * kernel_size[2]
                    else:
                        scale = compute_pool_size_without_padding(pd, ph, pw)

                    part = ops.truediv(
                        grad_loader(
                            [
                                *prefix,
                                ops.indirect_indexing(
                                    ops.minimum(
                                        pd, ops.sub(pdend, ops.constant(1, torch.int32))
                                    ),
                                    pooled_depth,
                                    check=False,
                                ),
                                ops.indirect_indexing(
                                    ops.minimum(
                                        ph, ops.sub(phend, ops.constant(1, torch.int32))
                                    ),
                                    pooled_height,
                                    check=False,
                                ),
                                ops.indirect_indexing(
                                    ops.minimum(
                                        pw, ops.sub(pwend, ops.constant(1, torch.int32))
                                    ),
                                    pooled_width,
                                    check=False,
                                ),
                            ]
                        ),
                        scale,
                    )

                    mask = ops.and_(
                        ops.and_(ops.lt(pd, pdend), ops.lt(ph, phend)),
                        ops.lt(pw, pwend),
                    )
                    if gradient is None:
                        gradient = ops.where(
                            mask, part, ops.constant(0.0, torch.float32)
                        )
                    else:
                        gradient = ops.where(mask, ops.add(gradient, part), gradient)
        assert gradient is not None
        return gradient

    rv = Pointwise.create(
        device=grad_output.get_device(),
        dtype=dtype,
        inner_fn=fn,
        ranges=new_size,
    )
    return rv


def _validate_reduction_axis(x, axis):
    size = x.get_size()
    if isinstance(axis, int):
        axis = [axis]
    elif not axis:
        axis = range(len(size))
    if len(size) == 0:
        assert tuple(axis) in [(), (0,), (-1,)], f"invalid axis: {axis}"
        return []
    axis = list(axis)
    for i in range(len(axis)):
        if axis[i] < 0:
            axis[i] += len(size) if len(size) else 1
        assert 0 <= axis[i] < len(size) or (len(size) == 0 and axis[i] == 0)
    assert len(set(axis)) == len(axis), "reduction axis not unique"
    return axis


def _make_reduction_inner(x, *, axis, keepdims, dtype, override_return_dtype):
    if dtype is not None:
        x = to_dtype(x, dtype)
    size = x.get_size()
    axis = set(_validate_reduction_axis(x, axis))

    kept_sizes = []
    kept_idx = []
    reduced_sizes = []
    reduced_idx = []
    for i in range(len(size)):
        if i in axis:
            reduced_idx.append(i)
            reduced_sizes.append(size[i])
        else:
            kept_idx.append(i)
            kept_sizes.append(size[i])

    def loader(index, reduction_index):
        assert len(reduction_index) == len(reduced_idx)
        if keepdims:
            assert len(index) == len(size)
            index = [index[i] for i in kept_idx]
        assert len(index) == len(kept_idx)
        new_index = [None] * (len(index) + len(reduction_index))
        for idx, var in itertools.chain(
            zip(kept_idx, index), zip(reduced_idx, reduction_index)
        ):
            new_index[idx] = var
        return inner_loader(new_index)

    if keepdims:
        new_size = list(size)
        for i in reduced_idx:
            new_size[i] = sympy.Integer(1)
    else:
        new_size = kept_sizes

    inner_loader = x.make_loader()
    return dict(
        device=x.get_device(),
        dst_dtype=override_return_dtype or x.get_dtype(),
        src_dtype=x.get_dtype(),
        inner_fn=loader,
        ranges=new_size,
        reduction_ranges=reduced_sizes,
    )


def make_reduction(reduction_type: str, override_return_dtype=None):
    def inner(x, axis=None, keepdims=False, *, dtype=None):
        kwargs = _make_reduction_inner(
            x,
            axis=axis,
            keepdims=keepdims,
            dtype=dtype,
            override_return_dtype=override_return_dtype,
        )
        result = Reduction.create(reduction_type=reduction_type, input_node=x, **kwargs)
        if isinstance(
            result.data.data, Reduction
        ):  # Only realize if reduction isn't unrolled
            result.realize()
        return result

    return inner


def _make_scan_inner(x, *, axis, dtype):
    if dtype is not None:
        x = to_dtype(x, dtype)
    size = x.get_size()
    axis = _validate_dim(x, axis)

    return dict(
        device=x.get_device(),
        dtypes=(x.get_dtype(),),
        inner_fns=(x.make_loader(),),
        size=x.get_size(),
        axis=axis,
    )


@register_lowering(aten.mean)
def mean(x, axis=None, keepdim=False, *, dtype=None):
    if dtype is not None:
        x = to_dtype(x, dtype)
    size = x.get_size()
    axis = _validate_reduction_axis(x, axis)
    # compute in higher-precision until end of mean lowering
    output_dtype = x.get_dtype()
    if output_dtype in (torch.float16, torch.bfloat16):
        x = to_dtype(x, torch.float)
    sum_result = sum_(x, axis, keepdim)
    denom = sympy_product(size[i] for i in axis)
    denom = ir.IndexingConstant(index=denom, dtype=x.get_dtype(), device=x.get_device())
    denom = ExpandView.create(denom, list(sum_result.get_size()))
    return to_dtype(div(sum_result, denom), output_dtype)


def var_mean_sum_(x, axis, correction, keepdim, return_mean):
    if correction is None:
        correction = 1

    size = x.get_size()
    axis = _validate_reduction_axis(x, axis)
    x_mean = mean(x, axis, keepdim=True)
    if return_mean:
        x_mean.realize()

    diffs = square(sub(x, x_mean))
    sum_result = sum_(diffs, axis, keepdim)

    denom = sympy_product(size[i] for i in axis)
    if correction:
        denom = sympy.Max(denom - correction, 0)
    denom = ir.IndexingConstant(index=denom, dtype=x.get_dtype(), device=x.get_device())
    denom = ExpandView.create(denom, list(sum_result.get_size()))
    x_var = div(sum_result, denom)
    if not return_mean:
        return (x_var,)

    x_mean = x_mean if keepdim else squeeze(x_mean, axis)
    return x_var, x_mean


def use_two_step_variance(x, axis, keepdim):
    # Instead of unrolling welford, just unroll the simpler two-step var
    axis = _validate_reduction_axis(x, axis)
    kwargs = _make_reduction_inner(
        x, axis=axis, keepdims=keepdim, dtype=None, override_return_dtype=None
    )

    ranges = kwargs["ranges"]
    reduction_numel = sympy_product(kwargs["reduction_ranges"])
    return (
        isinstance(reduction_numel, sympy.Integer)
        and int(reduction_numel) < config.unroll_reductions_threshold
        and sympy_product(ranges) != 1
    )


def var_mean_welford_(x, axis, *, correction, keepdim, return_mean):
    if correction is None:
        correction = 1

    kwargs = _make_reduction_inner(
        x, axis=axis, keepdims=keepdim, dtype=None, override_return_dtype=None
    )
    loader = kwargs.pop("inner_fn")
    kwargs.pop("dst_dtype")
    kwargs.pop("src_dtype")

    mean, m2, _ = ir.WelfordReduction.create(
        inner_fns=(loader,),
        reduction_type="welford_reduce",
        dtype=x.get_dtype(),
        **kwargs,
    )
    m2.realize()

    dtype = x.get_dtype()
    size = x.get_size()
    axis = _validate_reduction_axis(x, axis)
    rnumel = sympy_product(size[i] for i in axis)

    def get_constant_or_index_expr(x, dtype):
        if isinstance(x, sympy.Expr) and not x.is_number:
            return ops.to_dtype(ops.index_expr(x, torch.int64), dtype)
        return ops.constant(x, dtype)

    def scale_fn(data):
        c = get_constant_or_index_expr(correction, dtype)
        N = get_constant_or_index_expr(rnumel, dtype)
        zero = ops.constant(0, dtype)
        return data / ops.maximum(zero, N - c)

    var = make_pointwise(scale_fn)(m2)

    if return_mean:
        mean.realize()
        return var, mean
    return (var,)


def var_mean_helper_(x, *, axis, correction, keepdim, return_mean):
    out_dtype = x.get_dtype()
    compute_dtype = get_computation_dtype(out_dtype)
    x = to_dtype(x, compute_dtype, copy=False)
    kwargs = dict(
        x=x,
        axis=axis,
        correction=correction,
        keepdim=keepdim,
        return_mean=return_mean,
    )
    output = (
        var_mean_sum_(**kwargs)
        if use_two_step_variance(x, axis=axis, keepdim=keepdim)
        else var_mean_welford_(**kwargs)
    )
    output = tuple(to_dtype(x, out_dtype, copy=False) for x in output)
    return output[0] if not return_mean else output


@register_lowering([aten.var, prims.var])
def var_(x, axis=None, *, correction=None, keepdim=False):
    return var_mean_helper_(
        x, axis=axis, correction=correction, keepdim=keepdim, return_mean=False
    )


@register_lowering(aten.var_mean)
def var_mean(x, axis=None, *, correction=None, keepdim=False):
    return var_mean_helper_(
        x, axis=axis, correction=correction, keepdim=keepdim, return_mean=True
    )


def pow_recursive(x, y, dtype):
    if y < 0:
        return pow_recursive(ops.reciprocal(x), -y, dtype)
    if y == 0:
        return ops.constant(1, dtype)
    if y == 1:
        return x

    result = pow_recursive(x, y // 2, dtype)
    result = ops.mul(result, result)
    if (y % 2) == 1:
        result = ops.mul(result, x)
    return result


@make_pointwise
def pow_native(a, b):
    return ops.pow(a, b)


fallback_pow_tensor_tensor = fallback_handler(
    aten.pow.Tensor_Tensor, add_to_fallback_set=False
)
fallback_pow_scalar = fallback_handler(aten.pow.Scalar, add_to_fallback_set=False)
fallback_pow_tensor_scalar = fallback_handler(
    aten.pow.Tensor_Scalar, add_to_fallback_set=False
)


@register_lowering(aten.pow, broadcast=True)
def pow(a, b):
    if isinstance(b, float) and b == int(b):
        return pow(a, int(b))
    elif isinstance(b, float) and b == 0.5:
        return sqrt(a)
    elif isinstance(b, int) and b == 1:
        return clone(a)

    # Type promotion ensures all tensor arguments have the same type
    dtype = next(x.get_dtype() for x in (a, b) if isinstance(x, ir.TensorBox))
    is_integer_pow = is_integer_dtype(dtype)

    # Optimize away small fixed powers, or for integers avoid falling back to ATen
    embed_exponent = isinstance(b, int) and (
        -32 < b < 32 or (is_integer_pow and b >= 0)
    )
    if embed_exponent:
        loader = a.make_loader()

        def fn(idx):
            return pow_recursive(loader(idx), b, a.get_dtype())

        return Pointwise.create(
            device=a.get_device(),
            dtype=a.get_dtype(),
            inner_fn=fn,
            ranges=a.get_size(),
        )

    if isinstance(a, Number):
        if a == 1:
            return full_like(b, 1)
        if a == 2 and is_float_dtype(b.get_dtype()):
            return exp2(b)

    if is_integer_pow:
        # ops.pow doesn't work for integers
        if isinstance(a, Number):
            return fallback_pow_scalar(a, b)
        elif isinstance(b, Number):
            return fallback_pow_tensor_scalar(a, b)
        else:
            return fallback_pow_tensor_tensor(a, b)

    return pow_native(a, b)


def mutate_to(changed, val, unsafe_alias=False):
    if isinstance(changed, TensorBox):
        changed_data = changed.data
    else:
        changed_data = changed
    if isinstance(val, TensorBox):
        val = val.data

    if not isinstance(val, ir.StorageBox):
        # introduce a copy to handle views
        val = Pointwise.create(
            device=changed.get_device(),
            dtype=changed.get_dtype(),
            inner_fn=val.make_loader(),
            ranges=changed.get_size(),
        ).data
        assert isinstance(val, ir.StorageBox)

    if isinstance(changed_data, ir.StorageBox) and not (
        changed_data.is_input_buffer()
        # In AOTI, module parameters and buffers are not lifted as graph inputs
        or changed_data.is_module_buffer()
        or isinstance(changed_data.data, ir.NopKernel)
    ):
        # Fast path, just swing the data pointer
        val.realize()
        changed_data.data = val.data
        return changed

    ir.MutationLayoutSHOULDREMOVE.realize_into(
        val, changed_data, unsafe_alias=unsafe_alias
    )
    return changed


@register_lowering(aten.fill_)
def fill_(x, fill_value):
    return mutate_to(x, full_like(x, fill_value))


@register_lowering(aten.copy_, type_promotion_kind=None)
def copy_(dst, src, non_blocking=False):
    if dst is src:
        # dst.copy_(dst) can happen from the reinplacing pass
        return dst
    src = to_device(src, dst.get_device())
    src = to_dtype(src, dst.get_dtype())
    src = expand(src, dst.get_size())
    return mutate_to(dst, src)


@make_pointwise
def floordiv(a, b):
    return ops.floordiv(a, b)


@make_pointwise
def truncdiv(a, b):
    return ops.truncdiv(a, b)


@register_lowering(aten.div, broadcast=True)
def div_mode(a, b, rounding_mode=None):
    both_integer = is_integer_type(a) and is_integer_type(b)
    both_boolean = is_boolean_type(a) and is_boolean_type(b)

    # floordiv and truncdiv need special handling for integer tensors on Triton,
    # see the discussion at https://github.com/openai/triton/issues/605
    if rounding_mode == "floor":
        assert not both_boolean, "floordiv operands can not be boolean at the same time"
        return floordiv(a, b) if both_integer else floor(div(a, b))
    if rounding_mode == "trunc":
        assert not both_boolean, "truncdiv operands can not be boolean at the same time"
        return truncdiv(a, b) if both_integer else trunc(div(a, b))
    return div(a, b)


@register_lowering([aten.mul], broadcast=True)
def mul(a, b):
    both_bool = is_boolean_type(a) and is_boolean_type(b)
    if both_bool:
        return logical_and(a, b)
    else:
        fn = ops_wrapper(aten.mul.__name__)
        return make_pointwise(fn)(a, b)


def get_constant_value(x: ir.IRNode) -> Optional[ir.Constant]:
    """Try convert an arbitrary IR node into an ir.Constant value"""

    # First try unwrapping the IRNode to see if it is already an ir.Constant
    # Optional step, but avoids unnecessary inner_fn evaluation.
    if isinstance(x, ir.MutableBox):
        return get_constant_value(x.data)
    if isinstance(x, ir.BaseView):
        return get_constant_value(x.unwrap_view())
    if isinstance(x, ir.Constant):
        return x

    # If the unwrapped node is not an ir.Constant, try evaluating inner_fn
    # to see if the returned value is from an `ops.constant` call
    if not isinstance(x, ir.Loops):
        return None

    handler = torch._inductor.ops_handler.ExtractConstantsHandler(x.get_device())
    with V.set_ops_handler(handler), patch.object(
        ir.FlexibleLayout, "allow_indexing", True
    ):
        out = x.inner_fn(*x.inner_fn_args())

    assert isinstance(out, torch._inductor.virtualized.OpsValue)
    if isinstance(out.value, ir.Constant):
        return out.value
    return None


# NOTE: prims.div maps to a / b in C, so performs truncation division on
#   integer inputs and true division for floating and complex inputs.
@register_lowering([prims.div], broadcast=True)
def div_prim(a, b):
    is_integral = all(is_boolean_type(x) or is_integer_type(x) for x in [a, b])

    if is_integral:
        return truncdiv(a, b)

    if (divisor := get_constant_value(b)) is not None:
        # Replace divide by constant with multiply by reciprocal
        if divisor.value == 0:
            reciprocal = math.copysign(float("inf"), divisor.value)
        else:
            reciprocal = 1.0 / divisor.value
        return mul(a, reciprocal)

    def fn(*args):
        return ops.truediv(*args)

    return make_pointwise(fn)(a, b)


@register_lowering(
    [aten.true_divide, aten.div.Tensor],
    broadcast=True,
    type_promotion_kind=ELEMENTWISE_TYPE_PROMOTION_KIND.INT_TO_FLOAT,
)
def div(a, b):
    a, b = promote_constants(
        (a, b), type_promotion_kind=ELEMENTWISE_TYPE_PROMOTION_KIND.INT_TO_FLOAT
    )
    return div_prim(a, b)


@register_lowering([aten.fmod, prims.fmod], broadcast=True)
def fmod(a, b):
    is_integral = is_boolean_type(a) or is_integer_type(a)

    if is_integral:

        def fn(a, b):
            return ops.mod(a, b)

    else:

        def fn(a, b):
            return ops.fmod(a, b)

    return make_pointwise(fn)(a, b)


@register_lowering(aten.rsqrt)
def rsqrt(x):
    dtype = x.get_dtype()
    if is_integer_dtype(dtype) or is_boolean_dtype(dtype):
        x = to_dtype(x, torch.get_default_dtype())

    def _rsqrt(x):
        return ops.rsqrt(x)

    return make_pointwise(_rsqrt)(x)


@register_lowering([aten.sum, prims.sum])
def sum_(x, axis=None, keepdims=False, *, dtype=None):
    if (
        is_integer_dtype(x.get_dtype()) or is_boolean_dtype(x.get_dtype())
    ) and dtype is None:
        dtype = torch.int64

    fn = make_reduction("sum", override_return_dtype=dtype)
    return fn(x, axis, keepdims, dtype=dtype)


fallback_cumsum = fallback_handler(aten.cumsum.default)
fallback_cumprod = fallback_handler(aten.cumprod.default)
fallback_logcumsumexp = fallback_handler(aten.logcumsumexp.default)
fallback_cummax = fallback_handler(aten.cummax.default)
fallback_cummin = fallback_handler(aten.cummin.default)


@register_lowering(aten.cumsum)
def cumsum(x, axis=None, dtype=None):
    if (
        is_integer_dtype(x.get_dtype()) or is_boolean_dtype(x.get_dtype())
    ) and dtype is None:
        dtype = torch.int64

    if len(x.get_size()) == 0:
        assert axis in [0, -1]
        dtype = dtype or x.get_dtype()
        return to_dtype(x, dtype, copy=True)

    def combine_fn(a_tuple, b_tuple):
        (a,) = a_tuple
        (b,) = b_tuple
        return (ops.add(a, b),)

    kwargs = _make_scan_inner(x, axis=axis, dtype=dtype)
    (result,) = ir.Scan.create(**kwargs, combine_fn=combine_fn)
    if result is None:
        return fallback_cumsum(x, dim=axis, dtype=dtype)
    return result


@register_lowering(aten.cumprod)
def cumprod(x, axis=None, dtype=None):
    if (
        is_integer_dtype(x.get_dtype()) or is_boolean_dtype(x.get_dtype())
    ) and dtype is None:
        dtype = torch.int64

    if len(x.get_size()) == 0:
        assert axis in [0, -1]
        dtype = dtype or x.get_dtype()
        return to_dtype(x, dtype, copy=True)

    def combine_fn(a_tuple, b_tuple):
        (a,) = a_tuple
        (b,) = b_tuple
        return (ops.mul(a, b),)

    kwargs = _make_scan_inner(x, axis=axis, dtype=dtype)
    (result,) = ir.Scan.create(**kwargs, combine_fn=combine_fn)
    if result is None:
        return fallback_cumprod(x, dim=axis, dtype=dtype)
    return result


@register_lowering(aten.logcumsumexp)
def logcumsumexp(x, dim):
    def log_add_exp_helper(a_tuple, b_tuple):
        (a,) = a_tuple
        (b,) = b_tuple
        min_v = ops.minimum(a, b)
        max_v = ops.maximum(a, b)
        mask = (min_v != max_v) | (~ops.isinf(min_v))
        return (ops.where(mask, ops.log1p(ops.exp(min_v - max_v)) + max_v, a),)

    dtype = x.get_dtype()
    if len(x.get_size()) == 0:
        assert dim in [0, -1]
        return clone(x)

    kwargs = _make_scan_inner(x, axis=dim, dtype=dtype)
    (result,) = ir.Scan.create(**kwargs, combine_fn=log_add_exp_helper)
    if result is None:
        return fallback_logcumsumexp(x, dim=dim)
    return result


@register_lowering(aten.cummax, type_promotion_kind=None)
def cummax(x, axis=None):
    if len(x.get_size()) == 0:
        assert axis in [0, -1]
        return clone(x), empty_like(x, dtype=torch.int64)

    dtype = x.get_dtype()
    combine_fn = ir.get_reduction_combine_fn(
        "argmax", dtype=dtype, arg_break_ties_left=False
    )

    min_value = (
        False
        if dtype is torch.bool
        else (
            torch.finfo(dtype).min
            if dtype.is_floating_point
            else torch.iinfo(dtype).min
        )
    )

    kwargs = _make_scan_inner(x, axis=axis, dtype=dtype)
    kwargs["dtypes"] = (dtype, torch.int64)
    kwargs["inner_fns"] = (x.make_loader(), lambda _: "rindex")
    values, indices = ir.Scan.create(**kwargs, combine_fn=combine_fn)  # type: ignore[arg-type] # next PR
    if values is None:
        return fallback_cummax(x, dim=axis)
    return values, indices


@register_lowering(aten.cummin, type_promotion_kind=None)
def cummin(x, axis=None):
    if len(x.get_size()) == 0:
        assert axis in [0, -1]
        return clone(x), empty_like(x, dtype=torch.int64)

    dtype = x.get_dtype()
    combine_fn = ir.get_reduction_combine_fn(
        "argmin", dtype=dtype, arg_break_ties_left=False
    )

    max_value = (
        True
        if dtype is torch.bool
        else (
            torch.finfo(dtype).max
            if dtype.is_floating_point
            else torch.iinfo(dtype).max
        )
    )

    kwargs = _make_scan_inner(x, axis=axis, dtype=dtype)
    kwargs["dtypes"] = (dtype, torch.int64)
    kwargs["inner_fns"] = (x.make_loader(), lambda _: "rindex")
    values, indices = ir.Scan.create(**kwargs, combine_fn=combine_fn)  # type: ignore[arg-type] # next PR
    if values is None:
        return fallback_cummin(x, dim=axis)
    return values, indices


@register_lowering(aten.prod)
def prod(x, axis=None, keepdims=False, *, dtype=None):
    if (
        is_integer_dtype(x.get_dtype()) or is_boolean_dtype(x.get_dtype())
    ) and dtype is None:
        dtype = torch.int64

    fn = make_reduction("prod", override_return_dtype=dtype)
    return fn(x, axis, keepdims, dtype=dtype)


@register_lowering(aten.any)
def reduce_any(x, dim=None, keepdim=False):
    x = to_dtype(x, torch.bool)
    return make_reduction("any")(x, axis=dim, keepdims=keepdim)


@register_lowering(aten.max, type_promotion_kind=None)
def reduce_max(x, dim=None, keepdim=False):
    if dim is not None:
        return (
            reduce_amax(x, axis=dim, keepdims=keepdim),
            reduce_argmax(x, axis=dim, keepdims=keepdim),
        )

    return reduce_amax(x, axis=None, keepdims=keepdim)


@register_lowering(aten.min, type_promotion_kind=None)
def reduce_min(x, dim=None, keepdim=False):
    if dim is not None:
        return (
            reduce_amin(x, axis=dim, keepdims=keepdim),
            reduce_argmin(x, axis=dim, keepdims=keepdim),
        )

    return reduce_amin(x, axis=None, keepdims=keepdim)


register_lowering(prims.xor_sum)(make_reduction("xor_sum"))
reduce_amax = register_lowering(aten.amax)(make_reduction("max"))
reduce_amin = register_lowering(aten.amin)(make_reduction("min"))
reduce_argmax = register_lowering(aten.argmax)(
    make_reduction("argmax", override_return_dtype=torch.int64)
)
reduce_argmin = register_lowering(aten.argmin)(
    make_reduction("argmin", override_return_dtype=torch.int64)
)

add = register_pointwise(
    aten.add, allow_alpha=True, override_fn_when_input_bool="logical_or"
)

sort_fallback = fallback_handler(aten.sort.stable, add_to_fallback_set=False)


@register_lowering(aten.sort.stable, type_promotion_kind=None)
def sort_stable(x, *, stable=None, dim=-1, descending=False):
    if stable is None:
        stable = False

    shape = x.get_size()
    device = x.get_device()
    dim = canonicalize_dim(len(shape), dim)
    if len(shape) == 0:
        return clone(x), _full(0, device, torch.int64, shape)

    dim_size = shape[dim] if len(shape) else 1
    if not V.graph.sizevars.statically_known_lt(dim_size, torch.iinfo(torch.int16).max):
        return sort_fallback(x, stable=stable, dim=dim, descending=descending)

    indices = iota(
        dim_size, start=0, step=1, dtype=torch.int16, device=device, requires_grad=False
    )
    view_shape = [1] * len(shape)
    if len(shape):
        view_shape[dim] = dim_size
    indices = view(indices, view_shape)
    indices = expand(indices, shape)

    values, indices = ir.Sort.create(
        device=device,
        dtypes=(x.dtype, indices.dtype),
        inner_fns=(x.make_loader(), indices.make_loader()),
        size=shape,
        axis=dim,
        stable=stable,
        descending=descending,
    )
    if values is None:
        return sort_fallback(x, stable=stable, dim=dim, descending=descending)

    assert indices is not None
    return values, to_dtype(indices, torch.int64)


@register_lowering(aten.sort.default, type_promotion_kind=None)
def sort(x, dim=-1, descending=False):
    return sort_stable(x, stable=False, dim=dim, descending=descending)


def register_pointwise_numeric(op, name=None, triton_fallback=None):
    return register_pointwise(
        op,
        name=name,
        type_promotion_kind=ELEMENTWISE_TYPE_PROMOTION_KIND.INT_TO_FLOAT,
        triton_fallback=triton_fallback,
    )


def register_pointwise_numeric_ldf64(op):
    return register_pointwise(
        op,
        type_promotion_kind=ELEMENTWISE_TYPE_PROMOTION_KIND.INT_TO_FLOAT,
        use_libdevice_for_f64=True,
    )


exp = register_pointwise_numeric_ldf64(aten.exp)
exp2 = register_pointwise_numeric(aten.exp2)
expm1 = register_pointwise_numeric(aten.expm1)
relu = register_pointwise(aten.relu)
sigmoid = register_pointwise_numeric_ldf64(aten.sigmoid)
sqrt = register_pointwise_numeric_ldf64(aten.sqrt)
square = register_pointwise(aten.square)
sub = register_pointwise(aten.sub, allow_alpha=True)
register_pointwise_numeric_ldf64(aten.cos)
register_pointwise_numeric_ldf64(aten.sin)
abs = register_pointwise(aten.abs)
bitwise_and = register_pointwise(aten.bitwise_and)
bitwise_left_shift = register_pointwise(aten.bitwise_left_shift)
bitwise_not = register_pointwise(
    aten.bitwise_not, override_fn_when_input_bool="logical_not"
)
bitwise_or = register_pointwise(aten.bitwise_or)
bitwise_right_shift = register_pointwise(aten.bitwise_right_shift)
bitwise_xor = register_pointwise(aten.bitwise_xor)
register_pointwise_numeric(aten.lgamma)
erf = register_pointwise_numeric(aten.erf)
register_lowering(
    aten.special_erf, type_promotion_kind=ELEMENTWISE_TYPE_PROMOTION_KIND.INT_TO_FLOAT
)(erf)

register_pointwise_numeric(aten.log1p)
register_pointwise_numeric(aten.tan)
register_pointwise_numeric(aten.tanh)
register_pointwise_numeric_ldf64(aten.log)
logical_and = register_pointwise(
    aten.logical_and,
    type_promotion_kind=None,
    convert_input_to_bool=True,
    override_return_dtype=torch.bool,
)
logical_not = register_pointwise(
    aten.logical_not,
    type_promotion_kind=None,
    convert_input_to_bool=True,
    override_return_dtype=torch.bool,
)
logical_or = register_pointwise(
    aten.logical_or,
    type_promotion_kind=None,
    convert_input_to_bool=True,
    override_return_dtype=torch.bool,
)
logical_xor = register_pointwise(
    aten.logical_xor,
    type_promotion_kind=None,
    convert_input_to_bool=True,
    override_return_dtype=torch.bool,
)
maximum = register_pointwise(aten.maximum)
minimum = register_pointwise(aten.minimum)
register_lowering(aten.clamp_min)(maximum)
register_lowering(aten.clamp_max)(minimum)
neg = register_pointwise(aten.neg)
abs = register_pointwise(aten.abs)
reciprocal = register_pointwise_numeric(aten.reciprocal)
register_pointwise(aten.remainder)
sign = register_pointwise(aten.sign, override_fn_when_input_bool="identity")
register_pointwise(aten.ceil)
register_pointwise(aten.signbit, override_return_dtype=torch.bool)

register_lowering(aten._neg_view)(neg)

register_pointwise(aten.le, override_return_dtype=torch.bool)
register_pointwise(aten.lt, override_return_dtype=torch.bool)
register_pointwise(aten.ge, override_return_dtype=torch.bool)
gt = register_pointwise(aten.gt, override_return_dtype=torch.bool)
register_pointwise(aten.eq, override_return_dtype=torch.bool)
register_pointwise(aten.ne, override_return_dtype=torch.bool)

register_pointwise_numeric(aten.cosh)
register_pointwise_numeric(aten.sinh)
register_pointwise_numeric(aten.acos)
register_pointwise_numeric(aten.acosh)
register_pointwise_numeric(aten.asin)
register_pointwise_numeric(aten.asinh)
register_pointwise_numeric(aten.atan2)
register_pointwise_numeric(aten.atan)
register_pointwise_numeric(aten.atanh)
register_pointwise_numeric(aten.copysign)
register_pointwise_numeric(aten.erfc)
register_pointwise_numeric(aten.erfinv)
register_pointwise_numeric(aten.hypot)
register_pointwise_numeric(aten.log10)
register_pointwise_numeric(aten.log2)
register_pointwise_numeric(aten.nextafter)

from .codegen.common import BackendFeature, pointwise_overrides_data


def _get_pointwise_overrides(ns, name):
    data = pointwise_overrides_data[name]
    op = getattr(ns, data.name, None)
    if op is None:
        return

    def make_triton_fallback(op):
        if data.triton is None:
            return fallback_handler(op)

    if isinstance(op, torch._ops.OpOverloadPacket):
        for olname in op.overloads():
            ol = getattr(op, olname)
            yield ol, data.type_promotion_kind, make_triton_fallback(ol)
    else:
        yield op, data.type_promotion_kind, make_triton_fallback(op)


for name in pointwise_overrides_data:
    for op, type_promotion_kind, triton_fallback in _get_pointwise_overrides(
        aten, name
    ):
        register_pointwise(
            op,
            name=name,
            type_promotion_kind=type_promotion_kind,
            triton_fallback=triton_fallback,
        )

    for op, type_promotion_kind, triton_fallback in _get_pointwise_overrides(
        prims, name
    ):
        register_pointwise(
            op,
            name=name,
            type_promotion_kind=type_promotion_kind,
            triton_fallback=triton_fallback,
        )


foreach_add_list = register_foreach_pointwise(
    aten._foreach_add.List, add, allow_alpha=True
)
foreach_add_scalar = register_foreach_pointwise(
    aten._foreach_add.Scalar, add, allow_alpha=True
)
register_foreach_pointwise(aten._foreach_add.Tensor, add, allow_alpha=True)
foreach_mul_list = register_foreach_pointwise(aten._foreach_mul.List, mul)
register_foreach_pointwise(aten._foreach_mul.Tensor, mul)
foreach_mul_scalar = register_foreach_pointwise(aten._foreach_mul.Scalar, mul)
register_foreach_pointwise(aten._foreach_sub.List, sub)
register_foreach_pointwise(aten._foreach_sub.Scalar, sub)
register_foreach_pointwise(aten._foreach_neg.default, neg)
register_foreach_pointwise(aten._foreach_abs.default, abs)
register_foreach_pointwise(aten._foreach_pow.Scalar, pow)
register_foreach_pointwise(aten._foreach_pow.List, pow)
register_foreach_pointwise(aten._foreach_pow.ScalarAndTensor, pow)
foreach_div_list = register_foreach_pointwise(aten._foreach_div.List, div)
register_foreach_pointwise(aten._foreach_div.Tensor, div)
foreach_div_scalar = register_foreach_pointwise(aten._foreach_div.Scalar, div)
register_foreach_pointwise(aten._foreach_sqrt, sqrt)
register_foreach_pointwise(aten._foreach_maximum.List, maximum)
register_foreach_pointwise(aten._foreach_maximum.Scalar, maximum)
register_foreach_pointwise(aten._foreach_minimum.List, minimum)
register_foreach_pointwise(aten._foreach_minimum.Scalar, minimum)
register_foreach_pointwise(aten._foreach_clamp_min.List, maximum)
register_foreach_pointwise(aten._foreach_clamp_min.Scalar, maximum)
register_foreach_pointwise(aten._foreach_clamp_max.List, minimum)
register_foreach_pointwise(aten._foreach_clamp_max.Scalar, minimum)
register_foreach_pointwise(aten._foreach_reciprocal, reciprocal)
register_foreach_pointwise(aten._foreach_sign, sign)
register_foreach_pointwise(aten._foreach_copy, copy)


# these are only encountered as outputs of the graph
# reinplacing epilogue copies improves compile time
# by removing extra buffers sent to the scheduler.
def register_foreach_inplace(aten_op, outplace_aten_op, outplace_op):
    inplaceable_foreach_ops[outplace_aten_op] = aten_op
    inplace_foreach_ops.add(aten_op)

    def fn(*args, **kwargs):
        results = outplace_op(*args, **kwargs)
        mut_results = []
        for arg, result in zip(args[0], results):
            mut_results.append(mutate_to(arg, result, unsafe_alias=True))

        return mut_results

    _register_foreach_lowering(aten_op, fn)


register_foreach_inplace(
    aten._foreach_add_.List, aten._foreach_add.List, foreach_add_list
)
register_foreach_inplace(
    aten._foreach_add_.Scalar, aten._foreach_add.Scalar, foreach_add_scalar
)
register_foreach_inplace(
    aten._foreach_mul_.List, aten._foreach_mul.List, foreach_mul_list
)
register_foreach_inplace(
    aten._foreach_mul_.Scalar, aten._foreach_mul.Scalar, foreach_mul_scalar
)
register_foreach_inplace(
    aten._foreach_div_.List, aten._foreach_div.List, foreach_div_list
)
register_foreach_inplace(
    aten._foreach_div_.Scalar, aten._foreach_div.Scalar, foreach_div_scalar
)


def register_inplace(aten_op, outplace_op):
    @register_lowering(aten_op, type_promotion_kind=None)
    def fn(*args, **kwargs):
        result = outplace_op(*args, **kwargs)
        result = to_dtype(result, args[0].get_dtype())
        return mutate_to(args[0], result)

    return fn


register_inplace(aten.add_, add)
register_inplace(aten.bitwise_and_, bitwise_and)
register_inplace(aten.bitwise_left_shift_, bitwise_left_shift)
register_inplace(aten.bitwise_not_, bitwise_not)
register_inplace(aten.bitwise_or_, bitwise_or)
register_inplace(aten.bitwise_right_shift_, bitwise_right_shift)
register_inplace(aten.bitwise_xor_, bitwise_xor)
register_inplace(aten.mul_, mul)
register_inplace(aten.div_.Tensor, div)
register_inplace(aten.div_.Tensor_mode, div_mode)
register_inplace(aten.logical_and_, logical_and)
register_inplace(aten.logical_not_, logical_not)
register_inplace(aten.logical_or_, logical_or)
register_inplace(aten.logical_xor_, logical_xor)
register_inplace(aten.sub_, sub)
register_inplace(aten.relu_, relu)
register_inplace(aten.sigmoid_, sigmoid)


register_lowering(aten.__and__)(bitwise_and)
register_lowering(aten.__lshift__)(bitwise_left_shift)
register_lowering(aten.__or__)(bitwise_or)
register_lowering(aten.__rshift__)(bitwise_right_shift)
register_lowering(aten.__xor__)(bitwise_xor)

register_inplace(aten.__iand__, aten.__and__)
register_inplace(aten.__ilshift__, aten.__lshift__)
register_inplace(aten.__ior__, aten.__or__)
register_inplace(aten.__irshift__, aten.__rshift__)
register_inplace(aten.__ixor__, aten.__xor__)


@register_lowering(aten.sym_constrain_range)
def sym_constrain_range(a, min=None, max=None):
    return None


@register_lowering(aten.sym_size.int)
def sym_size(a, dim):
    val = V.graph.current_node.meta["val"]
    # Note [Can val be an int?]
    # ~~~~~~~~~~~~~~~~~~~~~~~~~
    # In principle, someone could construct an FX graph where
    # a call to size/stride has a val that is a plain int (not
    # SymInt).  However, we will maintain the invariant that
    # this is not possible: if you are constructing an FX graph
    # where there is a call to size/stride that returns an
    # int, but you KNOW that int must always be a constant,
    # then you do not need trace that call at all (and just
    # constant propagate the integer as is.)
    assert isinstance(val, torch.SymInt)
    return val.node.expr


@register_lowering(aten.sym_stride.int)
def sym_stride(a, dim):
    val = V.graph.current_node.meta["val"]
    # See Note [Can val be an int?]
    assert isinstance(val, torch.SymInt)
    return val.node.expr


@register_lowering(aten.sym_numel)
def sym_numel(a):
    return a.get_numel()


for method, func in magic_methods.items():
    register_lowering(method_to_operator(method))(func)


@register_lowering(aten._foobar)
def foobar(self, *args, **kwargs):
    raise NotImplementedError("Helpful for debugging")


@register_lowering(torch.ops._inductor_test.realize)
def _realize(x):
    x.realize()
    return clone(x)


@register_lowering(torch.ops.inductor.resize_storage_bytes_)
def resize_storage_bytes_(variable, new_size):
    variable.realize()
    ir.ResizeStorageBytes(variable, new_size)
    return variable


@register_lowering(torch.ops.aten.set_.source_Tensor)
def set__source_tensor(self, source_tensor):
    self.realize()
    source_tensor.realize()
    return TensorBox.create(ir.SetSourceTensorKernel(self, source_tensor))


if hasattr(torch.ops.fsdp, "copy_"):

    @register_lowering(torch.ops.fsdp.copy_.default)
    def fsdp_copy_(dst, src):
        if dst is src:
            # dst.copy_(dst) can happen from the reinplacing pass
            return dst
        src = to_device(src, dst.get_device())
        src = to_dtype(src, dst.get_dtype())
        src = expand(src, dst.get_size())
        return mutate_to(dst, src)


@register_lowering(torch.ops.aten.resize)
def resize(x, size, *, memory_format=None):
    assert isinstance(x, TensorBox)
    assert isinstance(size, (list, tuple))

    if memory_format is None:
        memory_format = torch.contiguous_format
    if memory_format == torch.preserve_format:
        raise RuntimeError(f"unsupported memory format: {memory_format}")

    if memory_format == torch.channels_last:
        assert len(size) == 4
    if memory_format == torch.channels_last_3d:
        assert len(size) == 5

    old_numel = x.get_numel()
    dtype = x.get_dtype()
    device = x.get_device()

    if isinstance(x.data, ir.BaseView):
        x.data = x.data.unwrap_view()

    if (
        torch.are_deterministic_algorithms_enabled()
        and torch.utils.deterministic.fill_uninitialized_memory  # type: ignore[attr-defined]
    ):
        if is_float_dtype(dtype):
            uninitalized_val = float("nan")
        elif is_integer_dtype(dtype):
            uninitalized_val = torch.iinfo(dtype).max
        else:
            uninitalized_val = True
    else:
        # using zero as that is what empty does
        uninitalized_val = 0.0

    if V.graph.sizevars.statically_known_equals(old_numel, 0):  # type: ignore[arg-type]
        return full(size, uninitalized_val, dtype=dtype, device=device)

    x_flat = as_strided(
        x,
        [
            old_numel,
        ],
        [
            1,
        ],
    )
    flat_loader = x_flat.make_loader()
    out_stride = ir.FlexibleLayout.stride_ordered_for_memory_format(size, memory_format)
    out_indexer = ir.FixedLayout(device, dtype, size, out_stride).make_indexer()

    def inner_fn(idx):
        flat_index = out_indexer(idx)
        flat_index_expr = ops.index_expr(flat_index, torch.int64)
        limit = ops.index_expr(old_numel, torch.int64)
        mask = ops.lt(flat_index_expr, limit)
        return ops.masked(mask, lambda: flat_loader([flat_index]), uninitalized_val)

    out = Pointwise.create(
        device=device, dtype=dtype, inner_fn=inner_fn, ranges=list(size)
    )
    return out


from torch._higher_order_ops.auto_functionalize import auto_functionalized


make_fallback(auto_functionalized)


@register_lowering(triton_kernel_wrapper_mutation)
def triton_kernel_wrap_(
    *,
    kernel_idx,
    constant_args_idx,
    grid,
    tma_descriptor_metadata,
    kwargs,
):
    from torch._higher_order_ops.triton_kernel_wrap import kernel_side_table

    constant_args = kernel_side_table.get_constant_args(constant_args_idx)
    ir.UserDefinedTritonKernel(
        kernel_idx=kernel_idx,
        grid=grid,
        tma_descriptor_metadata=tma_descriptor_metadata,
        kernel_args={**kwargs, **constant_args},
    )
    return {key: val for key, val in kwargs.items() if isinstance(val, TensorBox)}


@register_lowering(torch.ops.higher_order.cond)
def cond(pred, true_fn, false_fn, operands):
    if is_triton(pred) or any(map(is_triton, operands)):
        msg = "control flow operator: torch.cond."
        if stack_trace := V.graph.current_node.meta.get("stack_trace", None):
            msg = f"{msg} Found from : \n {stack_trace}"
        V.graph.disable_cudagraphs_reason = msg

    result = ir.Conditional.create(pred, true_fn, false_fn, operands)
    return list(map(TensorBox.create, result))


@register_lowering(torch.ops.higher_order.while_loop)
def while_loop(cond_fn, body_fn, carried_inputs, additional_inputs):
    if any(map(is_triton, carried_inputs + additional_inputs)):
        msg = "control flow operator: torch.while_loop."
        if stack_trace := V.graph.current_node.meta.get("stack_trace", None):
            msg = f"{msg} Found from : \n {stack_trace}"
        V.graph.disable_cudagraphs_reason = msg

    result = ir.WhileLoop.create(cond_fn, body_fn, carried_inputs, additional_inputs)
    return list(map(TensorBox.create, result))


@register_lowering(associative_scan_op, type_promotion_kind=None)
def associative_scan(combine_fn: ir.Subgraph, xs, dim: int):
    from .subgraph_lowering import InputDescriptor, lower_pointwise_subgraph

    subgraph_inputs = [
        InputDescriptor(dtype=x.get_dtype(), device=x.get_device())
        for x in itertools.chain(xs, xs)
    ]
    lowered_combine_fn = lower_pointwise_subgraph(combine_fn, subgraph_inputs)  # type: ignore[var-annotated]

    def wrapped_combine_fn(lhs, rhs):
        return lowered_combine_fn(
            *pytree.tree_leaves(lhs),
            *pytree.tree_leaves(rhs),
        )

    kwargs = _make_scan_inner(xs[0], axis=dim, dtype=None)
    kwargs["dtypes"] = tuple(x.get_dtype() for x in xs)
    kwargs["inner_fns"] = tuple(x.make_loader() for x in xs)
    result = ir.Scan.create(
        combine_fn=wrapped_combine_fn,
        can_fallback_to_aten=False,
        **kwargs,
    )
    if result[0] is None:
        raise RuntimeError("Unable to generate code for associative_scan op")
    return result


@register_lowering(torch.ops.prims._sink_tokens.default)
def _sink_tokens(tokens):
    return None


@register_lowering(torch.ops.higher_order.with_effects, type_promotion_kind=None)
def with_effects(token, op, *args, **kwargs):
    result = ir.EffectfulKernel.create(op, *args, **kwargs)

    from torch._higher_order_ops.effects import get_effect_key

    effect_type = get_effect_key(op, args, kwargs)
    assert effect_type is not None
    effectful_kernel = V.graph.effectful_ops[effect_type]

    if result is None:
        return (effectful_kernel,)

    result = pytree.tree_map_only(ir.MultiOutput, TensorBox.create, result)
    if not isinstance(result, (list, tuple)):
        return (effectful_kernel, result)
    else:
        return (effectful_kernel, *result)


<<<<<<< HEAD
from .comm_lowering import register_comm_lowerings
=======
try:
    import torch.distributed._functional_collectives

    _c10d_functional = torch.ops._c10d_functional

    @register_lowering(_c10d_functional.all_reduce)
    def _all_reduce(inp, reduce_op, group_name):
        inp = clone(inp)
        if config.reorder_for_compute_comm_overlap:
            # The horizontal fusion of this clone often severely delays the
            # scheduling of the all_reduce_ node. Horizontally fusing this
            # clone can almost never out-perform scheduling the all_reduce_
            # earlier. Also in most cases, this clone is eliminated via
            # in-place reuse. Therefore, we tell the scheduler to not fuse it.
            inp.realize()
            V.graph.no_fuse_buffer_names.add(inp.get_name())
        inp = ir.ExternKernel.require_contiguous(inp)
        ir._CollectiveKernel.create_inplace(
            _c10d_functional.all_reduce_.default, inp, reduce_op, group_name
        )
        return inp

    @register_lowering(_c10d_functional.all_reduce_)
    def _all_reduce_(inp, reduce_op, group_name):
        inp = ir.ExternKernel.require_contiguous(inp)
        ir._CollectiveKernel.create_inplace(
            _c10d_functional.all_reduce_.default, inp, reduce_op, group_name
        )
        return inp

    @register_lowering(_c10d_functional.all_reduce_coalesced)
    def _all_reduce_coalesced(inputs, reduce_op, group_name):
        inputs = [clone(inp) for inp in inputs]
        ir._CollectiveKernel.create_inplace(
            _c10d_functional.all_reduce_coalesced_.default,
            inputs,
            reduce_op,
            group_name,
        )
        return inputs

    @register_lowering(_c10d_functional.all_reduce_coalesced_)
    def _all_reduce_coalesced_(inputs, reduce_op, group_name):
        ir._CollectiveKernel.create_inplace(
            _c10d_functional.all_reduce_coalesced_.default,
            inputs,
            reduce_op,
            group_name,
        )
        return inputs

    @register_lowering(_c10d_functional.all_gather_into_tensor)
    def _all_gather_into_tensor(inp, group_size, group_name):
        return ir.TensorBox.create(
            ir._CollectiveKernel.create_out_of_place(
                _c10d_functional.all_gather_into_tensor.default,
                inp,
                group_size,
                group_name,
            )
        )

    @register_lowering(_c10d_functional.all_gather_into_tensor_coalesced)
    def _all_gather_into_tensor_coalesced(inputs, group_size, group_name):
        return pytree.tree_map(
            ir.TensorBox.create,
            ir._CollectiveKernel.create_out_of_place(
                _c10d_functional.all_gather_into_tensor_coalesced.default,
                inputs,
                group_size,
                group_name,
            ),
        )

    @register_lowering(_c10d_functional.all_gather_into_tensor_out)
    def _all_gather_into_tensor_out(inp, group_size, group_name, *, out):
        ir._CollectiveKernel.create_inplace(
            _c10d_functional.all_gather_into_tensor_out.default,
            inp,
            group_size,
            group_name,
            out=out,
        )
        return out
>>>>>>> 071f6f2d


register_comm_lowerings()

# populate lowerings defined in kernel/*
from . import kernel


import_submodule(kernel)

from . import quantized_lowerings


quantized_lowerings.register_quantized_ops()
quantized_lowerings.register_woq_mm_ops()

from . import mkldnn_lowerings


mkldnn_lowerings.register_onednn_fusion_ops()

from . import jagged_lowerings


jagged_lowerings.register_jagged_ops()<|MERGE_RESOLUTION|>--- conflicted
+++ resolved
@@ -6446,94 +6446,7 @@
         return (effectful_kernel, *result)
 
 
-<<<<<<< HEAD
 from .comm_lowering import register_comm_lowerings
-=======
-try:
-    import torch.distributed._functional_collectives
-
-    _c10d_functional = torch.ops._c10d_functional
-
-    @register_lowering(_c10d_functional.all_reduce)
-    def _all_reduce(inp, reduce_op, group_name):
-        inp = clone(inp)
-        if config.reorder_for_compute_comm_overlap:
-            # The horizontal fusion of this clone often severely delays the
-            # scheduling of the all_reduce_ node. Horizontally fusing this
-            # clone can almost never out-perform scheduling the all_reduce_
-            # earlier. Also in most cases, this clone is eliminated via
-            # in-place reuse. Therefore, we tell the scheduler to not fuse it.
-            inp.realize()
-            V.graph.no_fuse_buffer_names.add(inp.get_name())
-        inp = ir.ExternKernel.require_contiguous(inp)
-        ir._CollectiveKernel.create_inplace(
-            _c10d_functional.all_reduce_.default, inp, reduce_op, group_name
-        )
-        return inp
-
-    @register_lowering(_c10d_functional.all_reduce_)
-    def _all_reduce_(inp, reduce_op, group_name):
-        inp = ir.ExternKernel.require_contiguous(inp)
-        ir._CollectiveKernel.create_inplace(
-            _c10d_functional.all_reduce_.default, inp, reduce_op, group_name
-        )
-        return inp
-
-    @register_lowering(_c10d_functional.all_reduce_coalesced)
-    def _all_reduce_coalesced(inputs, reduce_op, group_name):
-        inputs = [clone(inp) for inp in inputs]
-        ir._CollectiveKernel.create_inplace(
-            _c10d_functional.all_reduce_coalesced_.default,
-            inputs,
-            reduce_op,
-            group_name,
-        )
-        return inputs
-
-    @register_lowering(_c10d_functional.all_reduce_coalesced_)
-    def _all_reduce_coalesced_(inputs, reduce_op, group_name):
-        ir._CollectiveKernel.create_inplace(
-            _c10d_functional.all_reduce_coalesced_.default,
-            inputs,
-            reduce_op,
-            group_name,
-        )
-        return inputs
-
-    @register_lowering(_c10d_functional.all_gather_into_tensor)
-    def _all_gather_into_tensor(inp, group_size, group_name):
-        return ir.TensorBox.create(
-            ir._CollectiveKernel.create_out_of_place(
-                _c10d_functional.all_gather_into_tensor.default,
-                inp,
-                group_size,
-                group_name,
-            )
-        )
-
-    @register_lowering(_c10d_functional.all_gather_into_tensor_coalesced)
-    def _all_gather_into_tensor_coalesced(inputs, group_size, group_name):
-        return pytree.tree_map(
-            ir.TensorBox.create,
-            ir._CollectiveKernel.create_out_of_place(
-                _c10d_functional.all_gather_into_tensor_coalesced.default,
-                inputs,
-                group_size,
-                group_name,
-            ),
-        )
-
-    @register_lowering(_c10d_functional.all_gather_into_tensor_out)
-    def _all_gather_into_tensor_out(inp, group_size, group_name, *, out):
-        ir._CollectiveKernel.create_inplace(
-            _c10d_functional.all_gather_into_tensor_out.default,
-            inp,
-            group_size,
-            group_name,
-            out=out,
-        )
-        return out
->>>>>>> 071f6f2d
 
 
 register_comm_lowerings()
