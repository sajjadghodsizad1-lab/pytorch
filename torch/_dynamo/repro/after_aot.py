--- conflicted
+++ resolved
@@ -34,8 +34,6 @@
 from typing import Any, Callable, IO, Optional, TYPE_CHECKING, Union
 from typing_extensions import Unpack
 
-<<<<<<< HEAD
-=======
 
 try:
     from triton.runtime.autotuner import Autotuner, Heuristics
@@ -52,7 +50,6 @@
         pass
 
 
->>>>>>> 4014672b
 import torch
 import torch.fx as fx
 import torch.nn as nn
@@ -77,6 +74,7 @@
 )
 from torch._dynamo.utils import clone_inputs, counters, same
 from torch._environment import is_fbcode
+from torch._higher_order_ops.triton_kernel_wrap import kernel_side_table
 from torch._inductor.cpp_builder import normalize_path_separator
 from torch._inductor.output_code import OutputCode
 from torch._library.fake_class_registry import FakeScriptObject
@@ -321,6 +319,16 @@
         """
         ).strip()
 
+    triton_imports = ""
+
+    if len(kernel_side_table.id_to_kernel) > 0:
+        triton_imports = textwrap.dedent(
+            """
+import triton
+import triton.language as tl
+        """
+        ).strip()
+
     model_str = textwrap.dedent(
         f"""
 {generate_env_vars_string(stable_output=stable_output)}
@@ -331,6 +339,7 @@
 from math import inf
 import torch._inductor.inductor_prims
 {distributed_imports}
+{triton_imports}
 
 {generate_config_string(stable_output=stable_output)}
 
@@ -349,8 +358,6 @@
             model_str += f"# torch git version: {torch.version.git_version}\n\n\n"
         model_str += _cuda_system_info_comment()
 
-<<<<<<< HEAD
-=======
     kernel_side_table_prefix = (
         "torch._higher_order_ops.triton_kernel_wrap.kernel_side_table"
     )
@@ -402,7 +409,6 @@
     if len(kernel_side_table.constant_args) > 0:
         model_str += f"{kernel_side_table_prefix}.constant_args={kernel_side_table.constant_args}\n"
 
->>>>>>> 4014672b
     model_str += NNModuleToString.convert(gm)
 
     writer = InputWriter(save_dir, stable_hash=stable_hash)
