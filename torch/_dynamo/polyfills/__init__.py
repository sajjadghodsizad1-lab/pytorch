--- conflicted
+++ resolved
@@ -252,7 +252,6 @@
     return self_.assertTrue(seq1 == seq2, msg)
 
 
-<<<<<<< HEAD
 def assert_dict_equal(self_, d1, d2, msg=None):
     self_.assertTrue(d1 == d2, msg)
 
@@ -263,8 +262,6 @@
     return any(e == item for e in gen)
 
 
-=======
->>>>>>> 3967dbed
 def getattr_and_trace(*args, **kwargs):
     wrapper_obj = args[0]
     attr_name = args[1]
