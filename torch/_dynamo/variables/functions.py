--- conflicted
+++ resolved
@@ -27,9 +27,10 @@
 import functools
 import inspect
 import itertools
+import logging
 import sys
+import traceback
 import types
-import warnings
 from collections.abc import Sequence
 from types import FunctionType
 from typing import Any, Callable, Optional, TYPE_CHECKING, TypeVar
@@ -38,6 +39,7 @@
 from weakref import WeakKeyDictionary
 
 import torch
+from torch._dynamo.exc import get_stack_above_dynamo
 
 from .. import config, graph_break_hints, polyfills, variables
 from ..bytecode_transformation import create_call_function, create_rot_n, is_generator
@@ -54,9 +56,6 @@
     Unsupported,
 )
 from ..guards import GuardBuilder, install_guard
-<<<<<<< HEAD
-from ..source import AttrSource, ConstantSource, DefaultsSource, GetItemSource
-=======
 from ..source import (
     AttrSource,
     ClosureSource,
@@ -65,7 +64,6 @@
     GetItemSource,
     SkipGuardSource,
 )
->>>>>>> eaa5d9d3
 from ..utils import (
     check_constant_args,
     check_unspec_or_constant_args,
@@ -161,24 +159,45 @@
             ba[name] = wrap_bound_arg(tx, args[i])
         elif name in rem_kw:
             if name in spec.posonly_names:
-                raise TypeError(f"{name} is positional-only")
+                raise_observed_exception(
+                    TypeError,
+                    tx,
+                    args=[ConstantVariable.create(f"{name} is positional-only")],
+                )
             ba[name] = wrap_bound_arg(tx, rem_kw.pop(name))
         elif name in spec.pos_default_map:
             idx = spec.pos_default_map[name]
             default_source = None
-            if fn_source:
+            if fn_source and not (
+                ConstantVariable.is_literal(spec.defaults[idx])
+                and config.skip_guards_on_constant_func_defaults
+            ):
                 default_source = DefaultsSource(fn_source, idx)
             ba[name] = wrap_bound_arg(tx, spec.defaults[idx], default_source)
         else:
-            raise TypeError(f"Missing required positional argument: {name}")
+            raise_observed_exception(
+                TypeError,
+                tx,
+                args=[
+                    ConstantVariable.create(
+                        f"Missing required positional argument: {name}"
+                    )
+                ],
+            )
 
     # 2) *args
     extra = args[len(spec.all_pos_names) :]
     if spec.varargs_name:
         ba[spec.varargs_name] = wrap_bound_arg(tx, tuple(extra))
     elif extra:
-        raise TypeError(
-            f"Too many positional arguments: got {len(args)}, expected {len(spec.all_pos_names)}"
+        raise_observed_exception(
+            TypeError,
+            tx,
+            args=[
+                ConstantVariable.create(
+                    f"Too many positional arguments: got {len(args)}, expected {len(spec.all_pos_names)}"
+                )
+            ],
         )
 
     # 3) Keyword-only
@@ -191,13 +210,27 @@
                 kwdefault_source = DefaultsSource(fn_source, name, is_kw=True)
             ba[name] = wrap_bound_arg(tx, spec.kwdefaults[name], kwdefault_source)
         else:
-            raise TypeError(f"Missing required keyword-only argument: {name}")
+            raise_observed_exception(
+                TypeError,
+                tx,
+                args=[
+                    ConstantVariable.create(
+                        f"Missing required keyword-only argument: {name}"
+                    )
+                ],
+            )
 
     # 4) **kwargs
     if spec.varkw_name:
         ba[spec.varkw_name] = wrap_bound_arg(tx, rem_kw)
     elif rem_kw:
-        raise TypeError(f"Unexpected keyword arguments: {list(rem_kw)}")
+        raise_observed_exception(
+            TypeError,
+            tx,
+            args=[
+                ConstantVariable.create(f"Unexpected keyword arguments: {list(rem_kw)}")
+            ],
+        )
 
     return ba
 
@@ -425,15 +458,8 @@
             if cell in side_effects:
                 cell_var = side_effects[cell]
 
-<<<<<<< HEAD
-            elif self.source:
-                closure_cell = GetItemSource(
-                    AttrSource(self.source, "__closure__"), idx
-                )
-=======
             elif source:
                 closure_cell = GetItemSource(ClosureSource(source), idx)
->>>>>>> eaa5d9d3
                 closure_cell_contents = AttrSource(closure_cell, "cell_contents")
                 try:
                     contents_var = VariableTracker.build(
@@ -479,7 +505,6 @@
         kwargs: "dict[str, VariableTracker]",
     ) -> "VariableTracker":
         # Handle patch_dynamo_config call
-
         if self.fn is torch._dynamo.patch_dynamo_config:
             try:
                 args_const = [arg.as_python_constant() for arg in args]
@@ -496,8 +521,19 @@
                     "Please fix your call to patch_dynamo_config by using simpler inputs. "
                     f"args: {args}, kwargs: {kwargs}"
                 ) from e
+        elif self.fn is torch._dynamo.set_fullgraph:
+            try:
+                bound = inspect.signature(self.fn).bind(*args, **kwargs)
+                fullgraph = bound.arguments["fullgraph"].as_python_constant()
+                assert isinstance(fullgraph, bool)
+                return variables.SetFullgraphVariable(fullgraph)
+            except Exception as e:
+                raise RuntimeError(
+                    "Improper set_fullgraph() call. Please fix your call to set_fullgraph(). "
+                    f"args: {args}, kwargs: {kwargs}"
+                ) from e
         # Handle a `nonstrict_trace(fn)` call
-        if self.fn is torch._dynamo.nonstrict_trace:
+        elif self.fn is torch._dynamo.nonstrict_trace:
             bound = inspect.signature(self.fn).bind(*args, **kwargs)
             fn_var = bound.args[0]
             if not isinstance(fn_var, BaseUserFunctionVariable):
@@ -532,6 +568,17 @@
             return invoke_and_store_as_constant(
                 tx, self.fn, self.get_name(), args, kwargs
             )
+
+        if (
+            not tx.output.current_tracer.unsafe_allow_externally_visible_side_effects
+            and self.fn
+            is torch._dynamo.utils._disable_side_effect_safety_checks_for_current_subtracer
+        ):
+            with torch._dynamo.side_effects.allow_externally_visible_side_effects_in_subtracer(
+                tx
+            ):
+                return super().call_function(tx, args, kwargs)
+
         if (
             tx.output.current_tracer.under_activation_checkpoint
             and not tx.output.current_tracer.allow_side_effects_under_checkpoint
@@ -675,6 +722,11 @@
             raise SkipFrame from e
         finally:
             counters["unimplemented"] |= counters["inline_call"]
+
+    def call_obj_hasattr(self, tx, name):
+        if name in self.python_type().__dict__:
+            return ConstantVariable.create(True)
+        return ConstantVariable.create(False)
 
     def has_unpack_var_sequence(self, tx):
         return False
@@ -952,7 +1004,17 @@
         args: "list[VariableTracker]",
         kwargs: "dict[str, VariableTracker]",
     ) -> "VariableTracker":
-        assert is_generator(self.vt.get_code())
+        if not is_generator(self.vt.get_code()):
+            unimplemented_v2(
+                gb_type="non-generator contextlib.contextmanager",
+                context=str(self.vt.get_code()),
+                explanation="Cannot compile function decorated with `@contextlib.contextmanager` that is not a generator"
+                ", i.e. does not use `yield`",
+                hints=[
+                    "Use `yield` in the function body instead of `return`.",
+                    "Remove the `@contextlib.contextmanager` decorator.",
+                ],
+            )
 
         inline_tracer = self._build_inline_tracer(tx, args, kwargs)
         code = self.vt.get_code()
@@ -1093,13 +1155,6 @@
         return super().inspect_parameter_names()[1:]
 
     def var_getattr(self, tx: "InstructionTranslator", name: str):
-<<<<<<< HEAD
-        source = self.source and AttrSource(self.source, name)
-        if name == "__self__":
-            return self.obj
-        if name == "__func__":
-            return VariableTracker.build(tx, self.fn, source)
-=======
         if name == "__self__":
             return self.obj
         if name == "__func__":
@@ -1107,7 +1162,6 @@
             # information is stored in self.source_fn, use that to construct the
             # variable tracker.
             return VariableTracker.build(tx, self.fn, self.source_fn)
->>>>>>> eaa5d9d3
         return super().var_getattr(tx, name)
 
 
@@ -1595,6 +1649,9 @@
 
         return super().var_getattr(tx, name)
 
+    def self_args(self):
+        return []
+
     def call_function(
         self,
         tx: "InstructionTranslator",
@@ -1602,16 +1659,53 @@
         kwargs: "dict[str, VariableTracker]",
     ) -> "VariableTracker":
         if hasattr(self.wrapper_obj, "cache_info"):
-            warnings.warn(
-                "Dynamo detected a call to a `functools.lru_cache` wrapped function."
-                "Dynamo currently ignores `functools.lru_cache` and directly traces the wrapped function."
-                "`functools.lru_cache` wrapped functions that read outside state may not be traced soundly."
-            )
+            target_fn = getattr(self.wrapper_obj, self.attr_to_trace, None)
+            module_name = getattr(target_fn, "__module__", "") or ""
+
+            if module_name.split(".", maxsplit=1)[0] != "torch":
+                msg = (
+                    "Dynamo detected a call to a `functools.lru_cache`-wrapped "
+                    "function. Dynamo ignores the cache wrapper and directly "
+                    "traces the wrapped function. Silent incorrectness is only "
+                    "a *potential* risk, not something we have observed. "
+                    'Enable TORCH_LOGS="+dynamo" for a DEBUG stack trace.'
+                )
+
+                torch._dynamo.utils.warn_once(msg)
+
+                dynamo_logger = torch._dynamo.utils.logging.getLogger("torch._dynamo")
+                if dynamo_logger.isEnabledFor(logging.DEBUG):
+                    user_stack = torch._guards.TracingContext.extract_stack()
+                    user_stack = get_stack_above_dynamo() + user_stack
+                    frame_loc = (user_stack[-1].filename, user_stack[-1].lineno)
+                    user_stack_formatted = "".join(traceback.format_list(user_stack))
+                    user_stack_trace = f"call to a lru_cache wrapped function at: {frame_loc[0]}:{frame_loc[1]}\n"
+                    user_stack_trace += str(user_stack_formatted)
+                    dynamo_logger.debug(user_stack_trace)
+
+        all_args = self.self_args() + args
         return variables.UserFunctionVariable(
             polyfills.getattr_and_trace
         ).call_function(
-            tx, [self, variables.ConstantVariable(self.attr_to_trace), *args], kwargs
-        )
+            tx,
+            [self, variables.ConstantVariable(self.attr_to_trace), *all_args],
+            kwargs,
+        )
+
+
+class WrapperUserMethodVariable(WrapperUserFunctionVariable):
+    """
+    Similar to WrapperUserFunctionVariable, but for methods. The only delta is
+    saving the vt for `self` object of the method which is then used by
+    WrapperUserFunctionVariable in `call_function` method.
+    """
+
+    def __init__(self, wrapper_obj, attr_to_trace, self_obj, **kwargs) -> None:
+        super().__init__(wrapper_obj, attr_to_trace, **kwargs)
+        self.obj = self_obj
+
+    def self_args(self):
+        return [self.obj]
 
 
 def _traceable_collective_remaps():
@@ -1863,7 +1957,7 @@
     }
 
     @classmethod
-    @functools.lru_cache(None)
+    @functools.cache
     def _get_polyfill_handlers(cls) -> dict[Callable[..., Any], types.FunctionType]:
         return {}
 
@@ -2022,6 +2116,8 @@
 
 
 from torch._higher_order_ops.triton_kernel_wrap import (
+    create_tma_experimental_metadata,
+    create_tma_stable_metadata,
     TMADescriptorMetadata,
     TritonHOPifier,
 )
@@ -2117,16 +2213,19 @@
         from .dicts import ConstDictVariable
 
         # as we can only pass tensors as non-const args in fx graph,
-        # here we replace TMA descriptors (TMADescriptorVariable
+        # here we replace TMA descriptors
+        # (TMADescriptorExperimentalVariable and TMADescriptorStableVariable
         # instances) with the underlying tensors, while moving the
         # TMA descriptor-related metadata to a separate argument,
         # so that we can reconstruct the TMA descriptors downstream
         tma_descriptor_metadata: TMADescriptorMetadata = {}
         for k in list(combined_args_raw.keys()):
             v = combined_args_raw[k]
-            if isinstance(v, TMADescriptorVariable):
+            if isinstance(
+                v, (TMADescriptorExperimentalVariable, TMADescriptorStableVariable)
+            ):
                 tma_descriptor_metadata[k] = v.to_metadata()
-                combined_args_raw[k] = v.data_ptr.from_tensor
+                combined_args_raw[k] = v.get_tensor()
 
         combined_args = {
             variables.ConstantVariable.create(k): v
@@ -2228,7 +2327,7 @@
         return arg
 
 
-class TMADescriptorVariable(VariableTracker):
+class TMADescriptorExperimentalVariable(VariableTracker):
     def __init__(
         self,
         data_ptr: "variables.DataPtrVariable",
@@ -2245,7 +2344,7 @@
         self.element_size = element_size
 
     def to_metadata(self):
-        return (
+        return create_tma_experimental_metadata(
             [dim.as_proxy() for dim in self.dims],
             [dim.as_proxy() for dim in self.block_dims],
             self.element_size.as_proxy(),
@@ -2263,8 +2362,44 @@
         codegen.foreach(args)
         codegen.call_function(len(args) + 1, False)
 
-
-class CreateTMADescriptorVariable(VariableTracker):
+    def get_tensor(self):
+        return self.data_ptr.from_tensor
+
+
+class TMADescriptorStableVariable(VariableTracker):
+    def __init__(
+        self,
+        tensor: "variables.TensorVariable",
+        block_shape: "variables.ListVariable",
+        **kwargs,
+    ):
+        assert isinstance(tensor, variables.TensorVariable)
+        super().__init__(**kwargs)
+        self.tensor = tensor
+        self.block_shape = block_shape
+
+    def to_metadata(self):
+        return create_tma_stable_metadata(
+            self.block_shape.as_proxy(),
+        )
+
+    def reconstruct(self, codegen: "PyCodegen"):
+        codegen.add_push_null(
+            lambda: codegen.load_import_from(
+                "triton.tools.tensor_descriptor",
+                "TensorDescriptor",
+            )
+        )
+        codegen.load_method("from_tensor")
+        self.tensor.reconstruct(codegen)
+        codegen(self.block_shape)
+        codegen.call_method(2)
+
+    def get_tensor(self) -> "variables.TensorVariable":
+        return self.tensor
+
+
+class CreateTMADescriptorExperimentalVariable(VariableTracker):
     def __init__(
         self,
         rank: int,
@@ -2309,9 +2444,25 @@
             ]
         element_size = kwargs["element_size"] if "element_size" in kwargs else args[-1]
 
-        return TMADescriptorVariable(
+        return TMADescriptorExperimentalVariable(
             data_ptr=ptr,
             dims=dims,
             block_dims=block_dims,
             element_size=element_size,
+        )
+
+
+class CreateTMADescriptorStableVariable(VariableTracker):
+    def call_function(
+        self,
+        tx: "InstructionTranslator",
+        args: "list[VariableTracker]",
+        kwargs: "dict[str, VariableTracker]",
+    ) -> "VariableTracker":
+        tensor = kwargs["tensor"] if "tensor" in kwargs else args[0]
+        block_shape = kwargs["block_shape"] if "block_shape" in kwargs else args[1]
+
+        return TMADescriptorStableVariable(
+            tensor=tensor,
+            block_shape=block_shape,
         )