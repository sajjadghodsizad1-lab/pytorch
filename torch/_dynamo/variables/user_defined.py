# mypy: ignore-errors

"""
This module contains variable classes for handling user-defined objects in Dynamo's tracing system.

The key classes are:
- UserDefinedVariable: Base class for representing custom Python objects
- UserDefinedClassVariable: Handles Python class objects/types
- UserDefinedObjectVariable: Fallback class for instance objects, with support for method calls,
  attribute access, and other Python object behaviors.
- Specialized subclasses for common patterns:
  - UserDefinedDictVariable: For dict subclasses
  - UserDefinedSetVariable: For set subclasses
  - UserDefinedTupleVariable: For tuple subclasses
  - UserDefinedExceptionObjectVariable: For exception subclasses
  - FrozenDataClassVariable: Special handling of frozen dataclasses
  - MutableMappingVariable: For collections.abc.MutableMapping subclasses

Dynamo specializes to VariableTracker subclasses like FrozenDataClassVariable if available; if no
subclass qualifies, it falls back to UserDefinedObjectVariable.

These classes help Dynamo track and handle arbitrary Python objects during tracing,
maintaining proper semantics while enabling optimizations where possible.
"""

import _collections
import builtins
import collections
import contextlib
import dataclasses
import enum
import functools
import inspect
import itertools
import random
import sys
import threading
import types
import warnings
import weakref
from typing import TYPE_CHECKING
from typing_extensions import is_typeddict

import torch._dynamo.config
import torch.nn
from torch._guards import TracingContext
from torch.utils._python_dispatch import is_traceable_wrapper_subclass_type

from .. import graph_break_hints, polyfills, variables
from ..bytecode_transformation import create_call_function
from ..create_parameter_op import do_not_convert_to_tracable_parameter
from ..exc import (
    handle_observed_exception,
    ObservedAttributeError,
    ObservedKeyError,
    raise_observed_exception,
    unimplemented_v2,
)
from ..guards import GuardBuilder, install_guard
from ..source import (
    AttrSource,
    CallFunctionNoArgsSource,
    DataclassFieldsSource,
    GetItemSource,
    RandomValueSource,
    TypeSource,
    UnspecializedParamBufferSource,
)
from ..utils import (
    build_checkpoint_variable,
    check_constant_args,
    cmp_name_to_op_mapping,
    dict_methods,
    frozenset_methods,
    get_custom_getattr,
    has_torch_function,
    is_frozen_dataclass,
    is_lru_cache_wrapped_function,
    is_namedtuple_cls,
    is_utils_checkpoint,
    is_wrapper_or_member_descriptor,
    istype,
    list_methods,
    namedtuple_fields,
    object_has_getattribute,
    proxy_args_kwargs,
    set_methods,
    tensortype_to_dtype,
    tuple_methods,
    unpatched_nn_module_getattr,
)
from .base import AttributeMutationNew, ValueMutationNew, VariableTracker
from .dicts import DefaultDictVariable
from .lists import SizeVariable


try:
    import numpy as np
except ModuleNotFoundError:
    np = None

try:
    from torch.utils._cxx_pytree import PyTreeSpec
except ImportError:
    PyTreeSpec = type(None)


if TYPE_CHECKING:
    from torch._dynamo.codegen import PyCodegen
    from torch._dynamo.symbolic_convert import InstructionTranslator


def is_standard_setattr(val):
    return val in (object.__setattr__, BaseException.__setattr__)


def is_standard_delattr(val):
    return val in (object.__delattr__, BaseException.__delattr__)


def is_forbidden_context_manager(ctx):
    f_ctxs = []

    try:
        from _pytest.python_api import RaisesContext
        from _pytest.recwarn import WarningsChecker

        f_ctxs.append(RaisesContext)
        f_ctxs.append(WarningsChecker)
    except ImportError:
        pass

    if m := sys.modules.get("torch.testing._internal.jit_utils"):
        f_ctxs.append(m._AssertRaisesRegexWithHighlightContext)

    return ctx in f_ctxs


class UserDefinedVariable(VariableTracker):
    value: object


class UserDefinedClassVariable(UserDefinedVariable):
    value: type[object]

    def __init__(self, value, **kwargs) -> None:
        super().__init__(**kwargs)
        self.value = value

    def as_python_constant(self):
        return self.value

    def as_proxy(self):
        return self.value

    def __repr__(self) -> str:
        return f"{self.__class__.__name__}({self.value})"

    @staticmethod
    @functools.cache
    def _constant_fold_classes():
        return {
            torch.device,
            torch.finfo,
            torch.iinfo,
            torch.Size,
        }

    @staticmethod
    @functools.cache
    def _in_graph_classes():
        _in_graph_class_list = {
            torch.Tensor,
            torch.cuda.FloatTensor,
            torch.cuda.DoubleTensor,
            torch.cuda.HalfTensor,
            torch.cuda.BFloat16Tensor,
            torch.cuda.ByteTensor,
            torch.cuda.CharTensor,
            torch.cuda.IntTensor,
            torch.cuda.ShortTensor,
            torch.cuda.LongTensor,
            torch.Stream,
            torch.Event,
            torch.cuda.Stream,
            torch.cuda.Event,
            torch.xpu.Stream,
            torch.xpu.Event,
        }
        if hasattr(torch, "hpu"):
            _in_graph_class_list.update(
                {
                    torch.hpu.Stream,
                    torch.hpu.Event,
                }
            )

        return set(tensortype_to_dtype.keys()) | _in_graph_class_list

    @staticmethod
    @functools.cache
    def supported_c_new_functions():
        exceptions = [
            getattr(builtins, name).__new__
            for name in dir(builtins)
            if isinstance(getattr(builtins, name), type)
            and issubclass(getattr(builtins, name), BaseException)
        ]
        return {
            object.__new__,
            dict.__new__,
            set.__new__,
            frozenset.__new__,
            tuple.__new__,
            list.__new__,
        }.union(exceptions)

    @staticmethod
    def is_supported_new_method(value):
        # TODO(anijain2305) - Extend this to support objects with default tp_new
        # functions.
        return value in UserDefinedClassVariable.supported_c_new_functions()

    def can_constant_fold_through(self):
        return self.value in self._constant_fold_classes()

    def has_key_in_generic_dict(self, tx: "InstructionTranslator", key):
        if tx.output.side_effects.has_pending_mutation_of_attr(self, key):
            mutated_attr = tx.output.side_effects.load_attr(self, key, deleted_ok=True)
            return not isinstance(mutated_attr, variables.DeletedVariable)

        return key in self.value.__dict__

    def var_getattr(self, tx: "InstructionTranslator", name: str) -> "VariableTracker":
        from . import ConstantVariable, EnumVariable

        source = AttrSource(self.source, name) if self.source is not None else None

        if name == "__name__":
            return ConstantVariable.create(self.value.__name__)
        elif name == "__qualname__":
            return ConstantVariable.create(self.value.__qualname__)
        elif name == "__dict__":
            options = {"source": source}
            return variables.GetAttrVariable(self, name, **options)

        # Special handling of collections.OrderedDict.fromkeys()
        # Wrap it as GetAttrVariable(collections.OrderedDict, "fromkeys") to make it consistent with
        # collections.defaultdict, and both will be handled at UserDefinedClassVariable.call_method().
        # Otherwise, it would be wrapped as UserDefinedObjectVariable(collections.OrderedDict.fromkeys),
        # and we need duplicate code to handle both cases.
        if (
            self.value in {collections.OrderedDict, collections.defaultdict}
            and name == "fromkeys"
        ):
            return super().var_getattr(tx, name)

        try:
            obj = inspect.getattr_static(self.value, name)
        except AttributeError:
            if type(self.value) is type:
                raise_observed_exception(AttributeError, tx)
            else:
                # Cannot reason about classes with a custom metaclass
                # See: test_functions::test_getattr_metaclass
                obj = None

        if name == "__new__" and UserDefinedClassVariable.is_supported_new_method(obj):
            return super().var_getattr(tx, name)

        if name in cmp_name_to_op_mapping and not isinstance(obj, types.FunctionType):
            return variables.GetAttrVariable(self, name, source=source)

        if isinstance(obj, staticmethod):
            return VariableTracker.build(tx, obj.__get__(self.value), source)
        elif isinstance(obj, classmethod):
            if isinstance(obj.__func__, property):
                return variables.UserFunctionVariable(obj.__func__.fget).call_function(
                    tx, [self], {}
                )
            return variables.UserMethodVariable(obj.__func__, self, source=source)
        elif isinstance(obj, types.ClassMethodDescriptorType):
            # e.g.: inspect.getattr_static(dict, "fromkeys")
            #       inspect.getattr_static(itertools.chain, "from_iterable")
            func = obj.__get__(None, self.value)
            return VariableTracker.build(tx, func, source)
        elif source:
            # __mro__ is a member in < 3.12, an attribute in >= 3.12
            if inspect.ismemberdescriptor(obj) or (
                sys.version_info >= (3, 12) and name == "__mro__"
            ):
                return VariableTracker.build(tx, obj.__get__(self.value), source)

        if ConstantVariable.is_literal(obj):
            return ConstantVariable.create(obj)
        elif isinstance(obj, enum.Enum):
            return EnumVariable(obj)
        elif self.value is collections.OrderedDict:
            return variables.GetAttrVariable(self, name)
        elif name in getattr(self.value, "__dict__", {}) or (
            self.value.__module__.startswith("torch.")
            or self.value.__module__ == "torch"
        ):
            if source:
                return VariableTracker.build(tx, obj, source)

        if (
            source
            and not inspect.ismethoddescriptor(obj)
            and not is_wrapper_or_member_descriptor(obj)
        ):
            return VariableTracker.build(tx, obj, source)

        return super().var_getattr(tx, name)

    def _call_cross_entropy_loss(self, tx: "InstructionTranslator", args, kwargs):
        """
        functional: input, target, weight=None, size_average=None, ignore_index=- 100, reduce=None, reduction='mean',
        label_smoothing=0.0

        non functional ctor: weight=None, size_average=None, ignore_index=- 100, reduce=None, reduction='mean',
        label_smoothing=0.0

        non functional loss call: input, target, optional_output
        """
        from . import ConstantVariable

        def normalize_args(
            weight=ConstantVariable.create(None),
            size_average=ConstantVariable.create(None),
            ignore_index=ConstantVariable.create(-100),
            reduce=ConstantVariable.create(None),
            reduction=ConstantVariable.create("mean"),
            label_smoothing=ConstantVariable.create(0.0),
        ):
            return (
                weight,
                size_average,
                ignore_index,
                reduce,
                reduction,
                label_smoothing,
            )

        (
            weight,
            size_average,
            ignore_index,
            reduce_arg,
            reduction,
            label_smoothing,
        ) = normalize_args(*args, **kwargs)

        def fake_cross_entropy_loss(input, target):
            from .builder import wrap_fx_proxy

            return wrap_fx_proxy(
                tx=tx,
                proxy=tx.output.create_proxy(
                    "call_function",
                    torch.nn.functional.cross_entropy,
                    *proxy_args_kwargs(
                        [
                            input,
                            target,
                            weight,
                            size_average,
                            ignore_index,
                            reduce_arg,
                            reduction,
                            label_smoothing,
                        ],
                        {},
                    ),
                ),
            )

        return variables.LambdaVariable(fake_cross_entropy_loss)

    def call_method(
        self,
        tx,
        name,
        args: "list[VariableTracker]",
        kwargs: "dict[str, VariableTracker]",
    ) -> "VariableTracker":
        if (
            name == "__subclasses__"
            and len(args) == 0
            and not kwargs
            and "__subclasses__" not in self.value.__dict__
        ):
            source = self.source
            if self.source:
                source = AttrSource(self.source, "__subclasses__")
                source = CallFunctionNoArgsSource(source)
            return VariableTracker.build(tx, self.value.__subclasses__(), source)
        elif (
            self.value in {collections.OrderedDict, collections.defaultdict}
            and name == "fromkeys"
        ):
            from .builtin import BuiltinVariable

            return BuiltinVariable.call_custom_dict_fromkeys(
                tx, self.value, *args, **kwargs
            )
        elif name == "__eq__" and len(args) == 1 and hasattr(args[0], "value"):
            return variables.ConstantVariable(self.value == args[0].value)
        elif name == "__ne__" and len(args) == 1 and hasattr(args[0], "value"):
            return variables.ConstantVariable(self.value != args[0].value)
        elif issubclass(self.value, dict) and name != "__new__":
            # __new__ is handled below
            return variables.BuiltinVariable(dict).call_method(tx, name, args, kwargs)
        elif issubclass(self.value, (set, frozenset)) and name != "__new__":
            # __new__ is handled below
            return variables.BuiltinVariable(set).call_method(tx, name, args, kwargs)
        elif (
            name == "__new__"
            and self.value is collections.OrderedDict
            and isinstance(args[0], UserDefinedClassVariable)
            and args[0].value is collections.OrderedDict
        ):
            assert len(args) == 1
            assert len(kwargs) == 0
            return variables.ConstDictVariable(
                {}, collections.OrderedDict, mutation_type=ValueMutationNew()
            )
        elif name == "__new__" and UserDefinedClassVariable.is_supported_new_method(
            self.value.__new__
        ):
            return tx.output.side_effects.track_new_user_defined_object(
                self,
                args[0],
                args[1:],
            )
        return super().call_method(tx, name, args, kwargs)

    def call_function(
        self,
        tx: "InstructionTranslator",
        args: "list[VariableTracker]",
        kwargs: "dict[str, VariableTracker]",
    ) -> "VariableTracker":
        from ..side_effects import SideEffects
        from .builder import wrap_fx_proxy

        constant_args = check_constant_args(args, kwargs)

        if self.can_constant_fold_through() and constant_args:
            # constant fold
            return variables.ConstantVariable.create(
                self.as_python_constant()(
                    *[x.as_python_constant() for x in args],
                    **{k: v.as_python_constant() for k, v in kwargs.items()},
                ),
            )
        elif self.value is torch.nn.CrossEntropyLoss:
            return self._call_cross_entropy_loss(tx, args, kwargs)
        elif self.value is contextlib.nullcontext:
            # import here to avoid circular dependency
            from .ctx_manager import NullContextVariable

            return NullContextVariable()
        elif self.value is collections.OrderedDict:
            return tx.inline_user_function_return(
                VariableTracker.build(tx, polyfills.construct_dict),
                [self, *args],
                kwargs,
            )
        elif (
            self.value is collections.defaultdict
            and len(args) <= 1
            and DefaultDictVariable.is_supported_arg(args[0])
        ):
            return DefaultDictVariable(
                {},
                collections.defaultdict,
                args[0],
                mutation_type=ValueMutationNew(),
            )
        elif is_typeddict(self.value):
            if self.value.__optional_keys__:
                unimplemented_v2(
                    gb_type="TypedDict with optional keys",
                    context=str(self.value),
                    explanation="Dyanmo does not support tracing TypedDict with optional keys",
                    hints=[
                        "Avoid using TypedDict with optional keys",
                        *graph_break_hints.SUPPORTABLE,
                    ],
                )
            return variables.BuiltinVariable(dict).call_dict(tx, *args, **kwargs)
        elif self.value is collections.deque:
            maxlen = variables.ConstantVariable.create(None)

            def deque_signature(iterable=None, maxlen=None):
                pass

            try:
                bound_args = inspect.signature(deque_signature).bind(*args, **kwargs)
            except TypeError as e:
                unimplemented_v2(
                    gb_type="collections.deque() with bad arguments",
                    context=f"args={args}, kwargs={kwargs}",
                    explanation="Detected call to collections.deque() with bad arguments.",
                    hints=[
                        "Fix the call to collections.deque().",
                        *graph_break_hints.USER_ERROR,
                    ],
                    from_exc=e,
                )

            if "iterable" in bound_args.arguments:
                if not bound_args.arguments["iterable"].has_force_unpack_var_sequence(
                    tx
                ):
                    unimplemented_v2(
                        gb_type="collections.deque() with bad iterable argument",
                        context=f"args={args}, kwargs={kwargs}",
                        explanation="Call to collections.deque() has an iterable argument that Dynamo cannot "
                        "convert to a list.",
                        hints=[
                            "Use a simpler sequence type that Dynamo can convert to a list "
                            "(e.g. list, tuple, list iterator, etc.)",
                            *graph_break_hints.USER_ERROR,
                        ],
                    )
                items = bound_args.arguments["iterable"].force_unpack_var_sequence(tx)
            else:
                items = []

            if "maxlen" in bound_args.arguments:
                maxlen = bound_args.arguments["maxlen"]

            return variables.lists.DequeVariable(
                items, maxlen=maxlen, mutation_type=ValueMutationNew()
            )
        elif self.value is weakref.ref:
            if len(args) > 1:
                callback = args[1]
            else:
                callback = variables.ConstantVariable.create(None)
            return variables.WeakRefVariable(args[0], callback)
        elif self.value is functools.partial:
            if not args:
                unimplemented_v2(
                    gb_type="missing args to functools.partial",
                    context="",
                    explanation="functools.partial requires at least one argument",
                    hints=[
                        "Fix the functools.partial call.",
                        *graph_break_hints.USER_ERROR,
                    ],
                )
            # The first arg, a callable (the ctor below will assert on types)
            fn = args[0]
            rest_args = args[1:]
            # guards for the produced FunctoolsPartialVariable are installed in FunctoolsPartialVariable ctor from the
            # args and keywords
            return variables.functions.FunctoolsPartialVariable(
                fn, args=rest_args, keywords=kwargs
            )
        elif self.value is warnings.catch_warnings and not args:
            return variables.CatchWarningsCtxManagerVariable.create(tx, kwargs)
        elif self.value is torch.cuda.device and not kwargs and len(args) == 1:
            assert args[0].is_python_constant()
            return variables.CUDADeviceVariable.create(tx, args[0].as_python_constant())
        elif (
            issubclass(type(self.value), type)
            and hasattr(
                self.value, "__enter__"
            )  # TODO(voz): These can invoke user code!
            and hasattr(
                self.value, "__exit__"
            )  # TODO(voz): These can invoke user code!
            and self.is_standard_new()
            and SideEffects.cls_supports_mutation_side_effects(self.value)
            and self.source
            and not is_forbidden_context_manager(self.value)
        ):
            from .functions import (
                BaseUserFunctionVariable,
                FunctionDecoratedByContextlibContextManagerVariable,
            )

            # graph break on any contextlib.* that it is not contextlib.contextmanager
            # Some of the APIs below are not supported because they rely on features
            # that Dynamo doesn't play well today (i.e. contextlib.suppress)
            if self.value in (
                contextlib._AsyncGeneratorContextManager,
                contextlib.closing,
                contextlib.redirect_stdout,
                contextlib.redirect_stderr,
                contextlib.suppress,
                contextlib.ExitStack,
                contextlib.AsyncExitStack,
            ):
                # We are not changing the behavior of Dynamo as these function were
                # already ignored on trace_rules.py before #136033 landed
                unimplemented_v2(
                    gb_type="unsupported contextlib.* API",
                    context=f"{self.value}",
                    explanation=f"{self.value} not supported. This may be due to its use of "
                    "context-specific operations that are not supported in "
                    "Dynamo yet (i.e. Exception handling)",
                    hints=[
                        *graph_break_hints.SUPPORTABLE,
                    ],
                )

            if self.value is contextlib._GeneratorContextManager and isinstance(
                args[0], BaseUserFunctionVariable
            ):
                if not torch._dynamo.config.enable_trace_contextlib:
                    unimplemented_v2(
                        gb_type="attempted to trace contextlib.contextmanager",
                        context=f"args={args}",
                        explanation="Tracing contextlib.contextmanager is disabled.",
                        hints=[
                            "Set torch._dynamo.config.enable_trace_contextlib = True",
                        ],
                    )
                # Wrap UserFunctionVariable in FunctionDecoratedByContextlibContextManagerVariable
                # if the function is annotated with @contextlib.contextmanager
                # This shouldn't be necessary once generator functions are fully
                # supported in dynamo
                args = [
                    FunctionDecoratedByContextlibContextManagerVariable(
                        args[0], source=args[0].source
                    )
                ] + args[1:]

            cm_obj = tx.output.side_effects.track_new_user_defined_object(
                variables.BuiltinVariable(object),
                self,
                args,
            )
            cm_obj.call_method(tx, "__init__", args, kwargs)
            return cm_obj
        elif is_namedtuple_cls(self.value):
            fields = namedtuple_fields(self.value)
            # check if this a quasi-namedtuple or a real one
            if self.value.__module__ == "torch.return_types":
                assert len(args) == 1
                assert not kwargs
                items = args[0].force_unpack_var_sequence(tx)
            else:
                field_defaults = self.value._field_defaults

                items = list(args)
                items.extend([None] * (len(fields) - len(items)))

                var_tracker_kwargs = {}
                for field_name, var_tracker in zip(fields, items):
                    if var_tracker is None:
                        if field_name in kwargs:
                            field_var = kwargs[field_name]
                        else:
                            assert field_name in field_defaults
                            field_var = VariableTracker.build(
                                tx, field_defaults[field_name]
                            )
                        var_tracker_kwargs[field_name] = field_var

                for name, value in var_tracker_kwargs.items():
                    assert name in fields
                    items[fields.index(name)] = value

                assert all(x is not None for x in items)

            return variables.NamedTupleVariable(items, self.value)
        elif self.value is torch.Size:
            # This simulates `THPSize_pynew`, the C impl for `Size.__new__`.
            tup = variables.BuiltinVariable(tuple).call_function(tx, args, kwargs)
            return SizeVariable(tup.items)
        elif is_frozen_dataclass(self.value) and self.is_standard_new():
            fields = dataclasses.fields(self.value)
            fields_source = DataclassFieldsSource(self.source)
            items = list(args)
            items.extend([None] * (len(fields) - len(items)))

            default_kwargs = {}
            for ind, field, var_tracker in zip(itertools.count(), fields, items):
                if var_tracker is None:
                    if field.name in kwargs:
                        var_tracker = kwargs[field.name]
                    else:
                        if not field.init:
                            continue

                        if field.default is not dataclasses.MISSING:
                            var_tracker = VariableTracker.build(
                                tx,
                                field.default,
                                source=AttrSource(
                                    GetItemSource(fields_source, ind), "default"
                                ),
                            )
                        elif field.default_factory is not dataclasses.MISSING:
                            factory_fn = VariableTracker.build(
                                tx, field.default_factory
                            )
                            var_tracker = factory_fn.call_function(tx, [], {})
                        else:
                            # if we are subclass, the constructor could possibly
                            # be missing args
                            continue

                    default_kwargs[field.name] = var_tracker
            kwargs.update(default_kwargs)

            var = tx.output.side_effects.track_new_user_defined_object(
                variables.BuiltinVariable(object), self, args
            )
            var.call_method(tx, "__init__", args, kwargs)
            return var
        elif (
            self.value in self._in_graph_classes()
            or is_traceable_wrapper_subclass_type(self.value)
        ):
            # torch.LongTensor cannot accept a list of FakeTensors.
            # So we stack the list of FakeTensors instead.
            if (
                np
                and self.value in tensortype_to_dtype
                and len(args) == 1
                and isinstance(args[0], variables.ListVariable)
                and len(args[0].items) > 1
                and all(isinstance(x, variables.TensorVariable) for x in args[0].items)
            ):
                # Stack FakeTensor
                stacked = wrap_fx_proxy(
                    tx=tx,
                    proxy=tx.output.create_proxy(
                        "call_function",
                        torch.stack,
                        *proxy_args_kwargs(args, kwargs),
                    ),
                )
                args = [stacked]

            tensor_variable = wrap_fx_proxy(
                tx=tx,
                proxy=tx.output.create_proxy(
                    "call_function",
                    self.value,
                    *proxy_args_kwargs(args, kwargs),
                ),
            )

            return tensor_variable
        elif self.value is random.Random:
            if len(args) == 1 and isinstance(args[0], variables.ConstantVariable):
                seed = args[0].value
            else:
                seed = None
            random_object = random.Random(seed)
            return RandomVariable(random_object)
        elif (
            self.value is types.MappingProxyType
            and len(args) == 1
            and isinstance(args[0], variables.ConstDictVariable)
        ):
            # types.MappingProxyType is a read-only proxy of the dict. If the
            # original dict changes, the changes are reflected in proxy as well.
            return variables.MappingProxyVariable(args[0])
        elif SideEffects.cls_supports_mutation_side_effects(self.value) and self.source:
            with do_not_convert_to_tracable_parameter():
                return tx.inline_user_function_return(
                    VariableTracker.build(
                        tx, polyfills.instantiate_user_defined_class_object
                    ),
                    [self, *args],
                    kwargs,
                )
        return super().call_function(tx, args, kwargs)

    def is_standard_new(self):
        """Check for __new__ being overridden"""
        new_fn = inspect.getattr_static(self.value, "__new__", None)
        if isinstance(new_fn, staticmethod):
            new_fn = new_fn.__func__
        return new_fn is object.__new__

    def call_obj_hasattr(
        self, tx: "InstructionTranslator", name: str
    ) -> "VariableTracker":
        if self.source:
            source = AttrSource(self.source, name)
            install_guard(source.make_guard(GuardBuilder.HASATTR))
            return variables.ConstantVariable(hasattr(self.value, name))
        return super().call_obj_hasattr(tx, name)

    def const_getattr(self, tx: "InstructionTranslator", name):
        if name == "__name__":
            return self.value.__name__
        return super().const_getattr(tx, name)


class UserDefinedExceptionClassVariable(UserDefinedClassVariable):
    @property
    def fn(self):
        return self.value

    def python_type(self):
        return self.value


class NO_SUCH_SUBOBJ:
    pass


def call_random_fn(tx, fn, args, kwargs):
    from .builder import VariableBuilder

    args = [x.as_python_constant() for x in args]
    kwargs = {k: v.as_python_constant() for k, v in kwargs.items()}
    random_call_index = len(tx.output.random_calls)
    example_value = fn(*args, **kwargs)
    source = RandomValueSource(random_call_index)
    tx.output.random_calls.append((fn, args, kwargs))
    # TODO: arguably, this should route to wrap_symint/wrap_symfloat
    # (currently hypothetical), but I'm not going to poke my hand in
    # this nest for now
    return VariableBuilder(tx, source).wrap_unspecialized_primitive(example_value)


class UserDefinedObjectVariable(UserDefinedVariable):
    """
    Mostly objects of defined type.  Catch-all for something where we only know the type.
    """

    _nonvar_fields = {
        "value",
        "value_type",
        "attrs_directly_modifed_on_dict",
        *UserDefinedVariable._nonvar_fields,
    }

    def __init__(
        self,
        value,
        *,
        value_type=None,
        cls_source=None,
        base_cls_vt=None,
        init_args=None,
        **kwargs,
    ) -> None:
        super().__init__(**kwargs)
        self.value = value
        self.value_type = value_type or type(value)
        assert type(value) is self.value_type
        # This is used with __new__, when the new object is sourceless but the user class can be sourceful.
        self.cls_source = cls_source
        if cls_source is None and self.source is not None:
            self.cls_source = TypeSource(self.source)

        # These attributes are used to reconstruct the user defined object. The
        # pseudo code looks like this. Builtin C __new__ do not support kwargs,
        # so init_args is sufficient.
        #   obj = base_cls.__new__(user_cls, *args)
        self.base_cls_vt = base_cls_vt
        self.init_args = init_args

        # This records names of the attributes that were modified via instance
        # `__dict__` directly, rather than the normal setattr path.
        #
        # TODO consider emulating `obj.__dict__` as a `ConstDictVariable` to get
        # rid of these workarounds here and in `GetAttrVariable`.
        self.attrs_directly_modifed_on_dict = set()

    def __str__(self) -> str:
        inner = self.value_type.__name__
        if inner in [
            "builtin_function_or_method",
            "getset_descriptor",
            "method_descriptor",
            "method",
        ]:
            inner = str(getattr(self.value, "__name__", None))
        return f"{self.__class__.__name__}({inner})"

    def __repr__(self) -> str:
        return f"{self.__class__.__name__}({self.value_type.__name__})"

    def is_underlying_vt_modified(self, side_effects):
        return False

    def python_type(self):
        return self.value_type

    def as_python_constant(self):
        import torch.utils._pytree as pytree

        if pytree.is_constant_class(self.value_type):
            if self.source is not None:
                install_guard(self.source.make_guard(GuardBuilder.EQUALS_MATCH))
                return self.value
            # TODO else try reconstructing the object by, e.g., leveraging side
            # effects and `as_python_constant`.
        return super().as_python_constant()

    def guard_as_python_constant(self):
        if self.source:
            install_guard(self.source.make_guard(GuardBuilder.ID_MATCH))
            return self.value
        return super().guard_as_python_constant()

    def torch_function_check(self):
        assert has_torch_function(self), (
            f"calling torch function on object without __torch_function__ {self}"
        )

    def get_torch_fn(self, tx):
        self.torch_function_check()
        from .torch_function import get_torch_function_fn

        return get_torch_function_fn(tx, self)

    def call_torch_function(self, tx: "InstructionTranslator", fn, types, args, kwargs):
        self.torch_function_check()

        from .torch_function import call_torch_function

        return call_torch_function(
            tx,
            self.get_torch_fn(tx),
            fn,
            types,
            args,
            kwargs,
        )

    @staticmethod
    @functools.cache
    def _supported_random_functions():
        fns = {
            random.random,
            random.randint,
            random.randrange,
            random.uniform,
        }
        return fns

    def _maybe_get_baseclass_method(self, name):
        if name not in getattr(self.value, "__dict__", {}):
            try:
                return inspect.getattr_static(type(self.value), name)
            except AttributeError:
                pass
        return None

    def call_method(
        self,
        tx,
        name,
        args: "list[VariableTracker]",
        kwargs: "dict[str, VariableTracker]",
    ) -> "VariableTracker":
        from . import ConstantVariable, UserMethodVariable

        method = self._maybe_get_baseclass_method(name)
        if method is not None:
            if method is object.__init__:
                return ConstantVariable.create(None)

            if is_standard_setattr(method) or isinstance(self.value, threading.local):
                return self.method_setattr_standard(tx, *args, **kwargs)

            if is_standard_delattr(method):
                return self.method_setattr_standard(
                    tx, args[0], variables.DeletedVariable()
                )

            if method is object.__eq__ and len(args) == 1 and not kwargs:
                other = args[0]
                if not isinstance(other, UserDefinedObjectVariable):
                    return variables.ConstantVariable.create(NotImplemented)

                # TODO(anijain2305) - Identity checking should already be a part
                # of the cmp_eq  polyfill function.
                return ConstantVariable.create(self.value is other.value)

            if torch._dynamo.config.enable_faithful_generator_behavior and isinstance(
                self.value, types.GeneratorType
            ):
                unimplemented_v2(
                    gb_type="call_method on generator",
                    context=f"object={self.value}, method={name}, args={args}, kwargs={kwargs}",
                    explanation="Detected a method call to a user-defined generator object. "
                    "This is not fully supported.",
                    hints=[
                        "Set `torch._dynamo.config.enable_faithful_generator_behavior = False`. Note that this "
                        "may cause silent incorrectness, since we will eagerly unpack generators instead of lazily "
                        "evaluating them.",
                    ],
                )

            # check for methods implemented in C++
            if isinstance(method, types.FunctionType):
                source = (
                    None
                    if self.source is None
                    else AttrSource(AttrSource(self.source, "__class__"), name)
                )
                # TODO(jansel): add a guard to check for monkey patching?
                from ..mutation_guard import unpatched_nn_module_init

                if method is torch.nn.Module.__init__:
                    method = unpatched_nn_module_init
                return UserMethodVariable(method, self, source=source).call_function(
                    tx, args, kwargs
                )

            if method is list.__len__ and self.source and not (args or kwargs):
                install_guard(self.source.make_guard(GuardBuilder.SEQUENCE_LENGTH))
                return ConstantVariable(len(self.value))

        return super().call_method(tx, name, args, kwargs)

    def method_setattr_standard(
        self, tx: "InstructionTranslator", name, value, directly_update_dict=False
    ):
        try:
            name = name.as_python_constant()
        except NotImplementedError:
            unimplemented_v2(
                gb_type="non-const setattr name on user-defined object",
                context=f"object={self}, name={name}, value={value}",
                explanation="Detected a call to `setattr` of a user-defined object with a non-constant name.",
                hints=["Ensure that the name is a string."],
            )
        assert tx.output.side_effects.is_attribute_mutation(self), (
            "Attempted setattr on a user-defined object that does not have "
            "an AttributeMutation mutation_type"
        )

        if directly_update_dict:
            self.attrs_directly_modifed_on_dict.add(name)
        else:
            tmp = self.try_get_descritor_and_setter_py_func(name)
            if tmp:
                descriptor, setter = tmp
                # Emulate
                # https://github.com/python/cpython/blob/3.11/Objects/object.c#L1371-L1452
                desc_source = None
                func_source = None
                if self.cls_source:
                    desc_source = self.get_source_by_walking_mro(name)
                    # use `type(...)` to ignore instance attrs.
                    func_source = AttrSource(TypeSource(desc_source), "__set__")
                desc_var = VariableTracker.build(tx, descriptor, desc_source)
                func_var = VariableTracker.build(tx, setter, func_source)
                args = [desc_var, self, value]
                return func_var.call_function(tx, args, {})
            # NOTE: else we assume the descriptor (if any) has a
            # side-effect-free `__set__` as far as Dynamo tracing is concerned.

        # Emulate the standard setattr on instance dict.
        tx.output.side_effects.store_attr(self, name, value)
        return variables.ConstantVariable(None)

    def needs_slow_setattr(self):
        return not is_standard_setattr(
            inspect.getattr_static(self.value, "__setattr__", None)
        ) and not isinstance(self.value, threading.local)

    def unpack_var_sequence(self, tx):
        if (
            self.source
            and self._maybe_get_baseclass_method("__iter__") is list.__iter__
            and self._maybe_get_baseclass_method("__len__") is list.__len__
            and self._maybe_get_baseclass_method("__getitem__") is list.__getitem__
        ):
            install_guard(self.source.make_guard(GuardBuilder.SEQUENCE_LENGTH))
            return [
                variables.LazyVariableTracker.create(
                    self.value[k],
                    source=GetItemSource(self.source, k),
                )
                for k in range(len(self.value))
            ]
        return super().unpack_var_sequence(tx)

    def next_variable(self, tx):
        return self.call_method(tx, "__next__", [], {})

    def is_supported_random(self):
        try:
            return self.value in self._supported_random_functions()
        except TypeError:
            # TypeError: unhashable type
            return False

    def call_function(
        self,
        tx: "InstructionTranslator",
        args: "list[VariableTracker]",
        kwargs: "dict[str, VariableTracker]",
    ) -> "VariableTracker":
        if (
            self.is_supported_random()
            and all(k.is_python_constant() for k in args)
            and all(v.is_python_constant() for v in kwargs.values())
        ):
            return call_random_fn(tx, self.value, args, kwargs)
        elif istype(self.value, types.MethodType):
            func = self.value.__func__
            obj = self.value.__self__
            if (
                func is torch.utils._contextlib._DecoratorContextManager.clone
                and variables.TorchCtxManagerClassVariable.is_matching_cls(
                    obj.__class__
                )
                and not (args or kwargs)
            ):
                return variables.TorchCtxManagerClassVariable(
                    obj.__class__
                ).call_function(tx, args, kwargs)

            if (
                func is torch.autograd.grad_mode.inference_mode.clone
                and obj.__class__ is torch.autograd.grad_mode.inference_mode
            ):
                # simulate the inference_mode.clone implementation
                var = variables.ConstantVariable(obj.mode)
                return variables.TorchCtxManagerClassVariable(
                    obj.__class__
                ).call_function(tx, [var], kwargs)

            if self.source is None:
                unimplemented_v2(
                    gb_type="attempted to call sourceless user-defined object as a method",
                    context=f"object={self.value}, function={func}, args={args}, kwargs={kwargs}",
                    explanation="Dynamo does not support this.",
                    hints=[
                        f"Ensure the user-defined object {self.value} is constructed outside the compiled region.",
                    ],
                )
            func_src = AttrSource(self.source, "__func__")
            func_var = VariableTracker.build(tx, func, func_src)
            obj_src = AttrSource(self.source, "__self__")
            obj_var = VariableTracker.build(tx, obj, obj_src)
            return func_var.call_function(tx, [obj_var] + args, kwargs)
        elif callable(self.value):
            if self.source:
                source = AttrSource(self.cls_source, "__call__")
                install_guard(source.make_guard(GuardBuilder.FUNCTION_MATCH))
            return self.call_method(tx, "__call__", args, kwargs)

        return super().call_function(tx, args, kwargs)

    def _check_for_getattr(self):
        return get_custom_getattr(self.value)

    def _is_c_defined_property(self, subobj):
        if not isinstance(subobj, property):
            return False

        # pybind def_readwrite is implemented via PyCFunction. At the python level, it is visible as a property whose
        # fget is an instancemethod wrapper - https://docs.python.org/3/c-api/method.html#c.PyInstanceMethod_Check

        # If we have a PyCFunction, we make an assumption that there is no side effect.
        return isinstance(
            subobj.fget, types.BuiltinFunctionType
        ) or torch._C._dynamo.utils.is_instancemethod(subobj.fget)

    def _getattr_static(self, name):
        subobj = inspect.getattr_static(self.value, name, NO_SUCH_SUBOBJ)

        # In some cases, we have to do dynamic lookup because getattr_static is not enough. For example, threading.local
        # has side-effect free __getattribute__ and the attribute is not visible without a dynamic lookup.
        # NOTE we assume the following descriptors are side-effect-free as far
        # as Dynamo tracing is concerned.
        if not object_has_getattribute(self.value) and (
            subobj is NO_SUCH_SUBOBJ  # e.g., threading.local
            or inspect.ismemberdescriptor(subobj)  # e.g., __slots__
            or inspect.isgetsetdescriptor(subobj)  # e.g., __dict__
            or self._is_c_defined_property(subobj)
        ):
            # Call __getattribute__, we have already checked that this is not overridden and side-effect free. We don't
            # want to call getattr because it can be user-overridden.
            subobj = type(self.value).__getattribute__(self.value, name)
        elif object_has_getattribute(self.value) and subobj is NO_SUCH_SUBOBJ:
            # If the object has an overridden getattribute method, Dynamo has
            # already tried tracing it, and encountered an AttributeError. We
            # call getattr_static only when the __getattribute__ tracing fails
            # (check var_getattr impl). So, it is safe here to raise the
            # AttributeError.
            raise AttributeError

        return subobj

    def should_skip_descriptor_setter(self, attr_name):
        # Check if `attr_name` corresponds to a descriptor.
        descriptor = inspect.getattr_static(type(self.value), attr_name, None)
        setter = inspect.getattr_static(type(descriptor), "__set__", None)
        if setter:
            # Skip if `__set__` was traceable (no need to redo the side effect).
            if inspect.isfunction(setter):
                return True
            # For untraceable `__set__` we should still skip if the attribute
            # was mutated via instance `__dict__`.
            elif attr_name in self.attrs_directly_modifed_on_dict:
                return True
        return False

    def try_get_descritor_and_setter_py_func(self, attr_name):
        descriptor = inspect.getattr_static(type(self.value), attr_name, None)
        setter = inspect.getattr_static(type(descriptor), "__set__", None)
        if inspect.isfunction(setter):
            return (descriptor, setter)
        return None

    def has_key_in_generic_dict(self, tx: "InstructionTranslator", key):
        if tx.output.side_effects.has_pending_mutation_of_attr(self, key):
            mutated_attr = tx.output.side_effects.load_attr(self, key, deleted_ok=True)
            return not isinstance(mutated_attr, variables.DeletedVariable)

        return key in self.value.__dict__

    def get_source_by_walking_mro(self, name):
        assert self.cls_source is not None

        for idx, klass in enumerate(type(self.value).__mro__):
            if name in klass.__dict__:
                mro_source = AttrSource(self.cls_source, "__mro__")
                klass_source = GetItemSource(mro_source, idx)
                dict_source = AttrSource(klass_source, "__dict__")
                # TODO(anijain2305) - This is a mapping proxy object. Ideally we
                # should use DictGetItemSource here.
                return GetItemSource(dict_source, name)

        unimplemented_v2(
            gb_type="could not find name in object's mro",
            context=f"name={name}, object type={type(self.value)}, mro={type(self.value).__mro__}",
            explanation=f"Could not find name `{name}` in mro {type(self.value).__mro__}",
            hints=[
                f"Ensure the name `{name}` is defined somewhere in {self.value}'s type hierarchy.",
                *graph_break_hints.USER_ERROR,
            ],
        )

    def var_getattr(self, tx: "InstructionTranslator", name):
        from .. import trace_rules
        from . import ConstantVariable

        source = AttrSource(self.source, name) if self.source else None

        if object_has_getattribute(self.value):
            getattribute_fn = inspect.getattr_static(
                type(self.value), "__getattribute__"
            )
            if self.source:
                new_source = AttrSource(self.source, "__getattribute__")
            try:
                return variables.UserMethodVariable(
                    getattribute_fn, self, source=new_source
                ).call_function(tx, [ConstantVariable.create(name)], {})
            except ObservedAttributeError:
                # Pass through to __getattr__ if __getattribute__ fails
                handle_observed_exception(tx)

        if tx.output.side_effects.has_pending_mutation_of_attr(self, name):
            result = tx.output.side_effects.load_attr(self, name, deleted_ok=True)
            if isinstance(result, variables.DeletedVariable):
                raise_observed_exception(AttributeError, tx)
            return result

        if name == "__dict__":
            options = {"source": source}
            return variables.GetAttrVariable(self, name, **options)

        # TODO(anijain2305) - Investigate if we need specialization for more
        # dunder attrs. inspect.getattr_static does not return correct value for
        # them.
        if name == "__class__":
            cls_source = source
            if cls_source is None:
                cls_source = self.cls_source
            options = {"source": cls_source}
            return UserDefinedClassVariable(type(self.value), **options)

        try:
            subobj = self._getattr_static(name)
        except AttributeError:
            subobj = NO_SUCH_SUBOBJ
            getattr_fn = self._check_for_getattr()
            if isinstance(getattr_fn, types.FunctionType):
                # Dynamo is going to trace the __getattr__ function with
                # args=name. Set the source accordingly.
                if (
                    getattr_fn is unpatched_nn_module_getattr
                    and isinstance(self, variables.UnspecializedNNModuleVariable)
                    # prevent against overwriting of params/buffers/submodules
                    and istype(self.value._parameters, dict)
                    and istype(self.value._buffers, dict)
                    and istype(self.value._modules, dict)
                ):
                    # Manually trace out the nn module __getattr__ to avoid large compilation latency.
                    out = self.manually_trace_nn_module_getattr(tx, name)
                else:
                    new_source = None
                    if self.source:
                        new_source = AttrSource(self.source, "__getattr__")
                    out = variables.UserMethodVariable(
                        getattr_fn, self, source=new_source
                    ).call_function(tx, [ConstantVariable.create(name)], {})

                if self.source and getattr_fn is torch.nn.Module.__getattr__:
                    if isinstance(
                        out,
                        (
                            variables.UnspecializedNNModuleVariable,
                            variables.NNModuleVariable,
                        ),
                    ):
                        # nn_module_stack source is BC surface area. Ensure that
                        # mod._modules["linear"] is reflected as mod.linear for
                        # nn_module_stack.
                        out.set_nn_module_stack_source(
                            AttrSource(self.get_nn_module_stack_source(), name)
                        )
                return out

            elif getattr_fn is not None:
                unimplemented_v2(
                    gb_type="User-defined object with non-function __getattr__",
                    context=f"object={self.value}, name={name}, getattr_fn={getattr_fn}",
                    explanation=f"Found a non-function __getattr__ {getattr_fn} from a user-defined object {self.value} "
                    f" when attempting to getattr `{name}`",
                    hints=[
                        "Ensure the object's __getattr__ is a function type.",
                    ],
                )

        from ..mutation_guard import unpatched_nn_module_init

        if subobj is torch.nn.Module.__init__:
            subobj = unpatched_nn_module_init

        if isinstance(subobj, property):
            if self.source:
                # Read the class attribute to reach the property
                source = AttrSource(AttrSource(self.source, "__class__"), name)
                # Get the getter function
                source = AttrSource(source, "fget")
            return variables.UserMethodVariable(
                subobj.fget, self, source=source
            ).call_function(tx, [], {})
        elif isinstance(subobj, _collections._tuplegetter):
            # namedtuple fields are represented by _tuplegetter, and here we
            # emulate its `__get__`, which is implemented in C.
            _, (idx, _) = subobj.__reduce__()
            # Don't go through the `__getitem__` method anymore, see
            # https://github.com/python/cpython/blob/470941782f74288823b445120f6383914b659f23/Modules/_collectionsmodule.c#L2690
            assert isinstance(self, UserDefinedTupleVariable)
            return self._tuple_vt.items[idx]
        elif isinstance(subobj, staticmethod):
            # Safe because `staticmethod.__get__` basically won't trigger user
            # code and just returns the underlying `__func__`:
            # https://github.com/python/cpython/blob/3.11/Objects/funcobject.c#L1088-L1100
            func = subobj.__get__(self.value)
            return VariableTracker.build(tx, func, source)
        elif isinstance(subobj, classmethod):
            return variables.UserMethodVariable(
                subobj.__func__, self.var_getattr(tx, "__class__"), source=source
            )
        elif isinstance(subobj, types.ClassMethodDescriptorType):
            # e.g.: inspect.getattr_static({}, "fromkeys")
            func = subobj.__get__(self.value, None)
            return VariableTracker.build(tx, func, source)
        elif is_lru_cache_wrapped_function(subobj):
            # getattr_static returns the lru_wrapped function, and we cannot
            # extract the underlying method from the wrapped function. To handle
            # it, manually create a wrapped user method vt.
            return variables.WrapperUserMethodVariable(
                subobj, "__wrapped__", self, source=source
            )
        elif inspect.getattr_static(
            type(subobj), "__get__", NO_SUCH_SUBOBJ
        ) is not NO_SUCH_SUBOBJ and not is_wrapper_or_member_descriptor(
            type(subobj).__get__
        ):
            # Emulate https://github.com/python/cpython/blob/3.11/Objects/object.c#L1271-L1285
            #
            # Attribute has a __get__ method. Create a user defined object vt
            # for the subobj, and then trace the __get__ method.
            descriptor_source = None
            descriptor_get_source = None
            if self.cls_source:
                # To access the method descriptor from the udf object w/o using
                # inspect.getattr_static, we can look into the class mro
                descriptor_source = self.get_source_by_walking_mro(name)
                descriptor_get_source = AttrSource(
                    TypeSource(descriptor_source), "__get__"
                )
                descriptor_var = VariableTracker.build(tx, subobj, descriptor_source)
            else:
                # Sourceless Builder does not support user defined objects
                descriptor_var = UserDefinedObjectVariable(subobj)

            # The arguments of the __get__ function are (self, instance, owner)
            # self - descriptor_var
            # instance - instance of the class, represented by self here
            # owner - class object
            owner_var = UserDefinedClassVariable(type(self.value))
            return variables.UserMethodVariable(
                subobj.__get__.__func__, descriptor_var, source=descriptor_get_source
            ).call_function(tx, [self, owner_var], {})
        elif isinstance(subobj, types.FunctionType) or (
            isinstance(subobj, types.MethodType)
            and isinstance(self.value, torch.nn.Module)
        ):
            # Since we get subobj via self._getattr_static, which may not trigger dynamic lookup.
            # Static lookup can't tell us it's a method or function correctly,
            # so we trigger dynamic lookup here to get the correct type.
            dynamic_subobj = getattr(self.value, name)

            while dynamic_subobj is subobj and hasattr(subobj, "_torchdynamo_inline"):
                subobj = subobj._torchdynamo_inline
                dynamic_subobj = subobj
                source = AttrSource(source, "_torchdynamo_inline") if source else None

            if isinstance(subobj, types.MethodType):
                if dynamic_subobj.__self__ is not self.value:
                    if not isinstance(dynamic_subobj.__func__, types.FunctionType):
                        unimplemented_v2(
                            gb_type="User-defined object method with non-function __func__",
                            context=f"object={self.value}, name={name}, method={dynamic_subobj}, "
                            f"method.__self__={dynamic_subobj.__self__}, method.__func__={dynamic_subobj.__func__}",
                            explanation=f"Method {dynamic_subobj} (name={name}) of user-defined object {self.value} has a "
                            f"__func__ ({dynamic_subobj.__func__}) that is not a function type.",
                            hints=[
                                "Ensure that the method's __func__ is a function type.",
                            ],
                        )

                    # Use the __self__ attribute of the method to find the
                    # source of the new self object.
                    self_source = None
                    if source is not None:
                        self_source = AttrSource(source, "__self__")
                    object_vt = VariableTracker.build(
                        tx, dynamic_subobj.__self__, self_source
                    )

                    return variables.UserMethodVariable(
                        dynamic_subobj.__func__, object_vt
                    )
                func = subobj.__func__
            else:
                assert isinstance(subobj, types.FunctionType)
                func = subobj

            if inspect.ismethod(dynamic_subobj):
                return variables.UserMethodVariable(func, self, source=source)
            elif inspect.isfunction(dynamic_subobj):
                if is_utils_checkpoint(func):
                    return build_checkpoint_variable(source=source)
                elif source is not None:
                    return trace_rules.lookup(func).create_with_source(
                        func, source=source
                    )
                else:
                    return trace_rules.lookup(func)(func)

        if (
            # wrap the source only if inline_inbuilt_nn_modules is set or fsdp modules. This is a temporary solution to
            # keep Dynamo behavior compatible with no inlining, as there will be some delay to turn on the flag in
            # fbcode.
            (
                torch._dynamo.config.inline_inbuilt_nn_modules
                or isinstance(self, variables.FSDPManagedNNModuleVariable)
            )
            and source
            and isinstance(self, variables.UnspecializedNNModuleVariable)
            # export has some awkwardness around specialized and unspecialized modules. Skip wrapping source for export
            # usecase for now.
            and (not tx.output.export or torch._dynamo.config.install_free_tensors)
        ):
            # Recalculate source for params/buffers
            if name in ("_buffers", "_parameters"):
                source = UnspecializedParamBufferSource(self.source, name)
            source = self._wrap_source(source)

        if subobj is not NO_SUCH_SUBOBJ:
            if is_wrapper_or_member_descriptor(subobj):
                options = {"source": source}
                return variables.GetAttrVariable(self, name, **options)
            if source:
                return variables.LazyVariableTracker.create(subobj, source)
            else:
                # Check if the subobj is accessible from the class itself. If the class source is known, we can create a
                # sourceful variable tracker.
                if self.cls_source is not None:
                    subobj_from_class = inspect.getattr_static(
                        self.value.__class__, name, NO_SUCH_SUBOBJ
                    )
                    if subobj_from_class is subobj:
                        src_from_class = AttrSource(self.cls_source, name)
                        return variables.LazyVariableTracker.create(
                            subobj_from_class, src_from_class
                        )

                return VariableTracker.build(tx, subobj)

        # Earlier we were returning GetAttrVariable but its incorrect. In absence of attr, Python raises AttributeError.
        raise_observed_exception(AttributeError, tx)

    def call_obj_hasattr(
        self, tx: "InstructionTranslator", name: str
    ) -> "VariableTracker":
        if self.source:
            install_guard(
                AttrSource(self.source, name).make_guard(GuardBuilder.HASATTR)
            )

        try:
            var_vt = self.var_getattr(tx, name)
            return variables.ConstantVariable.create(
                not isinstance(var_vt, variables.DeletedVariable)
            )
        except ObservedAttributeError:
            handle_observed_exception(tx)
            return variables.ConstantVariable.create(False)


class FrozenDataClassVariable(UserDefinedObjectVariable):
    @staticmethod
    def create(tx, value, source):
        from dataclasses import fields

        assert is_frozen_dataclass(value)

        field_map = {}
        for field in fields(value):
            if hasattr(value, field.name):
                field_map[field.name] = VariableTracker.build(
                    tx,
                    getattr(value, field.name),
                    source and AttrSource(source, field.name),
                )

        return FrozenDataClassVariable(value, fields=field_map, source=source)

    def __init__(self, value, fields=None, **kwargs) -> None:
        super().__init__(value, **kwargs)
        if fields is None:
            fields = {}
        self.fields = fields

    def as_python_constant(self):
        # NOTE: this is an intentionally limited version of
        # `as_python_constant` for `nonstrict_trace` implementation.
        from dataclasses import fields

        import torch.utils._pytree as pytree

        if not istype(
            self.value, (pytree.TreeSpec, pytree.LeafSpec, pytree.ConstantNode)
        ):
            # TODO loosen this restriction and fix `as_proxy`.
            raise NotImplementedError(
                "currently can't reconstruct arbitrary frozen dataclass instances"
            )

        args = []
        kwargs = {}
        for field in fields(self.value):
            if field.init:
                data = self.fields[field.name].as_python_constant()
                if getattr(field, "kw_only", False):
                    kwargs[field.name] = data
                else:
                    args.append(data)

        # This is safe because we know the TreeSpec classes constructors don't
        # have external side effects.
        ctor = self.python_type()
        return ctor(*args, **kwargs)

    def as_proxy(self):
        from dataclasses import fields

        args = []
        kwargs = {}
        for field in fields(self.value):
            proxy = self.fields[field.name].as_proxy()
            if hasattr(field, "kw_only") and field.kw_only:
                kwargs[field.name] = proxy
            else:
                args.append(proxy)

        # TODO this isn't really safe, because
        # 1. it could invoke a user defined `__post_init__`.
        # 2. it could invoke a user defined `__init__` if the class _subclasses_
        #    a frozen dataclass.
        # Either of the above could end up mutating external state.
        ctor = self.python_type()
        return ctor(*args, **kwargs)

    # NB: This is called during __init__ for a frozen dataclass
    # use this to accumulate the most up-to-date field values
    def method_setattr_standard(self, tx: "InstructionTranslator", name, value):
        self.fields[name.as_python_constant()] = value
        return super().method_setattr_standard(tx, name, value)

    def __repr__(self) -> str:
        return f"{self.__class__.__name__}({self.value_type.__name__})"


class SourcelessGraphModuleVariable(UserDefinedObjectVariable):
    def __init__(
        self,
        value,
        **kwargs,
    ) -> None:
        super().__init__(value, **kwargs)

    def call_method(
        self,
        tx,
        name,
        args: "list[VariableTracker]",
        kwargs: "dict[str, VariableTracker]",
    ) -> "VariableTracker":
        fn_variable = variables.UserFunctionVariable(self.value.forward.__func__)
        args = [self] + args
        return tx.inline_user_function_return(
            fn_variable,
            args,
            kwargs,
        )


class UserDefinedExceptionObjectVariable(UserDefinedObjectVariable):
    def __init__(self, value, **kwargs):
        super().__init__(value, **kwargs)
        self.exc_vt = variables.ExceptionVariable(self.value_type, ())

    @property
    def fn(self):
        return self.value_type

    def call_method(self, tx, name, args, kwargs):
        if (
            name == "__init__"
            and (method := self._maybe_get_baseclass_method(name))
            and inspect.ismethoddescriptor(method)
            and len(kwargs) == 0
        ):
            self.exc_vt.args = args
            self.value.args = args
            return variables.ConstantVariable(None)
        elif (
            name == "__setattr__"
            and len(args) == 2
            and isinstance(args[0], variables.ConstantVariable)
            and args[0].value
            in ("__cause__", "__context__", "__suppress_context__", "__traceback__")
        ):
            self.exc_vt.call_setattr(tx, args[0], args[1])
        elif name == "with_traceback":
            return self.exc_vt.call_method(tx, name, args, kwargs)
        return super().call_method(tx, name, args, kwargs)

    @property
    def __context__(self):
        return self.exc_vt.__context__

    @property
    def args(self):
        return self.exc_vt.args

    def set_context(self, context: "variables.ExceptionVariable"):
        return self.exc_vt.set_context(context)

    @property
    def exc_type(self):
        return self.exc_vt.exc_type


class KeyedJaggedTensorVariable(UserDefinedObjectVariable):
    @staticmethod
    def is_matching_object(obj):
        mod = sys.modules.get("torchrec.sparse.jagged_tensor")
        return mod is not None and type(obj) is mod.KeyedJaggedTensor

    def __init__(self, value, **kwargs) -> None:
        from torchrec.sparse.jagged_tensor import KeyedJaggedTensor

        assert type(value) is KeyedJaggedTensor
        super().__init__(value, **kwargs)

    def var_getattr(self, tx: "InstructionTranslator", name):
        if (
            torch._dynamo.config.force_unspec_int_unbacked_size_like_on_torchrec_kjt
            and self.source is not None
            and name in ("_length_per_key", "_offset_per_key")
        ):
            with TracingContext.patch(force_unspec_int_unbacked_size_like=True):
                return super().var_getattr(tx, name)
        return super().var_getattr(tx, name)


class IntWrapperVariable(UserDefinedObjectVariable):
    # Dummy class to check if the object is an IntWrapper, and turn it into a
    # symint
    @staticmethod
    def is_matching_object(obj):
        mod = sys.modules.get("torch.export.dynamic_shapes")
        return mod is not None and type(obj) is mod._IntWrapper


class RemovableHandleClass:
    # Dummy class to pass to python_type of RemovableHandleVariable
    # Useful for isinstance check on hooks
    pass


class RemovableHandleVariable(VariableTracker):
    REMOVED = -1

    def __init__(
        self,
        mutation_type=None,
        # index of the registration in the side_effects owned register_hook/handle list, used during removal.
        idx=None,
        **kwargs,
    ) -> None:
        super().__init__(**kwargs)
        self.mutation_type = mutation_type
        self.idx = idx

    def call_method(self, tx: "InstructionTranslator", method_name, args, kwargs):
        if method_name == "remove":
            if self.idx != self.REMOVED:
                tx.output.side_effects.remove_hook(self.idx)
                self.idx = self.REMOVED
            return variables.ConstantVariable.create(None)
        super().call_method(tx, method_name, args, kwargs)

    def reconstruct(self, codegen: "PyCodegen"):
        if self.idx == self.REMOVED:
            # Hook has already been removed, return a dummy handle
            codegen.add_push_null(
                lambda: codegen.load_import_from(
                    "torch._dynamo.utils", "invalid_removeable_handle"
                )
            )
            codegen.extend_output(create_call_function(0, False))
            return
        # unreachable due to codegen.add_cache() when the hook is installed
        super().reconstruct(codegen)

    def python_type(self):
        return RemovableHandleClass


class UserDefinedDictVariable(UserDefinedObjectVariable):
    """
    Represents user defined objects that are subclasses of dict/OrderedDict.

    Internally, it uses a ConstDictVariable to represent the dict part of the
    variable tracker. For everything else, it falls back to
    UserDefinedObjectVariable.
    """

    _nonvar_fields = UserDefinedObjectVariable._nonvar_fields

    def __init__(self, value, dict_vt=None, **kwargs):
        super().__init__(value, **kwargs)
        self._dict_vt = dict_vt
        if self._dict_vt is None:
            assert self.source is None, (
                "dict_vt must be constructed by builder.py when source is present"
            )
            self._dict_vt = variables.ConstDictVariable(
                {}, mutation_type=ValueMutationNew()
            )
        self._dict_methods = dict_methods

    def call_method(
        self,
        tx,
        name,
        args: "list[VariableTracker]",
        kwargs: "dict[str, VariableTracker]",
    ) -> "VariableTracker":
        method = self._maybe_get_baseclass_method(name)
        if method in self._dict_methods:
            # Dict subclasses can override __missing__ to provide fallback
            # behavior instead of raising a KeyError. This is used, for example,
            # by collections.Counter.
            if (
                name == "__getitem__"
                and issubclass(self.python_type(), dict)
                and self.call_obj_hasattr(tx, "__missing__").value
            ):
                try:
                    return self._dict_vt.call_method(tx, name, args, kwargs)
                except ObservedKeyError:
                    return self.call_method(tx, "__missing__", args, kwargs)
            return self._dict_vt.call_method(tx, name, args, kwargs)
        return super().call_method(tx, name, args, kwargs)

    def unpack_var_sequence(self, tx):
        if type(self.value).__iter__ in (
            dict.__iter__,
            collections.OrderedDict.__iter__,
        ):
            return self._dict_vt.unpack_var_sequence(tx)
        raise NotImplementedError

    def is_underlying_vt_modified(self, side_effects):
        return side_effects.is_modified(self._dict_vt)

    @property
    def items(self):
        return self._dict_vt.items

    def install_dict_keys_match_guard(self):
        return self._dict_vt.install_dict_keys_match_guard()

    def install_dict_contains_guard(self):
        return self._dict_vt.install_dict_contains_guard()


class UserDefinedSetVariable(UserDefinedObjectVariable):
    """
    Represents user defined objects that are subclasses of set.

    Internally, it uses a SetVariable to represent the set part of the
    variable tracker. For everything else, it falls back to
    UserDefinedObjectVariable.
    """

    _nonvar_fields = UserDefinedObjectVariable._nonvar_fields

    def __init__(self, value, set_vt=None, **kwargs):
        super().__init__(value, **kwargs)
        self._set_vt = set_vt

        python_type = set if isinstance(value, set) else frozenset
        self._set_methods = set_methods if python_type is set else frozenset_methods

        if self._set_vt is None:
            assert self.source is None, (
                "set_vt must be constructed by builder.py when source is present"
            )
            if python_type is set:
                # set is initialized later
                self._set_vt = variables.SetVariable(
                    {}, mutation_type=ValueMutationNew()
                )
            else:
                init_args = kwargs.get("init_args", {})
                tx = torch._dynamo.symbolic_convert.InstructionTranslator.current_tx()
                self._set_vt = variables.BuiltinVariable(python_type).call_function(
                    tx, init_args, {}
                )

    def call_method(
        self,
        tx,
        name,
        args: "list[VariableTracker]",
        kwargs: "dict[str, VariableTracker]",
    ) -> "VariableTracker":
        method = self._maybe_get_baseclass_method(name)
        if method in self._set_methods:
            return self._set_vt.call_method(tx, name, args, kwargs)
        return super().call_method(tx, name, args, kwargs)

    def as_python_constant(self):
        return self._set_vt.as_python_constant()

    def unpack_var_sequence(self, tx):
        if inspect.getattr_static(self.value, "__iter__") in (
            set.__iter__,
            frozenset.__iter__,
        ):
            return self._set_vt.unpack_var_sequence(tx)
        raise NotImplementedError

    @property
    def set_items(self):
        return self._set_vt.set_items

    @property
    def items(self):
        return self._set_vt.items

    def is_underlying_vt_modified(self, side_effects):
        return side_effects.is_modified(self._set_vt)

    def install_dict_keys_match_guard(self):
        return self._set_vt.install_dict_keys_match_guard()

    def install_dict_contains_guard(self):
        return self._set_vt.install_dict_contains_guard()


class UserDefinedListVariable(UserDefinedObjectVariable):
    """
    Represents user defined objects that are subclasses of lists.

    Internally, it uses a ListVariable to represent the list part of the
    variable tracker. For everything else, it falls back to
    UserDefinedObjectVariable.
    """

    _nonvar_fields = UserDefinedObjectVariable._nonvar_fields

    def __init__(self, value, list_vt=None, **kwargs):
        super().__init__(value, **kwargs)
        self._list_vt = list_vt
        if self._list_vt is None:
            assert self.source is None, (
                "list_vt must be constructed by builder.py when source is present"
            )
            self._list_vt = variables.ListVariable([], mutation_type=ValueMutationNew())

    def call_method(
        self,
        tx,
        name,
        args: "list[VariableTracker]",
        kwargs: "dict[str, VariableTracker]",
    ) -> "VariableTracker":
        assert self._list_vt is not None
        method = self._maybe_get_baseclass_method(name)
        if method in list_methods:
            return self._list_vt.call_method(tx, name, args, kwargs)
        return super().call_method(tx, name, args, kwargs)

    def unpack_var_sequence(self, tx):
        assert self._list_vt is not None
        if type(self.value).__iter__ is list.__iter__:
            return self._list_vt.unpack_var_sequence(tx)
        raise NotImplementedError

    def is_underlying_vt_modified(self, side_effects):
        return side_effects.is_modified(self._list_vt)


class UserDefinedTupleVariable(UserDefinedObjectVariable):
    """
    Represents user defined objects that are subclasses of tuple.

    Internally, it uses a TupleVariable to represent the tuple part of the
    variable tracker. For everything else, it falls back to
    UserDefinedObjectVariable.
    """

    _nonvar_fields = UserDefinedObjectVariable._nonvar_fields

    def __init__(self, value, tuple_vt=None, init_args=None, **kwargs):
        super().__init__(value, init_args=init_args, **kwargs)
        self._tuple_vt = tuple_vt
        if self._tuple_vt is None:
            assert self.source is None, (
                "tuple_vt must be constructed by builder.py when source is present"
            )
            # Emulate `tuple.__new__`
            # https://github.com/python/cpython/blob/3.11/Objects/tupleobject.c#L697-L710
            #
            # TODO this duplicates the logic in `BuiltinVariable(tuple)`
            from torch._dynamo.symbolic_convert import InstructionTranslator

            tx = InstructionTranslator.current_tx()
            elems = init_args[0].unpack_var_sequence(tx)
            self._tuple_vt = variables.TupleVariable(
                elems, mutation_type=ValueMutationNew()
            )

    def call_method(
        self,
        tx,
        name,
        args: "list[VariableTracker]",
        kwargs: "dict[str, VariableTracker]",
    ) -> "VariableTracker":
        assert self._tuple_vt is not None
        method = self._maybe_get_baseclass_method(name)
        if method in tuple_methods:
            return self._tuple_vt.call_method(tx, name, args, kwargs)
        return super().call_method(tx, name, args, kwargs)

    def unpack_var_sequence(self, tx):
        assert self._tuple_vt is not None
        if type(self.value).__iter__ is tuple.__iter__:
            return self._tuple_vt.unpack_var_sequence(tx)
        raise NotImplementedError


class MutableMappingVariable(UserDefinedObjectVariable):
    _nonvar_fields = UserDefinedObjectVariable._nonvar_fields

    def __init__(self, value, **kwargs):
        super().__init__(value, **kwargs)
        self.generic_dict_vt = variables.ConstDictVariable({})
        self.mutation_type = AttributeMutationNew()

    def var_getattr(self, tx: "InstructionTranslator", name: str) -> "VariableTracker":
        # A common pattern in the init code of MutableMapping objects is to
        # update the __dict__ attribute. To prevent graph break, we directly
        # return a ConstDictVariable for the __dict__attr.
        #
        # However, users can try to add a new attribute to the class using the
        # __dict__ attribute. To catch this, we save the ConstDictVariable for
        # the __dict__ and then lookup into this vt for each attr lookup.
        if name == "get" and type(self.value).get in (
            collections.abc.Mapping.get,
            dict.get,
        ):
            return variables.UserMethodVariable(polyfills.mapping_get, self)
        elif name == "__dict__" and self.source:
            self.generic_dict_vt = variables.LazyVariableTracker.create(
                self.value.__dict__, AttrSource(self.source, "__dict__")
            )
            return self.generic_dict_vt
        elif out := self.generic_dict_vt.maybe_getitem_const(
            variables.ConstantVariable(name)
        ):
            return out
        else:
            return super().var_getattr(tx, name)

<<<<<<< HEAD
    def unpack_var_sequence(self, tx):
        # This shouldn't be necessary if iter(...) is implemented correctly
        # return super().unpack_var_sequence(tx)
        return (
            variables.UserFunctionVariable(polyfills.builtins.iter_)
            .call_function(tx, [self], {})
            .items
        )

=======
>>>>>>> 08b20660

class RandomVariable(UserDefinedObjectVariable):
    pass<|MERGE_RESOLUTION|>--- conflicted
+++ resolved
@@ -2029,18 +2029,6 @@
         else:
             return super().var_getattr(tx, name)
 
-<<<<<<< HEAD
-    def unpack_var_sequence(self, tx):
-        # This shouldn't be necessary if iter(...) is implemented correctly
-        # return super().unpack_var_sequence(tx)
-        return (
-            variables.UserFunctionVariable(polyfills.builtins.iter_)
-            .call_function(tx, [self], {})
-            .items
-        )
-
-=======
->>>>>>> 08b20660
 
 class RandomVariable(UserDefinedObjectVariable):
     pass