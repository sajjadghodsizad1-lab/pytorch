# mypy: allow-untyped-defs

"""
Built-in function and type variable tracking for TorchDynamo's symbolic execution.

This module contains variable tracker classes for Python built-in functions, types,
and operations during graph compilation. It handles symbolic execution of:

- Built-in functions (len, getattr, isinstance, etc.)
- Type constructors (int, float, str, list, dict, etc.)
- Built-in operators and methods
- Special Python constructs (super, hasattr, etc.)

Key classes:
- BuiltinVariable: Tracks built-in functions and handles their execution
- TypeVariable: Manages type constructor calls and type checking
- SuperVariable: Handles super() calls in class hierarchies

These variable trackers ensure that built-in Python operations are correctly
handled during symbolic execution, either by executing them directly when safe
or by creating appropriate graph nodes when needed.
"""

import contextlib
import functools
import inspect
import itertools
import logging
import math
import operator
import sys
import types
import typing
import unittest
from collections import defaultdict, OrderedDict
from collections.abc import KeysView, Sequence
from typing import Callable, TYPE_CHECKING, Union

import torch
from torch import sym_float, sym_int
from torch._subclasses.meta_utils import is_sparse_any
from torch.utils._python_dispatch import is_traceable_wrapper_subclass

from .. import config, graph_break_hints, polyfills, variables
from ..exc import (
    AttributeMutationError,
    ObservedAttributeError,
    raise_observed_exception,
    unimplemented_v2,
    Unsupported,
    UserError,
    UserErrorType,
)
from ..guards import GuardBuilder, install_guard
from ..replay_record import DummyModule
from ..source import (
    AttrSource,
    GetItemSource,
    GlobalSource,
    is_constant_source,
    TypeSource,
)
from ..utils import (
    check_constant_args,
    check_numpy_ndarray_args,
    check_unspec_or_constant_args,
    check_unspec_python_args,
    cmp_name_to_op_mapping,
    dict_methods,
    extract_fake_example_value,
    frozenset_methods,
    get_fake_value,
    guard_if_dyn,
    is_tensor_getset_descriptor,
    is_wrapper_or_member_descriptor,
    istype,
    numpy_operator_wrapper,
    proxy_args_kwargs,
    set_methods,
    str_methods,
    tensortype_to_dtype,
)
from .base import AsPythonConstantNotImplementedError, ValueMutationNew, VariableTracker
from .constant import ConstantVariable
from .ctx_manager import EventVariable, StreamVariable
from .dicts import (
    ConstDictVariable,
    DefaultDictVariable,
    DictKeysVariable,
    DictViewVariable,
    FrozensetVariable,
    is_hashable,
    SetVariable,
)
from .lists import (
    BaseListVariable,
    ListIteratorVariable,
    ListVariable,
    SizeVariable,
    TupleIteratorVariable,
    TupleVariable,
)
from .tensor import (
    FakeItemVariable,
    supported_comparison_ops,
    SymNodeVariable,
    TensorVariable,
    UnspecializedPythonVariable,
)
from .user_defined import (
    UserDefinedObjectVariable,
    UserDefinedSetVariable,
    UserDefinedVariable,
)


if TYPE_CHECKING:
    # Cyclic dependency...
    from torch._dynamo.codegen import PyCodegen
    from torch._dynamo.symbolic_convert import InstructionTranslator

log = logging.getLogger(__name__)


IN_PLACE_DESUGARING_MAP = {
    operator.iadd: operator.add,
    operator.isub: operator.sub,
    operator.imul: operator.mul,
    operator.ifloordiv: operator.floordiv,
    operator.itruediv: operator.truediv,
    operator.imod: operator.mod,
    operator.imatmul: operator.imatmul,
    operator.ilshift: operator.lshift,
    operator.irshift: operator.rshift,
    operator.ipow: operator.pow,
    operator.iand: operator.and_,
    operator.ior: operator.or_,
    operator.ixor: operator.xor,
}


_HandlerCallback = Callable[
    ["InstructionTranslator", typing.Any, typing.Any], VariableTracker
]
_TrackersType = Union[type[VariableTracker], tuple[type[VariableTracker], ...]]
polyfill_fn_mapping = {
    operator.eq: polyfills.cmp_eq,
    operator.ne: polyfills.cmp_ne,
    operator.lt: polyfills.cmp_lt,
    operator.le: polyfills.cmp_le,
    operator.gt: polyfills.cmp_gt,
    operator.ge: polyfills.cmp_ge,
}


class BuiltinVariable(VariableTracker):
    """
    A VariableTracker that represents a built-in value (functions and operators).
    A lot of the code here assumes it will be a function object.

    The BuiltinVariable class wraps Python built-in functions (like len, isinstance, etc.)
    and operators (like +, -, *, etc.) to enable symbolic execution during tracing. This allows
    Dynamo to properly handle these operations when converting Python code to FX graphs while
    maintaining correct semantics and enabling optimizations.
    """

    _SENTINEL = object()
    _nonvar_fields = {
        "fn",
        *VariableTracker._nonvar_fields,
    }

    @classmethod
    def create_with_source(cls, value, source):
        install_guard(source.make_guard(GuardBuilder.BUILTIN_MATCH))
        return cls(value, source=source)

    @staticmethod
    @functools.cache
    def _constant_fold_functions():
        fns = {
            abs,
            all,
            any,
            bool,
            callable,
            chr,
            divmod,
            float,
            getattr,
            int,
            len,
            max,
            min,
            ord,
            pow,
            repr,
            round,
            str,
            str.format,
            sum,
            type,
            operator.abs,
            operator.pos,
            operator.neg,
            operator.not_,
            operator.truth,
            operator.invert,
            operator.pow,
            operator.mul,
            operator.matmul,
            operator.floordiv,
            operator.truediv,
            operator.mod,
            operator.add,
            operator.sub,
            operator.getitem,
            operator.length_hint,
            operator.lshift,
            operator.rshift,
            operator.and_,
            operator.or_,
            operator.xor,
            operator.ipow,
            operator.imul,
            operator.imatmul,
            operator.ifloordiv,
            operator.itruediv,
            operator.imod,
            operator.iadd,
            operator.isub,
            operator.ilshift,
            operator.irshift,
            operator.iand,
            operator.ixor,
            operator.ior,
            operator.index,
        }
        from .tensor import supported_comparison_ops

        fns.update(supported_comparison_ops.values())
        fns.update(x for x in math.__dict__.values() if isinstance(x, type(math.sqrt)))
        return fns

    def can_constant_fold_through(self):
        return self.fn in self._constant_fold_functions()

    @staticmethod
    @functools.cache
    def _fx_graph_functions():
        fns = {
            operator.abs,
            operator.pos,
            operator.neg,
            operator.not_,
            operator.invert,
            operator.pow,
            operator.mul,
            operator.matmul,
            operator.floordiv,
            operator.truediv,
            operator.mod,
            operator.add,
            operator.lt,
            operator.gt,
            operator.ge,
            operator.le,
            operator.ne,
            operator.eq,
            operator.sub,
            operator.length_hint,
            operator.lshift,
            operator.rshift,
            operator.and_,
            operator.or_,
            operator.xor,
            operator.ipow,
            operator.imul,
            operator.imatmul,
            operator.ifloordiv,
            operator.itruediv,
            operator.getitem,
            operator.imod,
            operator.iadd,
            operator.isub,
            operator.ilshift,
            operator.irshift,
            operator.iand,
            operator.ixor,
            operator.ior,
        }
        return fns

    @staticmethod
    @functools.cache
    def _binops() -> dict[
        Callable[..., object], tuple[list[str], Callable[..., object]]
    ]:
        # function -> ([forward name, reverse name, in-place name], in-place op)
        fns: dict[Callable[..., object], tuple[list[str], Callable[..., object]]] = {
            operator.add: (["__add__", "__radd__", "__iadd__"], operator.iadd),
            operator.sub: (["__sub__", "__rsub__", "__isub__"], operator.isub),
            operator.mul: (["__mul__", "__rmul__", "__imul__"], operator.imul),
            operator.truediv: (
                ["__truediv__", "__rtruediv__", "__itruediv__"],
                operator.itruediv,
            ),
            operator.floordiv: (
                ["__floordiv__", "__rfloordiv__", "__ifloordiv__"],
                operator.ifloordiv,
            ),
            operator.mod: (["__mod__", "__rmod__", "__imod__"], operator.imod),
            pow: (["__pow__", "__rpow__", "__ipow__"], operator.ipow),
            operator.pow: (["__pow__", "__rpow__", "__ipow__"], operator.ipow),
            operator.lshift: (
                ["__lshift__", "__rlshift__", "__ilshift__"],
                operator.ilshift,
            ),
            operator.rshift: (
                ["__rshift__", "__rrshift__", "__irshift__"],
                operator.irshift,
            ),
            # NB: The follow binary operators are not supported for now, since the
            # corresponding magic methods aren't defined on SymInt / SymFloat:
            # operator.matmul
            # divmod
            # operator.and_
            # operator.or_
            # operator.xor
        }
        return fns

    @staticmethod
    @functools.cache
    def _binop_handlers():
        # Multiple dispatch mechanism defining custom binop behavior for certain type
        # combinations. Handlers are attempted in order, and will be used if the type checks
        # match. They are expected to have the signature:
        # fn(tx, arg0: VariableTracker, arg1: VariableTracker) -> VariableTracker
        from .functions import BaseUserFunctionVariable, UserFunctionVariable
        from .nn_module import NNModuleVariable
        from .tensor import supported_const_comparison_ops
        from .torch import BaseTorchVariable
        from .user_defined import (
            UserDefinedClassVariable,
            UserDefinedObjectVariable,
            UserDefinedVariable,
        )

        # Override table contains: op_fn -> [list of handlers]
        op_handlers: dict[
            Callable[..., object],
            list[
                tuple[
                    tuple[
                        type[VariableTracker],
                        _TrackersType,
                    ],
                    _HandlerCallback,
                ]
            ],
        ] = {}
        for (
            op,
            (magic_method_names, in_place_op),
        ) in BuiltinVariable._binops().items():
            op_handlers[op] = []
            op_handlers[in_place_op] = []

            forward_name, reverse_name, inplace_name = magic_method_names

            # User-defined args (highest precedence)
            def user_defined_handler(
                tx,
                a,
                b,
                *,
                forward_name=forward_name,
                reverse_name=reverse_name,
            ):
                # Manually handle reversing logic if needed (e.g. call __radd__)

                # TODO: If we expand this to handle tensor args, we need to manually
                # handle cases like this:
                #
                # class A(int):
                #     def __radd__(self, other):
                #         print("woof")
                # torch.randn(3) + A(3)
                #
                # In this example, A.__radd__() is not called -> nothing is printed, because
                # Tensor.__add__ only does a subtype test against int, ignoring the subclass.
                # To be fully correct, we should not call A.__radd__() here, and there may be
                # other cases to reason about and add exceptions for.
                if isinstance(a, UserDefinedVariable):
                    return a.call_method(tx, forward_name, [b], {})
                else:
                    return b.call_method(tx, reverse_name, [a], {})

            op_handlers[op].append(
                ((UserDefinedVariable, VariableTracker), user_defined_handler)
            )
            op_handlers[op].append(
                ((VariableTracker, UserDefinedVariable), user_defined_handler)
            )

            def user_defined_inplace_handler(
                tx: "InstructionTranslator", a, b, *, forward_name=inplace_name
            ):
                return a.call_method(tx, forward_name, [b], {})

            op_handlers[in_place_op].append(
                ((UserDefinedVariable, VariableTracker), user_defined_inplace_handler)
            )
            op_handlers[in_place_op].append(
                ((VariableTracker, UserDefinedVariable), user_defined_inplace_handler)
            )

            # Dynamic shape args
            def dynamic_handler(tx: "InstructionTranslator", a, b, *, fn=op):
                from .builder import wrap_fx_proxy

                return wrap_fx_proxy(
                    tx,
                    tx.output.create_proxy(
                        "call_function", fn, *proxy_args_kwargs([a, b], {})
                    ),
                )

            op_handlers[op].append(
                ((SymNodeVariable, VariableTracker), dynamic_handler)
            )
            op_handlers[op].append(
                ((VariableTracker, SymNodeVariable), dynamic_handler)
            )

            # NB: Prefer out-of-place op when calling in-place op to generate valid graph
            op_handlers[in_place_op].append(
                ((SymNodeVariable, VariableTracker), dynamic_handler)
            )
            op_handlers[in_place_op].append(
                ((VariableTracker, SymNodeVariable), dynamic_handler)
            )

        # Special cases - lower precedence but still prefer these over constant folding

        # List-like addition (e.g. [1, 2] + [3, 4])
        def tuple_add_handler(tx: "InstructionTranslator", a, b):
            return TupleVariable([*a.items, *b.unpack_var_sequence(tx)])

        def size_add_handler(tx: "InstructionTranslator", a, b):
            return SizeVariable([*a.items, *b.unpack_var_sequence(tx)])

        list_like_addition_handlers: list[
            tuple[
                tuple[
                    type[VariableTracker],
                    _TrackersType,
                ],
                _HandlerCallback,
            ]
        ] = [
            # NB: Prefer the tuple-specific logic over base logic because of
            # some SizeVariable weirdness. Specifically, the tuple-specific logic
            # drops the subclass type (e.g. SizeVariable) and returns TupleVariables.
            (
                (SizeVariable, SizeVariable),
                size_add_handler,
            ),
            (
                (SizeVariable, TupleVariable),
                size_add_handler,
            ),
            (
                (TupleVariable, SizeVariable),
                size_add_handler,
            ),
            (
                (TupleVariable, TupleVariable),
                tuple_add_handler,
            ),
            (
                (TupleVariable, ConstantVariable),
                tuple_add_handler,
            ),
            (
                (ConstantVariable, TupleVariable),
                lambda tx, a, b: TupleVariable(
                    [
                        *a.unpack_var_sequence(tx),
                        *b.items,
                    ],
                ),
            ),
            (
                (
                    ListVariable,
                    (BaseListVariable, ConstantVariable, ListIteratorVariable),
                ),
                lambda tx, a, b: ListVariable(
                    [*a.items, *b.unpack_var_sequence(tx)],
                    mutation_type=ValueMutationNew(),
                ),
            ),
            (
                (BaseListVariable, BaseListVariable),
                lambda tx, a, b: type(a)(
                    [
                        *a.items,
                        *b.items,
                    ]
                ),
            ),
        ]
        op_handlers[operator.add].extend(list_like_addition_handlers)

        def list_iadd_handler(tx: "InstructionTranslator", a, b):
            if a.is_immutable() or not b.has_unpack_var_sequence(tx):
                # Handler doesn't apply
                return None

            seq = b.unpack_var_sequence(tx)
            tx.output.side_effects.mutation(a)
            a.items.extend(seq)
            return a

        list_like_iadd_handlers: list[
            tuple[
                tuple[type[VariableTracker], type[VariableTracker]],
                _HandlerCallback,
            ]
        ] = [
            (
                (ListVariable, VariableTracker),
                list_iadd_handler,
            ),
            (
                (TupleVariable, TupleVariable),
                tuple_add_handler,
            ),
            (
                (TupleVariable, ConstantVariable),
                tuple_add_handler,
            ),
        ]
        op_handlers[operator.iadd].extend(list_like_iadd_handlers)

        # List-like expansion (e.g. [1, 2, 3] * 3)
        def expand_list_like(tx: "InstructionTranslator", lst, const):
            if isinstance(lst, ConstantVariable):
                lst, const = const, lst
            try:
                return lst.__class__(
                    items=lst.items * const.as_python_constant(),
                    mutation_type=ValueMutationNew(),
                )
            except MemoryError as exc:
                raise_observed_exception(
                    type(exc),
                    tx,
                    args=list(map(ConstantVariable.create, exc.args)),
                )

        list_like_expansion_handlers: list[
            tuple[
                tuple[type[VariableTracker], type[VariableTracker]],
                _HandlerCallback,
            ]
        ] = [
            ((ListVariable, ConstantVariable), expand_list_like),
            ((TupleVariable, ConstantVariable), expand_list_like),
            ((ConstantVariable, ListVariable), expand_list_like),
            ((ConstantVariable, TupleVariable), expand_list_like),
        ]
        op_handlers[operator.mul].extend(list_like_expansion_handlers)

        def create_cmp_op_handlers(op):
            def compare_by_value(tx: "InstructionTranslator", a, b):
                return ConstantVariable(op(a.value, b.value))

            result: list[
                tuple[
                    tuple[
                        _TrackersType,
                        _TrackersType,
                    ],
                    _HandlerCallback,
                ]
            ] = [((ConstantVariable, ConstantVariable), compare_by_value)]

            if op in polyfill_fn_mapping:
                # For constants, speedup the comparison instead of using
                # polyfill. Removing this line causes major regression for pr
                # time benchmark - add_loop_eager.
                result = [((ConstantVariable, ConstantVariable), compare_by_value)]

                op_var = BuiltinVariable(op)
                # Special handling of SymNode variable
                result.extend(
                    [
                        (
                            (SymNodeVariable, VariableTracker),
                            op_var._comparison_with_symnode,
                        ),
                        (
                            (VariableTracker, SymNodeVariable),
                            op_var._comparison_with_symnode,
                        ),
                    ]
                )

                def handler(tx, a, b):
                    return tx.inline_user_function_return(
                        VariableTracker.build(tx, polyfill_fn_mapping[op]), [a, b], {}
                    )

                result.append(((VariableTracker, VariableTracker), handler))
                return result

            result = [((ConstantVariable, ConstantVariable), compare_by_value)]

            if op in supported_const_comparison_ops.values() and op.__name__.startswith(
                "is_"
            ):
                # Tensor is None, List is not None, etc
                none_result = op(object(), None)

                def never(tx: "InstructionTranslator", a, b):
                    return ConstantVariable(none_result)

                obj_op_none = never
                none_op_obj = never

                types_that_are_never_none = (
                    TensorVariable,
                    SymNodeVariable,
                    NNModuleVariable,
                    BaseListVariable,
                    UserDefinedVariable,
                    BaseUserFunctionVariable,
                    ConstDictVariable,
                    BaseTorchVariable,
                )
                result.extend(
                    [
                        (
                            (types_that_are_never_none, ConstantVariable),
                            obj_op_none,
                        ),
                        (
                            (ConstantVariable, types_that_are_never_none),
                            none_op_obj,
                        ),
                    ]
                )

                op_var = BuiltinVariable(op)
                result.extend(
                    [
                        (
                            (
                                (UserFunctionVariable, BuiltinVariable),
                                (UserFunctionVariable, BuiltinVariable),
                            ),
                            lambda tx, a, b: ConstantVariable(op(a.fn, b.fn)),
                        ),
                        (
                            (
                                NNModuleVariable,
                                NNModuleVariable,
                            ),
                            lambda tx, a, b: ConstantVariable(
                                op(
                                    tx.output.get_submodule(a.module_key),
                                    tx.output.get_submodule(b.module_key),
                                )
                            ),
                        ),
                        (
                            (UserDefinedObjectVariable, UserDefinedObjectVariable),
                            compare_by_value,
                        ),
                        (
                            (UserDefinedClassVariable, UserDefinedClassVariable),
                            compare_by_value,
                        ),
                        (
                            (
                                (StreamVariable, EventVariable, ConstantVariable),
                                (StreamVariable, EventVariable, ConstantVariable),
                            ),
                            compare_by_value,
                        ),
                        (
                            (TensorVariable, VariableTracker),
                            op_var._comparison_with_tensor,
                        ),
                        (
                            (VariableTracker, TensorVariable),
                            op_var._comparison_with_tensor,
                        ),
                        (
                            (SymNodeVariable, VariableTracker),
                            op_var._comparison_with_symnode,
                        ),
                        (
                            (VariableTracker, SymNodeVariable),
                            op_var._comparison_with_symnode,
                        ),
                    ]
                )

                def handle_is(tx: "InstructionTranslator", left, right):
                    # If the two objects are of different type, we can safely return False
                    # and True for `is` and `is not`, respectively
                    if type(left) is not type(right):
                        return ConstantVariable.create(op.__name__ != "is_")
                    if left is right:
                        return ConstantVariable.create(op(left, right))
                    if (
                        istype(left, variables.ExceptionVariable)
                        and istype(right, variables.ExceptionVariable)
                        and left.exc_type is not right.exc_type
                    ):
                        return ConstantVariable.create(op(left, right))

                result.append(((VariableTracker, VariableTracker), handle_is))

            return result

        for op in supported_comparison_ops.values():
            assert callable(op)
            assert op not in op_handlers
            op_handlers[op] = create_cmp_op_handlers(op)

        return op_handlers

    @staticmethod
    def _find_binop_handler(op, a_type, b_type):
        handlers = BuiltinVariable._binop_handlers().get(op)
        if handlers is None:
            return None

        matches = []
        for (type1, type2), handler in handlers:
            if issubclass(a_type, type1) and issubclass(b_type, type2):
                matches.append(handler)
        return matches

    def can_insert_in_graph(self):
        return self.fn in self._fx_graph_functions()

    def __init__(self, fn, **kwargs) -> None:
        super().__init__(**kwargs)
        self.fn = fn

    def __repr__(self) -> str:
        if self.fn is None:
            name = "None"
        else:
            name = self.fn.__name__

        return f"{self.__class__.__name__}({name})"

    def as_python_constant(self):
        return self.fn

    def as_proxy(self):
        DTYPE = {
            bool: torch.bool,
            int: torch.int64,
            float: torch.float64,
        }
        if self.fn in DTYPE:
            return DTYPE[self.fn]
        return super().as_proxy()

    def reconstruct(self, codegen: "PyCodegen"):
        name = self.fn.__name__
        assert self.fn.__module__ == "builtins"
        assert name not in codegen.tx.f_globals, "shadowed global"
        codegen.append_output(codegen.create_load_global(name, add=True))

    def constant_args(self, *args, **kwargs):
        return check_constant_args(args, kwargs)

    def tensor_args(self, *args):
        any_tensor = False
        for arg in args:
            if isinstance(arg, variables.GetAttrVariable):
                return False
            any_tensor = any_tensor or isinstance(arg, variables.TensorVariable)
        return any_tensor

    def tensor_args_type(self, arg_types):
        any_tensor = False
        for arg_type in arg_types:
            if issubclass(arg_type, variables.GetAttrVariable):
                return False
            any_tensor = any_tensor or issubclass(arg_type, variables.TensorVariable)
        return any_tensor

    def python_and_tensor_constant_only(self, *args, **kwargs):
        tensor_args = []
        non_tensor_args = []
        for i in itertools.chain(args, kwargs.values()):
            if isinstance(i, variables.TensorVariable):
                tensor_args.append(i)
            else:
                non_tensor_args.append(i)
        return all(
            is_constant_source(t.source) if t.source is not None else False
            for t in tensor_args
        ) and self.constant_args(*non_tensor_args)

    @staticmethod
    def unwrap_unspec_args_kwargs(args, kwargs):
        return [x.as_python_constant() for x in args], {
            k: v.as_python_constant() for k, v in kwargs.items()
        }

    def has_constant_handler(self, args, kwargs):
        return self.can_constant_fold_through() and check_unspec_or_constant_args(
            args, kwargs
        )

    @staticmethod
    def _make_handler(fn, arg_types: list[type], has_kwargs: bool):
        from .lazy import LazyVariableTracker

        obj = BuiltinVariable(fn)
        handlers: list[_HandlerCallback] = []

        if any(issubclass(t, LazyVariableTracker) for t in arg_types):
            return lambda tx, args, kwargs: obj.call_function(
                tx, [v.realize() for v in args], kwargs
            )

        if inspect.isclass(fn) and (
            issubclass(fn, Exception)
            # GeneratorExit doesn't inherit from Exception
            # >>> issubclass(GeneratorExit, Exception)
            # False
            or fn is GeneratorExit
        ):

            def create_exception_class_object(
                tx: "InstructionTranslator", args, kwargs
            ):
                if fn is AssertionError and not all(
                    isinstance(x, variables.ConstantVariable)
                    and isinstance(x.value, str)
                    for x in args
                ):
                    unimplemented_v2(
                        gb_type="assert with non-string message",
                        context=str(args),
                        explanation="Dynamo only supports asserts with string messages",
                        hints=[*graph_break_hints.SUPPORTABLE],
                    )

                return variables.ExceptionVariable(fn, args, **kwargs)

            return create_exception_class_object

        if obj.can_insert_in_graph() and not (
            fn is operator.getitem
            and not issubclass(arg_types[0], variables.TensorVariable)
        ):
            if obj.tensor_args_type(arg_types):
                return obj._handle_insert_op_in_graph
            elif has_kwargs:
                # need runtime check for kwargs
                handlers.append(obj._handle_insert_op_in_graph)

        # Handle binary ops (e.g. __add__ / __radd__, __iadd__, etc.)
        # NB: Tensor args are handled above and not here
        if len(arg_types) == 2 and not has_kwargs:
            # Try to find a handler for the arg types; otherwise, fall through to constant handler
            binop_handlers = BuiltinVariable._find_binop_handler(fn, *arg_types)
            if not binop_handlers:
                pass
            elif len(binop_handlers) == 1:
                (binop_handler,) = binop_handlers
                handlers.append(lambda tx, args, _: binop_handler(tx, *args))
            else:

                def call_binop_handlers(tx: "InstructionTranslator", args, _):
                    for fn in binop_handlers:
                        rv = fn(tx, *args)
                        if rv:
                            return rv

                handlers.append(call_binop_handlers)

        self_handler = getattr(obj, f"call_{fn.__name__}", None)
        if self_handler:

            def call_self_handler(tx: "InstructionTranslator", args, kwargs):
                try:
                    result = self_handler(tx, *args, **kwargs)
                    if result is not None:
                        return result
                except TypeError:
                    # Check if binding is bad. inspect signature bind is expensive.
                    # So check only when handler call fails.
                    try:
                        inspect.signature(self_handler).bind(tx, *args, **kwargs)
                    except TypeError as e:
                        has_constant_handler = obj.has_constant_handler(args, kwargs)
                        if not has_constant_handler:
                            log.warning(
                                "incorrect arg count %s %s and no constant handler",
                                self_handler,
                                e,
                            )
                            unimplemented_v2(
                                gb_type="invalid call to builtin op handler",
                                context=f"invalid args to {self_handler}: {args} {kwargs}",
                                explanation=f"Encountered TypeError when trying to handle op {fn.__name__}",
                                hints=[*graph_break_hints.DIFFICULT],
                            )
                    else:
                        raise
                except Unsupported as exc:
                    has_constant_handler = obj.has_constant_handler(args, kwargs)
                    if not has_constant_handler:
                        raise
                    # Actually, we will handle this just fine
                    exc.remove_from_stats()

            handlers.append(call_self_handler)

        if obj.can_constant_fold_through():
            if (
                all(issubclass(x, ConstantVariable) for x in arg_types)
                and not has_kwargs
            ):

                def constant_fold_handler(tx: "InstructionTranslator", args, kwargs):
                    # fast path
                    try:
                        res = fn(
                            *[x.as_python_constant() for x in args],
                        )
                    except Exception as exc:
                        raise_observed_exception(
                            type(exc),
                            tx,
                            args=list(map(ConstantVariable.create, exc.args)),
                        )
                    except AsPythonConstantNotImplementedError as exc:
                        unimplemented_v2(
                            gb_type="constant fold exception",
                            context=f"attempted to run function {fn} with arguments {args}",
                            explanation="Encountered exception when attempting to constant fold.",
                            hints=[*graph_break_hints.DYNAMO_BUG],
                            from_exc=exc,
                        )
                    return VariableTracker.build(tx, res)

            else:

                def constant_fold_handler(tx: "InstructionTranslator", args, kwargs):
                    # path with a runtime check
                    if check_unspec_or_constant_args(args, kwargs):
                        try:
                            res = fn(
                                *[x.as_python_constant() for x in args],
                                **{
                                    k: v.as_python_constant() for k, v in kwargs.items()
                                },
                            )
                        except AsPythonConstantNotImplementedError as exc:
                            unimplemented_v2(
                                gb_type="constant fold exception",
                                context=f"attempted to run function {fn} with arguments {args}",
                                explanation="Encountered exception when attempting to constant fold.",
                                hints=[*graph_break_hints.DYNAMO_BUG],
                                from_exc=exc,
                            )
                        except Exception as exc:
                            raise_observed_exception(
                                type(exc),
                                tx,
                                args=list(map(ConstantVariable.create, exc.args)),
                            )
                        return VariableTracker.build(tx, res)

            handlers.append(constant_fold_handler)

        def call_unimplemented_v2(args):
            real_arg_types = [arg.python_type_name() for arg in args]
            unimplemented_v2(
                gb_type="Failed to trace builtin operator",
                context=f"builtin {fn.__name__} {arg_types} {has_kwargs}",
                explanation=f"Dynamo does not know how to trace builtin operator `{fn.__name__}` "
                f"with argument types {real_arg_types} (has_kwargs {has_kwargs})",
                hints=[
                    f"Avoid calling builtin `{fn.__name__}` with argument types {real_arg_types}. "
                    f"Consider using an equivalent alternative function/method to `{fn.__name__}`.",
                    "If you are attempting to call a logging function (e.g. `print`), "
                    "you can try adding it to `torch._dynamo.config.reorderable_logging_functions`.",
                    "Please report an issue to PyTorch.",
                ],
            )

        if len(handlers) == 0:
            return lambda tx, args, kwargs: call_unimplemented_v2(args)
        elif len(handlers) == 1:
            (handler,) = handlers

            def builtin_dispatch(tx: "InstructionTranslator", args, kwargs):
                rv = handler(tx, args, kwargs)
                if rv:
                    return rv
                call_unimplemented_v2(args)

        else:

            def builtin_dispatch(tx: "InstructionTranslator", args, kwargs):
                for fn in handlers:
                    rv = fn(tx, args, kwargs)
                    if rv:
                        return rv
                call_unimplemented_v2(args)

        return builtin_dispatch

    def _handle_insert_op_in_graph(self, tx: "InstructionTranslator", args, kwargs):
        from .builder import wrap_fx_proxy, wrap_fx_proxy_cls

        if kwargs and not self.tensor_args(*args, *kwargs.values()):
            return

        # insert handling for torch function here
        from .builder import SourcelessBuilder
        from .torch_function import (
            BUILTIN_TO_TENSOR_FN_MAP,
            BUILTIN_TO_TENSOR_RFN_MAP,
            can_dispatch_torch_function,
            dispatch_torch_function,
        )

        if can_dispatch_torch_function(tx, args, kwargs):
            # Only remap the fn to tensor methods if we aren't exporting
            # export serde does not handle method descriptors today
            if not tx.export:
                # Use sourceless builder, we built the map ourselves
                if not isinstance(args[0], TensorVariable):
                    if self.fn in BUILTIN_TO_TENSOR_RFN_MAP:
                        func = BUILTIN_TO_TENSOR_RFN_MAP[self.fn]
                    else:
                        func = BUILTIN_TO_TENSOR_FN_MAP[self.fn]

                    tmp = args[0]
                    # swap args and call reverse version of func
                    args[0] = args[1]
                    args[1] = tmp
                else:
                    func = BUILTIN_TO_TENSOR_FN_MAP[self.fn]
            else:
                func = self.fn

            fn_var = SourcelessBuilder.create(tx, func)

            return dispatch_torch_function(tx, fn_var, args, kwargs)

        fn = self.fn
        try:
            # Constant fold for constant tensor and python constants
            if self.python_and_tensor_constant_only(*args, **kwargs):
                from ..bytecode_transformation import unique_id
                from .functions import invoke_and_store_as_constant

                return invoke_and_store_as_constant(
                    tx, fn, unique_id(fn.__name__), args, kwargs
                )

            if fn in IN_PLACE_DESUGARING_MAP and isinstance(
                args[0], variables.ConstantVariable
            ):
                # In-place operators like += usually mustate tensor
                # values, but in the edge case of immutable values they
                # re-bind the variable.
                #
                # The easiest way to keep the graph consistent in this
                # scenario is to de-sugar eagerly.
                fn, args = IN_PLACE_DESUGARING_MAP[fn], [args[0], args[1]]

            if fn is operator.getitem and isinstance(args[1], SymNodeVariable):
                # Standard indexing will force specialization due to
                # __index__.  Rewrite as a regular torch op which will
                # trace fine
                fn, args = (
                    torch.select,
                    [
                        args[0],
                        variables.ConstantVariable.create(0),
                        args[1],
                    ],
                )

            # Interaction between ndarray and tensors:
            #   We prefer the tensor op whenever there are tensors involved
            if check_numpy_ndarray_args(args, kwargs) and not any(
                type(arg) == variables.TensorVariable for arg in args
            ):
                proxy = tx.output.create_proxy(
                    "call_function",
                    numpy_operator_wrapper(fn),
                    *proxy_args_kwargs(args, kwargs),
                )

                return wrap_fx_proxy_cls(variables.NumpyNdarrayVariable, tx, proxy)

            if (
                fn is operator.eq
                and len(args) == 2
                and isinstance(args[0], variables.TensorVariable)
            ):
                # Dynamo expects `__eq__` str while operator.eq gives just `eq`
                # TODO - supporting all comparison operators could also work but
                # it fails lots of tests because graph str changes.
                return args[0].call_method(tx, "__eq__", args[1:], kwargs)
            proxy = tx.output.create_proxy(
                "call_function",
                fn,
                *proxy_args_kwargs(args, kwargs),
            )
            if any(isinstance(arg, FakeItemVariable) for arg in args):
                return wrap_fx_proxy_cls(
                    FakeItemVariable,
                    tx,
                    proxy,
                )
            elif check_unspec_python_args(args, kwargs):
                _args, _kwargs = self.unwrap_unspec_args_kwargs(args, kwargs)
                raw_value = fn(*_args, **_kwargs)

                need_unwrap = any(
                    x.need_unwrap
                    for x in itertools.chain(args, kwargs.values())
                    if isinstance(x, variables.UnspecializedPythonVariable)
                )

                return wrap_fx_proxy_cls(
                    UnspecializedPythonVariable,
                    tx,
                    proxy,
                    raw_value=raw_value,
                    need_unwrap=need_unwrap,
                )
            elif all(isinstance(x, SymNodeVariable) for x in args):
                return SymNodeVariable.create(tx, proxy, None)
            else:
                # Work around for vision_maskrcnn due to precision difference
                # specialize the dividend when float divide by tensor
                if fn is operator.truediv and isinstance(
                    args[0], variables.UnspecializedPythonVariable
                ):
                    args[0] = args[0].as_python_constant()
                return wrap_fx_proxy(tx, proxy)

        except NotImplementedError:
            unimplemented_v2(
                gb_type="unimplemented builtin op on tensor arguments",
                context=f"partial tensor op: {self} {args} {kwargs}",
                explanation=f"Dynamo does not know how to trace builtin operator {self.fn} with tensor arguments",
                hints=[*graph_break_hints.SUPPORTABLE],
            )

    call_function_handler_cache: dict[
        tuple[object, ...],
        Callable[
            [
                "InstructionTranslator",
                Sequence[VariableTracker],
                dict[str, VariableTracker],
            ],
            VariableTracker,
        ],
    ] = {}

    def call_function(
        self,
        tx: "InstructionTranslator",
        args: Sequence["VariableTracker"],
        kwargs: "dict[str, VariableTracker]",
    ) -> "VariableTracker":
        key: tuple[object, ...]
        if kwargs:
            kwargs = {k: v.realize() for k, v in kwargs.items()}
            key = (self.fn, *(type(x) for x in args), True)
        else:
            key = (self.fn, *(type(x) for x in args))

        handler = self.call_function_handler_cache.get(key)
        if not handler:
            self.call_function_handler_cache[key] = handler = self._make_handler(
                self.fn, [type(x) for x in args], bool(kwargs)
            )
        return handler(tx, args, kwargs)

    def call_method(
        self,
        tx,
        name,
        args: "list[VariableTracker]",
        kwargs: "dict[str, VariableTracker]",
    ) -> "VariableTracker":
        if self.fn is object and name == "__setattr__":
            assert len(args) == 3
            assert len(kwargs) == 0
            obj, name_var, val = args
            obj = obj.realize()
            if (
                isinstance(obj, UserDefinedObjectVariable)
                and tx.output.side_effects.is_attribute_mutation(obj)
                and name_var.is_python_constant()
            ):
                return obj.method_setattr_standard(tx, name_var, val)

        if name == "__new__":
            # Supported __new__ methods
            if self.fn is object and len(args) == 1:
                assert len(kwargs) == 0
                return tx.output.side_effects.track_new_user_defined_object(
                    self, args[0], args[1:]
                )

            if self.fn is dict and len(args) == 1 and not kwargs:
                dict_vt = ConstDictVariable({}, dict, mutation_type=ValueMutationNew())
                if isinstance(args[0], BuiltinVariable) and args[0].fn is dict:
                    return dict_vt
                # We don't have to set the underlying dict_vt in
                # UserDefinedDictVariable because it will be set to empty
                # ConstDictVariableTracker in the constructor.
                return tx.output.side_effects.track_new_user_defined_object(
                    self,
                    args[0],
                    args[1:],
                )

            if (
                self.fn is tuple
                and len(args) == 2
                and args[1].has_unpack_var_sequence(tx)
                and not kwargs
            ):
                if isinstance(args[0], BuiltinVariable) and args[0].fn is tuple:
                    init_args = args[1].unpack_var_sequence(tx)
                    return variables.TupleVariable(
                        init_args, mutation_type=ValueMutationNew()
                    )

                return tx.output.side_effects.track_new_user_defined_object(
                    self,
                    args[0],
                    args[1:],
                )

            if self.fn is list:
                list_vt = ListVariable([], mutation_type=ValueMutationNew())
                if isinstance(args[0], BuiltinVariable) and args[0].fn is list:
                    return list_vt
                return tx.output.side_effects.track_new_user_defined_object(
                    self,
                    args[0],
                    args[1:],
                )

        if self.fn is object and name == "__init__":
            # object.__init__ is a no-op
            return variables.ConstantVariable(None)

        if self.fn is dict and name == "fromkeys":
            return BuiltinVariable.call_custom_dict_fromkeys(tx, dict, *args, **kwargs)

        if self.fn is dict:
            resolved_fn = getattr(self.fn, name)
            if resolved_fn in dict_methods:
                if isinstance(args[0], variables.UserDefinedDictVariable):
                    return args[0]._dict_vt.call_method(tx, name, args[1:], kwargs)
                elif isinstance(args[0], variables.ConstDictVariable):
                    return args[0].call_method(tx, name, args[1:], kwargs)

        if self.fn is set:
            resolved_fn = getattr(self.fn, name)
            if resolved_fn in set_methods:
<<<<<<< HEAD
                if isinstance(args[0], variables.SetVariable):
=======
                if isinstance(args[0], variables.UserDefinedSetVariable):
                    return args[0]._set_vt.call_method(tx, name, args[1:], kwargs)
                elif isinstance(args[0], variables.SetVariable):
>>>>>>> eda0a9cc
                    return args[0].call_method(tx, name, args[1:], kwargs)

        if self.fn is frozenset:
            resolved_fn = getattr(self.fn, name)
            if resolved_fn in frozenset_methods:
                if isinstance(args[0], variables.FrozensetVariable):
                    return args[0].call_method(tx, name, args[1:], kwargs)

        if self.fn is str and len(args) >= 1:
            resolved_fn = getattr(self.fn, name)
            if resolved_fn in str_methods:
                if isinstance(args[0], ConstantVariable):
                    return args[0].call_method(tx, name, args[1:], kwargs)

        if self.fn is float and len(args) >= 1:
            if isinstance(args[0], ConstantVariable):
                return ConstantVariable.create(
                    getattr(float, name)(args[0].as_python_constant())
                )

        return super().call_method(tx, name, args, kwargs)

    def _call_int_float(self, tx: "InstructionTranslator", arg):
        # Handle cases like int(torch.seed())
        # Also handle sym_float to sym_int cases
        if isinstance(arg, (SymNodeVariable, variables.TensorVariable)):
            if isinstance(arg, variables.TensorVariable):
                item = arg.call_method(tx, "item", [], {})
            else:
                item = arg
            fn_ = sym_int if self.fn is int else sym_float
            from torch._dynamo.variables.builder import wrap_fx_proxy

            return wrap_fx_proxy(
                tx=tx,
                proxy=tx.output.create_proxy(
                    "call_function",
                    fn_,
                    (item.as_proxy(),),
                    {},
                ),
            )

    call_int = _call_int_float
    call_float = _call_int_float

    def call_bool(self, tx: "InstructionTranslator", arg):
        # Emulate `PyBool_Type.tp_vectorcall` which boils down to `PyObject_IsTrue`.
        # https://github.com/python/cpython/blob/3.12/Objects/object.c#L1674-L1697
        if isinstance(arg, SymNodeVariable):
            # Note that we delay specializing on symbolic values to avoid
            # unnecessary guards. Specialization will happen later if, e.g., the
            # resulting boolean is used for branching.
            if isinstance(arg.sym_num, torch.SymBool):
                return arg

            # Emulate `nb_bool` of int/float objects
            # - https://github.com/python/cpython/blob/3.12/Objects/longobject.c#L4940-L4944
            # - https://github.com/python/cpython/blob/3.12/Objects/floatobject.c#L878-L882
            assert istype(arg.sym_num, (torch.SymInt, torch.SymFloat))
            return SymNodeVariable.create(tx, arg.as_proxy() != 0)

        # TODO handle more cases and merge this with this with `generic_jump`.

    def call_str(self, tx: "InstructionTranslator", arg):
        # Handle `str` on a user defined function or object
        if isinstance(arg, (variables.UserFunctionVariable)):
            return variables.ConstantVariable.create(value=str(arg.fn))
        elif isinstance(arg, (variables.UserDefinedObjectVariable)):
            # Check if object has __str__ method
            if hasattr(arg.value, "__str__"):
                str_method = arg.value.__str__
            elif hasattr(arg.value, "__repr__"):
                # account for __repr__ functions when __str__ is absent
                str_method = arg.value.__repr__
            else:
                unimplemented_v2(
                    gb_type="failed to call str() on user defined object",
                    context=str(arg),
                    explanation="User defined object has no __str__ or __repr__ method",
                    hints=[*graph_break_hints.USER_ERROR],
                )

            if type(arg.value).__str__ is object.__str__:
                # Rely on the object str method
                try:
                    return variables.ConstantVariable.create(value=str_method())
                except AttributeError:
                    # Graph break
                    return
            elif is_wrapper_or_member_descriptor(str_method):
                unimplemented_v2(
                    gb_type="Attempted to a str() method implemented in C/C++",
                    context="",
                    explanation=f"{type(arg.value)} has a C/C++ based str method. This is not supported.",
                    hints=["Write the str method in Python"],
                )
            else:
                # Overrides for custom str method
                # Pass method as function to call tx.inline_user_function_return
                bound_method = str_method.__func__  # type: ignore[attr-defined]

                try:
                    # Only supports certain function types
                    user_func_variable = variables.UserFunctionVariable(bound_method)
                except AssertionError as e:
                    # Won't be able to do inline the str method, return to avoid graph break
                    log.warning("Failed to create UserFunctionVariable: %s", e)
                    return

                # Inline the user function
                return tx.inline_user_function_return(user_func_variable, [arg], {})
        elif isinstance(arg, (variables.ExceptionVariable,)):
            if len(arg.args) == 0:
                value = f"{arg.exc_type}"
            else:
                value = ", ".join(a.as_python_constant() for a in arg.args)
            return variables.ConstantVariable.create(value=value)

    def _call_min_max(self, tx: "InstructionTranslator", *args):
        if len(args) == 1 and args[0].has_force_unpack_var_sequence(tx):
            items = args[0].force_unpack_var_sequence(tx)
            return self._call_min_max_seq(tx, items)
        elif len(args) == 2:
            return self._call_min_max_binary(tx, args[0], args[1])
        elif len(args) > 2:
            return self._call_min_max_seq(tx, args)

    def _call_min_max_seq(self, tx: "InstructionTranslator", items):
        assert len(items) > 0
        if len(items) == 1:
            return items[0]

        return functools.reduce(functools.partial(self._call_min_max_binary, tx), items)

    def _call_min_max_binary(self, tx: "InstructionTranslator", a, b):
        if a is None or b is None:
            # a or b could be none if we reduce and _call_min_max_binary failed
            # to return something
            return
        if self.tensor_args(a, b):
            if not isinstance(a, variables.TensorVariable):
                a, b = b, a
            assert isinstance(a, variables.TensorVariable)

            # result of an item call is a scalar convert to a tensor
            if isinstance(a, FakeItemVariable):
                a = variables.TorchInGraphFunctionVariable(torch.tensor).call_function(
                    tx, [a], {}
                )

            # Dynamic input does not get resolved, rather, gets stored as call_function
            if isinstance(a, SymNodeVariable) or isinstance(b, SymNodeVariable):
                from .builder import wrap_fx_proxy_cls

                return wrap_fx_proxy_cls(
                    type(a),
                    tx=tx,
                    proxy=tx.output.create_proxy(
                        "call_function",
                        self.fn,
                        *proxy_args_kwargs([a, b], {}),
                    ),
                )

            # convert min/max to torch ops
            if b.is_python_constant():
                fn: VariableTracker
                if isinstance(a, variables.NumpyNdarrayVariable):
                    import numpy as np

                    fn = variables.NumpyVariable(np.clip)
                else:
                    fn = variables.TorchInGraphFunctionVariable(torch.clamp)
                kwargs = {"min": b} if (self.fn is max) else {"max": b}
                result = fn.call_function(tx, [a], kwargs)
            else:
                if isinstance(a, variables.NumpyNdarrayVariable):
                    import numpy as np

                    np_fn = {max: np.maximum, min: np.minimum}[self.fn]
                    fn = variables.NumpyVariable(np_fn)
                else:
                    torch_fn = {max: torch.maximum, min: torch.minimum}[self.fn]
                    fn = variables.TorchInGraphFunctionVariable(torch_fn)
                result = fn.call_function(tx, [a, b], {})

            # return unspec if both a, b are unspec or const
            if all(
                isinstance(
                    i,
                    (
                        variables.UnspecializedPythonVariable,
                        variables.ConstantVariable,
                    ),
                )
                for i in [a, b]
            ):
                if any(isinstance(val, FakeItemVariable) for val in [a, b]):
                    return variables.FakeItemVariable.from_tensor_variable(result)

                if b.is_python_constant():
                    raw_b = b.as_python_constant()
                else:
                    raw_b = b.raw_value
                if self.fn is max:
                    raw_res = max(a.raw_value, raw_b)
                else:
                    raw_res = min(a.raw_value, raw_b)

                need_unwrap = any(
                    x.need_unwrap
                    for x in [a, b]
                    if isinstance(x, variables.UnspecializedPythonVariable)
                )
                return variables.UnspecializedPythonVariable.from_tensor_variable(
                    result, raw_res, need_unwrap
                )
            # otherwise return tensor
            else:
                return result
        elif isinstance(a, SymNodeVariable) or isinstance(b, SymNodeVariable):
            py_fn = torch.sym_max if self.fn is max else torch.sym_min
            proxy = tx.output.create_proxy(
                "call_function", py_fn, *proxy_args_kwargs([a, b], {})
            )
            return SymNodeVariable.create(tx, proxy, None)
        elif isinstance(a, ConstantVariable) and isinstance(b, ConstantVariable):
            value = self.fn(
                a.as_python_constant(),
                b.as_python_constant(),
            )
            return ConstantVariable(value)

    call_min = _call_min_max
    call_max = _call_min_max

    def call_abs(self, tx: "InstructionTranslator", arg: "VariableTracker"):
        # Call arg.__abs__()
        abs_method = BuiltinVariable(getattr).call_function(
            tx, [arg, ConstantVariable.create("__abs__")], {}
        )
        return abs_method.call_function(tx, [], {})

    def call_pos(self, tx: "InstructionTranslator", arg: "VariableTracker"):
        # Call arg.__pos__()
        pos_method = BuiltinVariable(getattr).call_function(
            tx, [arg, ConstantVariable.create("__pos__")], {}
        )
        return pos_method.call_function(tx, [], {})

    def call_index(self, tx: "InstructionTranslator", arg: "VariableTracker"):
        if isinstance(arg, variables.TensorVariable):
            unimplemented_v2(
                gb_type="unsupported index(Tensor)",
                context="",
                explanation="Dynamo does not support tracing builtin index() on a Tensor",
                hints=[],
            )

        arg = guard_if_dyn(arg)
        constant_value = operator.index(arg)
        return variables.ConstantVariable.create(constant_value)

    def call_round(self, tx: "InstructionTranslator", arg, *args, **kwargs):
        # Call arg.__round__()
        round_method = BuiltinVariable(getattr).call_function(
            tx, [arg, ConstantVariable.create("__round__")], {}
        )
        return round_method.call_function(tx, args, kwargs)

    def call_range(self, tx: "InstructionTranslator", *args):
        if check_unspec_or_constant_args(args, {}):
            return variables.RangeVariable(args)
        elif self._dynamic_args(*args):
            args = tuple(
                variables.ConstantVariable.create(guard_if_dyn(arg)) for arg in args
            )
            return variables.RangeVariable(args)
        # None no-ops this handler and lets the driving function proceed
        return None

    def _dynamic_args(self, *args, **kwargs):
        return any(isinstance(x, SymNodeVariable) for x in args) or any(
            isinstance(x, SymNodeVariable) for x in kwargs.values()
        )

    def call_slice(self, tx: "InstructionTranslator", *args):
        return variables.SliceVariable(args)

    def _dyn_proxy(self, tx: "InstructionTranslator", *args, **kwargs):
        from .builder import wrap_fx_proxy

        return wrap_fx_proxy(
            tx,
            tx.output.create_proxy(
                "call_function", self.fn, *proxy_args_kwargs(args, kwargs)
            ),
        )

    # NOTE must handle IteratorVariable separately!
    def _call_iter_tuple_list(
        self, tx: "InstructionTranslator", obj=None, *args, **kwargs
    ):
        assert not isinstance(obj, variables.IteratorVariable)

        if self._dynamic_args(*args, **kwargs):
            return self._dyn_proxy(tx, *args, **kwargs)

        cls = variables.BaseListVariable.cls_for(self.fn)
        if obj is None:
            return cls(
                [],
                mutation_type=ValueMutationNew(),
            )
        elif obj.has_unpack_var_sequence(tx):
            if obj.source and not is_constant_source(obj.source):
                if isinstance(obj, TupleIteratorVariable):
                    install_guard(
                        obj.source.make_guard(GuardBuilder.TUPLE_ITERATOR_LEN)
                    )
                else:
                    if (
                        getattr(obj, "source", False)
                        and isinstance(obj, ConstDictVariable)
                        and not istype(obj, (SetVariable, FrozensetVariable))
                    ):
                        tx.output.guard_on_key_order.add(obj.source)

                    if isinstance(obj, variables.MappingProxyVariable):
                        # This could be an overguarding, but its rare to iterate
                        # through a mapping proxy and not use the keys.
                        install_guard(
                            obj.source.make_guard(GuardBuilder.MAPPING_KEYS_CHECK)
                        )
                    elif not isinstance(obj, variables.UnspecializedNNModuleVariable):
                        # Prevent calling __len__ method for guards, the tracing
                        # of __iter__ will insert the right guards later.
                        install_guard(
                            obj.source.make_guard(GuardBuilder.SEQUENCE_LENGTH)
                        )

            return cls(
                list(obj.unpack_var_sequence(tx)),
                mutation_type=ValueMutationNew(),
            )

    def _call_iter_tuple_generator(self, tx, obj, *args, **kwargs):
        cls = variables.BaseListVariable.cls_for(self.fn)
        return cls(
            list(obj.force_unpack_var_sequence(tx)),  # exhaust generator
            mutation_type=ValueMutationNew(),
        )

    def _call_tuple_list(self, tx, obj=None, *args, **kwargs):
        if isinstance(obj, variables.IteratorVariable):
            cls = variables.BaseListVariable.cls_for(self.fn)
            return cls(
                list(obj.force_unpack_var_sequence(tx)),
                mutation_type=ValueMutationNew(),
            )
        elif isinstance(obj, variables.LocalGeneratorObjectVariable):
            return self._call_iter_tuple_generator(tx, obj, *args, **kwargs)
        else:
            return self._call_iter_tuple_list(tx, obj, *args, **kwargs)

    def call_iter(self, tx: "InstructionTranslator", obj, *args, **kwargs):
        if isinstance(obj, variables.IteratorVariable):
            ret = obj
        else:
            # Handle the case where we are iterating over a tuple, list or iterator
            ret = self._call_iter_tuple_list(tx, obj, *args, **kwargs)

        if ret is None:
            # If the object doesn't implement a __iter__ method, it will be an error in eager mode when calling iter on it anyway.
            # If the object implements a __iter__ method, inlining effectively forwards the call to another iter call
            # (e.g. when __iter__ just returns iter(self.list)) or return a user-defined iterator.
            return obj.call_method(tx, "__iter__", args, kwargs)
        return ret

    call_tuple = _call_tuple_list
    call_list = _call_tuple_list

    def call_callable(self, tx: "InstructionTranslator", arg):
        from .functions import BaseUserFunctionVariable, FunctoolsPartialVariable
        from .nn_module import NNModuleVariable

        if isinstance(
            arg,
            (
                variables.UserDefinedClassVariable,
                BaseUserFunctionVariable,
                FunctoolsPartialVariable,
                NNModuleVariable,
            ),
        ):
            return variables.ConstantVariable.create(True)
        elif isinstance(arg, UserDefinedVariable):
            return variables.ConstantVariable.create(callable(arg.value))
        elif isinstance(
            arg,
            (
                ConstantVariable,
                SymNodeVariable,
                TensorVariable,
                ListVariable,
                TupleVariable,
                ListIteratorVariable,
            ),
        ):
            return variables.ConstantVariable.create(False)

    def call_cast(self, _, *args, **kwargs):
        if len(args) == 2:
            return args[1]

        unimplemented_v2(
            gb_type="bad args to builtin cast()",
            context=f"got args {args} {kwargs}",
            explanation="Dynamo expects exactly 2 args to builtin cast().",
            hints=["Ensure your call to cast() has exactly 2 arguments."],
        )

    def call_dict(self, tx: "InstructionTranslator", *args, **kwargs):
        return BuiltinVariable.call_custom_dict(tx, dict, *args, **kwargs)

    @staticmethod
    def call_custom_dict(tx: "InstructionTranslator", user_cls, *args, **kwargs):
        return tx.inline_user_function_return(
            VariableTracker.build(tx, polyfills.construct_dict),
            [VariableTracker.build(tx, user_cls), *args],
            kwargs,
        )

    @staticmethod
    def call_custom_dict_fromkeys(
        tx: "InstructionTranslator", user_cls, *args, **kwargs
    ):
        assert user_cls in {dict, OrderedDict, defaultdict}
        if kwargs:
            # Only `OrderedDict.fromkeys` accepts `value` passed by keyword
            assert user_cls is OrderedDict
            assert len(args) == 1 and len(kwargs) == 1 and "value" in kwargs
            args = (*args, kwargs.pop("value"))
        if len(args) == 0:
            raise UserError(TypeError, "fromkeys expected at least 1 argument, got 0")  # type: ignore[arg-type]
        if len(args) == 1:
            args = (*args, ConstantVariable.create(None))
        assert len(args) == 2
        arg, value = args
        DictVariableType = (
            ConstDictVariable if user_cls is not defaultdict else DefaultDictVariable
        )

        if isinstance(arg, dict):
            arg = [ConstantVariable.create(k) for k in arg.keys()]
            return DictVariableType(
                dict.fromkeys(arg, value), user_cls, mutation_type=ValueMutationNew()
            )
        elif arg.has_force_unpack_var_sequence(tx):
            keys = arg.force_unpack_var_sequence(tx)
            if all(is_hashable(v) for v in keys):
                return DictVariableType(
                    dict.fromkeys(keys, value),
                    user_cls,
                    mutation_type=ValueMutationNew(),
                )

        unimplemented_v2(
            gb_type="failed to call dict.fromkeys()",
            context=f"{user_cls.__name__}.fromkeys(): {args} {kwargs}",
            explanation=f"Failed to call {user_cls.__name__}.fromkeys() because "
            "arguments could not be automatically converted to a list, "
            "or some dict key is not hashable.",
            hints=[
                "Manually convert the argument to a list.",
                "Ensure all keys are hashable.",
            ],
        )

    def call_set(self, tx: "InstructionTranslator", *args, **kwargs):
        # Can we merge this implementation and call_dict's one?
        assert not kwargs
        if not args:
            return SetVariable([], mutation_type=ValueMutationNew())
        if len(args) != 1:
            raise_observed_exception(
                TypeError,
                tx,
                args=[
                    ConstantVariable.create(
                        f"set() takes 1 positional argument but {len(args)} were given"
                    )
                ],
            )
        arg = args[0]
        if istype(arg, variables.SetVariable):
            return arg.clone(mutation_type=ValueMutationNew())
        elif arg.has_force_unpack_var_sequence(tx):
            items = arg.force_unpack_var_sequence(tx)
            return SetVariable(items, mutation_type=ValueMutationNew())
        elif isinstance(arg, variables.UserDefinedObjectVariable) and isinstance(
            arg.value, KeysView
        ):
            iter_fn = arg.var_getattr(tx, "__iter__")
            if isinstance(iter_fn, variables.UserMethodVariable):
                out = tx.inline_user_function_return(iter_fn, args, kwargs)
                if isinstance(out, SetVariable):
                    return out
                return BuiltinVariable(set).call_set(tx, out)
        raise_observed_exception(
            TypeError,
            tx,
            args=[ConstantVariable.create("failed to construct builtin set()")],
        )

    def call_frozenset(self, tx: "InstructionTranslator", *args, **kwargs):
        assert not kwargs
        if not args:
            return FrozensetVariable([])
        if len(args) != 1:
            raise_observed_exception(
                TypeError,
                tx,
                args=[
                    ConstantVariable.create(
                        f"frozenset() takes 1 positional argument but {len(args)} were given"
                    )
                ],
            )
        arg = args[0]
        if istype(arg, variables.FrozensetVariable):
            return FrozensetVariable([x.vt for x in arg.set_items])
        elif arg.has_force_unpack_var_sequence(tx):
            items = arg.force_unpack_var_sequence(tx)
            return FrozensetVariable(items)
        raise_observed_exception(
            TypeError,
            tx,
            args=[ConstantVariable.create("failed to construct builtin frozenset()")],
        )

    def call_zip(self, tx: "InstructionTranslator", *args, **kwargs):
        if kwargs:
            assert len(kwargs) == 1 and "strict" in kwargs
        strict = kwargs.pop("strict", False)
        args = [
            arg.unpack_var_sequence(tx) if arg.has_unpack_var_sequence(tx) else arg
            for arg in args
        ]
        return variables.ZipVariable(
            args, strict=strict, mutation_type=ValueMutationNew()
        )

    def call_len(self, tx: "InstructionTranslator", *args, **kwargs):
        try:
            return args[0].call_method(tx, "__len__", args[1:], kwargs)
        except AttributeError as e:
            raise_observed_exception(type(e), tx, args=list(e.args))

    def call_getitem(self, tx: "InstructionTranslator", *args, **kwargs):
        return args[0].call_method(tx, "__getitem__", args[1:], kwargs)

    def call_isinstance(self, tx: "InstructionTranslator", arg, isinstance_type):
        try:
            arg_type = arg.python_type()
        except NotImplementedError:
            unimplemented_v2(
                gb_type="builtin isinstance() cannot determine type of argument",
                context=f"isinstance({arg}, {isinstance_type})",
                explanation=f"Dynamo doesn't have a rule to determine the type of argument {arg}",
                hints=[*graph_break_hints.DYNAMO_BUG],
            )

        isinstance_type = isinstance_type.as_python_constant()

        if isinstance(arg, variables.TensorVariable) and arg.dtype is not None:

            def _tensor_isinstance(tensor_var, tensor_type):
                def check_type(ty):
                    if ty not in tensortype_to_dtype:
                        example_val = arg.as_proxy().node.meta["example_value"]
                        if (
                            is_traceable_wrapper_subclass(example_val)
                            and ty is torch.nn.parameter.Parameter
                        ):
                            # N.B: we are calling isinstance directly on the example value.
                            # torch.nn.Parameter has a meta-class that overrides __isinstance__,
                            # the isinstance check here allows us to invoke that logic.
                            return isinstance(example_val, ty)
                        else:
                            return issubclass(arg.python_type(), ty)

                    dtypes = tensortype_to_dtype[ty]
                    return arg.dtype in dtypes

                if type(tensor_type) is tuple:
                    return any(check_type(ty) for ty in tensor_type)
                else:
                    return check_type(tensor_type)

            return variables.ConstantVariable.create(
                _tensor_isinstance(arg, isinstance_type)
            )
        # UserDefinedObject with C extensions can have torch.Tensor attributes,
        # so break graph.
        if isinstance(arg, variables.UserDefinedObjectVariable) and isinstance(
            arg.value, types.MemberDescriptorType
        ):
            unimplemented_v2(
                gb_type="isinstance() called on user defined object with C extensions",
                context=f"isinstance({arg}, {isinstance_type})",
                explanation="User-defined object with C extensions can have torch.Tensor "
                "attributes; intentionally graph breaking.",
                hints=[*graph_break_hints.SUPPORTABLE],
            )
        # handle __instancecheck__ defined in user class
        if (
            isinstance(arg, variables.UserDefinedObjectVariable)
            and "__instancecheck__" in isinstance_type.__class__.__dict__
        ):
            return variables.ConstantVariable.create(
                isinstance_type.__class__.__instancecheck__(isinstance_type, arg.value)
            )

        if isinstance(arg, variables.UserDefinedExceptionClassVariable):
            return ConstantVariable.create(isinstance(arg_type, isinstance_type))

        isinstance_type_tuple: tuple[type, ...]
        if isinstance(isinstance_type, type) or callable(
            # E.g. isinstance(obj, typing.Sequence)
            getattr(isinstance_type, "__instancecheck__", None)
        ):
            isinstance_type_tuple = (isinstance_type,)
        elif sys.version_info >= (3, 10) and isinstance(
            isinstance_type, types.UnionType
        ):
            isinstance_type_tuple = isinstance_type.__args__
        elif isinstance(isinstance_type, tuple) and all(
            isinstance(tp, type) or callable(getattr(tp, "__instancecheck__", None))
            for tp in isinstance_type
        ):
            isinstance_type_tuple = isinstance_type
        else:
            raise_observed_exception(
                TypeError,
                tx,
                args=[
                    "isinstance() arg 2 must be a type, a tuple of types, or a union"
                ],
            )

        try:
            # NB: `isinstance()` does not call `__subclasscheck__` but use `__instancecheck__`.
            # But usually `isinstance(obj, type_info)` and `issubclass(type(obj), type_info)` gives
            # the same result.
            # WARNING: This might run arbitrary user code `__subclasscheck__` and we did not trace
            # through it. This is a limitation of the current implementation.
            # Usually `__subclasscheck__` and `__instancecheck__` can be constant fold through, it
            # might not be a big issue and we trade off it for performance.
            val = issubclass(arg_type, isinstance_type_tuple)
        except TypeError:
            val = arg_type in isinstance_type_tuple
        return variables.ConstantVariable.create(val)

    def call_issubclass(self, tx: "InstructionTranslator", left_ty, right_ty):
        """Checks if first arg is subclass of right arg"""
        try:
            left_ty_py = left_ty.as_python_constant()
            right_ty_py = right_ty.as_python_constant()
        except NotImplementedError:
            unimplemented_v2(
                gb_type="issubclass() with non-constant arguments",
                context=f"issubclass({left_ty}, {right_ty})",
                explanation="issubclass() with non-constant arguments not supported.",
                hints=[
                    "Make sure your arguments are types.",
                    *graph_break_hints.USER_ERROR,
                ],
            )

        # WARNING: This might run arbitrary user code `__subclasscheck__`.
        # See the comment in call_isinstance above.
        return variables.ConstantVariable(issubclass(left_ty_py, right_ty_py))

    def call_super(self, tx: "InstructionTranslator", a, b):
        return variables.SuperVariable(a, b)

    def call_next(self, tx: "InstructionTranslator", arg: VariableTracker):
        try:
            return arg.next_variable(tx)
        except Unsupported as ex:
            if isinstance(arg, variables.BaseListVariable):
                ex.remove_from_stats()
                return arg.items[0]
            raise

    def call_hasattr(self, tx: "InstructionTranslator", obj, attr):
        if attr.is_python_constant():
            name = attr.as_python_constant()
            if isinstance(obj, variables.BuiltinVariable):
                return variables.ConstantVariable(hasattr(obj.fn, name))
            return obj.call_obj_hasattr(tx, name)

    def call_map(self, tx: "InstructionTranslator", fn, *seqs):
        seqs = [
            seq.unpack_var_sequence(tx) if seq.has_unpack_var_sequence(tx) else seq
            for seq in seqs
        ]
        return variables.MapVariable(fn, seqs, mutation_type=ValueMutationNew())

    def call_filter(self, tx: "InstructionTranslator", fn, seq):
        seq = seq.unpack_var_sequence(tx) if seq.has_unpack_var_sequence(tx) else seq
        return variables.FilterVariable(fn, seq, mutation_type=ValueMutationNew())

    def call_getattr(
        self,
        tx: "InstructionTranslator",
        obj: VariableTracker,
        name_var: VariableTracker,
        default=None,
    ):
        if not name_var.is_python_constant():
            unimplemented_v2(
                gb_type="getattr() with non-constant name argument",
                context=f"getattr({obj}, {name_var}, {default})",
                explanation="getattr() with non-constant name argument is not supported",
                hints=["Ensure the name argument of getattr() is a string"],
            )

        name = name_var.as_python_constant()

        # See NOTE [Tensor "grad" and "_grad" attr]
        if isinstance(obj, TensorVariable) and name == "_grad":
            name = "grad"

        if tx.output.side_effects.is_attribute_mutation(obj):
            if isinstance(obj, variables.UnspecializedNNModuleVariable):
                if (
                    name
                    in (
                        "named_parameters",
                        "parameters",
                        "named_buffers",
                        "buffers",
                        "named_modules",
                        "modules",
                    )
                    and obj.is_state_mutated
                    and tx.output.side_effects.has_pending_mutation(obj)
                ):
                    unimplemented_v2(
                        gb_type="getattr() on nn.Module with pending mutation",
                        context=f"getattr({obj}, {name}, {default})",
                        explanation="Intentionally graph breaking on getattr() on a nn.Module "
                        "with a pending mutation",
                        hints=[],
                    )

        if tx.output.side_effects.has_pending_mutation_of_attr(obj, name):
            return tx.output.side_effects.load_attr(obj, name)

        if default is not None:
            hasattr_var = self.call_hasattr(tx, obj, name_var)
            assert hasattr_var.as_python_constant() in (True, False)
            if not hasattr_var.as_python_constant():
                return default

        source = obj.source and AttrSource(obj.source, name)
        if name in {"__bases__", "__base__", "__flags__"}:
            try:
                value = obj.as_python_constant()
                if isinstance(value, type):
                    if name == "__bases__":
                        tuple_args = [
                            VariableTracker.build(
                                tx, b, source and GetItemSource(source, i)
                            )
                            for i, b in enumerate(value.__bases__)
                        ]
                        return variables.TupleVariable(tuple_args, source=source)
                    if name == "__base__":
                        return VariableTracker.build(tx, value.__base__, source)
                    if name == "__flags__":
                        return ConstantVariable.create(value.__flags__)
            except NotImplementedError:
                pass

        if isinstance(obj, variables.NNModuleVariable):
            return obj.var_getattr(tx, name)
        elif isinstance(
            obj,
            (
                variables.TensorVariable,
                variables.NamedTupleVariable,
                variables.ConstantVariable,
                variables.DistributedVariable,
                variables.UserDefinedClassVariable,
                variables.UserDefinedObjectVariable,
            ),
        ):
            if (
                isinstance(obj, variables.UserDefinedObjectVariable)
                and issubclass(obj.value.__class__, unittest.TestCase)
                and config.enable_trace_unittest
                and name
                in (
                    "assertRaisesRegex",
                    "assertNotWarns",
                    "assertWarnsRegex",
                    "assertDictEqual",
                    "assertWarns",
                )
            ):
                unimplemented_v2(
                    gb_type="Failed to trace unittest method",
                    context=f"function: unittest.TestCase.{name}",
                    explanation=f"Dynamo does not know how to trace unittest method `{name}` ",
                    hints=[
                        f"Avoid calling `TestCase.{name}`. "
                        "Please report an issue to PyTorch.",
                    ],
                )
            if isinstance(obj, TensorVariable):
                fake_val = obj.proxy.node.meta["example_value"]
                if (
                    isinstance(fake_val, torch.Tensor)
                    and is_sparse_any(fake_val)
                    and (not tx.export or not config.capture_sparse_compute)
                ):
                    unimplemented_v2(
                        gb_type="Attempted to wrap sparse Tensor",
                        context="",
                        explanation="torch.compile does not support sparse Tensors",
                        hints=[*graph_break_hints.SUPPORTABLE],
                    )

            try:
                return obj.var_getattr(tx, name)
            except NotImplementedError:
                return variables.GetAttrVariable(obj, name, source=source)
        elif isinstance(obj, variables.TorchInGraphFunctionVariable):
            # Get OpOverload from an OpOverloadPacket, e.g., torch.ops.aten.add.default.
            member = getattr(obj.value, name)
            if isinstance(
                member, (torch._ops.OpOverloadPacket, torch._ops.OpOverload)
            ) and torch._dynamo.trace_rules.is_aten_op_or_tensor_method(member):
                return variables.TorchInGraphFunctionVariable(member, source=source)
            elif name in cmp_name_to_op_mapping:
                return variables.GetAttrVariable(obj, name, source=source)
        elif isinstance(obj, DummyModule):
            # TODO(mlazos) - Do we need this?
            if obj.is_torch or name not in obj.value.__dict__:
                member = getattr(obj.value, name)
            else:
                member = obj.value.__dict__[name]

            if config.replay_record_enabled:
                tx.exec_recorder.record_module_access(obj.value, name, member)  # type: ignore[arg-type, union-attr]
            return VariableTracker.build(tx, member, source)

        elif istype(obj, variables.UserFunctionVariable) and name in (
            "__name__",
            "__module__",
        ):
            return ConstantVariable.create(getattr(obj.fn, name))
        else:
            try:
                return obj.var_getattr(tx, name)
            except NotImplementedError:
                return variables.GetAttrVariable(obj, name, source=source)

    def call_setattr(
        self,
        tx: "InstructionTranslator",
        obj: VariableTracker,
        name_var: VariableTracker,
        val: VariableTracker,
    ):
        if isinstance(
            obj,
            (
                variables.PlacementVariable,
                variables.NamedTupleVariable,
                variables.UserDefinedObjectVariable,
                variables.NestedUserFunctionVariable,
                variables.ExceptionVariable,
            ),
        ):
            return obj.call_method(tx, "__setattr__", [name_var, val], {})
        elif (
            tx.output.side_effects.is_attribute_mutation(obj)
            and name_var.is_python_constant()
        ):
            name = name_var.as_python_constant()
            if isinstance(obj, variables.TensorVariable):
                from .builder import wrap_fx_proxy

                # Some special handling for tensor attributes.
                if name == "requires_grad":
                    # TODO(voz): Make it work properly
                    unimplemented_v2(
                        gb_type="setattr() on Tensor.requires_grad",
                        context=f"setattr({obj}, {name}, {val})",
                        explanation="setattr() on Tensor.requires_grad not supported. "
                        "Mutating requires_grad can introduce a new leaf from non-leaf or vice versa in "
                        "the middle of the graph, which AOTAutograd does not currently know how to handle.",
                        hints=[*graph_break_hints.SUPPORTABLE],
                    )
                elif name == "data":
                    # See comments on `test_set_data_on_scoped_tensor` for plans
                    # to support this.
                    if obj.source is None:
                        unimplemented_v2(
                            gb_type="Failed to mutate tensor data attribute",
                            context=f"setattr({obj}, {name}, {val})",
                            explanation="Dyanmo only supports mutating `.data`"
                            " of tensor created outside `torch.compile` region",
                            hints=[
                                "Don't mutate `.data` on this tensor, or move "
                                "the mutation out of `torch.compile` region",
                            ],
                        )
                    elif obj.dtype != val.dtype:  # type: ignore[attr-defined]
                        unimplemented_v2(
                            gb_type="Failed to mutate tensor data attribute to different dtype",
                            context=f"setattr({obj}, {name}, {val})",
                            explanation="Dyanmo only supports mutating `.data`"
                            " of tensor to a new one with the same dtype",
                            hints=[
                                "Don't mutate `.data` on this tensor, or move "
                                "the mutation out of `torch.compile` region",
                            ],
                        )

                    # Remove the old reference in tracked fakes - if we don't do this
                    # new .data value size and shape differences will cause
                    # tracked fakes to produce incorrect guards. This is sound because the TensorVariable
                    # coming out of set_() below will be a new one, and get
                    # installed in tracked fakes.
                    to_remove = [
                        tf for tf in tx.output.tracked_fakes if tf.source == obj.source
                    ]
                    for tf in to_remove:
                        tx.output.tracked_fakes.remove(tf)

                    # Step 1 - disable grads
                    with dynamo_disable_grad(tx), torch.no_grad():
                        # Step 2 - call `set_`
                        out = wrap_fx_proxy(
                            tx,
                            tx.output.create_proxy(
                                "call_function",
                                torch.Tensor.set_,
                                *proxy_args_kwargs([obj, val], {}),
                            ),
                        )

                    # Step 3 - drop the version counter - this is a step required to get
                    # .data setting to play correctly with the autograd engine.
                    # Essentially, dynamo is trying to faithfully preserve the (absurd)
                    # behavior of .data= from eager mode
                    def _lower_version_count_by_1(x):
                        version = x._version
                        if version > 0:
                            version = version - 1
                        torch._C._autograd._unsafe_set_version_counter((x,), (version,))
                        return x

                    tx.output.create_proxy(
                        "call_function",
                        _lower_version_count_by_1,
                        (out.as_proxy(),),
                        {},
                    )
                    _lower_version_count_by_1(obj.as_proxy().node.meta["example_value"])
                    # This handles options prop, guards and ends with a clone
                    # Step 4 - replace all reference to the current object with the new one
                    return out
                elif name in ("_grad", "grad"):
                    # NOTE: [Tensor "grad" and "_grad" attr]
                    # _grad and grad share the same setter/getter, see
                    # THPVariable_properties, and here we make sure setting one
                    # enables reading `val` from the other, by routing all
                    # read/write to `grad`.
                    name = "grad"
                elif is_tensor_getset_descriptor(name):
                    # Attribute like `torch.Tensor.real` has special setters we
                    # don't yet support; it's not as simple adding an entry to
                    # the side effect mapping.
                    unimplemented_v2(
                        gb_type="Failed to set tensor attribute",
                        context=f"setattr({obj}, {name}, {val})",
                        explanation="Dyanmo doesn't support setting these tensor attributes",
                        hints=[
                            f"Don't mutate attribute '{name}' on tensors, or "
                            "move the mutation out of `torch.compile` region",
                        ],
                    )

            tx.output.side_effects.store_attr(obj, name, val)
            return val
        elif isinstance(obj, variables.NNModuleVariable):
            if not tx.output.is_root_tracer():
                raise AttributeMutationError(
                    "Can't inplace modify module params/buffers inside HigherOrderOp"
                )
            if name_var.is_python_constant() and isinstance(
                val, variables.TensorVariable
            ):
                assigning_fake_val = get_fake_value(val.as_proxy().node, tx)

                try:
                    getattr_var = obj.var_getattr(tx, name_var.as_python_constant())
                except (AttributeError, ObservedAttributeError):
                    getattr_var = None

                if isinstance(getattr_var, variables.TensorVariable):
                    # get_fake_val will get the same fake tensor
                    existing_fake_attr = get_fake_value(getattr_var.as_proxy().node, tx)

                    # same tensor identity, setattr is a no-op
                    mod_setattr = inspect.getattr_static(obj.module_type, "__setattr__")
                    if (
                        existing_fake_attr is assigning_fake_val
                        and mod_setattr is torch.nn.Module.__setattr__
                    ):
                        return getattr_var

            obj.convert_to_unspecialized(tx)

    def call_delattr(
        self,
        tx: "InstructionTranslator",
        obj: VariableTracker,
        name_var: VariableTracker,
    ):
        return obj.call_method(tx, "__delattr__", [name_var], {})

    def call_type(self, tx: "InstructionTranslator", obj: VariableTracker):
        try:
            py_type = obj.python_type()
        except NotImplementedError as error:
            raise UserError(
                UserErrorType.INVALID_INPUT,
                str(error),
                case_name="unknown_python_type",
            ) from None

        source = obj.source and TypeSource(obj.source)
        if (
            source is None
            and isinstance(obj, variables.UserDefinedObjectVariable)
            and obj.cls_source
        ):
            source = obj.cls_source
        if py_type is torch.Tensor:
            # In some cases torch isn't available in globals
            name = tx.output.install_global_by_id("", torch)
            source = AttrSource(GlobalSource(name), "Tensor")

        return VariableTracker.build(tx, py_type, source)

    def call_reversed(self, tx: "InstructionTranslator", obj: VariableTracker):
        if obj.has_unpack_var_sequence(tx):
            items = list(reversed(obj.unpack_var_sequence(tx)))
            return variables.TupleVariable(items)

    def call_sorted(
        self,
        tx: "InstructionTranslator",
        obj: VariableTracker,
        **kwargs: VariableTracker,
    ):
        if obj.has_force_unpack_var_sequence(tx) and not isinstance(
            obj, variables.TensorVariable
        ):
            list_var = variables.ListVariable(
                obj.force_unpack_var_sequence(tx),
                mutation_type=ValueMutationNew(),
            )
            list_var.call_method(tx, "sort", [], kwargs)
            return list_var

    # neg is a constant fold function, so we only get here if constant fold is not valid
    def call_neg(self, tx: "InstructionTranslator", a):
        if isinstance(a, SymNodeVariable):
            return SymNodeVariable.create(
                tx,
                (operator.neg)(a.as_proxy()),
                sym_num=None,
            )
        # None no-ops this handler and lets the driving function proceed
        return None

    def call_format(self, tx: "InstructionTranslator", _format_string, *args, **kwargs):
        format_string = _format_string.as_python_constant()
        format_string = str(format_string)
        return variables.StringFormatVariable.create(format_string, args, kwargs)

    def call_id(self, tx: "InstructionTranslator", *args):
        if len(args) > 0 and isinstance(args[0], variables.NNModuleVariable):
            nn_mod_variable = args[0]
            mod = tx.output.get_submodule(nn_mod_variable.module_key)
            return variables.ConstantVariable.create(id(mod))
        elif len(args) == 1 and isinstance(
            args[0],
            (variables.UserDefinedClassVariable, variables.UserDefinedObjectVariable),
        ):
            if args[0].source:
                install_guard(args[0].source.make_guard(GuardBuilder.ID_MATCH))
            constant_result = id(args[0].value)
            return variables.ConstantVariable.create(constant_result)
        elif len(args) == 1 and isinstance(args[0], TensorVariable):
            tensor_variable = args[0]
            return tensor_variable.call_id(tx)
        elif istype(args[0], variables.UserFunctionVariable):
            return variables.ConstantVariable.create(id(args[0].fn))
        elif istype(args[0], variables.SkipFunctionVariable):
            return variables.ConstantVariable.create(id(args[0].value))
        elif istype(args[0], variables.FunctoolsPartialVariable):
            return variables.ConstantVariable.create(id(args[0].fake_value))
        else:
            unimplemented_v2(
                gb_type="id() with unsupported args",
                context=str(args),
                explanation=f"Dynamo doesn't know how to trace id() call with args {args}",
                hints=[
                    "Supported args are Tensors, and functions/nn.Modules/user-defined objects "
                    "from outside the compiled region.",
                    *graph_break_hints.SUPPORTABLE,
                ],
            )

    def call_deepcopy(self, tx: "InstructionTranslator", x):
        unimplemented_v2(
            gb_type="copy.deepcopy()",
            context=f"copy.deepcopy({x})",
            explanation="Dynamo does not support copy.deepcopy()",
            hints=[
                "Avoid calling copy.deepcopy()",
                *graph_break_hints.SUPPORTABLE,
            ],
        )

    def _comparison_with_tensor(self, tx: "InstructionTranslator", left, right):
        from .builder import wrap_fx_proxy_cls
        from .tensor import supported_tensor_comparison_op_values

        op = self.fn

        if op in [operator.is_, operator.is_not]:
            is_result = (
                isinstance(left, TensorVariable)
                and isinstance(right, TensorVariable)
                and id(extract_fake_example_value(left.as_proxy().node))
                == id(extract_fake_example_value(right.as_proxy().node))
            )
            if op is operator.is_:
                return ConstantVariable.create(is_result)
            else:
                return ConstantVariable.create(not is_result)

        if op not in supported_tensor_comparison_op_values:
            unimplemented_v2(
                gb_type="unsupported Tensor comparison op",
                context=f"{op.__name__}({left}, {right})",
                explanation=f"Dynamo does not support the comparison op {op.__name__} "
                f"with Tensor arguments {left}, {right}",
                hints=[*graph_break_hints.SUPPORTABLE],
            )
        if (
            isinstance(left, TensorVariable)
            and isinstance(right, TensorVariable)
            and (left.size and right.size) is not None
            and left.size != right.size
        ):
            try:
                torch.broadcast_shapes(left.size, right.size)
            except RuntimeError:
                # not broadcastable, can't be compared
                unimplemented_v2(
                    gb_type="failed to broadcast when attempting Tensor comparison op",
                    context=f"{op.__name__}({left}, {right})",
                    explanation=f"Dynamo was unable to broad cast the arguments {left}, {right} "
                    f"when attempting to trace the comparison op {op.__name__}.",
                    hints=[*graph_break_hints.USER_ERROR],
                )
        tensor_cls = left if isinstance(left, TensorVariable) else right
        proxy = tx.output.create_proxy(
            "call_function", op, (left.as_proxy(), right.as_proxy()), {}
        )
        return wrap_fx_proxy_cls(
            type(tensor_cls),  # handle Ndarrays and Tensors
            tx,
            proxy,
        )

    def _comparison_with_symnode(self, tx: "InstructionTranslator", left, right):
        from .tensor import supported_tensor_comparison_op_values

        op = self.fn

        if op not in supported_tensor_comparison_op_values:
            unimplemented_v2(
                gb_type="unsupported SymNode comparison op",
                context=f"{op.__name__}({left}, {right})",
                explanation=f"Dynamo does not support the comparison op {op.__name__} "
                f"with SymNode arguments {left}, {right}",
                hints=[*graph_break_hints.SUPPORTABLE],
            )

        # This is seen in inspect signature where we check if the value is a default value
        if isinstance(right, variables.UserDefinedClassVariable):
            return variables.ConstantVariable(op(object(), None))

        proxy = tx.output.create_proxy(
            "call_function", op, (left.as_proxy(), right.as_proxy()), {}
        )
        return SymNodeVariable.create(
            tx,
            proxy,
            sym_num=None,
        )

    def call_xor(self, tx: "InstructionTranslator", a, b):
        if isinstance(a, (DictKeysVariable, SetVariable, UserDefinedSetVariable)):
            return a.call_method(tx, "__xor__", [b], {})

    def call_ixor(self, tx: "InstructionTranslator", a, b):
        if isinstance(a, (DictKeysVariable, SetVariable, UserDefinedSetVariable)):
            return a.call_method(tx, "__ixor__", [b], {})

    def call_sub(self, tx: "InstructionTranslator", a, b):
        if isinstance(a, (DictKeysVariable, SetVariable, UserDefinedSetVariable)):
            return a.call_method(tx, "__sub__", [b], {})

    def call_isub(self, tx: "InstructionTranslator", a, b):
        if isinstance(a, (DictKeysVariable, SetVariable, UserDefinedSetVariable)):
            return a.call_method(tx, "__isub__", [b], {})

    def call_and_(self, tx: "InstructionTranslator", a, b):
        # Rely on constant_handler
        if isinstance(a, ConstantVariable) and isinstance(b, ConstantVariable):
            return None
        if isinstance(a, (SymNodeVariable, ConstantVariable)) and isinstance(
            b, (SymNodeVariable, ConstantVariable)
        ):
            return SymNodeVariable.create(
                tx,
                tx.output.create_proxy(
                    "call_function", operator.and_, *proxy_args_kwargs([a, b], {})
                ),
                sym_num=None,
            )
        if isinstance(a, (DictKeysVariable, SetVariable, UserDefinedSetVariable)):
            return a.call_method(tx, "__and__", [b], {})
        # None no-ops this handler and lets the driving function proceed

    def call_iand(self, tx: "InstructionTranslator", a, b):
        # Rely on constant_handler
        if isinstance(a, ConstantVariable) and isinstance(b, ConstantVariable):
            return None
        if isinstance(a, (SymNodeVariable, ConstantVariable)) and isinstance(
            b, (SymNodeVariable, ConstantVariable)
        ):
            return SymNodeVariable.create(
                tx,
                tx.output.create_proxy(
                    "call_function", operator.iand, *proxy_args_kwargs([a, b], {})
                ),
                sym_num=None,
            )
        if isinstance(a, (DictKeysVariable, SetVariable, UserDefinedSetVariable)):
            return a.call_method(tx, "__iand__", [b], {})

    def call_or_(self, tx: "InstructionTranslator", a, b):
        # Rely on constant_handler
        if isinstance(a, ConstantVariable) and isinstance(b, ConstantVariable):
            return None
        if isinstance(a, (SymNodeVariable, ConstantVariable)) and isinstance(
            b, (SymNodeVariable, ConstantVariable)
        ):
            return SymNodeVariable.create(
                tx,
                tx.output.create_proxy(
                    "call_function", operator.or_, *proxy_args_kwargs([a, b], {})
                ),
                sym_num=None,
            )

        # This call looks like `{"one": torch.ones(1)} | {"two": torch.ones(2)}`.
        if isinstance(
            a,
            (ConstDictVariable, DictKeysVariable, SetVariable, UserDefinedSetVariable),
        ):
            return a.call_method(tx, "__or__", [b], {})

        # None no-ops this handler and lets the driving function proceed
        return None

    def call_ior(self, tx: "InstructionTranslator", a, b):
        # Rely on constant_handler
        if isinstance(a, ConstantVariable) and isinstance(b, ConstantVariable):
            return None
        if isinstance(a, (SymNodeVariable, ConstantVariable)) and isinstance(
            b, (SymNodeVariable, ConstantVariable)
        ):
            return SymNodeVariable.create(
                tx,
                tx.output.create_proxy(
                    "call_function", operator.ior, *proxy_args_kwargs([a, b], {})
                ),
                sym_num=None,
            )

        # This call looks like `{"one": torch.ones(1)} |= {"two": torch.ones(2)}`.
        if isinstance(
            a,
            (ConstDictVariable, DictKeysVariable, SetVariable, UserDefinedSetVariable),
        ):
            return a.call_method(tx, "__ior__", [b], {})

        # None no-ops this handler and lets the driving function proceed
        return None

    def call_not_(self, tx: "InstructionTranslator", a):
        if isinstance(a, SymNodeVariable):
            return SymNodeVariable.create(
                tx,
                tx.output.create_proxy(
                    "call_function", operator.not_, *proxy_args_kwargs([a], {})
                ),
                sym_num=None,
            )

        # Unwrap the underlying ConstDictVariable
        if isinstance(a, DictViewVariable):
            a = a.dv_dict
        if isinstance(a, (ListVariable, ConstDictVariable)):
            return ConstantVariable.create(len(a.items) == 0)

        return None

    def call_contains(
        self, tx: "InstructionTranslator", a: VariableTracker, b: VariableTracker
    ):
        return a.call_method(tx, "__contains__", [b], {})


@contextlib.contextmanager
def dynamo_disable_grad(tx):
    from . import GradModeVariable

    gmv = GradModeVariable.create(tx, False)
    try:
        gmv.enter(tx)
        yield
    finally:
        gmv.exit(tx)<|MERGE_RESOLUTION|>--- conflicted
+++ resolved
@@ -1288,13 +1288,9 @@
         if self.fn is set:
             resolved_fn = getattr(self.fn, name)
             if resolved_fn in set_methods:
-<<<<<<< HEAD
-                if isinstance(args[0], variables.SetVariable):
-=======
                 if isinstance(args[0], variables.UserDefinedSetVariable):
                     return args[0]._set_vt.call_method(tx, name, args[1:], kwargs)
                 elif isinstance(args[0], variables.SetVariable):
->>>>>>> eda0a9cc
                     return args[0].call_method(tx, name, args[1:], kwargs)
 
         if self.fn is frozenset:
