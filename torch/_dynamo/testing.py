"""Testing utilities and infrastructure for Dynamo.

This module provides a comprehensive set of testing utilities including:
- Test result collection and validation
- Graph manipulation and comparison tools
- Test case management and execution helpers
- Specialized test decorators for different Python versions and features
- RNG state management
- Compilation counting and monitoring
- Debug utilities for bytecode transformation

The utilities in this module are used across Dynamo's test suite to ensure
consistent testing patterns and proper test isolation.
"""

import contextlib
import dis
import functools
import logging
import os.path
import random
import re
import sys
import types
import unittest
from collections.abc import Sequence
from typing import Any, Callable, Optional, overload, TypeVar, Union
from typing_extensions import ParamSpec
from unittest.mock import patch

import torch
from torch import fx
from torch._dynamo.backends.debugging import aot_eager
from torch._dynamo.output_graph import OutputGraph

from . import config, eval_frame, optimize_assert, reset
from .bytecode_transformation import (
    create_instruction,
    debug_checks,
    is_generator,
    transform_code_object,
)
from .guards import CheckFunctionManager, CompileId, GuardedCode
from .types import ConvertFrameReturn, DynamoFrameType, wrap_guarded_code
from .utils import same


try:
    import numpy as np

    _NUMPY_IMPORTED = True
except ModuleNotFoundError:
    _NUMPY_IMPORTED = False


unsupported = eval_frame.unsupported
three = 3

log = logging.getLogger(__name__)

_P = ParamSpec("_P")


def clone_me(x: Optional[torch.Tensor]) -> Optional[torch.Tensor]:
    if x is None:
        return None
    return x.detach().clone().requires_grad_(x.requires_grad)


def remove_optimized_module_prefix(name: str) -> str:
    return re.sub(r"^_orig_mod[.]", "", name)


def extract_graph_and_tracker(fn, *args, **kwargs):  # type: ignore[no-untyped-def]
    from torch._dynamo.symbolic_convert import InstructionTranslator

    gm = None
    region_tracker = None

    def extract_graph_backend(_gm, *args, **kwargs):  # type: ignore[no-untyped-def]
        nonlocal gm
        nonlocal region_tracker
        gm = _gm
        region_tracker = InstructionTranslator.current_tx().output.region_tracker
        return _gm

    torch.compile(backend=extract_graph_backend, fullgraph=True)(fn)(*args, **kwargs)
    return gm.graph, region_tracker  # type: ignore[union-attr]


def collect_results(
    model: torch.nn.Module, prediction: Any, loss: Any, example_inputs: Any
) -> list[Any]:
    results = []
    results.append(prediction)
    results.append(loss)
    # if isinstance(loss, torch.Tensor) and loss.item() > 1:
    #     log.warning(
    #         f"High loss value alert - {loss:.2f}. Can result in unstable gradients."
    #     )

    grads = {}
    params = {}
    for name, param in model.named_parameters():
        if isinstance(model, eval_frame.OptimizedModule):
            name = remove_optimized_module_prefix(name)
        param_copy = param
        grad = param.grad
        # Treat None and zero grad as same
        if param.grad is None:
            grad = torch.zeros_like(param)
        grads[name + ".grad"] = grad
        params[name] = param_copy
    results.append(grads)
    results.append(params)
    buffers = {}
    for name, buffer in model.named_buffers():
        if isinstance(model, eval_frame.OptimizedModule):
            name = remove_optimized_module_prefix(name)
        buffers[name] = buffer
    results.append(buffers)
    for example in example_inputs:
        if isinstance(example, (tuple, list)):
            results.extend(inp.grad for inp in example if isinstance(inp, torch.Tensor))
        else:
            if isinstance(example, torch.Tensor):
                results.append(example.grad)
    return results


def requires_bwd_pass(out: Any) -> bool:
    if isinstance(out, torch.Tensor):
        return out.requires_grad
    elif isinstance(out, (list, tuple)):
        return any(requires_bwd_pass(x) for x in out)
    elif out is None:
        return False
    elif isinstance(out, int):
        return False
    raise NotImplementedError("Don't know how to reduce", type(out))


@overload
def reduce_to_scalar_loss(out: torch.Tensor) -> torch.Tensor: ...


@overload
def reduce_to_scalar_loss(
    out: Union[list[Any], tuple[Any, ...], dict[Any, Any]],
) -> float: ...


def reduce_to_scalar_loss(out: Any) -> Union[torch.Tensor, float]:
    """Reduce the output of a model to get scalar loss"""

    def dtype_preserving_sum(seq: Sequence[Any]) -> Any:
        """Calling the sum() built-in on an iterable of numpy scalars may result in a
        type promotion based on the normal start value of int(0).  This is worked around
        by using the first item to be summed as the start value.  We convert to tensor
        when returning so that torch type promotion rules will be followed when taking
        the mean afterwards."""
        if len(seq) == 0:
            return 0
        return torch.as_tensor(sum(seq[1:], seq[0]))

    if isinstance(out, torch.Tensor):
        # Mean does not work on integer tensors
        return out.sum() / out.numel()
<<<<<<< HEAD
    if _NUMPY_IMPORTED and isinstance(out, np.ndarray):
=======
    if np and isinstance(out, np.ndarray):
>>>>>>> 748ac565
        return out.mean()
    if isinstance(out, (list, tuple)):
        losses = tuple(reduce_to_scalar_loss(x) for x in out)
        return dtype_preserving_sum(losses) / len(losses)
    if type(out).__name__ in (
        "MaskedLMOutput",
        "Seq2SeqLMOutput",
        "CausalLMOutputWithCrossAttentions",
    ):
        return reduce_to_scalar_loss(out.logits)
    if type(out).__name__ == "SquashedNormal":
        return out.mean.sum()
    if isinstance(out, dict):
        losses = tuple(reduce_to_scalar_loss(x) for x in out.values())
        return dtype_preserving_sum(losses) / len(losses)
    raise NotImplementedError("Don't know how to reduce", type(out))


def debug_dir() -> str:
    path = os.path.join(os.path.dirname(__file__), "../debug")
    if not os.path.exists(path):
        os.mkdir(path)
    return path


def debug_dump(name: str, code: types.CodeType, extra: str = "") -> None:
    with open(os.path.join(debug_dir(), name), "w") as fd:
        fd.write(
            f"{dis.Bytecode(code).info()}\n\n{dis.Bytecode(code).dis()}\n\n{extra}\n"
        )


def debug_insert_nops(
    frame: DynamoFrameType, cache_size: int, hooks: Any, _: Any, *, skip: int = 0
) -> ConvertFrameReturn:
    """used to debug jump updates"""

    def insert_nops(instructions: list[Any], code_options: Any) -> None:
        instructions.insert(0, create_instruction("NOP"))
        instructions.insert(0, create_instruction("NOP"))

    metrics_context = torch._dynamo.utils.get_metrics_context()
    with torch._dynamo.utils.dynamo_timed("debug_insert_nops"), metrics_context:
        if is_generator(frame.f_code):
            return ConvertFrameReturn()

        debug_checks(frame.f_code)
        code = transform_code_object(frame.f_code, insert_nops)
        graph = OutputGraph(
            code_options={},
            compiler_fn=None,
            root_tx=None,
            export=False,
            export_constraints=None,
            frame_state={"_id": 0},
            # TODO: shouldn't this be f_locals/f_globals from frame?
            local_scope=locals(),
            global_scope=globals(),
            f_code=frame.f_code,
            torch_function_mode_stack=[],
            package=None,
        )

        return wrap_guarded_code(
            GuardedCode(
                code,
                CheckFunctionManager(frame.f_code, graph).guard_manager,  # type: ignore[arg-type]
                CompileId(frame_id=0, frame_compile_id=0),
            )
        )


class CompileCounter:
    def __init__(self) -> None:
        self.frame_count = 0
        self.op_count = 0

    def __call__(
        self, gm: torch.fx.GraphModule, example_inputs: list[torch.Tensor]
    ) -> Callable[..., Any]:
        self.frame_count += 1
        for node in gm.graph.nodes:
            if "call" in node.op:
                self.op_count += 1
        return gm.forward

    def clear(self) -> None:
        self.frame_count = 0
        self.op_count = 0


class CompileCounterWithBackend:
    def __init__(self, backend: str) -> None:
        self.frame_count = 0
        self.op_count = 0
        self.backend = backend
        self.graphs: list[torch.fx.GraphModule] = []

    def __call__(
        self, gm: torch.fx.GraphModule, example_inputs: list[torch.Tensor]
    ) -> Callable[..., Any]:
        from .backends.registry import lookup_backend

        self.frame_count += 1
        for node in gm.graph.nodes:
            if "call" in node.op:
                self.op_count += 1
        self.graphs.append(gm)
        return lookup_backend(self.backend)(gm, example_inputs)

    def clear(self) -> None:
        self.frame_count = 0
        self.op_count = 0
        self.graphs = []


# Equivalent to backend="eager", but also records graphs that
# we can assert on
class EagerAndRecordGraphs:
    def __init__(self) -> None:
        self.graphs: list[torch.fx.GraphModule] = []

    def __call__(
        self, gm: torch.fx.GraphModule, example_inputs: list[torch.Tensor]
    ) -> Callable[..., Any]:
        self.graphs.append(gm)
        return gm.forward


class AotEagerAndRecordGraphs:
    def __init__(self) -> None:
        self.graphs: list[torch.fx.GraphModule] = []
        self.fw_graphs: list[torch.fx.GraphModule] = []
        self.bw_graphs: list[torch.fx.GraphModule] = []

    def __call__(
        self, gm: torch.fx.GraphModule, example_inputs: list[torch.Tensor]
    ) -> Callable[..., Any]:
        self.graphs.append(gm)

        def fw_compiler(
            gm: torch.fx.GraphModule, example_inputs: list[torch.Tensor]
        ) -> Callable[..., Any]:
            self.fw_graphs.append(gm)
            return gm.forward

        def bw_compiler(
            gm: torch.fx.GraphModule, example_inputs: list[torch.Tensor]
        ) -> Callable[..., Any]:
            self.bw_graphs.append(gm)
            return gm.forward

        return aot_eager(
            gm,
            example_inputs,
            fw_compiler=fw_compiler,
            bw_compiler=bw_compiler,
        )


class InductorAndRecordGraphs:
    def __init__(self) -> None:
        self.graphs: list[torch.fx.GraphModule] = []
        self.inductor_graphs: list[torch.fx.GraphModule] = []

    def __call__(self, gm, example_inputs):  # type: ignore[no-untyped-def]
        import torch._inductor.compile_fx as compile_fx_mod

        self.graphs.append(gm)

        old_compile_fx_inner = compile_fx_mod._compile_fx_inner

        def patched(*args, **kwargs):  # type: ignore[no-untyped-def]
            self.inductor_graphs.append(args[0])
            return old_compile_fx_inner(*args, **kwargs)

        with patch.object(compile_fx_mod, "_compile_fx_inner", new=patched):
            return compile_fx_mod.compile_fx(gm, example_inputs)


def strip_comment(code: str) -> str:
    return re.sub(r"(?m)^ *#.*\n?", "", code)


def remove_trailing_space(code: str) -> str:
    return "\n".join([line.rstrip() for line in code.split("\n")])


def normalize_gm(gm_str: str) -> str:
    # strip comments as comments have path to files which may differ from
    # system to system.
    return remove_trailing_space(strip_comment(gm_str))


def empty_line_normalizer(code: str) -> str:
    """
    Normalize code: remove empty lines.
    """
    normal_code = re.sub(r"[\r\n]+", "\n", code)
    return normal_code


def standard_test(
    self: Any,
    fn: Callable[..., Any],
    nargs: int,
    expected_ops: Optional[int] = None,
    expected_ops_dynamic: Optional[int] = None,
    expected_frame_count: int = 1,
) -> None:
    if not config.assume_static_by_default and expected_ops_dynamic is not None:
        expected_ops = expected_ops_dynamic

    actual = CompileCounter()

    args1 = [torch.randn(10, 10) for _ in range(nargs)]
    args2 = [torch.randn(10, 10) for _ in range(nargs)]
    correct1 = fn(*args1)
    correct2 = fn(*args2)
    reset()
    opt_fn = optimize_assert(actual)(fn)
    val1a = opt_fn(*args1)
    val2a = opt_fn(*args2)
    val1b = opt_fn(*args1)
    val2b = opt_fn(*args2)
    reset()
    self.assertTrue(same(val1a, correct1))
    self.assertTrue(same(val1b, correct1))
    self.assertTrue(same(val2a, correct2))
    self.assertTrue(same(val2b, correct2))
    self.assertEqual(actual.frame_count, expected_frame_count)
    if expected_ops is not None:
        self.assertEqual(actual.op_count, expected_ops)


def dummy_fx_compile(
    gm: fx.GraphModule, example_inputs: list[torch.Tensor]
) -> Callable[..., Any]:
    return gm.forward


def format_speedup(
    speedup: float,
    pvalue: float,
    is_correct: bool = True,
    pvalue_threshold: float = 0.1,
) -> str:
    if not is_correct:
        return "ERROR"
    if pvalue > pvalue_threshold:
        return f"{speedup:.3f}x SAME"
    return f"{speedup:.3f}x p={pvalue:.2f}"


def rand_strided(
    size: Sequence[int],
    stride: Sequence[int],
    dtype: torch.dtype = torch.float32,
    device: Union[str, torch.device] = "cpu",
    extra_size: int = 0,
) -> torch.Tensor:
    needed_size = (
        sum((shape - 1) * stride for shape, stride in zip(size, stride))
        + 1
        + extra_size
    )
    if dtype.is_floating_point:
        if dtype.itemsize == 1:
            """
            normal distribution kernel is not implemented for fp8..
            Workaround that by creating a fp16 tensor and then cast.
            """
            buffer = torch.randn(needed_size, dtype=torch.float16, device=device).to(
                dtype=dtype
            )
        else:
            buffer = torch.randn(needed_size, dtype=dtype, device=device)
    else:
        buffer = torch.zeros(size=[needed_size], dtype=dtype, device=device)
    return torch.as_strided(buffer, size, stride)


_T = TypeVar("_T")


def check_dynamic_shape_capture() -> bool:
    # This also mirrors config from `test/dynamo/test_dynamic_shapes.py:make_dynamic_cls`
    return not config.assume_static_by_default


def _make_fn_with_patches(fn: Callable[_P, _T], *patches: Any) -> Callable[_P, _T]:
    @functools.wraps(fn)
    def _fn(*args: _P.args, **kwargs: _P.kwargs) -> _T:
        with contextlib.ExitStack() as stack:
            for module, attr, val in patches:
                stack.enter_context(patch.object(module, attr, val))

            return fn(*args, **kwargs)

    return _fn


def make_test_cls_with_patches(
    cls: type,
    cls_prefix: str,
    fn_suffix: str,
    *patches: Any,
    xfail_prop: Optional[str] = None,
    decorator: Callable[[Callable[..., Any]], Callable[..., Any]] = lambda x: x,
) -> type:
    DummyTestClass = type(f"{cls_prefix}{cls.__name__}", cls.__bases__, {})
    DummyTestClass.__qualname__ = DummyTestClass.__name__

    for name in dir(cls):
        if name.startswith("test_"):
            fn = getattr(cls, name)
            if not callable(fn):
                setattr(DummyTestClass, name, getattr(cls, name))
                continue
            new_name = f"{name}{fn_suffix}"
            new_fn = _make_fn_with_patches(fn, *patches)
            new_fn.__name__ = new_name
            if xfail_prop is not None and hasattr(fn, xfail_prop):
                new_fn = unittest.expectedFailure(new_fn)
            setattr(DummyTestClass, new_name, decorator(new_fn))
        # NB: Doesn't handle slots correctly, but whatever
        elif not hasattr(DummyTestClass, name):
            setattr(DummyTestClass, name, getattr(cls, name))

    return DummyTestClass


# test Python 3.11+ specific features
def skipIfNotPy311(fn: Callable[_P, _T]) -> Callable[_P, _T]:
    if sys.version_info >= (3, 11):
        return fn
    return unittest.skip(fn)


def skipIfNotPy312(fn: Callable[_P, _T]) -> Callable[_P, _T]:
    if sys.version_info >= (3, 12):
        return fn
    return unittest.skip("Requires Python 3.12+")(fn)


def xfailIfPy312(fn: Callable[_P, _T]) -> Callable[_P, _T]:
    if sys.version_info >= (3, 12):
        return unittest.expectedFailure(fn)
    return fn


def skipIfPy312(fn: Callable[_P, _T]) -> Callable[_P, _T]:
    if sys.version_info >= (3, 12):
        return unittest.skip("Not supported in Python 3.12+")(fn)
    return fn


def requiresPy310(fn: Callable[_P, _T]) -> Callable[_P, _T]:
    if sys.version_info >= (3, 10):
        return fn
    else:
        return unittest.skip("Requires Python 3.10+")(fn)


# Controls tests generated in test/inductor/test_torchinductor_dynamic_shapes.py
# and test/dynamo/test_dynamic_shapes.py
def expectedFailureDynamic(fn: Callable[_P, _T]) -> Callable[_P, _T]:
    fn._expected_failure_dynamic = True  # type: ignore[attr-defined]
    return fn


# Controls tests generated in test/inductor/test_torchinductor_codegen_dynamic_shapes.py
def expectedFailureCodegenDynamic(fn: Callable[_P, _T]) -> Callable[_P, _T]:
    fn._expected_failure_codegen_dynamic = True  # type: ignore[attr-defined]
    return fn


# Controls test generated in test/inductor/test_cpp_wrapper.py
def expectedFailureDynamicWrapper(fn: Callable[_P, _T]) -> Callable[_P, _T]:
    fn._expected_failure_dynamic_wrapper = True  # type: ignore[attr-defined]
    return fn


def reset_rng_state(use_xla: bool = False) -> None:
    torch.manual_seed(1337)
    random.seed(1337)
    if _NUMPY_IMPORTED:
        np.random.seed(1337)
    if use_xla:
        import torch_xla.core.xla_model as xm

        xm.set_rng_state(1337, str(xm.xla_device()))


def _skipped_function_for_test_reconstruct(
    f: Callable[_P, _T], *args: _P.args, **kwargs: _P.kwargs
) -> _T:
    return f(*args, **kwargs)<|MERGE_RESOLUTION|>--- conflicted
+++ resolved
@@ -45,12 +45,11 @@
 from .utils import same
 
 
+np: Optional[types.ModuleType] = None
 try:
     import numpy as np
-
-    _NUMPY_IMPORTED = True
 except ModuleNotFoundError:
-    _NUMPY_IMPORTED = False
+    np = None
 
 
 unsupported = eval_frame.unsupported
@@ -166,11 +165,7 @@
     if isinstance(out, torch.Tensor):
         # Mean does not work on integer tensors
         return out.sum() / out.numel()
-<<<<<<< HEAD
-    if _NUMPY_IMPORTED and isinstance(out, np.ndarray):
-=======
     if np and isinstance(out, np.ndarray):
->>>>>>> 748ac565
         return out.mean()
     if isinstance(out, (list, tuple)):
         losses = tuple(reduce_to_scalar_loss(x) for x in out)
@@ -557,7 +552,7 @@
 def reset_rng_state(use_xla: bool = False) -> None:
     torch.manual_seed(1337)
     random.seed(1337)
-    if _NUMPY_IMPORTED:
+    if np:
         np.random.seed(1337)
     if use_xla:
         import torch_xla.core.xla_model as xm
