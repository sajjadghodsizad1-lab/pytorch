{
  "GB0000": [
    {
      "Gb_type": "All __torch_function__ overrides returned NotImplemented due to TypeError from user code",
      "Context": "fn={fn}, args={args}, kwargs={kwargs}",
      "Explanation": "All __torch_function__ overrides for for function {fn} returned NotImplemented",
      "Hints": [
        "Dynamo has detected that tracing the code will result in an error when running in eager. Please double check that your code doesn't contain a similar error when actually running eager/uncompiled."
      ]
    }
  ],
  "GB0001": [
    {
      "Gb_type": "Argument of `as_subclass` must be a non-dispatcher-style tensor subclass",
      "Context": "{self}.as_subclass({cls})",
      "Explanation": "Currently not supported",
      "Hints": [
        "Avoid this call or move it outside `torch.compile` regione",
        "It may be possible to write Dynamo tracing rules for this code. Please report an issue to PyTorch if you encounter this graph break often and it is causing performance issues."
      ]
    }
  ],
  "GB0002": [
    {
      "Gb_type": "Assertion failed on symbolic shapes",
      "Context": "str(sym_expr)",
      "Explanation": "",
      "Hints": [
        "Dynamo has detected that tracing the code will result in an error when running in eager. Please double check that your code doesn't contain a similar error when actually running eager/uncompiled."
      ]
    }
  ],
  "GB0003": [
    {
      "Gb_type": "Attempt to trace generator",
      "Context": "",
      "Explanation": "Generators cannot be compiled directly with `torch.compile`.",
      "Hints": [
        "Call a generator from inside of a non-generator Python function and ",
        "compile that function instead.",
        "This graph break is fundamental - it is unlikely that Dynamo will ever be able to trace through your code. Consider finding a workaround."
      ]
    }
  ],
  "GB0004": [
    {
      "Gb_type": "Attempted super().__delattr__() on an object without mutation tracking",
      "Context": "call_method {self} {name}",
      "Explanation": "Dynamo needs to track mutations on an object before `super().__delattr__` can be used on it. But the object ({self.objvar}) doesn't have attribute mutation tracking enabled.",
      "Hints": [
        "Ensure the object is tracked by Dynamo's side effect system.",
        "This is likely to be a Dynamo bug. Please report an issue to PyTorch."
      ]
    }
  ],
  "GB0005": [
    {
      "Gb_type": "Attempted to a str() method implemented in C/C++",
      "Context": "",
      "Explanation": "{type(arg.value)} has a C/C++ based str method. This is not supported.",
      "Hints": [
        "Write the str method in Python"
      ]
    }
  ],
  "GB0006": [
    {
      "Gb_type": "Attempted to call a super() attribute that is not a function or method",
      "Context": "call_method {self} {name}",
      "Explanation": "Dynamo does not know how to trace the call `super().{name}()` because `super().{name}` is not a function or method attribute.",
      "Hints": [
        "Ensure the attribute accessed via `super()` is a standard method or function."
      ]
    }
  ],
  "GB0007": [
    {
      "Gb_type": "Attempted to call function marked as skipped",
      "Context": "module: {module_name}, qualname: {qualname}, skip reason: {reason}",
      "Explanation": "explanation",
      "Hints": []
    }
  ],
  "GB0008": [
    {
      "Gb_type": "Attempted to inline function marked as skipped",
      "Context": "qualname: {fn_qualname}, name: {func.get_name()}, filename: `{func.get_filename()}`, skip reason: {result.reason}",
      "Explanation": "Dynamo developers have intentionally marked that the function `{fn_qualname}` should not be traced.",
      "Hints": []
    }
  ],
  "GB0009": [
    {
      "Gb_type": "Attempted to inline function marked as skipped (SkipFunctionVariable)",
      "Context": "Attempted to inline a SkipFunctionVariable {func}",
      "Explanation": "Attempted to inline a function that was previously determined to be marked as intentionally skipped.",
      "Hints": []
    }
  ],
  "GB0010": [
    {
      "Gb_type": "Attempted to read a deleted variable",
      "Context": "item: {item}, name: {name}",
      "Explanation": "",
      "Hints": [
        "Dynamo has detected that tracing the code will result in an error when running in eager. Please double check that your code doesn't contain a similar error when actually running eager/uncompiled."
      ]
    }
  ],
  "GB0011": [
    {
      "Gb_type": "Attempted to read undefined local variable",
      "Context": "LOAD_FAST {name}",
      "Explanation": "Could not find a local variable with name `{name}`",
      "Hints": [
        "Dynamo has detected that tracing the code will result in an error when running in eager. Please double check that your code doesn't contain a similar error when actually running eager/uncompiled."
      ]
    }
  ],
  "GB0012": [
    {
      "Gb_type": "Attempted to read undefined local variable (implicit)",
      "Context": "LOAD_FAST {name}",
      "Explanation": "Could not find an implicit local variable with name `{name}`",
      "Hints": [
        "This happens in dict/list comprehensions",
        "Dynamo has detected that tracing the code will result in an error when running in eager. Please double check that your code doesn't contain a similar error when actually running eager/uncompiled."
      ]
    }
  ],
  "GB0013": [
    {
      "Gb_type": "Attempted to represent unregistered RemovableHandle",
      "Context": "",
      "Explanation": "Dynamo attempted to build a representation of a torch.utils.hooks.RemovableHandle, which is not supported. This happens because the RemovableHandle was created in another frame.",
      "Hints": []
    }
  ],
  "GB0014": [
    {
      "Gb_type": "Attempted to wrap RNN, GRU, or LSTM",
      "Context": "str(value)",
      "Explanation": "Dynamo does not support RNN, GRU, or LSTM.",
      "Hints": [
        "It may be possible to write Dynamo tracing rules for this code. Please report an issue to PyTorch if you encounter this graph break often and it is causing performance issues."
      ]
    }
  ],
  "GB0015": [
    {
      "Gb_type": "Attempted to wrap sparse Tensor",
      "Context": "",
      "Explanation": "torch.compile does not support sparse Tensors",
      "Hints": [
        "It may be possible to write Dynamo tracing rules for this code. Please report an issue to PyTorch if you encounter this graph break often and it is causing performance issues."
      ]
    }
  ],
  "GB0016": [
    {
      "Gb_type": "Attempted to wrap strided NestedTensor",
      "Context": "",
      "Explanation": "torch.compile does not support strided NestedTensor",
      "Hints": []
    }
  ],
  "GB0017": [
    {
      "Gb_type": "Attempted to wrap torch._higher_order_ops.invoke_subgraph",
      "Context": "",
      "Explanation": "Directly using invoke_subgraph is not supported. Use nested_compile_region",
      "Hints": []
    }
  ],
  "GB0018": [
    {
      "Gb_type": "Attempted to wrap unbacked SymInt",
      "Context": "",
      "Explanation": "Unbacked SymInt input is not supported yet.",
      "Hints": [
        "It may be possible to write Dynamo tracing rules for this code. Please report an issue to PyTorch if you encounter this graph break often and it is causing performance issues."
      ]
    }
  ],
  "GB0019": [
    {
      "Gb_type": "AutogradFunctionContextVariable escaped Dynamo-traced region",
      "Context": "",
      "Explanation": "We cannot reconstruct a torch.autograd.Function's context object.",
      "Hints": []
    }
  ],
  "GB0020": [
    {
      "Gb_type": "BUILD_STRING key conflict",
      "Context": "format_string_parts: {format_string_parts}, kwargs: {kwargs}, part.sym_kwargs: {part.sym_kwargs}",
      "Explanation": "Failed to build format string due to key conflict",
      "Hints": [
        "Dynamo has detected that tracing the code will result in an error when running in eager. Please double check that your code doesn't contain a similar error when actually running eager/uncompiled."
      ]
    }
  ],
  "GB0021": [
    {
      "Gb_type": "BUILD_STRING type error",
      "Context": "str(part)",
      "Explanation": "Format string part type is not correct - expected constant or format string.",
      "Hints": [
        "Dynamo has detected that tracing the code will result in an error when running in eager. Please double check that your code doesn't contain a similar error when actually running eager/uncompiled."
      ]
    }
  ],
  "GB0022": [
    {
      "Gb_type": "Bad import result",
      "Context": "typestr(value)",
      "Explanation": "Import result is not a Python module.",
      "Hints": []
    }
  ],
  "GB0023": [
    {
      "Gb_type": "Builtin `operator.*` comparison with constant `self` failed",
      "Context": "call_method {self} {name} {args} {kwargs}",
      "Explanation": "\"Failed to compare {self} with {other}, \"                     + f\"because {other} is not a Python constant or its mutation check fails.\"",
      "Hints": []
    }
  ],
  "GB0024": [
    {
      "Gb_type": "CLEANUP_THROW with StopIteration",
      "Context": "",
      "Explanation": "Received StopIteration when handling generator.throw/close. This is not supported.",
      "Hints": []
    }
  ],
  "GB0025": [
    {
      "Gb_type": "Call to `torch._dynamo.graph_break()`",
      "Context": "Called `torch._dynamo.graph_break()` with args `{args}`, kwargs `{kwargs}`",
      "Explanation": "User-inserted graph break. Message: {graph_break_msg}",
      "Hints": [
        "Remove the `torch._dynamo.graph_break()` call."
      ]
    }
  ],
  "GB0026": [
    {
      "Gb_type": "Calling subclass default constructor with more than tensor argument",
      "Context": "{self.value}(args={args}, kwargs={kwargs})",
      "Explanation": "Currently not supported",
      "Hints": [
        "Avoid this constructor call or move it outside ",
        "`torch.compile` regione",
        "It may be possible to write Dynamo tracing rules for this code. Please report an issue to PyTorch if you encounter this graph break often and it is causing performance issues."
      ]
    }
  ],
  "GB0027": [
    {
      "Gb_type": "Cannot check Tensor object identity without its fake value",
      "Context": "str(fake_tensor)",
      "Explanation": "TensorVariable is missing a fake example_value.",
      "Hints": [
        "This is likely to be a Dynamo bug. Please report an issue to PyTorch."
      ]
    }
  ],
  "GB0028": [
    {
      "Gb_type": "Caught non-Exception value",
      "Context": "str(exc_instance)",
      "Explanation": "Except expects to receive an object of Exception type but received {exc_instance}.",
      "Hints": [
        "Dynamo has detected that tracing the code will result in an error when running in eager. Please double check that your code doesn't contain a similar error when actually running eager/uncompiled."
      ]
    }
  ],
  "GB0029": [
    {
      "Gb_type": "Compilation of intermediate hooks requires compiled autograd",
      "Context": "var_getattr {self} {name}",
      "Explanation": "Dynamo must be in compiled_autograd to register hooks.",
      "Hints": []
    }
  ],
  "GB0030": [
    {
      "Gb_type": "ComptimeContext graph break",
      "Context": "msg",
      "Explanation": "Manually triggered ComptimeContext graph break with message {msg}.",
      "Hints": []
    }
  ],
  "GB0031": [
    {
      "Gb_type": "Custom __getattribute__ in nn.Module attribute access",
      "Context": "var_getattr {self} {name}",
      "Explanation": "Dynamo does not support checking key existence on `nn.Module` instances that have a custom `__getattribute__` method defined.",
      "Hints": [
        "Avoid defining `__getattribute__` in your module.",
        "It may be possible to write Dynamo tracing rules for this code. Please report an issue to PyTorch if you encounter this graph break often and it is causing performance issues."
      ]
    }
  ],
  "GB0032": [
    {
      "Gb_type": "Custom __getattribute__ in nn.Module dict key check",
      "Context": "has_key_in_generic_dict {self} {key}",
      "Explanation": "Dynamo does not support checking key existence on `nn.Module` instances that have a custom `__getattribute__` method defined.",
      "Hints": [
        "Avoid defining `__getattribute__` in your module.",
        "It may be possible to write Dynamo tracing rules for this code. Please report an issue to PyTorch if you encounter this graph break often and it is causing performance issues."
      ]
    }
  ],
  "GB0033": [
    {
      "Gb_type": "Data dependent operator",
      "Context": "str(cause.func)",
      "Explanation": "Operator `{cause.func}` has a non-Tensor output whose value is dependent on the data of Tensor inputs.",
      "Hints": []
    }
  ],
  "GB0034": [
    {
      "Gb_type": "Data-dependent assertion failed (cannot compile partial graph)",
      "Context": "value: {value}",
      "Explanation": "Dynamo has determined when encountering a data-dependent assert failure that it should not compile the partial graph.",
      "Hints": [
        "Use `torch._assert()` to raise a hard AssertionError when the check fails. ",
        "This error will propagate back the user code ",
        "that called the compiled function (i.e. Dynamo will not trace any exception handling).",
        "Remove the assert statement.",
        "Move the assert statement outside of any context managers in order to graph break with ",
        "partial graph compilation (if fullgraph=False).",
        "This graph break is fundamental - it is unlikely that Dynamo will ever be able to trace through your code. Consider finding a workaround."
      ]
    }
  ],
  "GB0035": [
    {
      "Gb_type": "Data-dependent branching with non-constant __bool__",
      "Context": "method: {x}, result: {result}",
      "Explanation": "Attempted to perform data-dependent branching on a user-defined object with a __bool__ method that did not return a constant.",
      "Hints": []
    }
  ],
  "GB0036": [
    {
      "Gb_type": "Dynamic shape operator",
      "Context": "str(cause.func)",
      "Explanation": "Operator `{cause.func}`'s output shape depends on input Tensor data.",
      "Hints": [
        "Enable tracing of dynamic shape operators with ",
        "`torch._dynamo.config.capture_dynamic_output_shape_ops = True`"
      ]
    }
  ],
  "GB0037": [
    {
      "Gb_type": "Dynamic shape operator (no meta kernel)",
      "Context": "str(cause.func)",
      "Explanation": "Operator `{cause.func}` does not have a meta kernel that supports dynamic output shapes",
      "Hints": [
        "Please report an issue to PyTorch"
      ]
    }
  ],
  "GB0038": [
    {
      "Gb_type": "Dynamic slicing with Tensor arguments",
      "Context": "SliceVariable start: {start}, stop: {stop}, step: {step}",
      "Explanation": "Creating slices with Tensor arguments is not supported. e.g. `l[:x]`, where `x` is a 1-element tensor.",
      "Hints": [
        "It may be possible to write Dynamo tracing rules for this code. Please report an issue to PyTorch if you encounter this graph break often and it is causing performance issues."
      ]
    }
  ],
  "GB0039": [
    {
      "Gb_type": "Dynamo cache limit exceeded",
      "Context": "Limit type: {limit_type}",
      "Explanation": "Dynamo attempted to recompile the code object too many times, exceeding the {limit_type} cache size limit.Giving up on compiling as the compile time tradeoff is likely not worth the performance gain.",
      "Hints": []
    }
  ],
  "GB0040": [
    {
      "Gb_type": "Encountered aliasing during higher order op tracing",
      "Context": "context",
      "Explanation": "Higher order ops do not support aliasing. Found in {source_target.name()}",
      "Hints": [
        "Replace `return input` with `return input.clone()` to avoid aliasing.",
        "Consider using the debug context to change user code to avoid aliasing.",
        "Please open an issue."
      ]
    }
  ],
  "GB0041": [
    {
      "Gb_type": "Encountered input mutation during higher order op tracing",
      "Context": "context",
      "Explanation": "Higher order ops do not support input mutation. Found in {source_target.name()}",
      "Hints": [
        "Consider using the debug context to change user code to avoid mutation.",
        "Please open an issue."
      ]
    }
  ],
  "GB0042": [
    {
      "Gb_type": "Encountered non user function variable during invoke_subgraph HOP tracing",
      "Context": "str(fn_vt)",
      "Explanation": "invoke_subgraph does not support non user function variable",
      "Hints": [
        "It may be possible to write Dynamo tracing rules for this code. Please report an issue to PyTorch if you encounter this graph break often and it is causing performance issues."
      ]
    }
  ],
  "GB0043": [
    {
      "Gb_type": "Encountered non-PT2-compliant op",
      "Context": "",
      "Explanation": "msg +   + err_epilogue",
      "Hints": []
    }
  ],
  "GB0044": [
    {
      "Gb_type": "Encountered strided NestedTensor in automatic dynamic dim determination",
      "Context": "",
      "Explanation": "torch.compile does not support strided NestedTensor",
      "Hints": []
    }
  ],
  "GB0045": [
    {
      "Gb_type": "Encountered tensor.is_inference() during tracing",
      "Context": "",
      "Explanation": "tensor.is_inference() is not supported",
      "Hints": [
        "This graph break is fundamental - it is unlikely that Dynamo will ever be able to trace through your code. Consider finding a workaround."
      ]
    }
  ],
  "GB0046": [
    {
      "Gb_type": "Encountered torch.is_inference_mode_enabled during tracing",
      "Context": "",
      "Explanation": "torch.is_inference_mode_enabled() is not supported",
      "Hints": [
        "This graph break is fundamental - it is unlikely that Dynamo will ever be able to trace through your code. Consider finding a workaround."
      ]
    }
  ],
  "GB0047": [
    {
      "Gb_type": "Encountered unconverted argument when attempting to inline",
      "Context": "func: {func}, arg: {v}",
      "Explanation": "An argument to an inlined function was not successfully converted to a VariableTracker.",
      "Hints": [
        "This is likely to be a Dynamo bug. Please report an issue to PyTorch."
      ]
    }
  ],
  "GB0048": [
    {
      "Gb_type": "Error getting associated real value",
      "Context": "call_id {self}",
      "Explanation": "Dynamo encountered an error while trying to get the associated real value.",
      "Hints": []
    }
  ],
  "GB0049": [
    {
      "Gb_type": "Error when attempting to resolve op packet",
      "Context": "",
      "Explanation": "str(e)",
      "Hints": []
    }
  ],
  "GB0050": [
    {
      "Gb_type": "Exception with bad expected type",
      "Context": "str(expected_exc_types)",
      "Explanation": "`except ...` has unsupported type {expected_exc_types}.",
      "Hints": [
        "Dynamo has detected that tracing the code will result in an error when running in eager. Please double check that your code doesn't contain a similar error when actually running eager/uncompiled."
      ]
    }
  ],
  "GB0051": [
    {
      "Gb_type": "Exception with non-type expectation",
      "Context": "str(expected_type)",
      "Explanation": "`except ...` expects a non-type: {expected_type}.",
      "Hints": [
        "Dynamo has detected that tracing the code will result in an error when running in eager. Please double check that your code doesn't contain a similar error when actually running eager/uncompiled."
      ]
    }
  ],
  "GB0052": [
    {
      "Gb_type": "Excessive RestartAnalysis() calls",
      "Context": "",
      "Explanation": "Dynamo attempted to trace the same frame 100+ times. Giving up on compiling as the compile time tradeoff is likely not worth the performance gain.",
      "Hints": []
    }
  ],
  "GB0053": [
    {
      "Gb_type": "FSDP with use_orig_params=False",
      "Context": "",
      "Explanation": "Dynamo only supports FSDP with use_orig_params=True",
      "Hints": []
    }
  ],
  "GB0054": [
    {
      "Gb_type": "Failed to construct Enum variable",
      "Context": "value: {value_vt}, allowed enum values: {list(cls_type)}",
      "Explanation": "Attempted to construct an Enum value that is non-constant (e.g. int, string) or is not an acceptable value for the Enum. Acceptable values for Enum `{cls_type}`: {list(cls_type)}.",
      "Hints": [
        "Dynamo has detected that tracing the code will result in an error when running in eager. Please double check that your code doesn't contain a similar error when actually running eager/uncompiled."
      ]
    }
  ],
  "GB0055": [
    {
      "Gb_type": "Failed to convert args/kwargs to proxy",
      "Context": "call_function args: {typestr(*args)} {typestr(*list(kwargs.values()))}",
      "Explanation": "Missing `as_proxy()` implementation for some arg/kwarg.",
      "Hints": []
    }
  ],
  "GB0056": [
    {
      "Gb_type": "Failed to mutate tensor data attribute",
      "Context": "setattr({obj}, {name}, {val})",
      "Explanation": "Dyanmo only supports mutating `.data` of tensor created outside `torch.compile` region",
      "Hints": [
        "Don't mutate `.data` on this tensor, or move ",
        "the mutation out of `torch.compile` region"
      ]
    }
  ],
  "GB0057": [
    {
      "Gb_type": "Failed to raise exception",
      "Context": "str(exc)",
      "Explanation": "Attempted to raise a non-Exception type/value.",
      "Hints": [
        "Dynamo has detected that tracing the code will result in an error when running in eager. Please double check that your code doesn't contain a similar error when actually running eager/uncompiled."
      ]
    }
  ],
  "GB0058": [
    {
      "Gb_type": "Failed to set tensor attribute",
      "Context": "setattr({obj}, {name}, {val})",
      "Explanation": "Dyanmo doesn't support setting these tensor attributes",
      "Hints": [
        "Don't mutate attribute '{name}' on tensors, or ",
        "move the mutation out of `torch.compile` region"
      ]
    }
  ],
  "GB0059": [
    {
      "Gb_type": "Failed to trace builtin operator",
      "Context": "builtin {fn.__name__} {arg_types} {has_kwargs}",
      "Explanation": "Dynamo does not know how to trace builtin operator `{fn.__name__}` with argument types {real_arg_types} (has_kwargs {has_kwargs})",
      "Hints": [
        "Avoid calling builtin `{fn.__name__}` with argument types {real_arg_types}. ",
        "Consider using an equivalent alternative function/method to `{fn.__name__}`.",
        "If you are attempting to call a logging function (e.g. `print`), ",
        "you can try adding it to `torch._dynamo.config.reorderable_logging_functions`.",
        "Please report an issue to PyTorch."
      ]
    }
  ],
  "GB0060": [
    {
      "Gb_type": "Failed to trace unittest method",
      "Context": "function: unittest.TestCase.{name}",
      "Explanation": "Dynamo does not know how to trace unittest method `{name}` ",
      "Hints": [
        "Avoid calling `TestCase.{name}`. ",
        "Please report an issue to PyTorch."
      ]
    }
  ],
  "GB0061": [
    {
      "Gb_type": "Failed to unpack object for BUILD_LIST_UNPACK",
      "Context": "str(seq)",
      "Explanation": "{seq} cannot be unpacked into a list for the BUILD_LIST_UNPACK bytecode (`[*x, *y, ...]`).",
      "Hints": [
        "Dynamo has detected that tracing the code will result in an error when running in eager. Please double check that your code doesn't contain a similar error when actually running eager/uncompiled."
      ]
    }
  ],
  "GB0062": [
    {
      "Gb_type": "Failed to unpack object for UNPACK_EX",
      "Context": "str(seq)",
      "Explanation": "{seq} cannot be unpacked into a list for the UNPACK_EX bytecode.",
      "Hints": [
        "Dynamo has detected that tracing the code will result in an error when running in eager. Please double check that your code doesn't contain a similar error when actually running eager/uncompiled."
      ]
    }
  ],
  "GB0063": [
    {
      "Gb_type": "Failed to unpack object for UNPACK_SEQUENCE",
      "Context": "str(seq)",
      "Explanation": "{seq} cannot be unpacked into a list for the UNPACK_SEQUENCE bytecode (i.e. `a, b, c = d`).",
      "Hints": [
        "Dynamo has detected that tracing the code will result in an error when running in eager. Please double check that your code doesn't contain a similar error when actually running eager/uncompiled."
      ]
    }
  ],
  "GB0064": [
    {
      "Gb_type": "Fake tensor propagation exception",
      "Context": "str(e.reason)",
      "Explanation": "msg",
      "Hints": []
    }
  ],
  "GB0065": [
    {
      "Gb_type": "Graph break in inlined function",
      "Context": "",
      "Explanation": "Graph breaks in an inlined call are not supported.",
      "Hints": []
    }
  ],
  "GB0066": [
    {
      "Gb_type": "Graph break under GenericContextWrappingVariable",
      "Context": "Active generic context managers: {self.active_generic_context_managers}",
      "Explanation": "Attempted to graph break in an active context manager(s) that doesn't support graph breaking.",
      "Hints": [
        "Move the offending context manager(s) to outside the compiled region.",
        "This graph break may have been caused by an earlier graph break. Resolving the earlier graph break may resolve this one."
      ]
    }
  ],
  "GB0067": [
    {
      "Gb_type": "HigherOrderOperator: Mutating a variable not in the current scope (SideEffects)",
      "Context": "",
      "Explanation": "This is not supported.",
      "Hints": []
    }
  ],
  "GB0068": [
    {
      "Gb_type": "Illegal method invocation in strict mode",
      "Context": "call_method {self} {name} {args} {kwargs}",
      "Explanation": "Dynamo currently does not support this method ({name}) invocation in strict mode.",
      "Hints": []
    }
  ],
  "GB0069": [
    {
      "Gb_type": "Import failure",
      "Context": "module_name: {module_name}, fromlist: {fromlist}, level={level}",
      "Explanation": "Failure when attempting to import.",
      "Hints": [
        "Dynamo has detected that tracing the code will result in an error when running in eager. Please double check that your code doesn't contain a similar error when actually running eager/uncompiled."
      ]
    }
  ],
  "GB0070": [
    {
      "Gb_type": "Indexing list with non-scalar tensor",
      "Context": "call_method {self} {name} {args} {kwargs}",
      "Explanation": "Attempted to index list-like object with tensor with > 1 element.",
      "Hints": [
        "Dynamo has detected that tracing the code will result in an error when running in eager. Please double check that your code doesn't contain a similar error when actually running eager/uncompiled."
      ]
    }
  ],
  "GB0071": [
    {
      "Gb_type": "Inline attempt with __self__",
      "Context": "str(func)",
      "Explanation": "Attempted to inline a function with the `__self__` attribute. Dynamo is expected to decompose method calls into function calls with a `self` argument.",
      "Hints": []
    }
  ],
  "GB0072": [
    {
      "Gb_type": "Inplace op on input tensor",
      "Context": "",
      "Explanation": "Attempted to trace an inplace view op on input tensor {typestr(self.value)}.",
      "Hints": [
        "Ensure you do not modify input tensor in place.",
        "It may be possible to write Dynamo tracing rules for this code. Please report an issue to PyTorch if you encounter this graph break often and it is causing performance issues."
      ]
    }
  ],
  "GB0073": [
    {
      "Gb_type": "Invoking an nn.Module inside a HigherOrderOperator",
      "Context": "",
      "Explanation": "This is not supported.",
      "Hints": []
    }
  ],
  "GB0074": [
    {
      "Gb_type": "Invoking an nn.Module inside a higher order operator",
      "Context": "Higher order op name: {self.source_target}",
      "Explanation": "This is not supported.",
      "Hints": []
    }
  ],
  "GB0075": [
    {
      "Gb_type": "LOAD_BUILD_CLASS bytecode not supported",
      "Context": "",
      "Explanation": "Dynamo does not support tracing classes that are defined in the compiled region.",
      "Hints": [
        "Move the class definition out of the compiled region.",
        "It may be possible to write Dynamo tracing rules for this code. Please report an issue to PyTorch if you encounter this graph break often and it is causing performance issues."
      ]
    }
  ],
  "GB0076": [
    {
      "Gb_type": "LOAD_FAST_CHECK on uninitialized variable",
      "Context": "inst.argval",
      "Explanation": "Attempted to load uninitialized local variable {inst.argval}",
      "Hints": [
        "Dynamo has detected that tracing the code will result in an error when running in eager. Please double check that your code doesn't contain a similar error when actually running eager/uncompiled."
      ]
    }
  ],
  "GB0077": [
    {
      "Gb_type": "Length mismatch when unpacking object for UNPACK_SEQUENCE",
      "Context": "expected length: {inst.argval}, actual: {len(val)}",
      "Explanation": "{seq} unpacked to a list for the UNPACK_SEQUENCE bytecode (i.e. `a, b, c = d`) with unexpected length.",
      "Hints": [
        "This is likely to be a Dynamo bug. Please report an issue to PyTorch."
      ]
    }
  ],
  "GB0078": [
    {
      "Gb_type": "Limitation of `nonstrict_trace",
      "Context": "{self}",
      "Explanation": "msg",
      "Hints": [
        "make sure definition of {fn_name} is outside ",
        "`torch.compile` region"
      ]
    }
  ],
  "GB0079": [
    {
      "Gb_type": "Missing CALL_INTRINSIC_1 handler",
      "Context": "CALL_INTRINSIC_1 operand: {inst.argval}",
      "Explanation": "No handler implemented for CALL_INTRINSIC_1 {inst.argval} instruction.",
      "Hints": [
        "It may be possible to write Dynamo tracing rules for this code. Please report an issue to PyTorch if you encounter this graph break often and it is causing performance issues."
      ]
    }
  ],
  "GB0080": [
    {
      "Gb_type": "Missing FakeTensor example value",
      "Context": "str(node)",
      "Explanation": "`FakeTensor` example value was required for {node} but not available.",
      "Hints": [
        "This is likely to be a Dynamo bug. Please report an issue to PyTorch."
      ]
    }
  ],
  "GB0081": [
    {
      "Gb_type": "Missing attribute when running call_method node",
      "Context": "",
      "Explanation": "make_error_message(\"attribute not defined\")",
      "Hints": []
    }
  ],
  "GB0082": [
    {
      "Gb_type": "Missing bytecode handler",
      "Context": "{opname} with args {args}",
      "Explanation": "Dynamo does not know how to handle the bytecode instruction `{opname}`.",
      "Hints": [
        "Do not trace code that produces the `{opname}` bytecode instruction ",
        "(see https://docs.python.org/3/library/dis.html for bytecode semantics).",
        "It may be possible to write Dynamo tracing rules for this code. Please report an issue to PyTorch if you encounter this graph break often and it is causing performance issues."
      ]
    }
  ],
  "GB0083": [
    {
      "Gb_type": "Module-level backwards hooks require compiled autograd.",
      "Context": "",
      "Explanation": "",
      "Hints": [
        "Enable compiled autograd by setting torch._dynamo.config.compiled_autograd = True."
      ]
    }
  ],
  "GB0084": [
    {
      "Gb_type": "Non-constant attribute given to `super().__delattr__()`",
      "Context": "call_method {self} {name}",
      "Explanation": "Dynamo requires the attribute name passed to `super().__delattr__(...)` to be a constant (string).",
      "Hints": [
        "Ensure the attribute name is a string literal or a constant variable."
      ]
    }
  ],
  "GB0085": [
    {
      "Gb_type": "Non-function or method in subclass of torch.autograd.Function",
      "Context": "call_apply {self} {args} {kwargs}",
      "Explanation": "Dynamo requires the `forward` attribute of a `torch.autograd.Function` subclass to be a standard Python function or method. Found type `{type(fn).__name__}` instead.",
      "Hints": [
        "Ensure the `forward` method is defined as a regular ",
        "function or instance method."
      ]
    }
  ],
  "GB0086": [
    {
      "Gb_type": "Not a Python constant",
      "Context": "guard_as_python_constant {self}",
      "Explanation": "Failed to convert {self} into a Python constant.",
      "Hints": []
    }
  ],
  "GB0087": [
    {
      "Gb_type": "NotImplementedError/UnsupportedFakeTensorException when running FX node",
      "Context": "",
      "Explanation": "make_error_message(e)",
      "Hints": []
    }
  ],
  "GB0088": [
    {
      "Gb_type": "Observed exception",
      "Context": "raised exception {curr_exc.python_type_name()}({curr_exc.args})",
      "Explanation": "observed_exn_gb_explanation",
      "Hints": [
        "Dynamo has detected that tracing the code will result in an error when running in eager. Please double check that your code doesn't contain a similar error when actually running eager/uncompiled."
      ]
    }
  ],
  "GB0089": [
    {
      "Gb_type": "Observed exception (EXCEPT_HANDLER)",
      "Context": "str(raised_exception)",
      "Explanation": "observed_exn_gb_explanation                                 + \" This graph break is unexpected.\"",
      "Hints": [
        "This is likely to be a Dynamo bug. Please report an issue to PyTorch."
      ]
    }
  ],
  "GB0090": [
    {
      "Gb_type": "Operator does not support running with fake tensors",
      "Context": "unsupported operator: {cause.func}",
      "Explanation": "",
      "Hints": [
        "{import_suggestion}see ",
        "https://docs.google.com/document/d/1GgvOe7C8_NVOMLOCwDaYV1mXXyHMXY7ExoewHqooxrs/edit#heading=h.64r4npvq0w0",
        " for how to fix"
      ]
    }
  ],
  "GB0091": [
    {
      "Gb_type": "Read uninitialized cell",
      "Context": "str(cellvar)",
      "Explanation": "Attempted to read a cell variable that has not been populated yet.",
      "Hints": [
        "Dynamo has detected that tracing the code will result in an error when running in eager. Please double check that your code doesn't contain a similar error when actually running eager/uncompiled."
      ]
    }
  ],
  "GB0092": [
    {
      "Gb_type": "Reconstruction failure",
      "Context": "str(value)",
      "Explanation": "Dynamo has no bytecode reconstruction implemented for sourceless variable {value}.",
      "Hints": [
        "If Dynamo is attempting to trace a return statement and your code is attempting to return a variable ",
        "that Dynamo cannot reconstruct, then remove it from the return statement.",
        "Report an issue to PyTorch if you need reconstrtuction support. Note that objects that don't have ",
        "reconstruction rules may be fundamentally unreconstructable.",
        "This graph break may have been caused by an earlier graph break. Resolving the earlier graph break may resolve this one."
      ]
    }
  ],
  "GB0093": [
    {
      "Gb_type": "Reconstruction failure: source.reconstruct not implemented",
      "Context": "str(source)",
      "Explanation": "Dynamo has no bytecode reconstruction implemented for {type(source)} variable {source}.",
      "Hints": [
        "This is likely to be a Dynamo bug. Please report an issue to PyTorch."
      ]
    }
  ],
  "GB0094": [
    {
      "Gb_type": "SEND with bad type",
      "Context": "TOS type: {typestr(tos)}",
      "Explanation": "Attempted to SEND with unsupported type {typestr(tos)}.",
      "Hints": []
    }
  ],
  "GB0095": [
    {
      "Gb_type": "Set Exception object `__traceback__` attribute to not-`None`",
      "Context": "call_setattr {self} {name}",
      "Explanation": "Dynamo does not support setting the attribute '__traceback__' on tracked exception objects to anything other than None.",
      "Hints": [
        "Avoid setting '__traceback__' on exception objects ",
        "within traced code, or set it to None."
      ]
    }
  ],
  "GB0096": [
    {
      "Gb_type": "Should not compile partial graph (STORE_ATTR)",
      "Context": "",
      "Explanation": "Dynamo has determined when encountering an unsupported STORE_ATTR instruction (i.e. `obj.attr = val`) that it should not compile the partial graph.",
      "Hints": []
    }
  ],
  "GB0097": [
    {
      "Gb_type": "Side effect on existing deque with limited maxlen",
      "Context": "",
      "Explanation": "This is not supported.",
      "Hints": [
        "Don't use a deque with `maxlen` specified."
      ]
    }
  ],
  "GB0098": [
    {
      "Gb_type": "Skip calling `torch.compiler.disable()`d function",
      "Context": "str(self.value)",
      "Explanation": "Skip calling function `{self.value}` since it was wrapped with `torch.compiler.disable` (reason: {msg})",
      "Hints": [
        "Remove the `torch.compiler.disable` call"
      ]
    }
  ],
  "GB0099": [
    {
      "Gb_type": "Skip inlining `torch.compiler.disable()`d function",
      "Context": "str(func.get_function())",
      "Explanation": "Skip inlining function {func.get_function()} since it was wrapped with `torch.compiler.disable` (reason: {msg})",
      "Hints": [
        "Remove the `torch.compiler.disable` call"
      ]
    }
  ],
  "GB0100": [
    {
      "Gb_type": "Storing Tensor hook handle in globals",
      "Context": "name",
      "Explanation": "This is not supported.",
      "Hints": []
    }
  ],
  "GB0101": [
    {
      "Gb_type": "Storing Tensor hook handle in globals (inline call)",
      "Context": "inst.argval",
      "Explanation": "This is not supported.",
      "Hints": []
    }
  ],
  "GB0102": [
    {
      "Gb_type": "Strict mode banned op",
      "Context": "var_getattr {self} {name}",
      "Explanation": "Getattr invocation '{name}' in strict mode is not supported.",
      "Hints": [
        "Remove `{name}` from the list of banned ops by ",
        "setting `torch._dynamo.config._autograd_backward_strict_mode_banned_ops`."
      ]
    }
  ],
  "GB0103": [
    {
      "Gb_type": "Tensor subclass overridden method call",
      "Context": "{name}",
      "Explanation": "`torch.compile` currently can't trace this",
      "Hints": [
        "Avoid calling {name} of tensor subclass in torch.compile region",
        "Renaming method `{name}` of type {self.class_type}",
        "It may be possible to write Dynamo tracing rules for this code. Please report an issue to PyTorch if you encounter this graph break often and it is causing performance issues."
      ]
    }
  ],
  "GB0104": [
    {
      "Gb_type": "Tensor with grad_fn()",
      "Context": "var_getattr {self} grad_fn",
      "Explanation": "Dynamo does not support tracing tensors with a grad_fn directly.",
      "Hints": []
    }
  ],
  "GB0105": [
    {
      "Gb_type": "Tensor.numpy() with trace_numpy=False",
      "Context": "call_method {self} numpy",
      "Explanation": "`Tensor.numpy()` was called, but the `trace_numpy` configuration was manually disabled.",
      "Hints": [
        "Set `torch._dynamo.config.trace_numpy = True` to allow ",
        "Dynamo to trace through NumPy."
      ]
    }
  ],
  "GB0106": [
    {
      "Gb_type": "Tensor.numpy() without NumPy installed",
      "Context": "call_method {self} numpy",
      "Explanation": "`Tensor.numpy()` was called, but the NumPy library is not available in the current environment.",
      "Hints": [
        "Ensure NumPy is installed in your Python environment."
      ]
    }
  ],
  "GB0107": [
    {
      "Gb_type": "Tensor.random_ op",
      "Context": "Tensor.{name}(args={args}, kwargs={kwargs})",
      "Explanation": "This is currently not supported.",
      "Hints": [
        "Use the out-of-place version of this op",
        "It may be possible to write Dynamo tracing rules for this code. Please report an issue to PyTorch if you encounter this graph break often and it is causing performance issues."
      ]
    }
  ],
  "GB0108": [
    {
      "Gb_type": "Tensor.retain_grad() with AOTDispatcher",
      "Context": "var_getattr {self} retain_grad",
      "Explanation": "`Tensor.retain_grad()` does not work with AOTDispatcher.",
      "Hints": []
    }
  ],
  "GB0109": [
    {
      "Gb_type": "Tensor.tolist() with non-integer tensor",
      "Context": "call_method {self} to_list",
      "Explanation": "Dynamo currently does not support tracing `tolist()` on non-integer tensors.",
      "Hints": [
        "Ensure the input tensor to `tolist()` is an integer ",
        "type (e.g., int8, int16, int32, int64)."
      ]
    }
  ],
  "GB0110": [
    {
      "Gb_type": "Tensor.uniform_ op called with `from` keyword",
      "Context": "Tensor.{name}(args={args}, kwargs={kwargs})",
      "Explanation": "This is currently not supported.",
      "Hints": [
        "Avoid using the `from` keyword.",
        "It may be possible to write Dynamo tracing rules for this code. Please report an issue to PyTorch if you encounter this graph break often and it is causing performance issues."
      ]
    }
  ],
  "GB0111": [
    {
      "Gb_type": "TypeError from user code",
      "Context": "call_function({self.value}, {args}, {kwargs})",
      "Explanation": "msg",
      "Hints": [
        "Dynamo has detected that tracing the code will result in an error when running in eager. Please double check that your code doesn't contain a similar error when actually running eager/uncompiled."
      ]
    }
  ],
  "GB0112": [
    {
      "Gb_type": "TypeError when making fake tensor call",
      "Context": "TypeError {node.target}: {cause}",
      "Explanation": "",
      "Hints": []
    }
  ],
  "GB0113": [
    {
      "Gb_type": "Unable to resolve super getattr",
      "Context": "",
      "Explanation": "Dynamo failed to trace attribute `{name}` accessed via `super()` (for type `{self.typevar}` and object `{self.objvar}`) because the resolved attribute type is not supported.",
      "Hints": [
        "Ensure the attribute exists in the parent class.",
        "Check the arguments passed to `super()`."
      ]
    }
  ],
  "GB0114": [
    {
      "Gb_type": "Unexpected failure during itertools.accumulate() iteration",
      "Context": "call_function {self} {args} {kwargs}",
      "Explanation": "Unexpected failure in invoking function during accumulate. Failed running func {func}({item}{acc})",
      "Hints": [
        "This graph break may be difficult to debug. Please report an issue to PyTorch for assistance."
      ]
    }
  ],
  "GB0115": [
    {
      "Gb_type": "Unexpected failure during itertools.groupby() iteration",
      "Context": "call_function {self} {args} {kwargs}",
      "Explanation": "Unexpected failure in invoking function during groupby",
      "Hints": [
        "It may be possible to write Dynamo tracing rules for this code. Please report an issue to PyTorch if you encounter this graph break often and it is causing performance issues."
      ]
    }
  ],
  "GB0116": [
    {
      "Gb_type": "Unexpected type in sourceless builder",
      "Context": "{value_type.__module__}.{value_type.__qualname__}",
      "Explanation": "SourcelessBuilder.create does not know how to wrap {value_type}",
      "Hints": [
        "This is likely to be a Dynamo bug. Please report an issue to PyTorch."
      ]
    }
  ],
  "GB0117": [
    {
      "Gb_type": "Unhandled args for method",
      "Context": "call_method {self} {name} {args} {kwargs}",
      "Explanation": "Dynamo encountered an error while calling the method `{name}`.",
      "Hints": []
    }
  ],
  "GB0118": [
    {
      "Gb_type": "Unimplemented next() call",
      "Context": "next({self})",
      "Explanation": "This abstract method must be implemented",
      "Hints": [
        "This is likely to be a Dynamo bug. Please report an issue to PyTorch."
      ]
    }
  ],
  "GB0119": [
    {
      "Gb_type": "Uninitialized nn.Module",
      "Context": "typestr(value)",
      "Explanation": "Attempted to trace an uninitialized nn.Module of type {typestr(value)}.",
      "Hints": [
        "Ensure your nn.Module instance has called `super().__init__()`.",
        "Dynamo has detected that tracing the code will result in an error when running in eager. Please double check that your code doesn't contain a similar error when actually running eager/uncompiled."
      ]
    }
  ],
  "GB0120": [
    {
      "Gb_type": "Unreachable sub-generator code",
      "Context": "",
      "Explanation": "Should only be encountered while implementing generator support.",
      "Hints": []
    }
  ],
  "GB0121": [
    {
      "Gb_type": "UnspecializedNNModuleVariable missing method",
      "Context": "call_method: {self} {name} {args} {kwargs}",
      "Explanation": "Dynamo does not support tracing method {name} of nn.Module {self.value}",
      "Hints": [
        "Dynamo does not really define unspecialized nn.Module very well.",
        "This graph break may be difficult to debug. Please report an issue to PyTorch for assistance."
      ]
    }
  ],
  "GB0122": [
    {
      "Gb_type": "Unsupported SourceType",
      "Context": "MutationType.__init__ {self} {typ}",
      "Explanation": "Dynamo does not support the type `{typ}`",
      "Hints": [
        "This branch is not supposed to be reachable.",
        "This is likely to be a Dynamo bug. Please report an issue to PyTorch."
      ]
    }
  ],
  "GB0123": [
    {
      "Gb_type": "Unsupported Tensor.backward() call",
      "Context": "call_method {self} backward {args} {kwargs}",
      "Explanation": "Dynamo currently does not support tracing `Tensor.backward()`.",
      "Hints": [
        "This graph break is fundamental - it is unlikely that Dynamo will ever be able to trace through your code. Consider finding a workaround."
      ]
    }
  ],
  "GB0124": [
    {
      "Gb_type": "Unsupported Tensor.item() call with capture_scalar_outputs=False",
      "Context": "call_method {self} item {args} {kwargs}",
      "Explanation": "Dynamo does not support tracing `Tensor.item()` with config.capture_scalar_outputs=False.",
      "Hints": [
        "Set `torch._dynamo.config.capture_scalar_outputs = True` ",
        "or `export TORCHDYNAMO_CAPTURE_SCALAR_OUTPUTS=1` ",
        "to include these operations in the captured graph."
      ]
    }
  ],
  "GB0125": [
    {
      "Gb_type": "Unsupported Tensor.requires_grad_() call",
      "Context": "call_method {self} requires_grad_",
      "Explanation": "Dynamo does not support changes to a Tensor's `requires_grad` through calling `requires_grad_()`.",
      "Hints": []
    }
  ],
  "GB0126": [
    {
      "Gb_type": "Unsupported Tensor.resize_() call",
      "Context": "call_method {self} resize_ {args} {kwargs}",
      "Explanation": "Dynamo currently does not support tracing `Tensor.resize_()`.",
      "Hints": []
    }
  ],
  "GB0127": [
    {
      "Gb_type": "Unsupported Tensor.resize_as_() call",
      "Context": "call_method {self} resize_as_ {args} {kwargs}",
      "Explanation": "Dynamo currently does not support tracing `Tensor.resize_as_()`.",
      "Hints": []
    }
  ],
  "GB0128": [
    {
      "Gb_type": "Unsupported Tensor.set_() call",
      "Context": "call_method {self} set_ {args} {kwargs}",
      "Explanation": "Dynamo currently does not support tracing `Tensor.set_()` overloads that include more than one argument.",
      "Hints": [
        "It may be possible to write Dynamo tracing rules for this code. Please report an issue to PyTorch if you encounter this graph break often and it is causing performance issues."
      ]
    }
  ],
  "GB0129": [
    {
      "Gb_type": "Unsupported Tensor.sparse_resize_() call",
      "Context": "call_method {self} sparse_resize_ {args} {kwargs}",
      "Explanation": "Dynamo currently does not support tracing `Tensor.sparse_resize_()`.",
      "Hints": []
    }
  ],
  "GB0130": [
    {
      "Gb_type": "Unsupported Tensor.sparse_resize_and_clear_() call",
      "Context": "call_method {self} sparse_resize_and_clear_ {args} {kwargs}",
      "Explanation": "Dynamo currently does not support tracing `Tensor.sparse_resize_and_clear_()`.",
      "Hints": []
    }
  ],
  "GB0131": [
    {
      "Gb_type": "Unsupported __setitem__/__setattr__ inline attempt",
      "Context": "code name: {code.co_name}, args: {args}",
      "Explanation": "Attempted to inline {code.co_name} where first argument (self) is not a user-defined object.",
      "Hints": []
    }
  ],
  "GB0132": [
    {
      "Gb_type": "Unsupported `func` in itertools.accumulate",
      "Context": "call_function {self} {args} {kwargs}",
      "Explanation": "Dynamo does not know how to get the function to use for itertools.accumulate. itertools.accumulate expects the `func` as the second argument or as a keyword argument.",
      "Hints": [
        "Dynamo has detected that tracing the code will result in an error when running in eager. Please double check that your code doesn't contain a similar error when actually running eager/uncompiled."
      ]
    }
  ],
  "GB0133": [
    {
      "Gb_type": "Unsupported arguments for itertools.accumulate",
      "Context": "call_function {self} {args} {kwargs}",
      "Explanation": "Dynamo does not know how to trace itertools.accumulate with args: {args} and kwargs: {kwargs}. itertools.accumulate expects an iterable, an optional binary function for accumulation, and an optional initial value to set the starting state.",
      "Hints": [
        "Make sure the arguments to itertools.accumulate are correct.",
        "It may be possible to write Dynamo tracing rules for this code. Please report an issue to PyTorch if you encounter this graph break often and it is causing performance issues."
      ]
    }
  ],
  "GB0134": [
    {
      "Gb_type": "Unsupported arguments for itertools.groupby",
      "Context": "call_function {self} {args} {kwargs}",
      "Explanation": "Dynamo does not know how to trace itertools.groupby with args: {args} and kwargs: {kwargs}. itertools.groupby expects an iterable to group and an optional key function to determine groupings.",
      "Hints": [
        "Make sure the arguments to itertools.groupby are correct.",
        "It may be possible to write Dynamo tracing rules for this code. Please report an issue to PyTorch if you encounter this graph break often and it is causing performance issues."
      ]
    }
  ],
  "GB0135": [
    {
      "Gb_type": "Unsupported attribute assignment on Exception object",
      "Context": "call_setattr {self} {name}",
      "Explanation": "Dynamo does not support setting the attribute '{name}' on tracked exception objects. Only `__context__`, `__cause__`, `__suppress_context__`, and `__traceback__` are supported.",
      "Hints": [
        "It may be possible to write Dynamo tracing rules for this code. Please report an issue to PyTorch if you encounter this graph break often and it is causing performance issues."
      ]
    }
  ],
  "GB0136": [
    {
      "Gb_type": "Unsupported attribute for range() object",
      "Context": "var_getattr {self} {name}",
      "Explanation": "Expected attribute to be one of {','.join(fields)} but got {name}",
      "Hints": [
        "Dynamo has detected that tracing the code will result in an error when running in eager. Please double check that your code doesn't contain a similar error when actually running eager/uncompiled."
      ]
    }
  ],
  "GB0137": [
    {
      "Gb_type": "Unsupported attribute for slice() object",
      "Context": "var_getattr {self} {name}",
      "Explanation": "Expected attribute to be one of {','.join(fields)} but got {name}",
      "Hints": [
        "Dynamo has detected that tracing the code will result in an error when running in eager. Please double check that your code doesn't contain a similar error when actually running eager/uncompiled."
      ]
    }
  ],
  "GB0138": [
    {
      "Gb_type": "Unsupported autograd.Function context `save_for_backward`",
      "Context": "call_method {self} {name}",
      "Explanation": "Dynamo requires the `saved_tensors` attribute to be initialized on the `autograd.Function` context object.",
      "Hints": [
        "Ensure that the `saved_tensors` attribute is properly ",
        "initialized before calling `save_for_backward`. ",
        "`save_for_backward` only supported on a newly constructed `torch.autograd.function.FunctionCtx`."
      ]
    }
  ],
  "GB0139": [
    {
      "Gb_type": "Unsupported autograd.Function context method",
      "Context": "call_method {self} {name}",
      "Explanation": "Dynamo does not support calling the method `{name}` on `autograd.Function` context objects. Supported methods are `__setattr__`, `save_for_backward` and `mark_non_differentiable`.",
      "Hints": [
        "It may be possible to write Dynamo tracing rules for this code. Please report an issue to PyTorch if you encounter this graph break often and it is causing performance issues."
      ]
    }
  ],
  "GB0140": [
    {
      "Gb_type": "Unsupported autograd.Function method",
      "Context": "call_method {self} {name}",
      "Explanation": "Dynamo does not support calling the method `{name}` directly on the `torch.autograd.Function` instance. Supported methods include `apply`, `backward`, static methods, and class methods.",
      "Hints": [
        "Ensure the method is decorated with `@staticmethod` ",
        "or `@classmethod` if it's meant to be called on the class."
      ]
    }
  ],
  "GB0141": [
    {
      "Gb_type": "Unsupported call_id() without source",
      "Context": "call_id {self}",
      "Explanation": "call_id() not supported for sourceless TensorVariable.",
      "Hints": []
    }
  ],
  "GB0142": [
    {
      "Gb_type": "Unsupported context manager",
      "Context": "Attempted SETUP_WITH/BEFORE_WITH on {ctx}",
      "Explanation": "Dynamo does not know how to enter a `{ctx.python_type_name()}` context manager.",
      "Hints": [
        "Avoid using the unsupported context manager.",
        "If the context manager seems like it should be supported (e.g. torch.set_grad_enabled), then ",
        "it may be the case that it was created outside the compiled region, which Dynamo does not support. ",
        "Supported context managers can cross graph break boundaries only if they are local non-closure ",
        "variables, or are intermediate values.",
        "File an issue to PyTorch. Simple context managers can potentially be supported, ",
        "but note that context managers can't be supported in general"
      ]
    }
  ],
  "GB0143": [
    {
      "Gb_type": "Unsupported conversion for slice assignment",
      "Context": "call_method {self} {name} {args}",
      "Explanation": "Missing dynamo support for converting {value} into a list for slice assignment.",
      "Hints": [
        "It may be possible to write Dynamo tracing rules for this code. Please report an issue to PyTorch if you encounter this graph break often and it is causing performance issues."
      ]
    }
  ],
  "GB0144": [
    {
      "Gb_type": "Unsupported custom jvp",
      "Context": "call_apply {self} {args} {kwargs}",
      "Explanation": "Dynamo does not support tracing `torch.autograd.Function` subclasses that define a custom `jvp` method.",
      "Hints": [
        "Remove the custom `jvp` method if possible.",
        "It may be possible to write Dynamo tracing rules for this code. Please report an issue to PyTorch if you encounter this graph break often and it is causing performance issues."
      ]
    }
  ],
  "GB0145": [
    {
      "Gb_type": "Unsupported custom vjp",
      "Context": "call_apply {self} {args} {kwargs}",
      "Explanation": "Dynamo does not support tracing `torch.autograd.Function` subclasses that define a custom `vjp` method.",
      "Hints": [
        "Remove the custom `vjp` method if possible.",
        "Use standard `backward` instead if applicable.",
        "It may be possible to write Dynamo tracing rules for this code. Please report an issue to PyTorch if you encounter this graph break often and it is causing performance issues."
      ]
    }
  ],
  "GB0146": [
    {
      "Gb_type": "Unsupported event method",
      "Context": "str(name)",
      "Explanation": "Dynamo doesn't support tracing the {method_name} method. We currently support wait, record, synchronize, and query.",
      "Hints": [
        "It may be possible to write Dynamo tracing rules for this code. Please report an issue to PyTorch if you encounter this graph break often and it is causing performance issues."
      ]
    }
  ],
  "GB0147": [
    {
      "Gb_type": "Unsupported function call",
      "Context": "call_function {self} {args} {kwargs}",
      "Explanation": "Dynamo does not know how to trace the function `{self.debug_repr()}`",
      "Hints": [
        "Avoid calling `{self.debug_repr()}` in your code.",
        "Please report an issue to PyTorch."
      ]
    }
  ],
  "GB0148": [
    {
      "Gb_type": "Unsupported function call (delayed)",
      "Context": "source: {self.source}",
      "Explanation": "Dynamo determined that a graph break should occur when calling `{self.source.name()}`. Reason: {self.msg}",
      "Hints": []
    }
  ],
  "GB0149": [
    {
      "Gb_type": "Unsupported functorch tracing attempt",
      "Context": "",
      "Explanation": "msg",
      "Hints": []
    }
  ],
  "GB0150": [
    {
      "Gb_type": "Unsupported hasattr call",
      "Context": "call_obj_hasattr {self} {name}",
      "Explanation": "Dynamo does not know how to trace the function `{self.debug_repr()}`",
      "Hints": [
        "Avoid calling `hasattr({self.__class__.__name__}, {name})` in your code.",
        "It may be possible to write Dynamo tracing rules for this code. Please report an issue to PyTorch if you encounter this graph break often and it is causing performance issues."
      ]
    }
  ],
  "GB0151": [
    {
      "Gb_type": "Unsupported inspect call",
      "Context": "inspect_parameter_names {self}",
      "Explanation": "Dynamo does not know how to trace the function `{self.debug_repr()}`",
      "Hints": []
    }
  ],
  "GB0152": [
    {
      "Gb_type": "Unsupported key type for itertools.groupby",
      "Context": "call_function {self} {args} {kwargs}",
      "Explanation": "Dynamo does not know how to trace itertools.groupby with key type: {str(type(key))}. We only support grouping keys that are constants (int, float, str, etc.)",
      "Hints": [
        "It may be possible to write Dynamo tracing rules for this code. Please report an issue to PyTorch if you encounter this graph break often and it is causing performance issues."
      ]
    }
  ],
  "GB0153": [
    {
      "Gb_type": "Unsupported key type for nn.Module.__getitem__",
      "Context": "call_method: {self} {name} {args} {kwargs}",
      "Explanation": "Dynamo does not support getitem on `nn.Module` with non-constant key.",
      "Hints": []
    }
  ],
  "GB0154": [
    {
      "Gb_type": "Unsupported kwargs for itertools.accumulate",
      "Context": "call_function {self} {args} {kwargs}",
      "Explanation": "Expected kwargs: 'initial', 'func', but got {','.join(set(kwargs.keys()) - {'initial', 'func'})}",
      "Hints": [
        "Dynamo has detected that tracing the code will result in an error when running in eager. Please double check that your code doesn't contain a similar error when actually running eager/uncompiled."
      ]
    }
  ],
  "GB0155": [
    {
      "Gb_type": "Unsupported kwargs for itertools.groupby",
      "Context": "call_function {self} {args} {kwargs}",
      "Explanation": "Expected kwargs: 'key', but got {','.join(set(kwargs.keys()) - {'key'})}",
      "Hints": [
        "Dynamo has detected that tracing the code will result in an error when running in eager. Please double check that your code doesn't contain a similar error when actually running eager/uncompiled."
      ]
    }
  ],
  "GB0156": [
    {
      "Gb_type": "Unsupported method call",
      "Context": "call_method {self} {name} {args} {kwargs}",
      "Explanation": "Dynamo does not know how to trace method `{name}` of class `{self.python_type_name()}`",
      "Hints": []
    }
  ],
  "GB0157": [
    {
      "Gb_type": "Unsupported ndarray attribute access",
      "Context": "var_getattr {self} {name}",
      "Explanation": "Dynamo currently does not support tracing `ndarray.{name}`.",
      "Hints": []
    }
  ],
  "GB0158": [
    {
      "Gb_type": "Unsupported ndarray method call",
      "Context": "call_method {self} {name} {args} {kwargs}",
      "Explanation": "`ndarray.{name}()` is not modelled in `torch._numpy`.",
      "Hints": []
    }
  ],
  "GB0159": [
    {
      "Gb_type": "Unsupported ndarray.__version__ access",
      "Context": "var_getattr {self} {name}",
      "Explanation": "Dynamo currently does not support tracing `ndarray.{name}`.",
      "Hints": []
    }
  ],
  "GB0160": [
    {
      "Gb_type": "Unsupported next() call",
      "Context": "next({self})",
      "Explanation": "Dynamo does not know how to trace calling `next()` on variable `{self}`.",
      "Hints": [
        "Dynamo has detected that tracing the code will result in an error when running in eager. Please double check that your code doesn't contain a similar error when actually running eager/uncompiled."
      ]
    }
  ],
  "GB0161": [
    {
      "Gb_type": "Unsupported nn.Module attribute type",
      "Context": "nn.Module subclass: {typestr(base)}, name: {name}, attribute type: {typestr(subobj)}",
      "Explanation": "Dynamo does not support tracing nn.Module attributes of type `{typestr(subobj)}`",
      "Hints": [
        "Refactor your code so that `{name}` (type `{typestr(subobj)}`) is not an attribute of `{typestr(base)}`",
        "Currently supported attribute types are methods, classmethods, staticmethods, ",
        "properties, constants, and tensors.",
        "It may be possible to write Dynamo tracing rules for this code. Please report an issue to PyTorch if you encounter this graph break often and it is causing performance issues."
      ]
    }
  ],
  "GB0162": [
    {
      "Gb_type": "Unsupported super().__init__() call",
      "Context": "call_method {self} {name} {args} {kwargs}",
      "Explanation": "Dynamo encountered a super().__init__() call on {objvar} that resolved to a `torch.nn.Module.__init__()` call that we cannot trace.",
      "Hints": [
        "This graph break may be difficult to debug. Please report an issue to PyTorch for assistance."
      ]
    }
  ],
  "GB0163": [
    {
      "Gb_type": "Unsupported tensor subclass attribute access",
      "Context": "{name}",
      "Explanation": "`torch.compile` currently can't trace this",
      "Hints": [
        "Avoid accessing {name} of tensor subclass in torch.compile region",
        "It may be possible to write Dynamo tracing rules for this code. Please report an issue to PyTorch if you encounter this graph break often and it is causing performance issues."
      ]
    }
  ],
  "GB0164": [
    {
      "Gb_type": "Unsupported tensor subclass overridden attribute access",
      "Context": "{name}",
      "Explanation": "`torch.compile` only support tracing certain types of overridden tensor subclass attributes",
      "Hints": [
        "Avoid accessing {name} of tensor subclass in torch.compile region",
        "Renaming attribute `{name}` of type {self.class_type}",
        "It may be possible to write Dynamo tracing rules for this code. Please report an issue to PyTorch if you encounter this graph break often and it is causing performance issues."
      ]
    }
  ],
  "GB0165": [
    {
      "Gb_type": "Unsupported torch._C._ImperativeEngine method",
      "Context": "call_method {self} {name}",
      "Explanation": "Dynamo only supports the `queue_callback` method on a torch._C._ImperativeEngine instance, but found: `{name}`.",
      "Hints": []
    }
  ],
  "GB0166": [
    {
      "Gb_type": "Unsupported torch._C._ImperativeEngine.queue_callback()",
      "Context": "call_method {self} {name}",
      "Explanation": "queue_callback() is only supported when Compiled Autograd is enabled with fullgraph=True.",
      "Hints": []
    }
  ],
  "GB0167": [
    {
      "Gb_type": "Variadic function call with bad args/kwargs type",
      "Context": "args type: {typestr(argsvars)}, kwargs type: {typestr(kwargsvars)}",
      "Explanation": "Expected args to be a list and kwargs to be a dict",
      "Hints": [
        "Dynamo has detected that tracing the code will result in an error when running in eager. Please double check that your code doesn't contain a similar error when actually running eager/uncompiled."
      ]
    }
  ],
  "GB0168": [
    {
      "Gb_type": "Variadic function call with bad flags",
      "Context": "flags: {inst.argval}",
      "Explanation": "Attempted to call a variadic function (CALL_FUNCTION_EX) with bad flags {inst.argval}",
      "Hints": [
        "This is likely to be a Dynamo bug. Please report an issue to PyTorch."
      ]
    }
  ],
  "GB0169": [
    {
      "Gb_type": "Write to immutable cell",
      "Context": "cellvar: {cellvar}, value: {value}",
      "Explanation": "Dynamo doesn't support writing to immutable/sourceless cell variables.",
      "Hints": [
        "This graph break may be difficult to debug. Please report an issue to PyTorch for assistance."
      ]
    }
  ],
  "GB0170": [
    {
      "Gb_type": "Data-dependent branching",
      "Context": "attempted to jump with {value}",
      "Explanation": "_explanation",
      "Hints": [
        "Use `torch.cond` to express dynamic control flow.",
        "This graph break is fundamental - it is unlikely that Dynamo will ever be able to trace through your code. Consider finding a workaround."
      ]
    },
    {
      "Gb_type": "Data-dependent branching",
      "Context": "attempted to jump with {value}",
      "Explanation": "_explanation",
      "Hints": []
    },
    {
      "Gb_type": "_gb_type",
      "Context": "attempted to jump with {value}",
      "Explanation": "_explanation",
      "Hints": []
    }
  ],
  "GB0171": [
    {
      "Gb_type": "assert with non-string message",
      "Context": "str(args)",
      "Explanation": "Dynamo only supports asserts with string messages",
      "Hints": [
        "It may be possible to write Dynamo tracing rules for this code. Please report an issue to PyTorch if you encounter this graph break often and it is causing performance issues."
      ]
    }
  ],
  "GB0172": [
    {
      "Gb_type": "async_op=True for distributed collectives",
      "Context": "{self.fn}, args={args}, kwargs={kwargs}",
      "Explanation": "`torch.compile` doesn't support `async_op=True for {self.fn}",
      "Hints": [
        "It may be possible to write Dynamo tracing rules for this code. Please report an issue to PyTorch if you encounter this graph break often and it is causing performance issues."
      ]
    }
  ],
  "GB0173": [
    {
      "Gb_type": "backward_state does not support export",
      "Context": "",
      "Explanation": "Compiled autograd doesn't work with `torch.export`.",
      "Hints": []
    }
  ],
  "GB0174": [
    {
      "Gb_type": "bad args to builtin cast()",
      "Context": "got args {args} {kwargs}",
      "Explanation": "Dynamo expects exactly 2 args to builtin cast().",
      "Hints": [
        "Ensure your call to cast() has exactly 2 arguments."
      ]
    }
  ],
  "GB0175": [
    {
      "Gb_type": "builtin isinstance() cannot determine type of argument",
      "Context": "isinstance({arg}, {isinstance_type})",
      "Explanation": "Dynamo doesn't have a rule to determine the type of argument {arg}",
      "Hints": [
        "This is likely to be a Dynamo bug. Please report an issue to PyTorch."
      ]
    }
  ],
  "GB0176": [
    {
      "Gb_type": "call_id() without associated real value",
      "Context": "call_id {self}",
      "Explanation": "Dynamo could not find an associated real value for the tensor.",
      "Hints": []
    }
  ],
  "GB0177": [
    {
      "Gb_type": "can't handle functions not implemented in python ",
      "Context": "{fn}",
      "Explanation": "Dynamo can only handle functions defined in python",
      "Hints": [
        "Move usage of this function out of `torch.compile` region",
        "Avoid using `tensor.is_inference()` and `torch.is_inference_mode_enabled()` in your compile code. This is primarily used in conjunction with `torch.inference_mode`. Consider using `torch.no_grad` instead because `torch.no_grad` leads to same improvements as `inference_mode` when `torch.compile` is used."
      ]
    }
  ],
  "GB0178": [
    {
      "Gb_type": "constant fold exception",
      "Context": "attempted to run function {fn} with arguments {args}",
      "Explanation": "Encountered exception when attempting to constant fold.",
      "Hints": [
        "This is likely to be a Dynamo bug. Please report an issue to PyTorch."
      ]
    }
  ],
  "GB0179": [
    {
      "Gb_type": "copy.deepcopy()",
      "Context": "copy.deepcopy({x})",
      "Explanation": "Dynamo does not support copy.deepcopy()",
      "Hints": [
        "Avoid calling copy.deepcopy()",
        "It may be possible to write Dynamo tracing rules for this code. Please report an issue to PyTorch if you encounter this graph break often and it is causing performance issues."
      ]
    }
  ],
  "GB0180": [
    {
      "Gb_type": "dataclass fields failure",
      "Context": "obj: {obj}; variable type: {type(obj)}",
      "Explanation": "Dataclass fields handling fails for {obj}. Expected it to be a user-defined object.",
      "Hints": []
    }
  ],
  "GB0181": [
    {
      "Gb_type": "dtype mismatch between tensor and its gradient",
      "Context": "tensor dtype: {value.dtype}; grad dtype: {safe_grad(value).dtype}",
      "Explanation": "Inconsistent dtype between tensor and its gradient. This can happen in FSDP and crashes meta tensor creation.",
      "Hints": [
        "It may be possible to write Dynamo tracing rules for this code. Please report an issue to PyTorch if you encounter this graph break often and it is causing performance issues."
      ]
    }
  ],
  "GB0182": [
    {
      "Gb_type": "failed to broadcast when attempting Tensor comparison op",
      "Context": "{op.__name__}({left}, {right})",
      "Explanation": "Dynamo was unable to broad cast the arguments {left}, {right} when attempting to trace the comparison op {op.__name__}.",
      "Hints": [
        "Dynamo has detected that tracing the code will result in an error when running in eager. Please double check that your code doesn't contain a similar error when actually running eager/uncompiled."
      ]
    }
  ],
  "GB0183": [
    {
      "Gb_type": "failed to call dict.fromkeys()",
      "Context": "{user_cls.__name__}.fromkeys(): {args} {kwargs}",
      "Explanation": "Failed to call {user_cls.__name__}.fromkeys() because arguments could not be automatically converted to a list, or some dict key is not hashable.",
      "Hints": [
        "Manually convert the argument to a list.",
        "Ensure all keys are hashable."
      ]
    }
  ],
  "GB0184": [
    {
      "Gb_type": "failed to call str() on user defined object",
      "Context": "str(arg)",
      "Explanation": "User defined object has no __str__ or __repr__ method",
      "Hints": [
        "Dynamo has detected that tracing the code will result in an error when running in eager. Please double check that your code doesn't contain a similar error when actually running eager/uncompiled."
      ]
    }
  ],
  "GB0185": [
    {
      "Gb_type": "failed to convert numpy.ndarray to Tensor",
      "Context": "str(value)",
      "Explanation": "Exception encountered when attempting to convert numpy.ndarray to Tensor",
      "Hints": []
    }
  ],
  "GB0186": [
    {
      "Gb_type": "functools.partial() with non-literal keyword",
      "Context": "non-literal keyword: {k}",
      "Explanation": "functools.partial() expects literal/string keywords",
      "Hints": [
        "Dynamo has detected that tracing the code will result in an error when running in eager. Please double check that your code doesn't contain a similar error when actually running eager/uncompiled."
      ]
    }
  ],
  "GB0187": [
    {
      "Gb_type": "functools.wraps",
      "Context": "{fn}",
      "Explanation": "`torch.compile` can't trace `functools.wraps` on functions defined outside the compile region",
      "Hints": [
        "It may be possible to write Dynamo tracing rules for this code. Please report an issue to PyTorch if you encounter this graph break often and it is causing performance issues."
      ]
    }
  ],
  "GB0188": [
    {
      "Gb_type": "getattr with no source",
      "Context": "var_getattr {self} {name}",
      "Explanation": "Dynamo does not know how to access an attribute on an `nn.Module` instance that lacks a source. This is usually an internal error in Dynamo.",
      "Hints": [
        "This is likely to be a Dynamo bug. Please report an issue to PyTorch."
      ]
    }
  ],
  "GB0189": [
    {
      "Gb_type": "getattr() on nn.Module with pending mutation",
      "Context": "getattr({obj}, {name}, {default})",
      "Explanation": "Intentionally graph breaking on getattr() on a nn.Module with a pending mutation",
      "Hints": []
    }
  ],
  "GB0190": [
    {
      "Gb_type": "getattr() with non-constant name argument",
      "Context": "getattr({obj}, {name_var}, {default})",
      "Explanation": "getattr() with non-constant name argument is not supported",
      "Hints": [
        "Ensure the name argument of getattr() is a string"
      ]
    }
  ],
  "GB0191": [
    {
      "Gb_type": "id() with unsupported args",
      "Context": "str(args)",
      "Explanation": "Dynamo doesn't know how to trace id() call with args {args}",
      "Hints": [
        "Supported args are Tensors, and functions/nn.Modules/user-defined objects ",
        "from outside the compiled region.",
        "It may be possible to write Dynamo tracing rules for this code. Please report an issue to PyTorch if you encounter this graph break often and it is causing performance issues."
      ]
    }
  ],
  "GB0192": [
    {
      "Gb_type": "input iterator to itertools.cycle has too many items",
      "Context": "next({self})",
      "Explanation": "Has reached internal Dynamo max iterator limit: {MAX_ITERATOR_LIMIT}",
      "Hints": []
    }
  ],
  "GB0193": [
    {
      "Gb_type": "invalid call to builtin op handler",
      "Context": "invalid args to {self_handler}: {args} {kwargs}",
      "Explanation": "Encountered TypeError when trying to handle op {fn.__name__}",
      "Hints": [
        "This graph break may be difficult to debug. Please report an issue to PyTorch for assistance."
      ]
    }
  ],
  "GB0194": [
    {
      "Gb_type": "isinstance() called on user defined object with C extensions",
      "Context": "isinstance({arg}, {isinstance_type})",
      "Explanation": "User-defined object with C extensions can have torch.Tensor attributes; intentionally graph breaking.",
      "Hints": [
        "It may be possible to write Dynamo tracing rules for this code. Please report an issue to PyTorch if you encounter this graph break often and it is causing performance issues."
      ]
    }
  ],
  "GB0195": [
    {
      "Gb_type": "issubclass() with non-constant arguments",
      "Context": "issubclass({left_ty}, {right_ty})",
      "Explanation": "issubclass() with non-constant arguments not supported.",
      "Hints": [
        "Make sure your arguments are types.",
        "Dynamo has detected that tracing the code will result in an error when running in eager. Please double check that your code doesn't contain a similar error when actually running eager/uncompiled."
      ]
    }
  ],
  "GB0196": [
    {
      "Gb_type": "key not found in dict",
      "Context": "Key {arg.value}",
      "Explanation": "msg",
      "Hints": [
        "Check if the key exists in the dictionary before accessing it.",
        "Dynamo has detected that tracing the code will result in an error when running in eager. Please double check that your code doesn't contain a similar error when actually running eager/uncompiled."
      ]
    }
  ],
  "GB0197": [
    {
      "Gb_type": "list elements are pointing to the list itself",
      "Context": "",
      "Explanation": "Dynamo does not support lists whose items reference to itself",
      "Hints": [
        "Avoid using self referential list"
      ]
    }
  ],
  "GB0198": [
    {
      "Gb_type": "mapping proxy affected by dictionary mutation",
      "Context": "Source: {self.source}, Dict mutation detected",
      "Explanation": "msg",
      "Hints": [
        "Avoid modifying dictionaries that might be referenced by mapping proxy objects",
        "Or avoid using the mapping proxy objects after modifying its underlying dictionary"
      ]
    }
  ],
  "GB0199": [
    {
      "Gb_type": "mapping proxy cannot be reconstructed",
      "Context": "Source: {self.source}",
      "Explanation": "msg",
      "Hints": [
        "Use a mapping proxy constructed in the same `torch.compile` region.",
        "It may be possible to write Dynamo tracing rules for this code. Please report an issue to PyTorch if you encounter this graph break often and it is causing performance issues."
      ]
    }
  ],
  "GB0200": [
    {
      "Gb_type": "missing BUILD_SET handler",
      "Context": "",
      "Explanation": "Missing BUILD_SET bytecode handler (for testing purposes).",
      "Hints": []
    }
  ],
  "GB0201": [
    {
      "Gb_type": "namedtuple construction",
      "Context": "args={args}, kwargs={kwargs}",
      "Explanation": "`torch.compile` only support certain input types for namedtuple",
      "Hints": [
        "It may be possible to write Dynamo tracing rules for this code. Please report an issue to PyTorch if you encounter this graph break often and it is causing performance issues."
      ]
    }
  ],
  "GB0202": [
    {
      "Gb_type": "non-const argument in nn.Module method",
      "Context": "call_method: {self} {name} {args} {kwargs}",
      "Explanation": "Dynamo does not support calling method `{name}` of ``nn.Module`` {module} with non-constant arguments.",
      "Hints": []
    }
  ],
  "GB0203": [
    {
      "Gb_type": "non-const keys in dict_keys",
      "Context": "non-const keys: {[k for k in value if not ConstantVariable.is_literal(k)]}",
      "Explanation": "Dynamo expects dict_keys keys to be constants.",
      "Hints": [
        "Ensure your dict_keys keys are constants (e.g. int, float, strings)"
      ]
    }
  ],
  "GB0204": [
    {
      "Gb_type": "non-const keys in mappingproxy",
      "Context": "non-const keys: {[k for k in value.keys() if not ConstantVariable.is_literal(k)]}",
      "Explanation": "Dynamo expects mappingproxy keys to be constants.",
      "Hints": [
        "Ensure your mappingproxy keys are constants (e.g. int, float, strings)"
      ]
    }
  ],
  "GB0205": [
    {
      "Gb_type": "proxy not set",
      "Context": "as_proxy {self}",
      "Explanation": "Dynamo requires the autograd.Function context to be initialized with a proxy.",
      "Hints": [
        "This is likely to be a Dynamo bug. Please report an issue to PyTorch."
      ]
    }
  ],
  "GB0206": [
    {
      "Gb_type": "setattr() on Tensor.requires_grad",
      "Context": "setattr({obj}, {name}, {val})",
      "Explanation": "setattr() on Tensor.requires_grad not supported. Mutating requires_grad can introduce a new leaf from non-leaf or vice versa in the middle of the graph, which AOTAutograd does not currently know how to handle.",
      "Hints": [
        "It may be possible to write Dynamo tracing rules for this code. Please report an issue to PyTorch if you encounter this graph break often and it is causing performance issues."
      ]
    }
  ],
  "GB0207": [
    {
      "Gb_type": "sort with non-constant keys",
      "Context": "str(first_non_constant_key)",
      "Explanation": "Cannot perform sort with non-constant key. First non-constant key type: {python_type}. Most notably, we cannot sort with Tensor or SymInt keys, but we can sort ints.",
      "Hints": [
        "Use something else as the key."
      ]
    }
  ],
  "GB0208": [
    {
      "Gb_type": "torch.* op returned non-Tensor",
      "Context": "example_value type: {typestr(example_value)}; op: {proxy.node.op}; target: {proxy.node.target}",
      "Explanation": "torch.* ops that return a non-Tensor cannot be traced into the Dynamo FX graph output",
      "Hints": []
    }
  ],
  "GB0209": [
    {
      "Gb_type": "torch.autograd._unsafe_preserve_version_counter escaped from compiled region",
      "Context": "str(self)",
      "Explanation": "Dynamo doesn't support compiling a region that returns a torch.autograd._unsafe_preserve_version_counter context manager.",
      "Hints": [
        "It may be possible to write Dynamo tracing rules for this code. Please report an issue to PyTorch if you encounter this graph break often and it is causing performance issues."
      ]
    }
  ],
  "GB0210": [
    {
      "Gb_type": "torch.distributed package is not available!",
      "Context": "",
      "Explanation": "The PyTorch package doesn't include torch.distributed when building from source.",
      "Hints": [
        "Set USE_DISTRIBUTED=1 to enable it when building PyTorch from source."
      ]
    }
  ],
  "GB0211": [
    {
      "Gb_type": "torch.nn.Module with a non-function custom __getattr__",
      "Context": "var_getattr {self} {name}",
      "Explanation": "Dynamo detected a nn.Module object with a custom `__getattr__` method, but this method is not a standard Python function (e.g., it might be implemented in C/C++). Dynamo cannot currently trace into such non-standard `__getattr__` methods.",
      "Hints": [
        "Avoid using objects with non-standard __getattr__ methods ",
        "within the compiled region. If possible, implement ",
        "__getattr__ as a standard Python function.",
        "It may be possible to write Dynamo tracing rules for this code. Please report an issue to PyTorch if you encounter this graph break often and it is causing performance issues."
      ]
    }
  ],
  "GB0212": [
    {
      "Gb_type": "torch.profiler object escaped from compiled region",
      "Context": "str(self)",
      "Explanation": "Dynamo doesn't support compiling a region that returns a torch.profiler context manager.",
      "Hints": [
        "It may be possible to write Dynamo tracing rules for this code. Please report an issue to PyTorch if you encounter this graph break often and it is causing performance issues."
      ]
    }
  ],
  "GB0213": [
    {
      "Gb_type": "unimplemented builtin op on tensor arguments",
      "Context": "partial tensor op: {self} {args} {kwargs}",
      "Explanation": "Dynamo does not know how to trace builtin operator {self.fn} with tensor arguments",
      "Hints": [
        "It may be possible to write Dynamo tracing rules for this code. Please report an issue to PyTorch if you encounter this graph break often and it is causing performance issues."
      ]
    }
  ],
  "GB0214": [
    {
      "Gb_type": "unsupported SymNode comparison op",
      "Context": "{op.__name__}({left}, {right})",
      "Explanation": "Dynamo does not support the comparison op {op.__name__} with SymNode arguments {left}, {right}",
      "Hints": [
        "It may be possible to write Dynamo tracing rules for this code. Please report an issue to PyTorch if you encounter this graph break often and it is causing performance issues."
      ]
    }
  ],
  "GB0215": [
    {
      "Gb_type": "unsupported Tensor comparison op",
      "Context": "{op.__name__}({left}, {right})",
      "Explanation": "Dynamo does not support the comparison op {op.__name__} with Tensor arguments {left}, {right}",
      "Hints": [
        "It may be possible to write Dynamo tracing rules for this code. Please report an issue to PyTorch if you encounter this graph break often and it is causing performance issues."
      ]
    }
  ],
  "GB0216": [
    {
      "Gb_type": "unsupported grid type for triton hop check_grid",
      "Context": "grid type = {type(grid)}",
      "Explanation": "`torch.compile` only supports list-like grid for check_grid",
      "Hints": [
        "It may be possible to write Dynamo tracing rules for this code. Please report an issue to PyTorch if you encounter this graph break often and it is causing performance issues."
      ]
    }
  ],
  "GB0217": [
    {
      "Gb_type": "unsupported hasattr operation",
      "Context": "Class {self.user_cls}",
      "Explanation": "msg",
      "Hints": [
        "Consider using a regular dictionary instead",
        "It may be possible to write Dynamo tracing rules for this code. Please report an issue to PyTorch if you encounter this graph break often and it is causing performance issues."
      ]
    }
  ],
  "GB0218": [
    {
      "Gb_type": "unsupported index(Tensor)",
      "Context": "",
      "Explanation": "Dynamo does not support tracing builtin index() on a Tensor",
      "Hints": []
    }
  ],
  "GB0219": [
    {
      "Gb_type": "Backend compiler exception",
      "Context": "Backend: {name}\nException:{str(e)}\nTraceback:\n{self.root_tx.format_frame_summary()}",
      "Explanation": "Backend compiler `{name}` failed with {str(e)}. Adding a graph break.",
      "Hints": [
        "Report an issue to the backend compiler repo."
      ]
    }
  ],
  "GB0220": [
    {
      "Gb_type": "Failed to mutate tensor data attribute to different dtype",
      "Context": "setattr({obj}, {name}, {val})",
      "Explanation": "Dyanmo only supports mutating `.data` of tensor to a new one with the same dtype",
      "Hints": [
        "Don't mutate `.data` on this tensor, or move ",
        "the mutation out of `torch.compile` region"
      ]
    }
  ],
  "GB0221": [
    {
      "Gb_type": "non-generator contextlib.contextmanager",
      "Context": "str(self.vt.get_code())",
      "Explanation": "Cannot compile function decorated with `@contextlib.contextmanager` that is not a generator, i.e. does not use `yield`",
      "Hints": [
        "Use `yield` in the function body instead of `return`.",
        "Remove the `@contextlib.contextmanager` decorator."
      ]
    }
  ],
  "GB0222": [
    {
      "Gb_type": "Attempted to wrap a set with tensors",
      "Context": "Python set containing torch.Tensor elements",
      "Explanation": "Dynamo cannot trace sets of tensors. To get a stable ordering, Dynamo needs to convert the set into a list and the order might not be stable if the set contains tensors.",
      "Hints": [
        "Use a dictionary where the keys are tensors.",
        "It may be possible to write Dynamo tracing rules for this code. Please report an issue to PyTorch if you encounter this graph break often and it is causing performance issues."
      ]
    }
  ],
  "GB0223": [
    {
      "Gb_type": "torch.compile call with > 1 args",
      "Context": "args={args}, kwargs={kwargs}",
      "Explanation": "Attempted to call `torch.compile` with > 1 args. Dynamo does not support this.",
      "Hints": [
        "Remove the torch.compile call or its additional args.",
        "It may be possible to write Dynamo tracing rules for this code. Please report an issue to PyTorch if you encounter this graph break often and it is causing performance issues."
      ]
    }
  ],
  "GB0224": [
    {
      "Gb_type": "Attempted to call torch in-graph function on only torch.SymInt arguments",
      "Context": "fn={self.value}, args={args}, kwargs={kwargs}",
      "Explanation": "Attempted to call {str(self.value)} (that should be put in the FX graph) on only torch.SymInt arguments. Dynamo does not support this.",
      "Hints": [
        "It may be possible to write Dynamo tracing rules for this code. Please report an issue to PyTorch if you encounter this graph break often and it is causing performance issues."
      ]
    }
  ],
  "GB0225": [
    {
      "Gb_type": "Attempted to use tensor creation function with requires_grad=True",
      "Context": "fn={self.value}, args={args}, kwargs={kwargs}",
      "Explanation": "Dynamo does not support this.",
      "Hints": [
        "Create the tensor outside the compiled region.",
        "Do not set `requires_grad=True`.",
        "It may be possible to write Dynamo tracing rules for this code. Please report an issue to PyTorch if you encounter this graph break often and it is causing performance issues."
      ]
    }
  ],
  "GB0226": [
    {
      "Gb_type": "`torch.nn.Parameter()` with unsupported data type",
      "Context": "data={data}",
      "Explanation": "Called `torch.nn.Parameter()` with non-Tensor argument.",
      "Hints": [
        "Ensure the argument to `torch.nn.Parameter()` is a `torch.Tensor`.",
        "Dynamo has detected that tracing the code will result in an error when running in eager. Please double check that your code doesn't contain a similar error when actually running eager/uncompiled."
      ]
    }
  ],
  "GB0227": [
    {
      "Gb_type": "Attempted to use torch.nn.Parameter constructor with tensor subclass",
      "Context": "str(data)",
      "Explanation": "Dynamo does not support this.",
      "Hints": [
        "It may be possible to write Dynamo tracing rules for this code. Please report an issue to PyTorch if you encounter this graph break often and it is causing performance issues."
      ]
    }
  ],
  "GB0228": [
    {
      "Gb_type": "`torch.nn.Parameter`: cannot convert to traceable tracable",
      "Context": "",
      "Explanation": "convert_tracable_parameter is set to False.",
      "Hints": [
        "Check usage of context manager: do_not_convert_to_tracable_parameter",
        "This graph break may be difficult to debug. Please report an issue to PyTorch for assistance."
      ]
    }
  ],
  "GB0229": [
    {
      "Gb_type": "Unexpected type of data placeholder op for parameter construction",
      "Context": "data_node.op={data_node.op}",
      "Explanation": "Data node op should be placeholder or get_attr.",
      "Hints": [
        "This graph break may be difficult to debug. Please report an issue to PyTorch for assistance."
      ]
    }
  ],
  "GB0230": [
    {
      "Gb_type": "Attempted to use torch.use_deterministic_algorithms(warn_only=True)",
      "Context": "mode={mode}, warn_only={warn_only}",
      "Explanation": "Dynamo does not support this.",
      "Hints": [
        "Remove param warn_only in function call torch.use_deterministic_algorithms.",
        "It may be possible to write Dynamo tracing rules for this code. Please report an issue to PyTorch if you encounter this graph break often and it is causing performance issues."
      ]
    }
  ],
  "GB0231": [
    {
      "Gb_type": "call `torch.from_numpy` with `torch._dynamo.config.trace_numpy=False`",
      "Context": "trace_numpy={config.trace_numpy}",
      "Explanation": "Attempted to call `torch.from_numpy` with config `torch._dynamo.config.trace_numpy` set to `False`.",
      "Hints": [
        "Change `torch._dynamo.config.trace_numpy` to `True`."
      ]
    }
  ],
  "GB0232": [
    {
      "Gb_type": "`torch.from_numpy` with NumPy unavailable",
      "Context": "",
      "Explanation": "Attempted to call `torch.numpy` but NumPy could not be imported.",
      "Hints": [
        "Check NumPy version and installation in your environment.",
        "Dynamo has detected that tracing the code will result in an error when running in eager. Please double check that your code doesn't contain a similar error when actually running eager/uncompiled."
      ]
    }
  ],
  "GB0233": [
    {
      "Gb_type": "Attempted to use strided NestedTensor",
      "Context": "layout={layout}",
      "Explanation": "Dynamo does not support this.",
      "Hints": [
        "Change layout=torch.jagged.",
        "It may be possible to write Dynamo tracing rules for this code. Please report an issue to PyTorch if you encounter this graph break often and it is causing performance issues."
      ]
    }
  ],
  "GB0234": [
    {
      "Gb_type": "Attempted to pop from empty torch function mode stack",
      "Context": "",
      "Explanation": "Called `torch._C._pop_torch_function_stack` when torch function mode stack is empty.",
      "Hints": [
        "Do not pop from empty torch function mode stack.",
        "Dynamo has detected that tracing the code will result in an error when running in eager. Please double check that your code doesn't contain a similar error when actually running eager/uncompiled."
      ]
    }
  ],
  "GB0235": [
    {
      "Gb_type": "`torch.nn.Parameter` with non-constant Tensor attributes",
      "Context": "data={data}",
      "Explanation": "Dynamo does not support this.",
      "Hints": [
        "Ensure the Tensor argument's shape, dtype, and device are correct.",
        "Dynamo has detected that tracing the code will result in an error when running in eager. Please double check that your code doesn't contain a similar error when actually running eager/uncompiled."
      ]
    }
  ],
  "GB0236": [
    {
      "Gb_type": "Invalid input type for nonstrict_trace-ed function",
      "Context": "Encountered input of type <{type_name}>.",
      "Explanation": "For `nonstrict_trace`-ed functions, only basic types (e.g., torch.Tensor, int, float) or pytree containers of those are allowed as inputs. The provided argument contains an unsupported type.",
      "Hints": [
        "Use one of the following to register the type with pytree:\n",
        "* `torch.utils._pytree.register_constant`\n",
        "* `torch.utils._pytree.register_dataclass`\n",
        "* `torch.utils._pytree.register_pytree_node`"
      ]
    }
  ],
  "GB0237": [
    {
      "Gb_type": "non-constant `requires_grad` argument to `torch.nn.Parameter`",
      "Context": "requires_grad={requires_grad}",
      "Explanation": "Dynamo does not support this.",
      "Hints": [
        "Change `requires_grad` to be a bool.",
        "Dynamo has detected that tracing the code will result in an error when running in eager. Please double check that your code doesn't contain a similar error when actually running eager/uncompiled."
      ]
    }
  ],
  "GB0238": [
    {
      "Gb_type": "Input marked with `pytree.register_constant` constructed in the `torch.compile` region",
      "Context": "Input={input_spec_vt}, offending type <{type_name}>.",
      "Explanation": "Calling a `nonstrict_trace`-ed function with an input that contains an object of type <{type_name}>, which was marked with `pytree.register_constant`. However, the object was constructed _inside_ the `torch.compile` region. This is not supported.",
      "Hints": [
        "Construct the object _outside_ the `torch.compile` region, or submit an issue to GitHub.",
        "It may be possible to write Dynamo tracing rules for this code. Please report an issue to PyTorch if you encounter this graph break often and it is causing performance issues."
      ]
    }
  ],
  "GB0239": [
    {
      "Gb_type": "Invalid use of pytree_flatten with nonstrict_trace-ed function",
      "Context": "Input={input_spec_vt}, offending type <{type_name}>.",
      "Explanation": "Calling a `nonstrict_trace`-ed function where one of the inputs has been registered with a `pytree_flatten` that places an object of type <{type_name}> into the context.",
      "Hints": [
        "Modifying the `pytree_flatten` to avoid placing the object into the context.",
        "Apply one of the following to <{type_name}>:\n",
        "* `torch.utils._pytree.register_constant`\n",
        "* `torch.utils._pytree.register_dataclass`\n",
        "* `torch.utils._pytree.register_pytree_node`",
        "It may be possible to write Dynamo tracing rules for this code. Please report an issue to PyTorch if you encounter this graph break often and it is causing performance issues."
      ]
    }
  ],
  "GB0240": [
    {
      "Gb_type": "Shape mismatch with out= list of tensor variants",
      "Context": "fn={self.value}, args={args}, kwargs={kwargs}",
      "Explanation": "Shape mismatch when calling {self.value} with `out=`. Provided `out=` shape: {saved_out_shape}. Actual shape: {fake_out.shape}.",
      "Hints": [
        "It may be possible to write Dynamo tracing rules for this code. Please report an issue to PyTorch if you encounter this graph break often and it is causing performance issues."
      ]
    }
  ],
  "GB0241": [
    {
      "Gb_type": "Attempted to call op with non-contiguous `out=` list of tensors",
      "Context": "self.value={self.value}, args={args}, kwargs={kwargs}",
      "Explanation": "Dynamo does not support this.",
      "Hints": [
        "It may be possible to write Dynamo tracing rules for this code. Please report an issue to PyTorch if you encounter this graph break often and it is causing performance issues."
      ]
    }
  ],
  "GB0242": [
    {
      "Gb_type": "Attempted to call op with non-contiguous `out=` tensor",
      "Context": "self.value={self.value}, args={args}, kwargs={kwargs}",
      "Explanation": "Dynamo does not support this.",
      "Hints": [
        "It may be possible to write Dynamo tracing rules for this code. Please report an issue to PyTorch if you encounter this graph break often and it is causing performance issues."
      ]
    }
  ],
  "GB0243": [
    {
      "Gb_type": "Attempted to use `torch.nn.modules.utils._ntuple` with unsupported argument type",
      "Context": "value={value}",
      "Explanation": "Dynamo does not support this.",
      "Hints": [
        "Change use of _ntuple with argument as constant or tensor."
      ]
    }
  ],
  "GB0244": [
    {
      "Gb_type": "Attempted to use `torch.nn.Parameter()` with export",
      "Context": "",
      "Explanation": "Dynamo does not support this.",
      "Hints": [
        "Do not use `torch.nn.Parameter()` with export.",
        "It may be possible to write Dynamo tracing rules for this code. Please report an issue to PyTorch if you encounter this graph break often and it is causing performance issues."
      ]
    }
  ],
  "GB0245": [
    {
      "Gb_type": "Attempted to use `nested_tensor` with non-list input",
      "Context": "tensor_list={tensor_list}",
      "Explanation": "Dynamo does not support this.",
      "Hints": [
        "Change `nested_tensor` with list input.",
        "Dynamo has detected that tracing the code will result in an error when running in eager. Please double check that your code doesn't contain a similar error when actually running eager/uncompiled."
      ]
    }
  ],
  "GB0246": [
    {
      "Gb_type": "Attempted to use `torch.nn.functional.one_hot` with data-dependent output shape",
      "Context": "args={args}, kwargs={kwargs}",
      "Explanation": "Dynamo does not support this.",
      "Hints": [
        "Explicitly set the `num_classes` param of the function call ",
        "`torch.nn.functional.one_hot` to something other than -1."
      ]
    }
  ],
  "GB0247": [
    {
      "Gb_type": "Shape mismatch with out= tensor variant",
      "Context": "fn={self.value}, args={args}, kwargs={kwargs}",
      "Explanation": "Shape mismatch when calling {self.value} with `out=`. Provided `out=` shape: {saved_out_shapes}. Actual shape: {fake_out.shape}.",
      "Hints": [
        "It may be possible to write Dynamo tracing rules for this code. Please report an issue to PyTorch if you encounter this graph break often and it is causing performance issues."
      ]
    }
  ],
  "GB0248": [
    {
      "Gb_type": "improper torch.get_device_module arguments",
      "Context": "args={args}, kwargs={kwargs}",
      "Explanation": "torch.get_device_module accepts 1 optional argument `device`",
      "Hints": [
        "Dynamo has detected that tracing the code will result in an error when running in eager. Please double check that your code doesn't contain a similar error when actually running eager/uncompiled."
      ]
    }
  ],
  "GB0249": [
    {
      "Gb_type": "bad device argument to torch.get_device_module",
      "Context": "args={args}, kwargs={kwargs}",
      "Explanation": "Expected valid string/torch.device argument ('cpu', 'cuda', etc.)",
      "Hints": [
        "Dynamo has detected that tracing the code will result in an error when running in eager. Please double check that your code doesn't contain a similar error when actually running eager/uncompiled."
      ]
    }
  ],
  "GB0250": [
    {
      "Gb_type": "ndarray.astype(object)",
      "Context": "call_method {self} {name} {args} {kwargs}",
      "Explanation": "`ndarray.astype('O')` or `ndarray.astype(object)` is not supported by torch.compile, as there is no equivalent to object type in torch.Tensor. This will be executed eagerly.",
      "Hints": [
        "This graph break is fundamental - it is unlikely that Dynamo will ever be able to trace through your code. Consider finding a workaround."
      ]
    }
  ],
  "GB0251": [
    {
      "Gb_type": "Unsupported output type for nonstrict_trace-ed function",
      "Context": "Function: {fn.__name__}",
      "Explanation": "For `nonstrict_trace`-ed functions, only basic types (e.g., torch.Tensor, int, list) are allowed as output. The result of this call contains an unsupported type.",
      "Hints": [
        "It may be possible to write Dynamo tracing rules for this code. Please report an issue to PyTorch if you encounter this graph break often and it is causing performance issues."
      ]
    }
  ],
  "GB0252": [
    {
      "Gb_type": "could not find name in object's mro",
      "Context": "name={name}, object type={type(self.value)}, mro={type(self.value).__mro__}",
      "Explanation": "Could not find name `{name}` in mro {type(self.value).__mro__}",
      "Hints": [
        "Ensure the name `{name}` is defined somewhere in {self.value}'s type hierarchy.",
        "Dynamo has detected that tracing the code will result in an error when running in eager. Please double check that your code doesn't contain a similar error when actually running eager/uncompiled."
      ]
    }
  ],
  "GB0253": [
    {
      "Gb_type": "call_method on generator",
      "Context": "object={self.value}, method={name}, args={args}, kwargs={kwargs}",
      "Explanation": "Detected a method call to a user-defined generator object. This is not fully supported.",
      "Hints": [
        "Set `torch._dynamo.config.enable_faithful_generator_behavior = False`. Note that this ",
        "may cause silent incorrectness, since we will eagerly unpack generators instead of lazily ",
        "evaluating them."
      ]
    }
  ],
  "GB0254": [
    {
      "Gb_type": "non-const setattr name on user-defined object",
      "Context": "object={self}, name={name}, value={value}",
      "Explanation": "Detected a call to `setattr` of a user-defined object with a non-constant name.",
      "Hints": [
        "Ensure that the name is a string."
      ]
    }
  ],
  "GB0255": [
    {
      "Gb_type": "attempted to call sourceless user-defined object as a method",
      "Context": "object={self.value}, function={func}, args={args}, kwargs={kwargs}",
      "Explanation": "Dynamo does not support this.",
      "Hints": [
        "Ensure the user-defined object {self.value} is constructed outside the compiled region."
      ]
    }
  ],
  "GB0256": [
    {
      "Gb_type": "User-defined object with non-function __getattr__",
      "Context": "object={self.value}, name={name}, getattr_fn={getattr_fn}",
      "Explanation": "Found a non-function __getattr__ {getattr_fn} from a user-defined object {self.value}  when attempting to getattr `{name}`",
      "Hints": [
        "Ensure the object's __getattr__ is a function type."
      ]
    }
  ],
  "GB0257": [
    {
      "Gb_type": "TypedDict with optional keys",
      "Context": "str(self.value)",
      "Explanation": "Dyanmo does not support tracing TypedDict with optional keys",
      "Hints": [
        "Avoid using TypedDict with optional keys",
        "It may be possible to write Dynamo tracing rules for this code. Please report an issue to PyTorch if you encounter this graph break often and it is causing performance issues."
      ]
    }
  ],
  "GB0258": [
    {
      "Gb_type": "collections.deque() with bad arguments",
      "Context": "args={args}, kwargs={kwargs}",
      "Explanation": "Detected call to collections.deque() with bad arguments.",
      "Hints": [
        "Fix the call to collections.deque().",
        "Dynamo has detected that tracing the code will result in an error when running in eager. Please double check that your code doesn't contain a similar error when actually running eager/uncompiled."
      ]
    }
  ],
  "GB0259": [
    {
      "Gb_type": "collections.deque() with bad iterable argument",
      "Context": "args={args}, kwargs={kwargs}",
      "Explanation": "Call to collections.deque() has an iterable argument that Dynamo cannot convert to a list.",
      "Hints": [
        "Use a simpler sequence type that Dynamo can convert to a list ",
        "(e.g. list, tuple, list iterator, etc.)",
        "Dynamo has detected that tracing the code will result in an error when running in eager. Please double check that your code doesn't contain a similar error when actually running eager/uncompiled."
      ]
    }
  ],
  "GB0260": [
    {
      "Gb_type": "missing args to functools.partial",
      "Context": "",
      "Explanation": "functools.partial requires at least one argument",
      "Hints": [
        "Fix the functools.partial call.",
        "Dynamo has detected that tracing the code will result in an error when running in eager. Please double check that your code doesn't contain a similar error when actually running eager/uncompiled."
      ]
    }
  ],
  "GB0261": [
    {
      "Gb_type": "User-defined object method with non-function __func__",
      "Context": "object={self.value}, name={name}, method={dynamic_subobj}, method.__self__={dynamic_subobj.__self__}, method.__func__={dynamic_subobj.__func__}",
      "Explanation": "Method {dynamic_subobj} (name={name}) of user-defined object {self.value} has a __func__ ({dynamic_subobj.__func__}) that is not a function type.",
      "Hints": [
        "Ensure that the method's __func__ is a function type."
      ]
    }
  ],
  "GB0262": [
    {
      "Gb_type": "unsupported contextlib.* API",
      "Context": "{self.value}",
      "Explanation": "{self.value} not supported. This may be due to its use of context-specific operations that are not supported in Dynamo yet (i.e. Exception handling)",
      "Hints": [
        "It may be possible to write Dynamo tracing rules for this code. Please report an issue to PyTorch if you encounter this graph break often and it is causing performance issues."
      ]
    }
  ],
  "GB0263": [
    {
      "Gb_type": "attempted to trace contextlib.contextmanager",
      "Context": "args={args}",
      "Explanation": "Tracing contextlib.contextmanager is disabled.",
      "Hints": [
        "Set torch._dynamo.config.enable_trace_contextlib = True"
      ]
    }
  ],
  "GB0264": [
    {
      "Gb_type": "Attempted to use `torch.nn.Parameter()` constructor with Dynamo",
      "Context": "",
      "Explanation": "Dynamo does not support this",
      "Hints": [
        "Try to construct `torch.nn.Parameter()` outside the compiled region.",
        "If this is not possible, turn `graph_break_on_nn_param_ctor` off",
        "It may be possible to write Dynamo tracing rules for this code. Please report an issue to PyTorch if you encounter this graph break often and it is causing performance issues."
      ]
    }
  ],
  "GB0265": [
    {
      "Gb_type": "FakeScriptObject missing method implementation",
      "Context": "value={self.value}, method={name}",
      "Explanation": "TorchScript object {self.value} doesn't define the method {name}.",
      "Hints": [
        "Ensure the method {name} is implemented in {self.value}.",
        "Dynamo has detected that tracing the code will result in an error when running in eager. Please double check that your code doesn't contain a similar error when actually running eager/uncompiled."
      ]
    }
  ],
  "GB0266": [
    {
      "Gb_type": "Weird method call on TorchScript object",
      "Context": "value={self.value}, method={name}",
      "Explanation": "This particular method call ({name}) is not supported (e.g. calling `__setattr__`). Most method calls to TorchScript objects should be supported.",
      "Hints": [
        "Avoid calling this method."
      ]
    }
  ],
  "GB0267": [
    {
      "Gb_type": "Attempted to access non-callable attribute of TorchScript object",
      "Context": "value={self.value}, method={name}",
      "Explanation": "Attribute accesses of TorchScript objects to non-callable attributes are not supported.",
      "Hints": [
        "Use method calls instead of attribute access."
      ]
    }
  ],
  "GB0268": [
    {
      "Gb_type": "Unsupported kwargs for itertools.product",
      "Context": "call_function {self} {args} {kwargs}",
      "Explanation": "Expected kwargs: 'repeat', but got {','.join(set(kwargs.keys()) - {'repeat'})}",
      "Hints": [
        "Dynamo has detected that tracing the code will result in an error when running in eager. Please double check that your code doesn't contain a similar error when actually running eager/uncompiled."
      ]
    }
  ],
  "GB0269": [
    {
      "Gb_type": "Forced graph break on leaf function",
      "Context": "",
      "Explanation": "Forced graph break for nested graph break testing purposes",
      "Hints": [
        "Set torch._dynamo.config.debug_force_graph_break_on_leaf_return = False"
      ]
    }
<<<<<<< HEAD
=======
  ],
  "GB0270": [
    {
      "Gb_type": "unimplemented builtin op vars() with no arguments",
      "Context": "vars: {self} {args}",
      "Explanation": "Dynamo does not know how to trace builtin operator {self.fn} with no arguments",
      "Hints": [
        "It may be possible to write Dynamo tracing rules for this code. Please report an issue to PyTorch if you encounter this graph break often and it is causing performance issues."
      ]
    }
  ],
  "GB0271": [
    {
      "Gb_type": "Class attribute mutation when the __dict__ was already materialized",
      "Context": "str(self.value)",
      "Explanation": "Dyanmo does not support tracing mutations on a class when its __dict__ is materialized",
      "Hints": []
    }
>>>>>>> 55e6ea10
  ]
}<|MERGE_RESOLUTION|>--- conflicted
+++ resolved
@@ -2700,8 +2700,6 @@
         "Set torch._dynamo.config.debug_force_graph_break_on_leaf_return = False"
       ]
     }
-<<<<<<< HEAD
-=======
   ],
   "GB0270": [
     {
@@ -2720,6 +2718,5 @@
       "Explanation": "Dyanmo does not support tracing mutations on a class when its __dict__ is materialized",
       "Hints": []
     }
->>>>>>> 55e6ea10
   ]
 }