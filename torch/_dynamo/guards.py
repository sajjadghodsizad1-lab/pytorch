--- conflicted
+++ resolved
@@ -381,7 +381,6 @@
         subset that are tag safe roots.
         """
 
-<<<<<<< HEAD
         def check_tag_safety(node, accepted_accessors):
             accessors = node.get_accessors()
             child_mgrs = node.get_child_managers()
@@ -390,10 +389,7 @@
                 for accessor, mgr in zip(accessors, child_mgrs)
             )
 
-        def visit_dict_manager(node):
-=======
         def visit_dict_manager(node: DictGuardManager) -> list[GuardManager]:
->>>>>>> 03b254e4
             # Just recurse through the key and value dict managers and check if
             # all of them are tag safe nodes.
             assert issubclass(node.get_type_of_guarded_value(), dict)
