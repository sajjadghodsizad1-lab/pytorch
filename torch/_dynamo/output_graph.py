--- conflicted
+++ resolved
@@ -310,11 +310,8 @@
     dual_level: int
     functorch_layers: list[torch._functorch.pyfunctorch.FuncTorchInterpreter]
     current_device: Optional[torch.device]
-<<<<<<< HEAD
+    global_state_guard: torch._C._dynamo.guards.GlobalStateGuard
     name_of_builtins_dict_key_in_fglobals: Optional[str] = None
-=======
-    global_state_guard: torch._C._dynamo.guards.GlobalStateGuard
->>>>>>> f9a1be80
 
     export: bool = False
     export_constraints: bool = False
@@ -688,11 +685,8 @@
             dual_level=self.dual_level,
             functorch_layers=self.functorch_layers,
             current_device=self.current_device,
-<<<<<<< HEAD
+            global_state_guard=self.global_state_guard,
             name_of_builtins_dict_key_in_fglobals=self.name_of_builtins_dict_key_in_fglobals,
-=======
-            global_state_guard=self.global_state_guard,
->>>>>>> f9a1be80
             export=self.export,
             export_constraints=self.export_constraints,
             _guards=self.guards,
