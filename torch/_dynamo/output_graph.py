"""
Core graph building functionality for PyTorch's Dynamo system. This module contains
the essential components for constructing and managing FX graphs during compilation:

- OutputGraph: Manages the overall graph construction and compilation process. It owns
  a SubgraphTracer and handles graph compilation, execution, and state management.
  OutputGraph also manages features like graph deduplication, symbolic shape handling,
  and tracking of side effects.

- SubgraphTracer: Handles the actual FX graph construction by tracing Python code.
  It supports advanced features like higher-order operators through nested tracers,
  lifting of free variables, and handling of symbolic shapes.

The module supports key Dynamo features including:
- Higher-order operators through nested SubgraphTracers
- Graph deduplication for optimization
- Symbolic shape handling and propagation
- Side effect tracking and management
- Guard insertion and management
"""

import collections
import contextlib
import copy
import functools
import inspect
import itertools
import logging
import operator
import re
import sys
import traceback
import warnings
import weakref
from collections.abc import Generator, Sequence
from dataclasses import dataclass, field as dc_field
from types import CodeType
from typing import Any, Callable, cast, Optional, TYPE_CHECKING, Union
from typing_extensions import ParamSpec, TypeVar

import sympy

import torch._guards
import torch._logging
import torch.distributed as dist
import torch.nn
import torch.utils._pytree as pytree
from torch import fx, Tensor
from torch._C._dynamo import guards
from torch._dynamo.exc import ShortenTraceback, TensorifyScalarRestartAnalysis
from torch._guards import (
    CompileContext,
    CompileId,
    GlobalContextCheckpointState,
    Source,
    tracing,
    TracingContext,
)
from torch._subclasses.fake_tensor import FakeTensor
from torch._utils_internal import signpost_event
from torch.export.dynamic_shapes import _ConstraintTarget
from torch.fx._lazy_graph_module import _make_graph_module  # type: ignore[attr-defined]
from torch.fx.experimental._backward_state import BackwardState
from torch.fx.experimental.symbolic_shapes import (
    free_symbols,
    guard_scalar,
    is_symbolic,
    ShapeEnv,
    Specialization,
)
from torch.fx.node import Target
from torch.fx.passes.runtime_assert import insert_deferred_runtime_asserts
from torch.multiprocessing.reductions import StorageWeakRef
from torch.utils._ordered_set import OrderedSet
from torch.utils._python_dispatch import is_traceable_wrapper_subclass

from . import config, exc, logging as torchdynamo_logging, variables
from .backends.registry import CompiledFn, CompilerFn
from .bytecode_transformation import (
    create_binary_slice,
    create_call_function,
    create_dup_top,
    create_instruction,
    create_load_const,
    create_rot_n,
    create_swap,
    Instruction,
    unique_id,
)
from .code_context import code_context
from .codegen import PyCodegen
from .current_scope_id import enter_new_scope
from .device_interface import get_interface_for_device
from .exc import (
    BackendCompilerFailed,
    exceptions_allowed_to_be_fallback,
    SkipFrame,
    unimplemented_v2,
    unimplemented_v2_with_warning,
)
from .graph_deduplication import apply_graph_deduplication
from .graph_region_tracker import GraphRegionTracker
from .guards import GuardBuilder, install_guard
from .mutation_guard import is_dynamic_nn_module
from .side_effects import AttributeMutationExisting, SideEffects, ValueMutationExisting
from .source import (
    _get_source_debug_name,
    AttrSource,
    BackwardStateSource,
    ConstantSource,
    GetItemSource,
    GlobalStateSource,
    is_constant_source,
    is_from_local_source,
    LocalSource,
    NumpyTensorSource,
    ParamBufferSource,
    ShapeEnvSource,
    SyntheticLocalSource,
    TensorProperty,
    TensorPropertySource,
)
from .utils import (
    _extract_tensor_dict,
    checkpoint_params,
    CleanupHook,
    clone_inputs,
    count_calls,
    counters,
    dynamo_timed,
    get_instruction_source_311,
    get_locals_to_steal,
    get_static_address_type,
    get_unique_name_wrt,
    graph_break_reasons,
    increment_op_count,
    istype,
    lazy_format_graph_code,
    LazyString,
    nn_module_proxy,
    same,
    set_example_value,
)
from .variables.base import VariableTracker
from .variables.builder import (
    BackwardStateGraphArg,
    GraphArg,
    TrackedFake,
    wrap_fx_proxy,
)
from .variables.ctx_manager import ContextWrappingVariable
from .variables.lists import BaseListVariable
from .variables.misc import NullVariable
from .variables.nn_module import NNModuleVariable
from .variables.tensor import (
    NumpyNdarrayVariable,
    SymNodeVariable,
    TensorVariable,
    UnspecializedPythonVariable,
)
from .variables.torch_function import TensorWithTFOverrideVariable
from .variables.user_defined import UserDefinedDictVariable


if TYPE_CHECKING:
    from torch._dynamo.package import CompilePackage
    from torch._dynamo.symbolic_convert import InstructionTranslatorBase

log = logging.getLogger(__name__)
graph_tabular_log = torch._logging.getArtifactLogger(__name__, "graph")
graph_code_log = torch._logging.getArtifactLogger(__name__, "graph_code")
graph_sizes_log = torch._logging.getArtifactLogger(__name__, "graph_sizes")
trace_call_log = torch._logging.getArtifactLogger(__name__, "trace_call")

RootGuardManager = guards.RootGuardManager


@dataclass(frozen=True)
class VariableTrackerCacheKey:
    vt_id: int
    # Two different source can point to the same object. However, Dynamo handles
    # globals and local source differently when it comes to guards and possibly
    # some other parts as well. So, cache also relies on the source.
    source: Source


@dataclass(frozen=True)
class AliasingInfo:
    has_aliasing: bool
    msg: str


@dataclass(frozen=True)
class MutationInfo:
    has_mutation: bool
    msg: str


class VariableTrackerCache:
    def __init__(self) -> None:
        self.cache: dict[VariableTrackerCacheKey, VariableTracker] = {}

    def lookup(self, value: Any, source: Source) -> Optional[VariableTracker]:
        key = VariableTrackerCacheKey(id(value), source)
        if key not in self.cache:
            return None
        return self.cache[key]

    def add(self, value: Any, source: Source, vt: VariableTracker) -> None:
        key = VariableTrackerCacheKey(id(value), source)
        self.cache[key] = vt

    def clone(self) -> "VariableTrackerCache":
        # Needed for copy and restore graph state
        new_cache = VariableTrackerCache()
        new_cache.cache.update(self.cache)
        return new_cache

    def clear(self) -> None:
        self.cache.clear()


@functools.cache
def _step_logger() -> Any:
    return torchdynamo_logging.get_step_logger(log)


@dataclass
class GraphCompileReason:
    """Stores why a given output graph was compiled; i.e. what caused the graph break."""

    reason: str
    user_stack: list[traceback.FrameSummary]

    # Indicates if this was a graph break reason due to graph break.
    graph_break: bool = True

    def __post_init__(self) -> None:
        if self.graph_break:
            graph_break_reasons.append(self)


def _get_gen_rand_values_fn(random_calls: Any) -> Callable[[], list[Any]]:
    def _gen_rand_values() -> list[Any]:
        return [fn(*args, **kwargs) for fn, args, kwargs in random_calls]

    return _gen_rand_values


class FakeRootModule(torch.nn.Module):
    """Trick the constructor of fx.GraphModule"""

    def __init__(self, nn_modules: dict[str, torch.nn.Module]):
        super().__init__()
        for k, v in nn_modules.items():
            setattr(self, k, v)

    def __repr__(self) -> str:
        return "FakeRootModule(...)"

    def add_nn_modules(self, nn_modules: dict[str, torch.nn.Module]) -> None:
        for k, v in nn_modules.items():
            setattr(self, k, v)


class WrapperBackend:
    def __init__(self, backend: CompilerFn) -> None:
        self.backend: CompilerFn = backend

    def __call__(
        self, gm: torch.fx.GraphModule, example_inputs: list[torch.Tensor]
    ) -> CompiledFn:
        self.restore = checkpoint_params(gm)
        self.gm = gm
        copy_gm = copy.deepcopy(self.gm)
        self.candidate = self.backend(copy_gm, example_inputs)

        if self.candidate is None or self.candidate is self.gm.forward:
            return self.gm.forward

        if not config.verify_correctness:
            return self.candidate

        # if verify_correctness=True
        try:
            correct = self.gm.forward(*clone_inputs(example_inputs))
            result = self.candidate(*clone_inputs(example_inputs))

            # TODO: replace `same` function with the one in testing
            if same(correct, result):
                return self.candidate

            raise RuntimeError(f"incorrect results of backend {self}")

        except Exception:
            log.exception("error in verify_correctness")
            raise
        finally:
            self.restore()


Scope = dict[str, object]


@dataclass
class OutputGraphGuardsState:
    """
    A base class containing fields that are considered "persistent" when we
    want to save all the important state for reconstrucing guards in a different
    process. Normally we don't need to add states here, but we may have to when
    the information is needed to serialize the guards, so the fields here are
    supposed to be serializable as a requirement.
    """

    local_scope: Scope
    global_scope: Scope
    # This records the initial torch function mode stack for guarding
    torch_function_mode_stack: list[torch.overrides.TorchFunctionMode]
    guard_on_key_order: set[Source]
    # Map from graph input's `Source` to sizes / strides metadata
    input_source_to_sizes_strides: dict[Source, dict[str, Any]]
    dual_level: int
    functorch_layers: list[torch._functorch.pyfunctorch.FuncTorchInterpreter]
    current_device: Optional[torch.device]
    global_state_guard: torch._C._dynamo.guards.GlobalStateGuard
    _guards: torch._guards.GuardsSet
    _aotautograd_guards: list[torch._guards.GuardEnvExpr]

    # Whether or not the guards should be checked for correctness

    export: bool = False
    skip_guards_check: bool = False
    export_constraints: bool = False
    name_of_builtins_dict_key_in_fglobals: Optional[str] = None

    @property
    def shape_env(self) -> ShapeEnv:
        raise AssertionError(f"shape_env shouldn't be accessed from {type(self)}")

    @property
    def guards(self) -> torch._guards.GuardsSet:
        return self._guards

    @property
    def aotautograd_guards(self) -> list[torch._guards.GuardEnvExpr]:
        return self._aotautograd_guards


@dataclass
class StackLocalsMetadata:
    """
    Stores metadata for a frame's stack and locals for the purposes of building resume functions
    """

    num_stack: int = 0  # number of stack elements, minus removed NULLs
    locals_names: dict[str, int] = dc_field(
        default_factory=dict
    )  # order of locals codegen'd to the stack
<<<<<<< HEAD
=======
    cell_and_freevars: dict[str, int] = dc_field(default_factory=dict)
>>>>>>> e06d1d66
    stack_null_idxes: list[int] = dc_field(default_factory=list)
    locals_null_keys: list[str] = dc_field(default_factory=list)
    stack_ctx_args: list[tuple[int, tuple[Any, ...]]] = dc_field(default_factory=list)
    stack_ctx_idxes_orig: list[int] = dc_field(default_factory=list)
    locals_ctx_args: list[tuple[str, tuple[Any, ...]]] = dc_field(default_factory=list)


def get_builtins_dict(global_scope: Scope) -> dict[str, Any]:
    # f_globals["__builtins__"] can be a dict or a module. This is an
    # implementation detail -
    # https://docs.python.org/3/library/builtins.html.

    # This makes guarding on any builtin messy because the guard check_fn
    # has to check if the __builtins__ is a module or dict, and then access
    # by either using getattr or getitem respectively.

    # To solve this problem, we insert a new entry in f_globals which points
    # to the builtins __dict__ and then we guard any builtin on this dict.
    # To avoid any collision with the pre-existing keys, we use the
    # install_global to give us a unique dict key.

    f_builtins = global_scope["__builtins__"]
    if not isinstance(f_builtins, dict):
        f_builtins = f_builtins.__dict__
    return f_builtins


class OutputGraph(OutputGraphGuardsState):
    """
    Wrapper class to hold outputs of InstructionTranslator.  Mainly the
    generated fx.Graph.

    OutputGraph is 1:1 with a frame being processed. Each frame is associated
    with some root InstructionTranslator. When user code calls a function,
    we construct a InliningInstructionTranslator that continues to write into
    the root InstructionTranslator's OutputGraph.
    """

    side_effects: SideEffects

    def __init__(
        self,
        code_options: dict[str, Any],
        compiler_fn: Optional[CompilerFn],
        root_tx: "InstructionTranslatorBase",
        export: bool,
        export_constraints: Sequence[_ConstraintTarget],
        frame_state: Any,
        local_scope: Scope,
        global_scope: Scope,
        f_code: CodeType,
        torch_function_mode_stack: list[torch.overrides.TorchFunctionMode],
        package: Optional["CompilePackage"],
    ) -> None:
        super().__init__(
            local_scope,
            global_scope,
            torch_function_mode_stack,
            guard_on_key_order=set(),
            input_source_to_sizes_strides={},
            dual_level=torch.autograd.forward_ad._current_level,
            functorch_layers=torch._functorch.pyfunctorch.retrieve_all_functorch_interpreters(),
            current_device=torch.utils._device.CURRENT_DEVICE,
            # initial_global_state is only None during NopTest.
            global_state_guard=torch._dynamo.convert_frame.initial_global_state
            or torch._C._dynamo.guards.GlobalStateGuard(),
            # These are set by @property instead, just initialize them as blank
            _guards=torch._guards.GuardsSet(),
            _aotautograd_guards=[],
        )
        self.tracers = [SubgraphTracer(self, is_export=export)]
        # Map from graph input's `Source` to its `VariableTracker` to
        # de-duplicate graph inputs by source and reuse the tracker
        self.input_source_to_var: dict[Source, VariableTracker] = {}
        self.export = export
        self.export_constraints = export_constraints  # type: ignore[assignment]
        self.frame_state = frame_state
        self.cleanup_hooks: list[Callable[[], Any]] = []
        # compile_id is an id number for the current torch.compile
        self.compile_id: int = next(_compile_id_counter)
        # Set of globals installed via install_global* APIs
        self.installed_globals: set[str] = set()

        # TODO: maybe should just pass the entire f_code in here?  Not
        # sure...
        self.co_fields = {
            "co_name": f_code.co_name,
            "co_filename": f_code.co_filename,
            "co_firstlineno": f_code.co_firstlineno,
        }

        self.region_tracker = GraphRegionTracker()

        # tracked_fakes says where any tensor that was wrapped to fake came
        # from.  It is similar to GraphArg, in that all GraphArgs will get
        # will get added to TrackedFakes, but TrackedFakes also contains
        # GraphArgs that got pruned, and things like Tensor attributes which
        # aren't explicit graph inputs.  Used by shape guard
        self.tracked_fakes: list[TrackedFake] = []

        shape_env = ShapeEnv(
            # Reference Cycle!
            # Share a reference to the list of TrackedFake.
            #
            # ShapeEnv needs this in order to be able to reproduce the call
            # to produce_guards at an arbitrary time point. That is because
            # TrackedFake instances may have its metadata changed throughout
            # the program execution.
            tracked_fakes=self.tracked_fakes,
            allow_scalar_outputs=config.capture_scalar_outputs,
            allow_dynamic_output_shape_ops=config.capture_dynamic_output_shape_ops,
            prefer_deferred_runtime_asserts_over_guards=config.prefer_deferred_runtime_asserts_over_guards,
            allow_complex_guards_as_runtime_asserts=config.allow_complex_guards_as_runtime_asserts,
            co_fields=self.co_fields,
        )

        # In export mode, we force the shape_env to strictly disallow any constraining
        # of the user marked dynamic dims
        import torch._functorch.config as _config

        with _config.patch(fake_tensor_allow_unsafe_data_ptr_access=False):
            fake_mode = torch._subclasses.FakeTensorMode(
                shape_env=shape_env,
                # TODO (tmanlaibaatar) Remove this once we always lift params and buffers
                allow_non_fake_inputs=True if self.export else False,
                export=self.export,
            )
        self.tracing_context: TracingContext = TracingContext(fake_mode)
        self.tracing_context.traced_code.append(f_code)
        self.dynamo_compile_id: Optional[CompileId] = (
            CompileContext.current_compile_id()
        )
        self.init_ambient_guards()

        # Map each tensor id to a list of sources. This is necessary because
        # tensor ids cannot be recovered from tracked fakes (in general).
        # We use this map to interpret (i.e., check for violations of) constraints,
        # specifically equality constraints, which have shared tensor ids in them.
        # This map should also be generally useful, e.g., for (de)serialization.
        self.tracked_fakes_id_to_source: dict[int, list[Source]] = (
            collections.defaultdict(list)
        )
        # Stores the full fqn of a param or buffer to the relevant source.
        self.param_name_to_source: Optional[dict[str, Source]] = {}
        self.side_effects = SideEffects(self)
        # Cached variable trackers. This makes symbolic analysis of LOAD_GLOBAL
        # and LOAD_ATTR for same python objects free.
        self.variable_tracker_cache = VariableTrackerCache()
        self.unique_var_id = itertools.count()
        self.code_options: dict[str, Any] = dict(code_options)
        self.output_instructions: list[Instruction] = []
        # used to track nodes that are added between calls of copy_graphstate
        # and restore_graphstate
        self.timestamp = 0

        # A list of register_finalizer_fns to apply to the output graph module
        self.register_finalizer_fns: list[Callable[[fx.GraphModule], None]] = []

        # Not checkpointed
        self.compiler_fn: Optional[CompilerFn] = compiler_fn
        self.root_tx = root_tx

        self.package = package
        # Given a source, what are the user stacks of all locations that
        # accessed it?
        #
        # For efficiency, we only populate this:
        #   - During export, and
        #   - If the source could potentially lead to a spurious export input
        #
        # Feel free to populate this more frequently if other use-cases arise,
        # but be aware that we have to generate full stacks for each
        # recording!
        self.source_to_user_stacks: dict[Source, list[traceback.StackSummary]] = {}

        self._current_tx: list[InstructionTranslatorBase] = []
        self.cleanups: list[CleanupHook] = []
        self.should_exit = False
        self.unspec_variable_map: dict[str, UnspecializedPythonVariable] = {}

        # This returns false if TF Overall (both mode and subclass) is disabled OR that TF Mode stack is empty
        self.torch_function_mode_enabled = torch._C._is_torch_function_mode_enabled()

        # Tracks if the output graph has a user defined allowed function in the
        # graph. This is used later to determine if we should fallback to eager
        # for certain exceptions. THe idea is that if the user has applied
        # allow_in_graph, they would like to see the error instead of falling
        # back for backend errors.
        self.has_user_defined_allowed_in_graph = False

        # Tracks a list of called ops that were not tagged with "pt2_compliant_tag".
        # This information is useful for logging.
        self.non_compliant_ops: set[torch._ops.OpOverload] = set({})

        # Tracks a list of called custom ops that were tagged with "pt2_compliant_tag".
        # This information is useful for logging.
        self.compliant_custom_ops: set[torch._ops.OpOverload] = set({})

        # We save the global torch state here to be restored in case of graph
        # breaks. The relevant issue is seen here
        # https://github.com/pytorch/pytorch/pull/100570#issuecomment-1543427086
        # where inlining of a function changes the global state (because of the
        # presence of torch.no_grad) and there is a graph break.
        self.save_global_state()

        # Tracks the original FQNs of the constant tensors from the original graph,
        # i.e. buffers and parameters.
        self.dynamo_flat_name_to_original_fqn: dict[str, str] = {}

        # All calls to random() are replaced with a single call to __gen_rand_values
        # functions that returns a tuple of random values for each original call.
        # random_calls tracks calls to random() and random_values_var stores the name of
        # the variable that stores __gen_rand_values results.
        self.random_calls: list[
            tuple[Callable[..., object], tuple[object, ...], dict[str, object]]
        ] = []
        self.random_values_var: Any = None

        # Bytecode to insert right before we call the graph
        self.pregraph_bytecode: list[Instruction] = []

        # Use to pass values to backward hooks when using compiled autograd
        self.backward_state: dict[str, VariableTracker] = {}
        self.backward_state_proxy: Optional[torch.fx.Proxy] = None
        self.backward_state_var: Optional[str] = None

        self.name_of_builtins_dict_key_in_fglobals: str = (
            self.install_builtins_dict_in_fglobals()
        )

        self.compiler_trace_stack = contextlib.ExitStack()

        # These are the ambient, currently-global saved_tensor_hooks stashed in autograd,
        # that are set for the entire duration of the compiled region.
        # This is an invariant today because we graph break on the saved_tensor_hook
        # context manager inside a compiled region
        self.saved_tensors_hooks_subgraph_names: Optional[list[str]] = (
            self.maybe_install_saved_tensors_hooks_subgraphs()
        )

        # mangled alias -> module fqn name
        self.import_sources: dict[str, str] = {}

    def mark_bytecode_tracing_start(self) -> None:
        self.compiler_trace_stack.enter_context(
            dynamo_timed(
                "bytecode_tracing",
                log_pt2_compile_event=True,
            )
        )

    def mark_bytecode_tracing_stop(self) -> None:
        self.compiler_trace_stack.close()

    def install_builtins_dict_in_fglobals(self) -> str:
        f_builtins = get_builtins_dict(self.global_scope)
        return self.install_global("__builtins_dict__", f_builtins)

    def add_backward_state_hook(
        self, hook: VariableTracker, prefix: str = "hook"
    ) -> tuple[str, torch.fx.Proxy]:
        name = f"{prefix}{len(self.backward_state)}"
        assert name not in self.backward_state
        self.backward_state[name] = hook
        return name, self.get_backward_state_proxy()

    def get_backward_state_proxy(self) -> torch.fx.Proxy:
        if self.backward_state_proxy is None:
            if self.export:
                unimplemented_v2(
                    gb_type="backward_state does not support export",
                    context="",
                    explanation="Compiled autograd doesn't work with `torch.export`.",
                    hints=[],
                )
            example_value = BackwardState()
            self.backward_state_proxy = self.root_tracer.create_graph_input(
                "dynamo_backward_state",
                type(example_value),
                example_value,
                source=BackwardStateSource(),
            )
            self.backward_state_proxy.node.meta["grapharg"] = BackwardStateGraphArg()
            self.backward_state_var = self.new_var()
        return self.backward_state_proxy

    # This gets its own helper function so guards DEBUG logs are more informative
    def init_ambient_guards(self) -> None:
        # Register a SHAPE_ENV guard to make sure we setup shape guards
        # that show up in ShapeEnv
        self.guards.add(ShapeEnvSource().make_guard(GuardBuilder.SHAPE_ENV))

        self.guards.add(
            GlobalStateSource().make_guard(GuardBuilder.DETERMINISTIC_ALGORITHMS)
        )

        self.guards.add(GlobalStateSource().make_guard(GuardBuilder.GRAD_MODE))

        self.guards.add(GlobalStateSource().make_guard(GuardBuilder.DEFAULT_DEVICE))

        self.guards.add(
            GlobalStateSource().make_guard(GuardBuilder.TORCH_FUNCTION_STATE)
        )

        ci = torch._C._functorch.peek_interpreter_stack()
        if ci is not None:
            self.guards.add(
                GlobalStateSource().make_guard(GuardBuilder.FUNCTORCH_STACK_MATCH)
            )
        if not torch._dynamo.compiled_autograd.in_compiled_autograd_region:
            self.guards.add(
                GlobalStateSource().make_guard(
                    GuardBuilder.AUTOGRAD_SAVED_TENSORS_HOOKS
                )
            )

    def maybe_install_saved_tensors_hooks_subgraphs(self) -> Optional[list[str]]:
        if torch._dynamo.compiled_autograd.in_compiled_autograd_region:
            return None

        get_hooks = torch._functorch._aot_autograd.utils.top_saved_tensors_hooks
        are_inline_hooks = (
            torch._functorch._aot_autograd.utils.saved_tensors_hooks_are_inlineable
        )
        hooks = get_hooks()
        if not are_inline_hooks(hooks):
            return None

        # If GraphModule provided by user contains fx.wrap,
        # We can only rely on user provided cache hash in this case.
        # If user did not provide cache hash - then we always bypass cache.

        pack_gm, unpack_gm = hooks
        pack_subgraph_name = self.install_subgraph(
            "saved_tensors_hooks_pack",
            torch.fx.GraphModule(self.nn_modules, pack_gm.graph),
        )
        unpack_subgraph_name = self.install_subgraph(
            "saved_tensors_hooks_unpack",
            torch.fx.GraphModule(self.nn_modules, unpack_gm.graph),
        )
        assert pack_subgraph_name == "saved_tensors_hooks_pack_0"
        assert unpack_subgraph_name == "saved_tensors_hooks_unpack_0"
        return [pack_subgraph_name, unpack_subgraph_name]

    def dump_guards_state(self) -> OutputGraphGuardsState:
        # Dump a serializable version of self without extras
        return OutputGraphGuardsState(
            local_scope=self.local_scope,
            global_scope=self.global_scope,
            torch_function_mode_stack=self.torch_function_mode_stack,
            guard_on_key_order=self.guard_on_key_order,
            input_source_to_sizes_strides=self.input_source_to_sizes_strides,
            dual_level=self.dual_level,
            functorch_layers=self.functorch_layers,
            current_device=self.current_device,
            global_state_guard=self.global_state_guard,
            name_of_builtins_dict_key_in_fglobals=self.name_of_builtins_dict_key_in_fglobals,
            export=self.export,
            export_constraints=self.export_constraints,
            _guards=self.guards,
            _aotautograd_guards=self.aotautograd_guards,
            skip_guards_check=self.skip_guards_check,
        )

    def synthetic_graph_input(
        self, fn: Callable[..., Any], args: tuple[Any, ...]
    ) -> VariableTracker:
        """
        call fn(*args) before the graph runs and turn the result into a fake input.
        """
        example_value = fn(*args)
        varname = self.new_var()
        cg = PyCodegen(self.root_tx)
        cg.add_push_null(
            lambda: cg.load_import_from(
                fn.__module__,
                fn.__name__,
            )
        )
        cg.foreach(map(variables.ConstantVariable.create, args))
        cg.call_function(len(args), False)
        cg.store(varname)
        self.pregraph_bytecode.extend(cg.get_instructions())
        source = SyntheticLocalSource(varname)
        result = VariableTracker.build(self.root_tx, example_value, source)
        # Realize the VT because we will delete the guards on it in the next line.
        result = result.realize()
        TracingContext.get().guards_context.dynamo_guards.remove_guards_with_source(
            source
        )
        return result

    def add_cleanup_hook(self, fn: Callable[[], Any]) -> None:
        self.cleanup_hooks.append(fn)

    def call_cleanup_hooks(self) -> None:
        for hook in reversed(self.cleanup_hooks):
            hook()
        self.cleanup_hooks.clear()

    @property
    def root_tracer(self) -> "SubgraphTracer":
        return self.tracers[0]

    @property
    def current_tracer(self) -> "SubgraphTracer":
        return self.tracers[-1]

    def is_root_tracer(self) -> bool:
        # Helper to tell if we are inside the higher order operator tracing.
        return len(self.tracers) == 1

    @property
    def graph(self) -> torch.fx.Graph:
        return self.current_tracer.graph

    # TODO(rzou): can delete after we refactor speculate_subgraph to use nested GraphTracer.
    @graph.setter
    def graph(self, value: torch.fx.Graph) -> None:
        self.current_tracer.graph = value

    @property
    def input_name_to_proxy(self) -> dict[str, fx.Proxy]:
        return self.current_tracer.input_name_to_proxy

    @property
    def real_value_cache(self) -> dict[fx.Node, torch.Tensor]:
        return self.current_tracer.real_value_cache

    @property
    def bound_symbols(self) -> dict[sympy.Symbol, Union[torch.fx.Proxy, "LazyProxy"]]:
        return self.current_tracer.bound_symbols

    # If you are here, and you're looking for create_graph_input,
    # to avoid ambiguity, please call one of the following:
    # - self.current_tracer.create_graph_input
    # - self.root_tracer.create_graph_input
    # See NOTE [HigherOrderOperator tracing design] for more context.

    def create_proxy(self, *args: Any, **kwargs: Any) -> torch.fx.Proxy:
        return self.current_tracer.create_proxy(*args, **kwargs)

    def create_node(self, *args: Any, **kwargs: Any) -> torch.fx.Node:
        return self.current_tracer.create_node(*args, **kwargs)

    def remove_node(self, *args: Any, **kwargs: Any) -> None:
        return self.current_tracer.remove_node(*args, **kwargs)

    @contextlib.contextmanager
    def subtracer(
        self, source_target: Optional[Target], prior_tracer: "SubgraphTracer"
    ) -> Generator[fx.Tracer, None, None]:
        new_scope_ctx = enter_new_scope()
        try:
            if prior_tracer:
                # Lineage MUST stay preserved
                assert prior_tracer.parent is self.current_tracer
            new_scope_ctx.__enter__()
            tracer = (
                prior_tracer
                if prior_tracer
                else SubgraphTracer(
                    self,
                    parent=self.current_tracer,
                    source_target=source_target,
                    is_export=self.current_tracer.is_export,
                )
            )
            self.tracers.append(tracer)
            yield tracer
        finally:
            new_scope_ctx.__exit__(None, None, None)
            self.tracers.pop()

    @property
    def output(self) -> "OutputGraph":
        return self

    @property
    def fake_mode(self) -> torch._subclasses.FakeTensorMode:
        assert self.tracing_context.fake_mode is not None
        return self.tracing_context.fake_mode

    @property
    def shape_env(self) -> ShapeEnv:
        assert self.tracing_context.fake_mode is not None
        assert self.tracing_context.fake_mode.shape_env is not None
        return self.tracing_context.fake_mode.shape_env

    @property
    def guards(self) -> torch._guards.GuardsSet:
        return self.tracing_context.guards_context.dynamo_guards

    @property
    def nn_modules(self) -> dict[str, Any]:
        return self.tracing_context.module_context.nn_modules

    @property
    def aotautograd_guards(self) -> list[torch._guards.GuardEnvExpr]:
        return self.tracing_context.guards_context.aotautograd_guards

    def save_global_state(
        self, out: Optional[dict[str, tuple[Callable[..., Any], bool]]] = None
    ) -> None:
        """
        Saves to out if it is provided. Else saves to the tracing context's global_state.
        """
        global_state = cast(
            dict[str, tuple[Callable[..., Any], bool]],
            (
                out
                if out is not None
                else self.tracing_context.global_context.global_state
            ),
        )

        global_state["grad_enabled"] = (torch.set_grad_enabled, torch.is_grad_enabled())

        global_state["autocast_enabled"] = (
            functools.partial(torch.set_autocast_enabled, "cuda"),
            torch.is_autocast_enabled("cuda"),
        )
        global_state["autocast_cpu_enabled"] = (
            functools.partial(torch.set_autocast_enabled, "cpu"),
            torch.is_autocast_enabled("cpu"),
        )
        global_state["autocast_gpu_dtype"] = (  # type:ignore[assignment]
            functools.partial(torch.set_autocast_dtype, "cuda"),
            torch.get_autocast_dtype("cuda"),
        )
        global_state["autocast_cpu_dtype"] = (  # type:ignore[assignment]
            functools.partial(torch.set_autocast_dtype, "cpu"),
            torch.get_autocast_dtype("cpu"),
        )
        global_state["autocast_cache_enabled"] = (
            torch.set_autocast_cache_enabled,
            torch.is_autocast_cache_enabled(),
        )

    def push_tx(self, tx: "InstructionTranslatorBase") -> None:
        self._current_tx.append(tx)

    def pop_tx(self) -> "InstructionTranslatorBase":
        return self._current_tx.pop()

    @property
    def current_tx(self) -> "InstructionTranslatorBase":
        return self.root_tx if not self._current_tx else self._current_tx[-1]

    def count_calls(self) -> int:
        return count_calls(self.graph)

    def is_empty_graph(self) -> bool:
        return len(list(self.graph.nodes)) == 0

    def get_submodule(self, keys: str) -> Union[torch.nn.Module, Any]:
        assert keys
        obj: Union[torch.nn.Module, dict[str, torch.nn.Module]] = self.nn_modules
        for k in keys.split("."):
            if isinstance(obj, dict):
                obj = obj[k]
            else:
                obj = getattr(obj, k)
        return obj

    def new_var(self, name: str = "tmp") -> str:
        existing = set(self.code_options["co_varnames"])
        # In common case, this will be O(1)
        while True:
            var = f"{name}_{next(self.unique_var_id)}"
            if var not in existing:
                self.code_options["co_varnames"] += (var,)
                return var

    def update_co_names(self, name: str) -> None:
        """Ensure self.code_options.co_names contains name"""
        if name not in self.code_options["co_names"]:
            self.code_options["co_names"] += (name,)

    @staticmethod
    def module_key_name(*names: Any) -> str:
        # create a new unique name
        name = "_".join(map(str, names))
        # Strip the guard lookup L/G access
        name = re.sub(r"^[GL]\['?(.*?)'?\]$", r"\1", name)
        # e.g. replace abc.xyz[123].qkv with abc.xyz_123.qkv
        name = re.sub(r"\[(\d+)\]", r"_\g<1>", name)
        # e.g. replace abc.xyz_123.qkv with abc_xyz_123_qkv
        name = re.sub(r"[^a-zA-Z0-9]", "_", name)

        if not name or not name[0].isalpha():
            name = "sub" + name

        return name

    def register_static_attr_and_return_proxy(
        self, attr_prefix: str, attr_value: Any
    ) -> fx.Proxy:
        attr_name = get_unique_name_wrt(attr_prefix, self.nn_modules)
        # TODO `nn_modules` has been historically overloaded to store a lot more
        # than just nn module objects, fix that.
        self.nn_modules[attr_name] = attr_value
        proxy = self.create_proxy("get_attr", attr_name, (), {})
        set_example_value(proxy.node, attr_value)
        return proxy

    def register_attr_or_module(
        self,
        target: Union[torch.nn.Module, torch.Tensor, Any],
        *names: Any,
        **options: Any,
    ) -> VariableTracker:
        if is_dynamic_nn_module(target, self.export):
            # Instead of returning UnspecializedNNModuleVariable, call
            # VariableTracker.build so that it is tracked for mutation.
            return VariableTracker.build(self.current_tx, target, **options)

        options = dict(options)
        assert "source" in options
        source = options["source"]
        assert not isinstance(source, ParamBufferSource)

        if isinstance(target, torch.Tensor):
            tracer = self.current_tracer
            if not self.is_root_tracer():
                # For higher order ops, we don't want to insert the get_attr in
                # innermost graph. Instead, we want to raise the params/buffers
                # as inputs to the higher-order graph, and register them as
                # get_attrs in the root tracer.

                # Note that Dynamo will still call lift_tracked_freevar_to_input
                # when these inputs are encountered for the inner graph. The
                # only difference is what happens at the root tracer for
                # nn.Parameters vs free inputs. The free inputs are registered
                # as placeholders in the root graph, whereas the nn.Parameters
                # are registered as get_attr nodes in the root graph.
                tracer = self.root_tracer

            def wrap_name(module_key: str) -> VariableTracker:
                assert self.param_name_to_source is not None
                self.param_name_to_source[module_key] = source

                # Check if the attr has already been registered. This can happen
                # when two different sources point to the same tensor.
                assert self.root_tx is not None
                if target in self.root_tx.output.side_effects:
                    return self.root_tx.output.side_effects[target]

                if get_static_address_type(target) == "guarded" and not isinstance(
                    source, NumpyTensorSource
                ):
                    install_guard(source.make_guard(GuardBuilder.ID_MATCH))
                elif not is_constant_source(source):
                    install_guard(source.make_guard(GuardBuilder.TENSOR_MATCH))

                vt = wrap_fx_proxy(
                    self.root_tx,
                    tracer.create_proxy("get_attr", module_key, (), {}),
                    example_value=target,
                    **options,
                )

                # Track the object so to avoid duplicate registration in case of
                # different sources pointing to the same tensor object.
                vt = self.root_tx.output.side_effects.track_object_existing(target, vt)

                assert "tensor_dict" not in vt.as_proxy().node.meta
                vt.as_proxy().node.meta["tensor_dict"] = _extract_tensor_dict(target)

                return vt

        elif isinstance(target, torch.nn.Module):
            assert isinstance(target, torch.nn.Module)

            if source:
                install_guard(source.make_guard(GuardBuilder.NN_MODULE))

                def wrap_name(module_key: str) -> VariableTracker:
                    return NNModuleVariable(type(target), module_key, target, **options)

            else:
                # This is Dynamo created graph module, e.g., graph module coming
                # from higher order ops. NNModuleVariable tracker can't be
                # sourceless, so let's return a unspecializedNNModule variable
                # tracker.
                def wrap_name(module_key: str) -> VariableTracker:
                    return variables.UnspecializedNNModuleVariable(target, **options)

        elif isinstance(target, (torch.SymInt, torch.SymFloat)):
            # HACKY CODE REGION BEGIN
            # WE ARE PIGGYBACKING ON EXISTING INFRA TO REGISTER ATTRS
            # This ultimately gets written to self.nn_modules, which is unfortunate
            # Attrs that are tenors and symints and such need to be migrated to have their
            # own storage
            # alas, this is like this for now

            def wrap_name(module_key: str) -> VariableTracker:
                return SymNodeVariable.create(
                    self,
                    self.create_proxy("get_attr", module_key, (), {}),
                    sym_num=target,
                    **options,
                )

            # HACKY CODE REGION END
        else:

            def wrap_name(module_key: str) -> VariableTracker:
                self.output.update_co_names(module_key)
                self.global_scope[module_key] = target
                return VariableTracker.build(
                    self,  # type: ignore[arg-type]
                    target,
                    ConstantSource(source_name=module_key),
                )

        for k, v in self.nn_modules.items():
            if v is target:
                # it already exists
                return wrap_name(k)

        name = OutputGraph.module_key_name(*names)
        name = get_unique_name_wrt(name, self.nn_modules, self.global_scope)
        self.nn_modules[name] = target
        if isinstance(target, torch.nn.Module):

            def register_leaf_name(leaf_name: str) -> None:
                assert self.param_name_to_source is not None
                new_source = ParamBufferSource(source, leaf_name)
                new_name = f"{name}.{leaf_name}"
                self.param_name_to_source[new_name] = new_source
                if isinstance(source, LocalSource):
                    self.dynamo_flat_name_to_original_fqn[
                        OutputGraph.module_key_name(new_source.name())
                    ] = leaf_name

            # annoying, but there are cases when we do not have parameters
            # see test_nn_moduledict_contains
            if hasattr(target, "_parameters"):
                for leaf_name, _ in target.named_parameters():
                    register_leaf_name(leaf_name)
            if hasattr(target, "_buffers"):
                for leaf_name, _ in target.named_buffers():
                    register_leaf_name(leaf_name)

        return wrap_name(name)

    def handle_aliases_for_stolen_lists(
        self, tx: "InstructionTranslatorBase"
    ) -> tuple[list[Instruction], dict[Source, Source]]:
        # If list inputs are stolen, but still needed after the function call, create aliases to keep them alive
        maybe_gm = self.local_scope.get("self")
        stolen_list_names = get_locals_to_steal(maybe_gm)
        if not stolen_list_names:
            return [], {}

        alias_insts = []
        needs_alias: dict[str, list[VariableTracker]] = {}

        queue = [
            *tx.stack,
            *tx.symbolic_locals.values(),
            *self.side_effects.store_attr_mutations.keys(),
        ]

        while queue:
            x = queue.pop()
            if isinstance(x, BaseListVariable):
                assert isinstance(x.items, list)
                queue += x.items
                continue

            if not (
                (
                    x not in self.side_effects.store_attr_mutations
                    or isinstance(x.mutation_type, AttributeMutationExisting)
                )
                and isinstance(x.source, GetItemSource)
                and isinstance(x.source.base, LocalSource)
                and x.source.base.local_name in stolen_list_names
            ):
                continue

            stolen_name = x.source.base.local_name
            if stolen_name not in needs_alias:
                needs_alias[stolen_name] = []
            needs_alias[stolen_name].append(x)

        visited = {}
        overridden_sources: dict[Source, Source] = {}
        for arg in self.graphargs:
            if not (
                isinstance(arg._example, list)
                and isinstance(arg.source, LocalSource)
                and arg.source.local_name in needs_alias
            ):
                continue

            # arg is a list that will be cleared by the compiled function
            list_name = arg.source.local_name
            assert list_name in self.code_options["co_varnames"]
            for x in needs_alias[list_name]:
                # Skip if already handled.
                if x.source in overridden_sources:
                    continue

                # A small codegen optimization because we might have different
                # VariableTrackers that share the same source.
                list_idx = x.source.index  # type: ignore[attr-defined]
                if list_idx not in visited:
                    alias_name = self.new_var(
                        f"{list_name}_ref"
                    )  # self.new_var already adds unique id suffix

                    visited[list_idx] = alias_name
                    # bytecode of `alias_name = list_name[list_idx]`
                    alias_insts.extend(
                        [
                            create_instruction("LOAD_FAST", argval=list_name),
                            create_load_const(list_idx),
                            create_instruction("BINARY_SUBSCR"),
                            create_instruction("STORE_FAST", argval=alias_name),
                        ]
                    )

                # operate on alias, handled by suffix codegen
                old_source = x.source
                overridden_sources[old_source] = LocalSource(visited[list_idx])

        # NOTE: we need `overridden_sources` because (1) we want to codegen for
        # these list items to use the new local source, but (2) we want to avoid
        # updating `source` in place because that might break invariants in
        # other parts of Dynamo like guards.
        return alias_insts, overridden_sources

    def _get_stack_values_to_restore(
        self, tx: "InstructionTranslatorBase", stack_pops: int
    ) -> tuple[list[VariableTracker], StackLocalsMetadata]:
        """
        Gets the stack + locals values belonging to tx that need to be restored.

        Also prunes dead tx locals and realizes all VTs in the tx's stack.

        NullVariables in stack/locals will NOT be restored, unless they are the top `stack_pops`
        elements of the stack - it is expected that the next instruction to run will pop the top
        `stack_pops` elements of the stack, so we should codegen NULLs.

        Returns:
            - stack_values: stack and locals values that need to be restored
            - meta: locations of NULLs and ContextWrappingVariables in the stack/locals
                (ignores the top `stack_pops` values on the stack)
        """
        tx.prune_dead_locals()

        stack_values = []
        meta = StackLocalsMetadata()

        # realize any unrealized tensor VTs in case they
        # need to be added to self.nn_modules as attributes
        for i, value in enumerate(tx.stack):
            variables.LazyVariableTracker.realize_all(value)
            # ignore top `stack_pops` values on the stack
            if len(tx.stack) - i <= stack_pops:
                stack_values.append(value)
                continue
            if isinstance(value, NullVariable):
                meta.stack_null_idxes.append(i)
            else:
                stack_values.append(value)
            if isinstance(value, ContextWrappingVariable):
                target_values = (
                    () if value.target_values is None else tuple(value.target_values)
                )
                # NOTE: track index in stack after NULLs have been removed
                meta.stack_ctx_args.append((len(stack_values) - 1, target_values))
                meta.stack_ctx_idxes_orig.append(i)

        meta.num_stack = len(stack_values)

<<<<<<< HEAD
        cell_and_freevars = set(tx.cellvars() + tx.freevars())
=======
        cell_and_freevars = dict.fromkeys(tx.cellvars() + tx.freevars())
        meta.cell_and_freevars = {
            name: i for i, name in enumerate(cell_and_freevars.keys())
        }
>>>>>>> e06d1d66

        # NB: Typically (i.e., for graph compile from RETURN_VALUE),
        # symbolic_locals will be empty at this point, as prune_dead_locals
        # will clear out all of symbolic_locals because RETURN_VALUE is the
        # last instruction and no more locals are used.  The fanciness here
        # is only needed for partial graphs.
        # NOTE: All cell and free variables are represented as CellVariable,
        # so checks for NULLs and context managers in the case of codegen'ing resume
        # functions will not be performed on them. This is expected behavior.
        for k, v in tx.symbolic_locals.items():
            # Note! this explicitly uses .local_name for matching
            # Failure to do so will cause spurious registrations in val_to_names.
            # This will in turn result in spurious variables showing up in the graph.
            # This was very tricky to debug. For an example, dump the graph at call_user_compiler
            # while running test_subgraphs.py
<<<<<<< HEAD
            # Do not include top-frame unmodified locals here - otherwise, the compiled graph may
            # erroneously include them as part of the return. We manually codegen them afterward.
=======
            # Do not load unmodified locals (load them at a later time) from the top frame
>>>>>>> e06d1d66
            if (
                isinstance(v.source, LocalSource)
                and v.source.local_name == k
                and tx is self.root_tx
            ):
                continue
            # Do not load cell/free vars
<<<<<<< HEAD
            if k in cell_and_freevars:
=======
            if k in meta.cell_and_freevars:
>>>>>>> e06d1d66
                continue
            # Do not load variable if it is NULL.
            if sys.version_info >= (3, 12):
                # NOTE: do not use isinstance, since it realizes lazy VT's
                # Continuation function will load the NULL for v.
                if type.__instancecheck__(NullVariable, v):
                    meta.locals_null_keys.append(k)
                    continue
            else:
                # A variable should never be NULL in < 3.12
                assert not type.__instancecheck__(NullVariable, v)
            meta.locals_names[k] = len(meta.locals_names)
            if isinstance(v, ContextWrappingVariable):
                target_values = (
                    () if v.target_values is None else tuple(v.target_values)
                )
                meta.locals_ctx_args.append((k, target_values))
            stack_values.append(v)

        return stack_values, meta

    def compile_subgraph(
        self,
        tx: "InstructionTranslatorBase",
        reason: GraphCompileReason,
        partial_convert: bool = False,
        stack_pops: int = 0,
    ) -> list[StackLocalsMetadata]:
        """
        Compiles the current subgraph, with inputs w.r.t. self.root_tx, and codegens:
            - Call the compiled subgraph
            - Apply side effects
            - Codegen stack and locals
            - Store the locals

        Python does not allow NULL to be an arg to a function, so we do not codegen NULLs on the stack,
        unless the value is one of the top `stack_pops` values on the stack (these values are expected to be
        popped immediately after this generated code. The prologue of the resume function is expected to restore
        any dropped NULLs.

        Returns stack indices and locals keys where we dropped NULLs, and where we found inactive context manager objects.
        """

        assert self.root_tx is not None

        if not config.nested_graph_breaks:
            # expect to only compile 1 frame
            assert self.root_tx is tx

        # bytecode tracing has finished. Pop the context manager for dynamo_timed
        self.mark_bytecode_tracing_stop()

        self.partial_convert = partial_convert
        self.compile_subgraph_reason = reason
        self.should_exit = True

        log.debug("COMPILING GRAPH due to %s", reason)

        # prefix instructions (Python 3.11+)
        prefix_insts: list[Instruction] = []
        if sys.version_info >= (3, 11):
            for inst in self.root_tx.prefix_insts:
                if inst.opname == "COPY_FREE_VARS":
                    prefix_insts.append(
                        create_instruction(
                            "COPY_FREE_VARS",
                            arg=len(self.root_tx.code_options["co_freevars"]),
                        )
                    )
                else:
                    prefix_insts.append(copy.copy(inst))

        # stack values and restore vars for each frame are pushed in reverse order
<<<<<<< HEAD
        # i.e. last element corresponds to root frame (1),
        # first element corresponds to current frame (N)
        all_stack_values = []
        all_stack_locals_metas = []
        cur_tx: Optional[InstructionTranslatorBase] = tx
        while cur_tx is not None:
=======
        # i.e. last element corresponds to root frame, first element corresponds to current frame
        all_stack_values = []
        all_stack_locals_metas = []
        cur_tx: Optional[InstructionTranslatorBase] = tx
        while True:
            assert cur_tx is not None
>>>>>>> e06d1d66
            # this should have been checked by the caller
            assert all(block.can_restore() for block in cur_tx.block_stack)

            stack_values, meta = self._get_stack_values_to_restore(
                cur_tx, stack_pops if cur_tx is tx else 0
            )
            all_stack_values.append(stack_values)
            all_stack_locals_metas.append(meta)
<<<<<<< HEAD

            # Exit from all context manager variables to make sure global state is restored
            for block in reversed(cur_tx.block_stack):
                block.exit(cur_tx, is_graph_break=reason.graph_break)

            cur_tx = cur_tx.parent

        # "Garbage collect the heap".
        self.side_effects.prune_dead_object_new(tx)

=======
            if cur_tx is self.root_tx:
                break
            cur_tx = cur_tx.parent

>>>>>>> e06d1d66
        self.add_output_instructions(prefix_insts)

        assert not (self.pregraph_bytecode and self.export), (
            "export does not support pregraph_bytecode"
        )
        self.add_output_instructions(self.pregraph_bytecode)

        alias_insts, overridden_sources = self.handle_aliases_for_stolen_lists(
            self.root_tx
        )
        self.add_output_instructions(alias_insts)

        self.cleanup_graph()

        # Use nn.Module "proxies" in the constructed GraphModule so that
        # the resulting GM does not hold additional strong references to the original modules.
        # This prevents a strong ref cycle where Dynamo created code holds on to references
        # to modules that also have Dynamo code cache invalidation checks.
        # When cache invalidation runs, the generated GM will be invalidated, which also deletes
        # the proxies.
        nn_modules_proxies = {
            name: nn_module_proxy(mod) for name, mod in self.nn_modules.items()
        }
        root = FakeRootModule(nn_modules_proxies)

        from .decorators import disable

        # to handle random calls
        if len(self.random_calls) > 0:
            random_calls_instructions = []
            self.random_values_var = self.new_var("random_values")
            rand_fn = disable(
                _get_gen_rand_values_fn(self.random_calls),
                reason="do not trace into Dynamo rng recovery function",
            )
            rand_fn_name = self.install_global("__gen_rand_values", rand_fn)
            codegen = PyCodegen(
                self.root_tx, root, overridden_sources=overridden_sources
            )
            random_calls_instructions.extend(
                codegen.load_function_name(rand_fn_name, True)
            )
            random_calls_instructions.extend(create_call_function(0, False))
            random_calls_instructions.append(
                codegen.create_store(self.random_values_var),
            )
            self.add_output_instructions(random_calls_instructions)

<<<<<<< HEAD
        # Codegen stack convention before the unsupported instruction
        # NOTE: in these comment blocks, "locals" EXCLUDE free and cell vars.
        # NOTE: stack and locals must be codegen'd BEFORE the unsupported instruction, since the latter
        # can arbitrarily mutate the former.
        # [
        #   frame N locals,
        #   frame N-1 stack + locals,
        #   ...,
        #   frame 1 stack + locals,
        # ], frame N stack

        # see symbolic_convert.py for
        # codegen stack convention after the unsupported instruction
        # NOTE: cells are loaded into continuation functions directly

        # this determines the order that values are codegen'd to the stack
        stack_values_flat = [val for vals in all_stack_values for val in vals]
        stored_graph_output_var = False
        graph_output_var = None

        # call compiled fx graph and codegen all values - stack and locals
=======
        # FIXME: right now not dealing with cells because they're difficult to deal with
        # codegen stack convention before the unsupported instruction
        # NOTE: in this comment block, "cell" refers to a Python cell object - i.e. free and cell vars
        # [
        #   (frame N stack (minus top stack_pops values), frame N non-cell locals, frame N cells),
        #   ...,
        #   (frame 1 stack, frame 1 non-cell locals, frame 1 cells),
        # ], top stack_pops values of frame N

        # codegen stack convention after the unsupported instruction
        # before calling resume function
        # NOTE: need to push result of unsupported instruction to frame N stack
        # [
        #   (frame N stack (fixed), frame N non-cell locals, frame N cells),
        #   ...,
        #   (frame 2 stack, frame 2 non-cell locals, frame 2 cells),
        # ], frame 1 stack + frame 1 non-cell locals

        # (frame 1 cells should be loaded into the continuation function directly
        # as part of the closure)

        # NOTE: move the top stack_pops values from frame N to the beginning of the flat list.
        # This is to prevent packing NULLs into a list.

        cur_num_stack = all_stack_locals_metas[0].num_stack
        stack_values_flat = (
            all_stack_values[0][cur_num_stack - stack_pops : cur_num_stack]
            + all_stack_values[0][: cur_num_stack - stack_pops]
            + all_stack_values[0][cur_num_stack:]
            + [val for vals in all_stack_values[1:] for val in vals]
        )
        stored_graph_output_var = False
        graph_output_var = None

        # call compiled fx graph and codegen everything - stack, locals, cells
>>>>>>> e06d1d66
        if (
            self.root_tx is tx  # single frame
            and stack_values_flat
            and all(
                not isinstance(
                    v,
                    (
                        UnspecializedPythonVariable,
                        NumpyNdarrayVariable,
                        TensorWithTFOverrideVariable,
                    ),
                )
                and not (isinstance(v, SymNodeVariable) and v.python_type() is float)
                for v in stack_values_flat
            )
            and all(isinstance(x, TensorVariable) for x in stack_values_flat)
            and len(set(stack_values_flat)) == len(stack_values_flat)
            and self.side_effects.is_empty()
            and not tx.debug_locals
            and not self.backward_state
            and not all_stack_locals_metas[-1].stack_null_idxes
            and not all_stack_locals_metas[-1].locals_null_keys
        ):
            # optimization to generate better code in a common case
            self.add_output_instructions(
                [
                    # load in reverse since UNPACK_SEQUENCE will reverse
                    *self.compile_and_call_fx_graph(
                        tx, list(reversed(stack_values_flat)), root
                    ),
                    create_instruction("UNPACK_SEQUENCE", arg=len(stack_values_flat)),
                ]
            )
            # function output will be moved to the correct places below
        else:
            graph_output_var = self.new_var("graph_out")
            # load stack values in a flat manner - we will codegen bytecode to place them correctly
            # according to our convention above
            pass1 = PyCodegen(
                self.root_tx,
                root,
                graph_output_var,
                overridden_sources=overridden_sources,
            )
            self.codegen_suffix(tx, stack_values_flat, pass1)

            # Use `pass1.uses` to selectively cache multi-user variables into a
            # temporary local source. This (a). speeds up loading VTs with long
            # chained source, and (b). avoids redundantly saving single-user VT
            # into a temporary local.
            tempvars = {}  # type: ignore[var-annotated]
            for val, count in pass1.uses.items():
                # If it's already a local source, no need to cache it
                if count > 1 and not istype(val, (SyntheticLocalSource, LocalSource)):
                    tempvars[val] = None
            pass2 = PyCodegen(
                self.root_tx,
                root,
                graph_output_var,
                tempvars=tempvars,
                overridden_sources=overridden_sources,
            )
            self.codegen_suffix(tx, stack_values_flat, pass2)

            output = []
            if count_calls(self.graph) != 0 or len(pass2.graph_outputs) != 0:
                output.extend(
                    self.compile_and_call_fx_graph(tx, pass2.graph_output_vars(), root)
                )

                if len(pass2.graph_outputs) != 0:
                    output.append(pass2.create_store(graph_output_var))
                    stored_graph_output_var = True
                else:
                    output.append(create_instruction("POP_TOP"))
            else:
                # NB: Important to run compiler collective even when there is
                # a graph break
                self.run_compiler_collective()
            self.add_output_instructions(output + pass2.get_instructions())

<<<<<<< HEAD
        # store all stack and locals for each frame
        # current state of the stack:
        # *(frame N stack), *(frame N locals),
        # ...,
        # *(frame 1 stack), *(frame 1 locals)
=======
        # store all stack, locals, cells for each frame
        # current state of the stack:
        #   *(top stack_pops values), *(remaining stack_values_flat)
>>>>>>> e06d1d66

        self.add_output_instructions(
            [
                create_instruction(
<<<<<<< HEAD
                    "BUILD_LIST",
                    arg=len(stack_values_flat) - all_stack_locals_metas[0].num_stack,
                ),
            ]
        )

        # current state of the stack:
        # *(frame N stack), [
        #     *(frame N locals),
        #     *(frame N-1 stack), *(frame N-1 locals),
        #     ...
        #     *(frame 1 stack), *(frame 1 locals),
        # ]
        # iterate current frame (N) to root frame (1)
        # sliding window over frame stack/locals
        start_idx = 0
        end_idx = 0
        for i, meta in enumerate(all_stack_locals_metas):
            # do not pack frame N's stack into the value list
            n_vals = len(meta.locals_names)
            if i != 0:
                n_vals += meta.num_stack
            if n_vals == 0:
                self.add_output_instructions(
                    [
                        create_instruction("BUILD_LIST", arg=0),
                        *create_swap(2),
                    ]
                )
                # [], stack_values_flat
            else:
                end_idx += n_vals
                self.add_output_instructions(
                    [
                        create_dup_top(),
                        *create_binary_slice(start_idx, end_idx),
                        *create_swap(2),
                    ]
                )
                start_idx += n_vals
                # stack_values_flat[x:y], stack_values_flat

            # add root frame's unmodified locals here
            if i == len(all_stack_locals_metas) - 1:
                root_cg = PyCodegen(self.root_tx)
                unmodified_locals_names: dict[str, int] = {}
                for k, v in self.root_tx.symbolic_locals.items():
                    if isinstance(v.source, LocalSource) and v.source.local_name == k:
                        root_cg.append_output(root_cg.create_load(k))
                        unmodified_locals_names[k] = len(meta.locals_names) + len(
                            unmodified_locals_names
                        )
                self.add_output_instructions(
                    root_cg.get_instructions()
                    + [
                        create_instruction(
                            "BUILD_LIST", arg=len(unmodified_locals_names)
                        ),
                        # arg=2 because we already swapped the locals list back
                        create_instruction("LIST_EXTEND", arg=2),
                    ]
                )
                meta.locals_names.update(unmodified_locals_names)

            # *(frame N stack), metas[0] stack + locals, ..., metas[i] stack + locals, stack_values_flat

        # current state of the stack:
        # *(frame N stack)
        # frame N locals,
        # frame N-1 stack, frame N-1 locals,
        # ...
        # frame 1 stack, frame 1 locals,
=======
                    "BUILD_LIST", arg=len(stack_values_flat) - stack_pops
                ),
            ]
        )

        # iterate current frame to root frame
        # sliding window over frame stack/locals/cells
        start_idx = 0
        end_idx = 0
        for i, meta in enumerate(all_stack_locals_metas):
            # stack, locals, cells
            # account for removed stack_pops values in current frame
            num_stack = meta.num_stack - stack_pops if i == 0 else meta.num_stack
            counts = (
                num_stack,
                len(meta.locals_names),
                # len(meta.cell_and_freevars),
            )
            self.add_output_instructions([create_dup_top()])
            # values, values
            for j, cnt in enumerate(counts):
                end_idx += cnt
                if start_idx == end_idx:
                    self.add_output_instructions(
                        [
                            create_instruction("BUILD_LIST", arg=0),
                            *create_swap(2),
                        ]
                    )
                    # [], values
                else:
                    self.add_output_instructions(
                        [
                            create_dup_top(),
                            *create_binary_slice(start_idx, end_idx),
                            *create_swap(2),
                        ]
                    )
                    # values[x:y], values
                # add root frame's unmodified locals here
                if i == len(all_stack_locals_metas) - 1 and j == 1:
                    root_cg = PyCodegen(self.root_tx)
                    unmodified_locals_names: dict[str, int] = {}
                    for k, v in self.root_tx.symbolic_locals.items():
                        if (
                            isinstance(v.source, LocalSource)
                            and v.source.local_name == k
                        ):
                            root_cg.append_output(root_cg.create_load(k))
                            unmodified_locals_names[k] = len(meta.locals_names) + len(
                                unmodified_locals_names
                            )
                    self.add_output_instructions(
                        root_cg.get_instructions()
                        + [
                            create_instruction(
                                "BUILD_LIST", arg=len(unmodified_locals_names)
                            ),
                            # arg=2 because we already swapped the locals list back
                            create_instruction("LIST_EXTEND", arg=2),
                        ]
                    )
                    meta.locals_names.update(unmodified_locals_names)
                start_idx += cnt

            # pack stack, locals, cells together
            # values, stack, locals, cells, values
            self.add_output_instructions(
                [
                    create_instruction("POP_TOP"),
                    create_instruction("BUILD_TUPLE", arg=2),
                    *create_swap(2),
                ]
            )
            # (stack, locals, cells), values

        # current state of the stack:
        # *(top stack_pops values),
        # (frame N stack (minus top stack_pops values), frame N non-cell locals, frame N cells),
        # ...,
        # (frame 1 stack, frame 1 non-cell locals, frame 1 cells),
>>>>>>> e06d1d66
        # stack_values_flat
        #

        self.add_output_instructions(
            [
                create_instruction("POP_TOP"),
                create_instruction("BUILD_LIST", arg=len(all_stack_locals_metas)),
<<<<<<< HEAD
                *create_rot_n(all_stack_locals_metas[0].num_stack + 1),
=======
                *create_rot_n(stack_pops + 1),
>>>>>>> e06d1d66
            ]
        )

        # final state of the stack before running the unsupported bytecode:
        # [
<<<<<<< HEAD
        #   [frame N locals],
        #   [frame N-1 stack + locals],
        #   ...,
        #   [frame 1 stack + locals],
        # ], *(frame N stack)
=======
        #   (frame N stack (minus top stack_pops values), frame N non-cell locals, frame N cells),
        #   ...,
        #   (frame 1 stack, frame 1 non-cell locals, frame 1 cells),
        # ], *(top stack_pops values of frame N)
>>>>>>> e06d1d66

        if graph_output_var and stored_graph_output_var:
            self.add_output_instructions(
                [create_instruction("DELETE_FAST", argval=graph_output_var)]
            )

        if self.export:
            from torch.export._trace import _ExportModuleSpecTrackerDict

            potential_side_effects = []
            for var in self.side_effects._get_modified_vars():
                if hasattr(var, "mutation_type"):
                    mut_type = var.mutation_type
                    # Make sure to skip codegen specific mutations
                    if isinstance(
                        mut_type, (AttributeMutationExisting, ValueMutationExisting)
                    ):
                        # export uses tracepoint pass to dump submodule inp/out spec
                        # into global state, so we filter it here
                        if not (
                            isinstance(var, UserDefinedDictVariable)
                            and isinstance(var.value, _ExportModuleSpecTrackerDict)
                        ):
                            potential_side_effects.append(var)

            side_effect_refs = [
                _get_source_debug_name(var.source) for var in potential_side_effects
            ]

            if len(side_effect_refs):
                warnings.warn(
                    f"While exporting, we found certain side effects happened in the model.forward. "
                    f"Here are the list of potential sources you can double check: {side_effect_refs}"
                )

        return all_stack_locals_metas

    def codegen_suffix(
        self,
        tx: "InstructionTranslatorBase",
        stack_values: list[VariableTracker],
        cg: PyCodegen,
    ) -> None:
        # NOTE: `codegen_save_tempvars` must run first to update `source` fields
        # for variables with `AttributeMutationNew`, as they don't implement
        # `reconstruct` themselves.
        self.side_effects.codegen_save_tempvars(cg)
        if self.backward_state:
            assert not self.export
            for name, val in self.backward_state.items():
                cg(val)
                assert self.backward_state_var is not None
                cg.append_output(cg.create_load(self.backward_state_var))
                cg.store_attr(name)
        self.side_effects.codegen_hooks(cg)

        # Return variables used for logging at the end
        for debug_var, args in tx.debug_locals:
            cg.add_push_null(lambda: cg(debug_var))
            for arg in args:
                cg(arg)
            cg.extend_output(create_call_function(len(args), False))
            cg.extend_output([create_instruction("POP_TOP")])

        cg.restore_stack(stack_values, value_from_source=not tx.export)
        self.side_effects.codegen_update_mutated(cg)

    def cleanup_graph(self) -> None:
        """
        Remove "creation_timestamp" from node meta

        Remove this pattern from the graph:
            torch._C._set_grad_enabled(False)
            torch._C._set_grad_enabled(True)
        """
        assert self.should_exit
        nodes = list(self.graph.nodes)
        for node in nodes:
            node.meta.pop("creation_timestamp", None)

        grad_enabled = torch.is_grad_enabled()
        for node1, node2 in zip(nodes, nodes[1:]):
            if (
                node1.target is torch._C._set_grad_enabled
                and tuple(node1.args) == (not grad_enabled,)
                and not node1._erased
            ):
                grad_enabled = node1.args[0]
                if (
                    node2.target is torch._C._set_grad_enabled
                    and tuple(node2.args) == (not grad_enabled,)
                    and not node2._erased
                ):
                    grad_enabled = node2.args[0]
                    self.graph.erase_node(node1)
                    self.graph.erase_node(node2)

    def bypass_package(self, reason: str = "", **kwargs: Any) -> None:
        """
        Do not save this output graph to the CompilePackage
        """
        if not self.package:
            return
        if torch._dynamo.config.strict_precompile:
            raise torch._dynamo.exc.PackageError(
                "Detected a package bypass: %s", reason
            )
        log.warning("Detected a package bypass: %s", reason)
        torch._logging.trace_structured(
            "artifact",
            metadata_fn=lambda: {
                "name": "precompile_cache_bypass",
                "encoding": "json",
            },
            payload_fn=lambda: {
                # precede with underscore so it always appear first in JSON in tlparse
                "_reason": reason,
                **kwargs,
            },
        )
        self.package.bypass_current_entry()
        self.package = None

    def get_graph_sizes_structured(self) -> dict[str, list[Union[int, str]]]:
        ret: dict[str, list[Union[int, str]]] = {}
        for node in self.graph.nodes:
            example_value = node.meta.get("example_value", None)
            if isinstance(example_value, torch._subclasses.FakeTensor):
                size = example_value.size()
                ret[node.name] = [s if isinstance(s, int) else repr(s) for s in size]
        return ret

    def get_graph_sizes(self, name: str) -> str:
        graph_sizes_str = "TRACED GRAPH TENSOR SIZES\n"
        graph_sizes_str += f"===== {name} =====\n"
        for node in self.graph.nodes:
            example_value = node.meta.get("example_value", None)
            if isinstance(example_value, torch._subclasses.FakeTensor):
                size = example_value.size()
                graph_sizes_str += f"{node.name}: {tuple(size)}\n"
                concrete_size = []
                has_symint = False
                for sz in size:
                    if isinstance(sz, int):
                        concrete_size.append(sz)
                    elif isinstance(sz, torch.SymInt):
                        has_symint = True
                        concrete_size.append(sz.node.hint)
                    else:
                        break
                else:
                    if has_symint:
                        graph_sizes_str += (
                            f"{node.name} (concrete): {tuple(concrete_size)}\n"
                        )
        return graph_sizes_str

    @contextlib.contextmanager
    def restore_global_state(self) -> Any:
        """
        Momentarily restores the global state to what it was prior to tracing the current output
        """
        prior_global_state = self.tracing_context.global_context.copy_graphstate()
        current_global_state: dict[str, tuple[Any, bool]] = {}
        self.save_global_state(out=current_global_state)
        try:
            # Set to state prior to tracing the graph
            self.tracing_context.global_context.restore_graphstate(prior_global_state)
            yield
        finally:
            # Reset to state at the current time (e.g. before calling the user compiler)
            self.tracing_context.global_context.restore_graphstate(
                GlobalContextCheckpointState(current_global_state)
            )

    def run_compiler_collective(self) -> None:
        tx = self.root_tx
        assert tx is not None
        if (ds := tx.distributed_state) is not None and ds.all_states is None:
            compile_pg = ds.compile_pg
            log.info("compiler_collective %s", ds.local_state)
            torch._logging.trace_structured(
                "artifact",
                metadata_fn=lambda: {
                    "name": "compiler_collective",
                    "encoding": "string",
                },
                payload_fn=lambda: ds.local_state.render(),
            )
            device_types = compile_pg._device_types
            assert len(device_types) == 1, (
                "Expect only one device type but got {}".format("+".join(device_types))
            )
            with (
                get_interface_for_device(device_types.pop()).device(  # type: ignore[attr-defined]
                    compile_pg.rank() % torch.accelerator.device_count()
                ),
                dynamo_timed("compiler_collective", log_pt2_compile_event=True),
            ):
                all_states: list[Any] = [None] * compile_pg.size()
                dist.all_gather_object(all_states, ds.local_state, group=compile_pg)
                ds.all_states = all_states
            # Clear speculation log, because are tracing may diverge due to
            # this information from the compiler collective
            tx.speculation_log.clear()
            raise exc.CompileCollectiveRestartAnalysis

    def compile_and_call_fx_graph(
        self,
        tx: "InstructionTranslatorBase",
        rv: list[VariableTracker],
        root: FakeRootModule,
    ) -> list[Instruction]:
        """
        Generate code from self.graph and return the Instruction()s to
        call that generated code.

        Code is generated w.r.t. self.root_tx.
        tx is only used for preserving GraphModule metadata
        """
        with torch._guards.TracingContext.clear_frame():
            from .decorators import disable

            assert self.should_exit

            self.run_compiler_collective()

            name = unique_id("__compiled_fn", with_uuid=True)

            assert isinstance(rv, list)
            assert isinstance(root, FakeRootModule)

            output_node = self.create_node(
                "output",
                "output",
                (self.current_tracer.create_arg(tuple(x.as_proxy() for x in rv)),),
                {},
            )
            sub_gms = self.dedup_pass()
            root.add_nn_modules(sub_gms)  # type: ignore[arg-type]

            self.current_tracer._maybe_preserve_original_meta(tx, output_node)
            if not config.do_not_emit_runtime_asserts:
                # There is a rare scenario where codegen_suffix adds a new entry
                # to self.nn_modules while `root` knows only about the
                # nn_modules at the time of its creation. This causes failures
                # while creating the graph module because self.graph and root
                # are out of sync. This only happens for `get_attr` nodes, so
                # here we clean up the get_attr nodes that are unused.
                self.remove_unused_get_attr_nodes()
                insert_deferred_runtime_asserts(
                    fx.GraphModule(root, self.graph),
                    self.shape_env,
                    name,
                    export=self.export,
                )
            # NB: deferred runtime asserts can keep graphargs live, so make sure
            # those are inserted before pruning
            self.remove_unused_graphargs()
            ncalls = count_calls(self.graph)
            counters["stats"]["calls_captured"] += ncalls

            self.remove_tensorify_specialized_graphargs()

            # free a bit of memory
            self.real_value_cache.clear()

            gm = _make_graph_module(root, self.graph)

            # Saved tensors hooks are not used by the graph.
            # GraphModule by default only copies used in the graph submodules.
            # Copying them into the result graph manually.
            if self.saved_tensors_hooks_subgraph_names:
                for subgraph_name in self.saved_tensors_hooks_subgraph_names:
                    setattr(gm, subgraph_name, getattr(root, subgraph_name))

            for register_finalizer in self.register_finalizer_fns:
                register_finalizer(gm)

            if next(gm.parameters(), None) is not None:
                # If dynamo produces a graph with parameters, skip package stuff
                # Bypass output graph
                self.bypass_package(
                    "Graph contains named parameters: either inline_inbuilt_nn_modules=False or there are static addresses.",
                    inline_builtin_nn_modules=torch._dynamo.config.inline_inbuilt_nn_modules,
                    gm=gm.print_readable(
                        print_output=False, include_stride=True, include_device=True
                    ),
                )

            if self.package is not None:
                gm._backend_id = name

            gm.compile_subgraph_reason = self.compile_subgraph_reason
            gm.meta["dynamo_flat_name_to_original_fqn"] = (
                self.dynamo_flat_name_to_original_fqn.copy()
            )
            gm.meta["dynamo_compile_id"] = self.dynamo_compile_id
            gm.meta["backend_id"] = name

            graph_code_log.debug(
                "%s",
                lazy_format_graph_code(
                    name, gm, include_stride=True, include_device=True, colored=True
                ),
            )
            torch._logging.trace_structured(
                "dynamo_output_graph",
                lambda: {"sizes": self.get_graph_sizes_structured()},
                payload_fn=lambda: gm.print_readable(
                    print_output=False, include_stride=True, include_device=True
                ),
            )
            self.call_cleanup_hooks()
            old_fake_mode = self.tracing_context.fake_mode
            assert old_fake_mode is not None
            if not self.export:
                import torch._functorch.config as _config

                with _config.patch(fake_tensor_allow_unsafe_data_ptr_access=False):
                    # TODO(voz): The way export uses gm, and fake tensors, is not supported with us resetting
                    backend_fake_mode = torch._subclasses.FakeTensorMode(
                        shape_env=old_fake_mode.shape_env,
                    )
                # TODO(voz): Ostensibily, this should be scoped and
                # restore back to old_fake_mode, but doing so currently violates
                # a lot of fake_tensor ownership assumptions and runs afoul of detect_fake_mode
                self.tracing_context.fake_mode = backend_fake_mode

            with self.restore_global_state():
                compiled_fn = self.call_user_compiler(gm, self.example_inputs())

            from torch.fx._lazy_graph_module import _LazyGraphModule

            if isinstance(compiled_fn, _LazyGraphModule) or (
                isinstance(getattr(compiled_fn, "__self__", None), _LazyGraphModule)
                and compiled_fn.__name__ == "_lazy_forward"  # type: ignore[attr-defined]
            ):
                # Since dynamo will run the forward method for the GraphModule shortly
                # anyways, it does not hurt to do the real recompilation here if
                # this is a _LazyGraphModule. This makes it easier for dynamo to
                # optimize a _LazyGraphModule.

                lazy_gm = (
                    compiled_fn
                    if isinstance(compiled_fn, _LazyGraphModule)
                    else compiled_fn.__self__  # type: ignore[attr-defined]
                )

                _LazyGraphModule.force_recompile(lazy_gm)

                if not isinstance(compiled_fn, _LazyGraphModule):
                    # replace compiled_fn with the real forward method
                    compiled_fn = lazy_gm.forward

            if self.package is not None:
                self.package.add_backend_id(name, compiled_fn)

            compiled_fn = disable(
                compiled_fn, reason="do not trace Dynamo-compiled graph"
            )

            counters["stats"]["unique_graphs"] += 1
            assert old_fake_mode.shape_env is not None
            if specializations := old_fake_mode.shape_env.specializations:
                specialization_guards = []
                specialization_cache: dict[Specialization, Callable[[Any], Any]] = {}
                sources = [a.source for a in self.graphargs]
                for specialization in specializations:
                    source_index = sources.index(specialization.source)
                    check_fn_source = inspect.getsource(specialization.check_fn).strip()
                    # Required because the LABDA_GUARD API requires a root guard manager
                    unused_root_guard_manager = RootGuardManager()
                    check_fn = guards.LAMBDA_GUARD(  # type: ignore[attr-defined]
                        unused_root_guard_manager,
                        specialization.check_fn,
                        [check_fn_source],
                    )

                    log.debug(
                        "Compiling backend specialized graph with specialization=%s",
                        check_fn_source,
                    )

                    specialization_guards.append(
                        (
                            functools.partial(
                                lambda idx, args, check_fn=check_fn: check_fn(
                                    args[idx]
                                ),
                                source_index,
                            ),
                            specialization,
                        )
                    )

                @torch._dynamo.disable(reason="do not trace Dynamo-compiled graph")  # type: ignore[misc]
                def specialized_dispatch(*args: Any, **kwargs: Any) -> Any:
                    for check_fn, specialization in specialization_guards:
                        if check_fn(args):
                            if specialization in specialization_cache:
                                return specialization_cache[specialization](
                                    *args, **kwargs
                                )

                            with self.shape_env.patch_source_specialization(
                                specialization.source, specialization.check_fn
                            ):
                                # Modify gm so AOTAutogradCache key changes per specialization
                                gm.meta["specialization"] = specialization
                                example_inputs: list[Tensor] = list(args)
                                with tracing(self.tracing_context):
                                    specialization_cache[specialization] = (
                                        self.call_user_compiler(gm, example_inputs)
                                    )

                            return specialization_cache[specialization](*args, **kwargs)
                    return compiled_fn(*args, **kwargs)

                # This is safe because we pre-process name to be unique
                self.install_global_unsafe(name, specialized_dispatch)
            else:
                # This is safe because we pre-process name to be unique
                self.install_global_unsafe(name, compiled_fn)

            assert self.root_tx is not None
            cg = PyCodegen(self.root_tx)
            cg.make_call_generated_code(name)
            return cg.get_instructions()

    @property
    def placeholders(self) -> list[fx.Node]:
        return self.graph.find_nodes(op="placeholder")

    @property
    def graphargs(self) -> list[GraphArg]:
        return [node.meta["grapharg"] for node in self.placeholders]

    def call_user_compiler(
        self, gm: fx.GraphModule, example_inputs: list[Tensor]
    ) -> CompiledFn:
        with dynamo_timed(
            "OutputGraph.call_user_compiler",
            phase_name="backend_compile",
            log_pt2_compile_event=True,
            log_waitcounter=True,
            waitcounter_name_override="compile_aot_autograd",
            dynamo_compile_column_us="aot_autograd_cumulative_compile_time_us",
        ):
            return self._call_user_compiler(gm, example_inputs)

    def _call_user_compiler(
        self, gm: fx.GraphModule, example_inputs: list[Tensor]
    ) -> CompiledFn:
        assert self.compiler_fn is not None
        tot = 0
        placeholders = []
        for node in gm.graph.nodes:
            if node.op in ("call_function", "call_method", "call_module"):
                tot += 1
            if node.op == "placeholder":
                placeholders.append(node)
        increment_op_count(tot)
        for pl in placeholders:
            if not hasattr(pl, "_dynamo_source"):
                arg = pl.meta["grapharg"]
                # TODO: Why isn't this stored in meta :think:
                # NOTE: can't move these into meta: https://github.com/pytorch/pytorch/issues/141640
                pl._dynamo_source = arg.source

        # NOTE: can't move these into meta: https://github.com/pytorch/pytorch/issues/141640
        gm._param_name_to_source = self.param_name_to_source  # type: ignore[assignment]
        gm._source_to_user_stacks = self.source_to_user_stacks  # type: ignore[assignment]

        name = (
            self.compiler_fn.__name__
            if hasattr(self.compiler_fn, "__name__")
            else "<unknown compiler_fn>"
        )
        try:
            _step_logger()(logging.INFO, f"calling compiler function {name}")
            compiler_fn = self.compiler_fn
            if config.verify_correctness:
                compiler_fn = WrapperBackend(compiler_fn)
            compiled_fn = compiler_fn(gm, example_inputs)
            _step_logger()(logging.INFO, f"done compiler function {name}")
            assert callable(compiled_fn), "compiler_fn did not return callable"
        except (TensorifyScalarRestartAnalysis, ShortenTraceback):
            raise
        except exceptions_allowed_to_be_fallback as e:
            if self.has_user_defined_allowed_in_graph:
                raise BackendCompilerFailed(
                    self.compiler_fn, e, inspect.currentframe()
                ).with_traceback(e.__traceback__) from None
            unimplemented_v2_with_warning(
                e,
                self.root_tx.f_code,
                gb_type="Backend compiler exception",
                context=f"Backend: {name}\nException:{str(e)}\nTraceback:\n{self.root_tx.format_frame_summary()}",
                explanation=f"Backend compiler `{name}` failed with {str(e)}. Adding a graph break.",
                hints=[
                    "Report an issue to the backend compiler repo.",
                ],
            )
        except SkipFrame as e:
            # The backend compiler has requested that we skip the frame, instead of
            # aborting execution.
            raise e
        except Exception as e:
            raise BackendCompilerFailed(
                self.compiler_fn, e, inspect.currentframe()
            ).with_traceback(e.__traceback__) from None

        signpost_event(
            "dynamo",
            "OutputGraph.call_user_compiler",
            {
                **self.co_fields,
                "op_count": tot,
                "node_count": len(gm.graph.nodes),
                "input_count": len(placeholders),
            },
        )

        return compiled_fn

    def dedup_pass(self) -> dict[str, torch.fx.GraphModule]:
        if torch._dynamo.config.use_graph_deduplication:
            return apply_graph_deduplication(self)
        else:
            return {}

    def install_subgraph(self, name: str, sub_gm: torch.fx.GraphModule) -> str:
        next_name = get_unique_name_wrt(name, self.nn_modules, requires_suffix=True)
        sub_gm.__name__ = next_name  # type: ignore[assignment]
        sub_gm.torchdynamo_force_dynamic = False  # type: ignore[assignment]
        # This graph module is not present in the user space, so it can't be
        # accessed by a source. Set source=None.
        self.register_attr_or_module(sub_gm, next_name, source=None)
        return next_name

    def example_inputs(self) -> list[torch.Tensor]:
        result = [arg.example for arg in self.graphargs]
        return result

    def remove_unused_get_attr_nodes(self) -> None:
        for node in sorted(self.graph.find_nodes(op="get_attr"), reverse=True):
            if len(list(node.users)) == 0:
                self.remove_node(node)

    def remove_unused_graphargs(self) -> None:
        # NB: It's OK to drop GraphArg for symbols that ended up being
        # specialized iff they are not used in runtime assertions.  You don't
        # even have to make a guard for it, because ShapeEnv produce_guards
        # operates on tracked_fakes, which never gets pruned.
        # That being said, you'll get marginally better generated
        # guard code if you promote the guard into a Dynamo guard (since that
        # allows for the guard to be done using C++ guards.)  If we get
        # ShapeEnv guards to go into C++ guards, this will stop being a thing
        # though!

        assert self.should_exit

        # Miniature DCE pass, but only for obviously trivial operations
        def is_static_true(b_node: fx.node.Argument) -> bool:
            if b_node is True:
                return True
            if not isinstance(b_node, fx.Node):
                return False
            b = b_node.meta.get("example_value")
            if b is None:
                return False
            if b is True:
                return True
            if (
                isinstance(b, torch.SymBool)
                and (r := b.node.maybe_as_bool()) is not None
            ):
                return r
            # TODO: We can also technically remove all cases when the input
            # doesn't have unbacked inputs, since it's all in the ShapeEnv
            return False

        def is_symnode_arg(a: fx.node.Argument) -> bool:
            from torch.fx.experimental.sym_node import SymTypes

            if isinstance(a, (int, float, bool)):
                return True
            if isinstance(a, fx.Node):
                return isinstance(a.meta.get("example_value"), SymTypes)
            return False

        # NB: We assume that you cannot do mutations on int/float/bool,
        # because they are immutable types, and therefore is always safe to
        # DCE.
        def is_symnode_compute_node(node: fx.Node) -> bool:
            from torch.fx.experimental.sym_node import SymTypes

            if node.op != "call_function":
                return False
            # TODO: I don't think it's possible to have a bare int/float here?
            if not isinstance(node.meta.get("example_value"), SymTypes):
                return False
            # TODO: This will bail here if you ever end up with a more complicated
            # computation function, like sum(list_of_ints), even though it
            # should be DCE'able
            if not all(is_symnode_arg(a) for a in node.args):
                return False
            if not all(is_symnode_arg(a) for a in node.kwargs.values()):
                return False
            return True

        from torch.fx.experimental.symbolic_shapes import is_accessor_node

        for node in reversed(list(self.graph.nodes)):
            if len(list(node.users)) == 0:
                if (
                    node.op == "get_attr"
                    or (node.op == "call_function" and node.target is operator.getitem)
                    or (
                        node.op == "call_function"
                        and node.target is torch._check
                        and is_static_true(node.args[0])
                    )
                    or is_symnode_compute_node(node)
                    or is_accessor_node(node)
                ):
                    self.remove_node(node)

        def placeholder_binds_symbol(node: fx.Node) -> Optional[sympy.Symbol]:
            arg = node.meta["grapharg"]
            example = arg.example
            if isinstance(example, torch.SymInt) and isinstance(
                example.node.expr, sympy.Symbol
            ):
                return example.node.expr
            return None

        def remove_unused(node: fx.Node) -> None:
            log.debug("REMOVE UNUSED GRAPHARG %s", node.meta["grapharg"].source.name())
            # I'm not really sure why you need to delete these from the
            # node since the node is going to get removed
            del node.meta["grapharg"]
            self.remove_node(node)
            self.real_value_cache.pop(node, None)

        used_symbols: set[sympy.Symbol] = set()

        def update_used_symbols(
            used_symbols: set[sympy.Symbol], fake: Union[torch.SymInt, torch.Tensor]
        ) -> None:
            used_symbols |= free_symbols(fake)

        recheck_placeholders = []
        for node in self.placeholders:
            binds_symbol = placeholder_binds_symbol(node) is not None
            # Don't delete symbol bindings yet
            if binds_symbol:
                if not node.users:
                    recheck_placeholders.append(node)
            else:
                if not node.users and not isinstance(
                    node.meta["grapharg"], BackwardStateGraphArg
                ):
                    remove_unused(node)
                else:
                    # Register the free symbols as uses
                    arg = node.meta["grapharg"]
                    if isinstance(arg, BackwardStateGraphArg):
                        continue
                    if isinstance(node.meta["grapharg"].example, torch.ScriptObject):
                        real_script_obj = node.meta["grapharg"].example
                        fake_script_obj = node.meta["grapharg"].example_strong_ref
                        if not torch._library.fake_class_registry.tracing_with_real(
                            real_script_obj
                        ):
                            flat_dict = dict(real_script_obj.__obj_flatten__())  # type: ignore[attr-defined]
                            for attr in flat_dict.keys():
                                fake_attr_val = getattr(
                                    fake_script_obj.wrapped_obj, attr
                                )
                                pytree.tree_map_only(
                                    (torch.SymInt, torch.Tensor),
                                    lambda t: update_used_symbols(used_symbols, t),
                                    fake_attr_val,
                                )
                        continue
                    fake = (
                        arg.fake_tensor if arg.fake_tensor is not None else arg.example
                    )
                    update_used_symbols(used_symbols, fake)

        # After removing unused graphargs, prune unused binds_symbol
        for node in recheck_placeholders:
            symbol = placeholder_binds_symbol(node)
            if symbol is not None:
                if symbol not in used_symbols:
                    remove_unused(node)
                else:
                    # Make sure we delete later occurrences of the same symbol
                    used_symbols.remove(symbol)

    def remove_tensorify_specialized_graphargs(self) -> None:
        # This is a pretty interesting function. Basically we have this problem
        # where our compiler tends to choke when we have unused inputs. The way
        # we support dynamic float arguments is by doing a joint fx pass and
        # tensorifying away as many symfloats as we can. For the remaining symfloats
        # we have no choice but to specialize... HOWEVER at that point in time
        # we can no longer remove graph inputs. So our sledgehammer solution is to
        # save the state of what inputs we should have specialized in dynamo and
        # restart analysis. This function incorporates this "view from the future"
        # state and specializes inputs that we know we won't be able to tensorify
        # away in the joint pass. In principle we shouldn't choke on unused inputs
        # and so this shouldn't be necessary. In practice CUDA graphs choke on
        # unused inputs so we need this for now.

        # Import here to prevent circular import
        from torch._dynamo.symbolic_convert import TensorifyState

        for node in self.graph.nodes:
            example_value = node.meta.get("example_value")
            if (
                isinstance(example_value, FakeTensor)
                and example_value.item_memo is not None
                and hasattr(example_value.item_memo.node._expr, "name")
                and all(u.target == "item" for u in node.users)
                and TensorifyState.should_specialize(
                    # We use _expr instead of expr b/c we want the symbol not the replacement
                    example_value.item_memo.node._expr.name
                )
            ):
                for u in list(node.users):
                    u.replace_all_uses_with(guard_scalar(example_value.item_memo))
                    self.remove_node(u)
                self.remove_node(node)

    def add_output_instructions(self, prefix: list[Instruction]) -> None:
        """
        We call this on the creation of a new compiled subgraph that is inserted
        before user code.
        """
        self.output_instructions.extend(prefix)
        self.should_exit = True

    def install_global_unsafe(self, name: str, value: Any) -> None:
        """
        WARNING: prefer the safer `install_global_by_id/install_global`.
        torch.compile instances should be independent of each other;
        one footgun is to have one instance depend on the existence of
        a global installed by another instance. This can happen if we mangle
        a global the same way across both instances.
        """
        assert name not in self.installed_globals
        self.installed_globals.add(name)
        self.cleanups.append(CleanupHook.create(self.global_scope, name, value))

    def install_global_by_id(self, prefix: str, value: Any) -> str:
        """
        Installs a global if it hasn't been installed already.
        This is determined by (prefix, id(value)) pair.

        Returns the name of the newly installed global.
        """
        # NB: need self.compile_id to distinguish this global
        # from another global created in a different torch.compile instance
        name = f"{prefix}_{id(value)}_c{self.compile_id}"
        if name in self.installed_globals:
            return name
        self.install_global_unsafe(name, value)
        return name

    def install_global(self, prefix: str, value: Any) -> str:
        """
        Installs a global, generating a unique name for it.

        Returns the name of the newly installed global.
        """
        # NB: unique_id is unique, even across torch.compile instances
        name = unique_id(prefix)
        self.install_global_unsafe(name, value)
        return name

    def cleanup(self) -> None:
        # There is a reference cycle between tracer and OutputGraph, causing
        # some of the tensor objects to be held alive for longer than necessary.
        self.root_tx = None  # type: ignore[assignment]
        self.nn_modules.clear()
        self.param_name_to_source = None

        for node in self.graph.nodes:
            if "grapharg" in node.meta:
                del node.meta["grapharg"]
        self.real_value_cache.clear()
        self.input_name_to_proxy.clear()
        self.side_effects.clear()
        self.variable_tracker_cache.clear()
        self.register_finalizer_fns.clear()
        self.dynamo_flat_name_to_original_fqn.clear()
        self.tracing_context.clear()
        self.input_source_to_var.clear()
        self.unspec_variable_map.clear()
        self.backward_state.clear()

    def add_graph_finalizer(
        self, register_finalizer: Callable[[fx.GraphModule], None]
    ) -> None:
        self.register_finalizer_fns.append(register_finalizer)

    def example_value_from_input_node(self, node: torch.fx.Node) -> Any:
        """Extract the non-fake example tensor"""
        if node.op == "placeholder":
            return node.meta["grapharg"].example
        assert node.op == "get_attr"
        return self.nn_modules[node.target]  # type: ignore[index]


class DynamoTracerOutput:
    error_on_graph_break: bool
    is_tracing_resume_prologue: bool
    output_graph: Optional[OutputGraph]

    def __init__(
        self, tracer: "InstructionTranslatorBase", error: Optional[Any] = None
    ) -> None:
        self.error_on_graph_break = tracer.error_on_graph_break
        self.is_tracing_resume_prologue = tracer.is_tracing_resume_prologue
        if error:
            self.output_graph = None
        else:
            self.output_graph = tracer.output


err_epilogue = (
    "With the current config, we will graph break "
    "(and fall back to eager-mode PyTorch) on all ops "
    "that have do not have the 'pt2_compliant_tag'. "
    "Please see the following doc for how to mark this op as PT2 compliant "
    "https://pytorch.org/tutorials/advanced/custom_ops_landing_page.html"
)


def check_pt2_compliant_op(
    output_graph: OutputGraph, kind: str, target: Any, args: Any, kwargs: Any
) -> None:
    if kind != "call_function":
        return

    def encountered_compliant_op(target: torch._ops.OpOverload) -> None:
        if target.namespace in {"prim", "prims", "aten"}:
            return
        output_graph.compliant_custom_ops.add(target)

    def encountered_non_compliant_op(target: torch._ops.OpOverload, msg: str) -> None:
        output_graph.non_compliant_ops.add(target)
        if config.only_allow_pt2_compliant_ops:
            unimplemented_v2(
                gb_type="Encountered non-PT2-compliant op",
                context="",
                explanation=msg + " " + err_epilogue,
                hints=[],
            )

    if isinstance(target, torch._ops.OpOverload):
        if torch.Tag.pt2_compliant_tag in target.tags:
            encountered_compliant_op(target)
            return
        encountered_non_compliant_op(
            target,
            f"Encountered the torch.ops.OpOverload {target} that is not PT2 compliant.",
        )
        return

    if isinstance(target, torch._ops.OpOverloadPacket):
        overloads = tuple(target.overloads())
        # Optimization: Overload resolution is expensive.
        # If there's only one overload, we know what it will resolve to.
        if len(overloads) == 1:
            op = getattr(target, overloads[0])
            if torch.Tag.pt2_compliant_tag in op.tags:
                encountered_compliant_op(op)
                return
            encountered_non_compliant_op(
                op,
                f"Encountered the non-overloaded "
                f"torch.ops.OpOverloadPacket {target} "
                f"that is not PT2 compliant. ",
            )
            return

        args, kwargs = torch._dynamo.utils.get_fake_values_from_nodes(
            output_graph.current_tx, (args, kwargs), False
        )
        try:
            overload = torch._C._jit_resolve_packet(
                target._qualified_op_name, *args, **kwargs
            )
        except RuntimeError as e:
            unimplemented_v2(
                gb_type="Error when attempting to resolve op packet",
                context="",
                explanation=str(e),
                hints=[],
            )

        op = getattr(target, overload)
        if torch.Tag.pt2_compliant_tag in op.tags:
            encountered_compliant_op(op)
        else:
            encountered_non_compliant_op(
                op,
                f"Encountered the torch.ops.OpOverloadPacket {target} "
                f"which resolves to the overload ({overload}) that is "
                f"not PT2 compliant.",
            )


_compile_id_counter = itertools.count()

P = ParamSpec("P")
R = TypeVar("R")


class LazyProxy:
    def __init__(
        self,
        tracer: "SubgraphTracer",
        fn: Callable[P, R],
        *args: P.args,
        **kwargs: P.kwargs,
    ) -> None:
        self.tracer = tracer
        self.fn = fn
        self.args = args
        self.kwargs = kwargs

    def __call__(self) -> Any:
        return self.fn(*self.args, **self.kwargs)


class SubgraphTracer(fx.Tracer):
    """
    Holds an FX graph that is being traced. OutputGraph owns a SubgraphTracer
    and the separation of responsibilities is that SubgraphTracer is
    responsible for building the graph while OutputGraph is responsible for
    compiling and executing the graph.
    """

    def __init__(
        self,
        output_graph: "OutputGraph",
        parent: Optional["SubgraphTracer"] = None,
        is_export: bool = False,
        source_target: Optional[Target] = None,
    ) -> None:
        super().__init__()
        self.output_graph = weakref.proxy(output_graph)
        self.graph = torch.fx.Graph()

        # See note [Export inputs must be explicitly passed in]
        self.is_export = is_export
        # Map from graph input name to its placeholder proxy object, where the
        # map's keys give all current placeholder node names and can be used to
        # create unique node names
        self.input_name_to_proxy: dict[str, fx.Proxy] = {}
        # Node => computed real value (see utils.get_real_value)
        self.real_value_cache: dict[fx.Node, torch.Tensor] = {}

        # SubgraphTracers can be nested. See NOTE [HigherOrderOperator tracing design]
        self.parent = parent
        self.source_target = source_target
        # A dict mapping previously free variables (Proxy objects)
        # to new Proxy objects that wrap inputs to this subgraph.
        #
        # This dict maps proxies in outer graphs to placeholders in current graph.
        # It serves two purposes:
        # - Proxies are associated with VariableTrackers. If we see
        # the same VariableTracker twice (and it is a free variable),
        # then we want to use the same Proxy in the current subgraph to
        # record the tracing.
        # - If we are tracing a HigherOrderOperator's body_fn, then we
        # need to keep track of what free variables were lifted so we can
        # rewrite the HigherOrderOperator call using the traced body_fn.
        # Dicts maintain the order of args for the HigherOrderOperator call.
        self.lifted_freevars: dict[fx.Proxy, fx.Proxy] = {}

        # map basic symbols (unbacked and unbacked) to their bound proxies.
        # There are only two cases where bound_symbols will be recorded:
        # 1. when we create_graph_input for a backed SymInt that's basic symbol
        # 2. when we track_produced_symints for intermediate results
        # bound_symbols always map the symbol to the proxy whose
        # tracer is the current tracer that's readily accessible in current tracer's graph.
        self.bound_symbols: dict[sympy.Symbol, Union[torch.fx.Proxy, LazyProxy]] = {}

        self.prev_inst = None
        # True if this tracer is currently tracing into torch.utils.checkpoint
        # as part of speculate_subgraph.
        self.under_activation_checkpoint = False
        # True if we want to allow externally visible side-effects (doesn't throw error on their existence)
        # during this tracer's tracing of torch.utils.checkpoint (via speculate_subgraph).
        # Only safe if we know for sure that *NOT* replaying these side-effects during
        # backward recomputation of the checkpoint region doesn't affect its correctness.
        self.allow_side_effects_under_checkpoint = False
        # True if we want to allow externally visible side-effects (doesn't throw error on their existence)
        # during this tracer's tracing. This is currently only used by experimental AC out-of-tree
        # via torch._dynamo.utils._disable_side_effect_safety_checks_for_current_subtracer.
        # Note: Externally visible side-effects are allowed if this flag OR the above flag is True.
        self.unsafe_allow_externally_visible_side_effects = False

        # True if this tracer is currently tracing (reconstructing) into a Python generator
        self.is_reconstructing_generator = False

        self.debug_level: int = parent.debug_level + 1 if parent is not None else 0

        self._cur_code = None
        self._orig_gm_meta: Optional[list[Any]] = None
        self._orig_gm_lineno_map: Optional[dict[int, Optional[int]]] = None
        self._orig_gm_firstlineno: Optional[int] = None
        # Each SubgraphTracer is associated with a source target, which indicates
        # which operator this subgraph is attached to. We compute a source_fn_stack
        # based on the source target. For the root tracer, it's set to [].
        # This is useful for debugging and transforming the exported graph.
        if self.parent is None:
            self.source_fn_stack: list[Any] = []
        else:
            self.source_fn_stack = self.parent.source_fn_stack + [
                (self.graph._target_to_str(source_target), source_target)
            ]

        # This is used to create a unique name for the placeholder
        self._used_names: OrderedSet[str] = OrderedSet()
        # Stores the versions of the input tensors at the time they are inserted
        # as placeholders in the graph. This is used to track input mutation.
        self._input_versions_at_beginning: list[int] = []
        if torch.is_inference_mode_enabled():
            raise RuntimeError(
                "Inference mode is supposed to be disabled during compilation. Please open an issue."
            )

    # preserve original meta if it is available
    def _maybe_preserve_original_meta(
        self, tx: "InstructionTranslatorBase", node: fx.Node
    ) -> None:
        if (
            self._orig_gm_meta
            and self._orig_gm_lineno_map
            and self._orig_gm_firstlineno
        ):
            lineno = tx.current_instruction.starts_line
            node_idx = None
            if lineno is not None:
                node_idx = self._orig_gm_lineno_map.get(
                    lineno - self._orig_gm_firstlineno, None
                )
            if node_idx is not None:
                meta = self._orig_gm_meta[node_idx]
                for field in fx.proxy._COPY_META_FIELDS:
                    if field in meta:
                        node.meta[field] = meta[field]
                if "stack_trace" in meta:
                    node.meta["stack_trace"] = meta["stack_trace"]

    def create_proxy(
        self,
        kind: str,
        target: Any,
        args: Any,
        kwargs: Any,
        name: Optional[str] = None,
        type_expr: Optional[Any] = None,
        proxy_factory_fn: Optional[Callable[[fx.Node], fx.Proxy]] = None,
    ) -> fx.Proxy:
        # NOTE: [Nested SubgraphTracer and free_variable handling]
        # --------------------------------------------------------
        # Read NOTE [HigherOrderOperator tracing design] first.
        #
        # Let's say we're in the middle of introspecting the body of a possibly
        # nested HigherOrderOperator, and we see a free variable.
        #
        # There are two cases:
        # 1. We see a free variable that is already tracked by Dynamo.
        # 2. We see a free variable that has not been tracked by Dynamo
        #
        # In case 1, we call `maybe_lift_tracked_freevar_to_input` (below)
        # which will lift the freevar to be an input of this subgraph
        # and also recursively lift it to be an input on the parent(s).
        #
        # In case 2, before the call to `create_proxy`, the InstructionTranslator
        # will see the freevar when it gets loaded by Python bytecode.
        # E.g. for Python 3.11 the bytecodes that may do this are LOAD_DEREF or
        # LOAD_GLOBAL.
        # There, the InstructionTranslator asks Dynamo to begin tracking the
        # freevar by building a new Variable.
        # Building a new Variable automatically lifts the freevar to be an
        # input of the root SubgraphTracer.
        #
        # The implications for the code below are:
        # - We will always be in Case 1 when we get to this code.
        # - Any "free variable" we encounter here is guaranteed to already be
        #   bound, that is, it is either a graph input of the root graph, or
        #   some local variable of the root graph or a subgraph.
        # - The additional work we need to do here is *only* that we need to
        #   lift this free variable into inputs (recursively) of each nested
        #   higher-order-op subgraph until we hit the subgraph where the free
        #   variable is bound
        if self.parent is not None:
            flat_args, tree_spec = pytree.tree_flatten((args, kwargs))
            new_flat_args = []
            for arg in flat_args:
                maybe_new_arg = self.maybe_lift_tracked_freevar_to_input(arg)
                new_flat_args.append(maybe_new_arg)

            args, kwargs = pytree.tree_unflatten(new_flat_args, tree_spec)

        rv = super().create_proxy(
            kind,
            target,
            args,
            kwargs,
            name,
            type_expr,
            proxy_factory_fn,  # type: ignore[arg-type]
        )

        # append stack trace to fx node
        tx = self.output_graph.current_tx

        # log detailed location of line of code in 3.11
        if sys.version_info >= (3, 11) and kind in (
            "call_function",
            "call_method",
            "call_module",
        ):
            cur_inst = tx.current_instruction
            if (
                cur_inst is not self.prev_inst
                and cur_inst.positions is not None
                and cur_inst.positions.lineno is not None
            ):
                tx_code = tx.f_code
                header = tx.get_line_of_code_header(lineno=cur_inst.positions.lineno)

                def get_trace_call_log_str() -> str:
                    line = get_instruction_source_311(tx_code, cur_inst).rstrip()
                    return f"TRACE FX call {rv.node.name} from {header}\n{line}"

                trace_call_log.debug("%s", LazyString(get_trace_call_log_str))
                self.prev_inst = cur_inst

        # update reference to original meta if we're tracing a new code object
        is_retracing = False
        if tx.f_code is not self._cur_code:
            orig_graphmodule_maybe = code_context.get_context(tx.f_code).get(
                "orig_graphmodule", lambda: None
            )()
            if isinstance(orig_graphmodule_maybe, torch.fx.GraphModule):
                is_retracing = True
                self._orig_gm_meta = [
                    nd.meta for nd in orig_graphmodule_maybe.graph.nodes
                ]
                self._orig_gm_lineno_map = orig_graphmodule_maybe._lineno_map
                self._orig_gm_firstlineno = (
                    orig_graphmodule_maybe.forward.__code__.co_firstlineno
                )
            else:
                self._orig_gm_meta = None
                self._orig_gm_lineno_map = None
                self._orig_gm_firstlineno = None
        nn_module_stack = tx.nn_module_stack
        if nn_module_stack:
            rv.node.meta["nn_module_stack"] = nn_module_stack.copy()

        if kind in {"call_function", "call_method"}:
            rv.node.meta["source_fn_stack"] = self.source_fn_stack + [
                (rv.node.name, target)
            ]
        elif kind == "call_module":
            if self.parent is not None:
                # TODO can remove once inline_inbuilt_nn_modules is always True
                unimplemented_v2(
                    gb_type="Invoking an nn.Module inside a higher order operator",
                    context=f"Higher order op name: {self.source_target}",
                    explanation="This is not supported.",
                    hints=[],
                )
            # For modules we store the class
            rv.node.meta["source_fn_stack"] = self.source_fn_stack + [
                (
                    rv.node.name,
                    next(
                        ty
                        for k, (_, ty) in rv.node.meta["nn_module_stack"].items()
                        if k.split("@")[0] == target
                    ),
                )
            ]

        self._maybe_preserve_original_meta(tx, rv.node)

        if not is_retracing:
            if "nn_module_stack" not in rv.node.meta:
                nn_module_stack = tx.nn_module_stack
                if nn_module_stack:
                    rv.node.meta["nn_module_stack"] = nn_module_stack.copy()

            if "source_fn_stack" not in rv.node.meta:
                if kind in {"call_function", "call_method"}:
                    rv.node.meta["source_fn_stack"] = self.source_fn_stack + [
                        (rv.node.name, target)
                    ]
                elif kind == "call_module":
                    if self.parent is not None:
                        # TODO can remove once inline_inbuilt_nn_modules is always True
                        unimplemented_v2(
                            gb_type="Invoking an nn.Module inside a HigherOrderOperator",
                            context="",
                            explanation="This is not supported.",
                            hints=[],
                        )
                    # For modules we store the class
                    rv.node.meta["source_fn_stack"] = self.source_fn_stack + [
                        (
                            rv.node.name,
                            rv.node.meta["nn_module_stack"][target][1],
                        )
                    ]

        if "stack_trace" not in rv.node.meta:
            frame_summaries: list[traceback.FrameSummary] = []
            while tx:
                # Avoid frame summaries from inside the torch/nn/modules. This ensures that we keep the stack trace of
                # the user code.
                if not tx.is_co_filename_from_nn_modules():
                    frame_summaries.append(tx.frame_summary())
                tx = getattr(tx, "parent", None)
            # Reverse the frame_summaries, such that the innermost frame is at the last
            frame_summaries.reverse()

            # official from_list stub doesn't have new-style type
            msgs = traceback.StackSummary.from_list(frame_summaries).format()
            rv.node.stack_trace = "".join(msgs)

        if (
            torch._dynamo.config.use_graph_deduplication
            or torch._dynamo.config.track_nodes_for_deduplication
        ):
            self.output_graph.region_tracker.track_node(
                self.output_graph.current_tx, rv.node
            )
        return rv

    def create_node(
        self,
        op: str,
        target: Target,
        args: Any = None,
        kwargs: Any = None,
        name: Optional[str] = None,
        type_expr: Optional[Any] = None,
    ) -> fx.Node:
        check_pt2_compliant_op(self.output_graph, op, target, args, kwargs)
        if self.parent is not None:
            flat_args = pytree.arg_tree_leaves(*args, **kwargs)
            for arg in flat_args:
                if not isinstance(arg, torch.fx.Node):
                    continue
                assert arg.graph == self.graph, (
                    "create_node using arg not from this SubgraphTracer"
                )

        node = super().create_node(op, target, args, kwargs, name, type_expr)
        node.meta["creation_timestamp"] = self.output_graph.timestamp
        self._used_names.add(node.name)
        return node

    # Note: we did not override erase_node since
    # we call self.graph.erase_node elsewhere
    def remove_node(self, node: fx.Node) -> None:
        if len(node.users) > 0:
            user_graph_nodes: list[torch.fx.Node] = []
            for user in node.users.keys():
                # For the case where user.graph == self.graph, that is a real bug and will raise
                # properly.
                if user.graph != self.graph:
                    # This is a nested graph, which needs to be deleted.
                    # If we do not do this, we will raise on attempting to remove this.
                    # As we only get here during restoration cleanup, this is sound.
                    user_graph_nodes.extend(reversed(list(user.graph.nodes)))
            for other_graph_node in user_graph_nodes:
                other_graph_node.graph.erase_node(other_graph_node)
        self.graph.erase_node(node)
        self.input_name_to_proxy.pop(node.name, None)

    # when before=True, we will insert this input before the most recent
    # inserted proxy.  This is a hack to get around an ordering problem,
    # where we first insert a tensor argument, and then insert bindings
    # for SymInts that may occur in the tensor argument.
    # Remove this if https://github.com/pytorch/pytorch/issues/99007 gets
    # fixed.
    def create_graph_input(
        self,
        name: str,
        type_expr: Any,
        example_value: Any,
        before: bool = False,
        source: Optional[Source] = None,
    ) -> fx.Proxy:
        if isinstance(example_value, torch.Tensor):
            self._input_versions_at_beginning.append(example_value._version)
        log.debug(
            "create_graph_input %s %s %s at debug_level %s before=%s",
            name,
            source.name() if source is not None else "(none)",
            example_value,
            self.debug_level,
            before,
        )
        if source is None:
            assert self.parent is not None, (
                f"you are required to provide a source for inputs {name} example_val {example_value} on the root tracer"
            )

        # Note [Export inputs must be explicitly passed in]
        # In eager, we are generally OK with adding graph inputs whenever we
        # want, because we take care of writing the bytecode that knows how
        # to source all the inputs.
        #
        # In export, this is bad, because you want a self-contained export
        # object which only depends on the inputs you explicitly passed to it.
        # So we are a bit more strict about what sources can become inputs
        # in export
        if self.is_export and self.parent is None:
            assert source is not None
            if not is_from_local_source(source, only_allow_input=True):
                self.output_graph.source_to_user_stacks.setdefault(source, []).append(
                    TracingContext.extract_stack()
                )

        # _used_names contains the names of all the nodes in the graph,
        # including intermediates. This ensures that we do not have a name
        # collision.
        name = get_unique_name_wrt(name, self._used_names)
        if self.input_name_to_proxy:
            prev_name = next(reversed(self.input_name_to_proxy))
            node = self.input_name_to_proxy[prev_name].node
            if before:
                ctx = self.graph.inserting_before(node)
            else:
                ctx = self.graph.inserting_after(node)
        else:
            ctx = self.graph.inserting_before(None)
        with ctx:
            proxy = self.create_proxy("placeholder", name, (), {}, type_expr=type_expr)
            set_example_value(proxy.node, example_value)
            if self.input_name_to_proxy and before:
                k, v = self.input_name_to_proxy.popitem()
                self.input_name_to_proxy[name] = proxy
                self.input_name_to_proxy[k] = v
            else:
                self.input_name_to_proxy[name] = proxy

            # For placeholder nodes, `name` is passed as a str to the target,
            # and then torch.fx decides the node.name. So, record the `target`
            # name as well in the _used_names to prevent any collision.
            self._used_names.add(name)

            # NOTE: [Auto lift basic free symbols when create_graph_input]
            # There are two sources of basic symbols:
            #
            # - They can come from inputs, e.g. when an input tensor is specified as dynamic. We handle
            # this case by intercepting at create_graph_input. Whenever we call create_graph_input, we
            # try to also lift the basic symbols in example values as graph input.
            #
            #  1. When create_graph_input for a tensor that has symbolic shapes,
            #     we look for basic symbols in its size and stride, we check if the symbol is bound
            #     in current graph (i.e. bound_symbols), it it's not bound, we'll create a placeholder
            #     for it then recursively check its parent, creates ph if not bound at parent until.
            #     reachting the top-level, where we require a source is attached to the proxy.
            #
            #  2. When create_graph_input for a tensor that contains compound exprs,
            #     for example, if an input to subgraph takes size [s1+s2//8], we'll look for the
            #     the free basic symbols in the sizes and lift all of them following 1.
            #
            #  3. When create_graph_input for a symint. The following invariants hold:
            #     a. if symint's expr is a basic symbol, we only lift it once.
            #     b. if symint's expr is compuned, we lift the expr as a single input. We won't lift The basic symbols
            #       in the compuned expr are NOT lifted. Because if the basic symbols are used inside the subgraph
            #       they will be lifted according to 3.a
            #
            # - They can come from intermediate results:
            # For example, data-dependent operators such as t.item(), t.nonzero(), where basic symbols
            # might be created. For this purpose, we track the basic symbols of intermediate results
            # immediately after they're created at wrap_fx_proxy with track_produced_symints. Notice
            # that for basic symbols that're already tracked by create_graph_input, we won't track it again.
            #
            # Also see NOTE: [Export inputs must be explicitly passed in]
            is_strict_export = self.is_export
            is_non_strict_export = torch.compiler.is_compiling()
            if not is_strict_export and not is_non_strict_export:
                if isinstance(example_value, torch.Tensor):
                    self._lift_basic_symbols(example_value, source)
                elif isinstance(example_value, (list, tuple)):
                    for i, e in enumerate(example_value):
                        if not isinstance(e, torch.Tensor):
                            continue

                        e_source = None
                        if source:
                            e_source = GetItemSource(
                                base=source, index=i, index_is_slice=False
                            )

                        self._lift_basic_symbols(e, e_source)

            # Bound the symbol to ph if example_value is a SymInt with basic symbol.
            if isinstance(example_value, torch.SymInt) and isinstance(
                example_value.node.expr, sympy.Symbol
            ):
                self.bound_symbols[example_value.node.expr] = proxy
            return proxy

    # See NOTE: [Nested SubgraphTracer and free_variable handling] for more details
    def lift_tracked_freevar_to_input(
        self, proxy: fx.Proxy
    ) -> Union[LazyProxy, fx.Proxy]:
        # You're doing something wrong if we are the root SubgraphTracer because
        # Dynamo adds tensors to graph inputs before creating a proxy for them.
        assert self.parent is not None, (
            "lift_tracked_freevar_to_input should not be called on root SubgraphTracer"
        )

        example_value = proxy.node.meta["example_value"]

        # To avoid lifting the same symbol twice, we check whether basic symbols has been tracked.
        # For example, the basic symbols may have already been lifted for current subgraph when
        # we automatically lift basic symbols in the sizes/strides of a tensor t.
        # Suppose parent graph calls sz = t.size()[0], it creates
        # a proxy in parent and the subgraph accesses sz via closure. sz's proxy is not tracked
        # in current sub-tracer so we may lift the same symbol twice.
        if (
            isinstance(example_value, torch.SymInt)
            and example_value.node.expr in self.bound_symbols
        ):
            return self.bound_symbols[example_value.node.expr]

        # Proxies are associated with VariableTracker.
        # It is possible that we've already lifted the Proxy to be an input.
        # If that is the case, just return the already lifted Proxy.
        if proxy in self.lifted_freevars:
            return self.lifted_freevars[proxy]

        # We first lift proxy to parent's graph then lift to current grpah's input
        # so that when we bind symints of the sizes in current graph, those symints
        # would already be lifted as inputs to parent graph.
        if proxy.tracer != self.parent:
            self.parent.lift_tracked_freevar_to_input(proxy)

        example_value = proxy.node.meta["example_value"]
        new_proxy = self.create_graph_input(
            proxy.node.name, type(example_value), example_value
        )
        self.lifted_freevars[proxy] = new_proxy
        return new_proxy

    def maybe_lift_tracked_freevar_to_input(self, arg: Any) -> Any:
        """
        If arg is a free variable, then lift it to be an input.
        Returns the new lifted arg (if arg was a freevar), else the
        original arg.
        """
        if not isinstance(arg, torch.fx.Proxy):
            # Note: arg can be a python built-in slice type e.g.
            # x[:max_seq] is represented as get_item(t, (slice(None, max_seq, None)))
            # we need to also look into the slice variable itself to lift the
            # proxies there.
            if isinstance(arg, slice):
                return slice(
                    *(
                        self.maybe_lift_tracked_freevar_to_input(sub_arg)
                        for sub_arg in (arg.start, arg.stop, arg.step)
                    )
                )
            else:
                return arg
        elif arg.tracer == self:
            return arg
        return self.lift_tracked_freevar_to_input(arg)

    # See NOTE: [Auto lift basic free symbols when create_graph_input] for overall design
    # You MUST call this API every time when creating a proxy in wrap_fx_proxy for a call
    # that produced symints or tensors with unbacked symint shapes.
    # This function is used to track the symints with its proxies created during
    # dynamo tracing so that subgraph knows how to bind a symbol input with parent's proxy.
    # LazyProxy are created for tensor shapes that're unbacked so that we don't create proxies
    # for symbols that're not going to be used, the LazyProxy will be turned into a proxy
    # when it's lifted as input to subgraph.
    def track_produced_symints(
        self, example_value: Any, e_proxy: Union[LazyProxy, torch.fx.Proxy]
    ) -> None:
        # When binding the symbols in an exmaple_value, we bind the symbols
        # to the proxy's associated Tracer instead of current tracer.
        # This is because:
        # 1. We may be calling wrap_tensors during speculate_subgraph because
        # the variables are lazily realized. The proxy are top-level phs but
        # current tracer is a subtracer.
        # 2. For autograd.Function, we trace the backward graph with a new tracer
        # whose parent is the forward tracer, but we're using all the proxies created
        # in forward tracer to trace the backward.
        # For example, forward calls save_for_backward for a input tensor t.
        # Backward calls t.tolist(). In this case, all the proxies that backward tracer
        # sees are from parent tracer (i.e. the forward tracer). (e.g. t[0].item())
        # See test_validate_outputs_unbacked for repro on 2.
        tracer = e_proxy.tracer
        assert isinstance(tracer, SubgraphTracer)

        def need_bind(s: Any) -> bool:
            from torch.fx.experimental.symbolic_shapes import is_symbolic

            return (
                is_symbolic(s)
                and isinstance(s.node.expr, sympy.Symbol)
                and s.node.expr not in self.bound_symbols
            )

        def _proxy_with_example_value(
            example_value: Any, *args: Any, **kwargs: Any
        ) -> fx.Proxy:
            # We need to insert proxy for creating sym_size/sym_stride/sym_storage right after e_proxy
            nonlocal e_proxy
            e_proxy = e_proxy() if isinstance(e_proxy, LazyProxy) else e_proxy
            assert isinstance(e_proxy, torch.fx.Proxy)
            with tracer.graph.inserting_after(e_proxy.node):
                proxy = tracer.create_proxy(*args, **kwargs)
                set_example_value(proxy.node, example_value)
                return proxy

        if isinstance(example_value, torch.Tensor):
            for i, s in enumerate(example_value.size()):
                if need_bind(s):
                    log.debug(
                        "track_produced_symints %s for %s.size()[%s] at debug_level %s",
                        s,
                        e_proxy,
                        i,
                        tracer.debug_level,
                    )
                    lazy_proxy = LazyProxy(
                        tracer,
                        _proxy_with_example_value,
                        s,
                        "call_function",
                        torch.ops.aten.sym_size.int,
                        (e_proxy, i),
                        {},
                        type_expr=type(s),
                    )
                    self.track_produced_symints(s, lazy_proxy)

            storage_offset = example_value.storage_offset()
            if need_bind(storage_offset):
                log.debug(
                    "track_produced_symints %s for %s.storage_offset() at debug_level %s",
                    storage_offset,
                    e_proxy,
                    tracer.debug_level,
                )
                lazy_proxy = LazyProxy(
                    tracer,
                    _proxy_with_example_value,
                    storage_offset,
                    "call_function",
                    torch.ops.aten.sym_storage_offset,
                    (e_proxy,),
                    {},
                    type_expr=type(storage_offset),
                )
                self.track_produced_symints(storage_offset, lazy_proxy)

            if example_value.layout is torch.strided:
                for i, s in enumerate(example_value.stride()):
                    if need_bind(s):
                        log.debug(
                            "track_produced_symints %s for %s.stride()[%s] at debug_level %s",
                            s,
                            e_proxy,
                            i,
                            tracer.debug_level,
                        )
                        lazy_proxy = LazyProxy(
                            tracer,
                            _proxy_with_example_value,
                            s,
                            "call_function",
                            torch.ops.aten.sym_stride.int,
                            (e_proxy, i),
                            {},
                            type_expr=type(s),
                        )
                        self.track_produced_symints(s, lazy_proxy)

            elif example_value.layout is torch.sparse_coo:
                self.track_produced_symints(example_value._indices(), e_proxy)
                self.track_produced_symints(example_value._values(), e_proxy)
            elif example_value.layout in {torch.sparse_csr, torch.sparse_bsr}:
                self.track_produced_symints(example_value.crow_indices(), e_proxy)
                self.track_produced_symints(example_value.col_indices(), e_proxy)
            elif example_value.layout in {torch.sparse_csc, torch.sparse_bsc}:
                self.track_produced_symints(example_value.ccol_indices(), e_proxy)
                self.track_produced_symints(example_value.row_indices(), e_proxy)
            if is_traceable_wrapper_subclass(example_value):
                attrs, ctx = example_value.__tensor_flatten__()
                for attr in attrs:
                    inner_t = getattr(example_value, attr)
                    self.track_produced_symints(inner_t, getattr(e_proxy, attr))
        elif isinstance(example_value, torch.SymInt):
            if need_bind(example_value):
                expr = example_value.node.expr
                tracer.bound_symbols[expr] = e_proxy

    # See Note [Auto lift basic free symbols when create_graph_input]
    def _lift_basic_symbols(
        self, example_value: Union[torch.SymInt, torch.Tensor], src: Optional[Source]
    ) -> None:
        # The before arg is for inserting symints in the sizes/strides of a tensor
        # before the tensor. This ordering ensures that when we look at the tensor's
        # symbols, they're already lifted/tracked. E.g. this assumption is used
        # in insert_deferred_runtime_asserts.
        def _lift_symbols_in_symint(
            s: Union[int, torch.SymInt],
            source: Optional[Source],
            before: bool = False,
        ) -> None:
            if not is_symbolic(s):
                return

            assert isinstance(s, torch.SymInt)
            self_to_be_bound = self.lookup_unbound_symbols(s)
            if len(self_to_be_bound) == 0:
                return

            # For subgraph
            if self.parent is not None:
                # Recursively lift symbols in symint until top-level.
                self.parent._lift_basic_symbols(s, source)
                for s0 in self_to_be_bound:
                    parent_proxy = self.parent.bound_symbols[s0]
                    example_val = parent_proxy.node.meta["example_value"]  # type: ignore[union-attr]
                    assert isinstance(example_val, torch.SymInt)
                    ph = self.create_graph_input(
                        str(s0),
                        type(example_val),
                        example_val,
                        before=before,
                        source=source,
                    )
                    log.debug(
                        "_lift_symbols_in_symint %s from %s at debug_level %s",
                        s0,
                        source.name() if source is not None else "subgraph inputs",
                        self.debug_level,
                    )
                    self.lifted_freevars[parent_proxy] = ph  # type: ignore[index]
            # For root_tracer:
            else:
                assert len(self_to_be_bound) == 1, (
                    f"For root tracer, we only expect to bind basic symbols (compound symbols "
                    f"should be cached before) but got unbound symbols {self_to_be_bound} in {s}"
                )
                assert source is not None, (
                    f"Source of '{s}' is None when lifting it to input of top-level. If it's an unbacked symbol, "
                    "this could be because it's not tracked with lazy_bind_unbacked_symbols. "
                    f"Otherwise, should provide a source when create_graph_input for `{s}` at root tracer."
                )
                s0 = next(iter(self_to_be_bound))
                ph = self.create_graph_input(
                    str(s0),
                    type(s),
                    s,
                    before=before,
                    source=source,
                )
                log.debug(
                    "_lift_symbols_in_symint %s from %s at debug_level %s",
                    s,
                    source.name() if source is not None else "subgraph inputs",
                    self.debug_level,
                )
                ph.node.meta["grapharg"] = GraphArg(
                    source,
                    s,
                    pass_arg_as_tensor=False,
                    fake_tensor=None,
                    is_tensor=False,
                )

        if isinstance(example_value, torch.Tensor):
            for i, s in enumerate(example_value.size()):
                _lift_symbols_in_symint(
                    s,
                    (
                        TensorPropertySource(src, TensorProperty.SIZE, i)
                        if src is not None
                        else None
                    ),
                    before=True,
                )
            if example_value.layout is torch.strided:
                for i, s in enumerate(example_value.stride()):
                    _lift_symbols_in_symint(
                        s,
                        (
                            TensorPropertySource(src, TensorProperty.STRIDE, i)
                            if src is not None
                            else None
                        ),
                        before=True,
                    )
                _lift_symbols_in_symint(
                    example_value.storage_offset(),
                    (
                        TensorPropertySource(src, TensorProperty.STORAGE_OFFSET)
                        if src is not None
                        else None
                    ),
                    before=True,
                )
            elif example_value.layout is torch.sparse_coo:
                self._lift_basic_symbols(example_value._indices(), src)
                self._lift_basic_symbols(example_value._values(), src)
            elif example_value.layout in {torch.sparse_csr, torch.sparse_bsr}:
                self._lift_basic_symbols(example_value.crow_indices(), src)
                self._lift_basic_symbols(example_value.col_indices(), src)
            elif example_value.layout in {torch.sparse_csc, torch.sparse_bsc}:
                self._lift_basic_symbols(example_value.ccol_indices(), src)
                self._lift_basic_symbols(example_value.row_indices(), src)
            if is_traceable_wrapper_subclass(example_value):
                attrs, ctx = example_value.__tensor_flatten__()
                for attr in attrs:
                    inner_t = getattr(example_value, attr)
                    self._lift_basic_symbols(
                        inner_t, AttrSource(src, attr) if src is not None else None
                    )
        elif isinstance(example_value, torch.SymInt):
            _lift_symbols_in_symint(
                example_value,
                src,
            )

    # Lookup the proxy in current tracer for each symbol in expressions of s,
    # See Note [Auto lift basic free symbols when create_graph_input]
    def lookup_unbound_symbols(self, s: torch.SymInt) -> list[sympy.Symbol]:
        free_symbols = s.node.expr.free_symbols
        if len(free_symbols) == 0:
            return []

        to_be_bound = []
        for s0 in free_symbols:
            if s0 not in self.bound_symbols:
                to_be_bound.append(s0)
                continue

            proxy = self.bound_symbols[s0]
            if isinstance(proxy, LazyProxy):
                proxy = proxy()
                self.bound_symbols[s0] = proxy
            assert isinstance(proxy, torch.fx.Proxy) and proxy.tracer is self, (
                f"The proxy of symbol {s0} doesn't belong to current tracer."
            )
        # Sort the symbols so that we can have a deterministic lifting order
        return sorted(to_be_bound, key=lambda s: s.name)

    def has_input_mutation(self) -> MutationInfo:
        input_versions_at_beginning = self._input_versions_at_beginning
        input_nodes = []

        input_versions_at_end = []
        for node in self.graph.nodes:
            if node.op == "placeholder":
                example_value = node.meta["example_value"]
                if isinstance(example_value, torch.Tensor):
                    input_versions_at_end.append(example_value._version)
                    input_nodes.append(node)
            else:
                break

        mutated_inputs = [
            i
            for i, (v1, v2) in enumerate(
                zip(input_versions_at_beginning, input_versions_at_end)
            )
            if v1 != v2
        ]

        if len(mutated_inputs):
            mutated_nodes = [input_nodes[i] for i in mutated_inputs]
            msg = f"Input mutation detected at {mutated_nodes}"
            return MutationInfo(True, msg)

        return MutationInfo(False, "")

    def has_aliasing(self) -> AliasingInfo:
        from torch._higher_order_ops.utils import _collect_fake_inputs

        input_storages: dict[StorageWeakRef, torch.fx.Node] = dict()

        for node in self.graph.nodes:
            if node.op == "placeholder":
                example_value = _collect_fake_inputs([node])[0]
                if isinstance(example_value, torch.Tensor):
                    storage = StorageWeakRef(example_value._typed_storage())
                    if storage in input_storages:
                        # input-input aliasing
                        msg = f"Input-to-input aliasing detected at nodes {input_storages[storage]} and {node}"
                        return AliasingInfo(True, msg)
                    input_storages[storage] = node
            else:
                break

        output_storages: dict[StorageWeakRef, torch.fx.Node] = dict()
        out_nodes = self.graph.find_nodes(op="output")[0]
        for out_node in pytree.tree_leaves(out_nodes.args[0]):
            if out_node:
                example_value = _collect_fake_inputs([out_node])[0]
                assert not isinstance(example_value, list)
                if isinstance(example_value, torch.Tensor):
                    storage = StorageWeakRef(example_value._typed_storage())
                    if storage in output_storages:
                        # output-output aliasing
                        msg = f"Output-to-output aliasing detected at nodes {output_storages[storage]} and {out_node}"
                        return AliasingInfo(True, msg)
                    output_storages[storage] = out_node

        intersected_storages = input_storages.keys() & output_storages.keys()
        if len(intersected_storages) > 0:
            # input-output aliasing
            aliased = [
                (input_storages[s], output_storages[s]) for s in intersected_storages
            ]
            aliased = ", ".join([f"{i} and {o}" for i, o in aliased])
            msg = f"Input-to-output aliasing detected at nodes {aliased}"
            return AliasingInfo(True, msg)

        return AliasingInfo(False, "")


# NOTE: [HigherOrderOperator tracing design]
# Ignoring HigherOrderOperators for a moment,
# OutputGraph represents the graph being built by Dynamo that may be compiled
# and executed. It holds a root SubgraphTracer where the FX graph is built.
#
# HigherOrderOperators are operators that take functions as their arguments.
# When Dynamo encounters a HigherOrderOperator, then it attempts to introspect
# the function passed to it (call this the "body function"), capture it into a
# GraphModule, and rewrite the call to the HigherOrderOperator to use the
# GraphModule.
#
# The way we handle the capture of body functions is through having
# (possibly nested) SubgraphTracers, one per body function.
#
# Mechanically, we do the introspection by:
# - Creating a new SubgraphTracer via OutputGraph.subtracer
# - Executing the body function.
# This constructs the graph of the body function in the new SubgraphTracer
# while modifying the state of the OutputGraph. For example:
# - the OutputGraph can receive new GraphArgs (if we discover any new
#   untracked Tensors)
# - side effects from the body function get accumulated into
#   OutputGraph.side_effects
# - guards produced by the body function get accumulated into OutputGraph.guards
#
# The traced function has some special properties that make it easier for us
# to transform later down the line:
# - we lift all free variables to being inputs.
#
# If the introspection fails (due to the existence of graph breaks), then
# we roll back the current OutputGraph state and graph break on the
# HigherOrderOperator.<|MERGE_RESOLUTION|>--- conflicted
+++ resolved
@@ -356,10 +356,6 @@
     locals_names: dict[str, int] = dc_field(
         default_factory=dict
     )  # order of locals codegen'd to the stack
-<<<<<<< HEAD
-=======
-    cell_and_freevars: dict[str, int] = dc_field(default_factory=dict)
->>>>>>> e06d1d66
     stack_null_idxes: list[int] = dc_field(default_factory=list)
     locals_null_keys: list[str] = dc_field(default_factory=list)
     stack_ctx_args: list[tuple[int, tuple[Any, ...]]] = dc_field(default_factory=list)
@@ -1240,14 +1236,7 @@
 
         meta.num_stack = len(stack_values)
 
-<<<<<<< HEAD
         cell_and_freevars = set(tx.cellvars() + tx.freevars())
-=======
-        cell_and_freevars = dict.fromkeys(tx.cellvars() + tx.freevars())
-        meta.cell_and_freevars = {
-            name: i for i, name in enumerate(cell_and_freevars.keys())
-        }
->>>>>>> e06d1d66
 
         # NB: Typically (i.e., for graph compile from RETURN_VALUE),
         # symbolic_locals will be empty at this point, as prune_dead_locals
@@ -1263,12 +1252,8 @@
             # This will in turn result in spurious variables showing up in the graph.
             # This was very tricky to debug. For an example, dump the graph at call_user_compiler
             # while running test_subgraphs.py
-<<<<<<< HEAD
             # Do not include top-frame unmodified locals here - otherwise, the compiled graph may
             # erroneously include them as part of the return. We manually codegen them afterward.
-=======
-            # Do not load unmodified locals (load them at a later time) from the top frame
->>>>>>> e06d1d66
             if (
                 isinstance(v.source, LocalSource)
                 and v.source.local_name == k
@@ -1276,11 +1261,7 @@
             ):
                 continue
             # Do not load cell/free vars
-<<<<<<< HEAD
             if k in cell_and_freevars:
-=======
-            if k in meta.cell_and_freevars:
->>>>>>> e06d1d66
                 continue
             # Do not load variable if it is NULL.
             if sys.version_info >= (3, 12):
@@ -1354,21 +1335,12 @@
                     prefix_insts.append(copy.copy(inst))
 
         # stack values and restore vars for each frame are pushed in reverse order
-<<<<<<< HEAD
         # i.e. last element corresponds to root frame (1),
         # first element corresponds to current frame (N)
         all_stack_values = []
         all_stack_locals_metas = []
         cur_tx: Optional[InstructionTranslatorBase] = tx
         while cur_tx is not None:
-=======
-        # i.e. last element corresponds to root frame, first element corresponds to current frame
-        all_stack_values = []
-        all_stack_locals_metas = []
-        cur_tx: Optional[InstructionTranslatorBase] = tx
-        while True:
-            assert cur_tx is not None
->>>>>>> e06d1d66
             # this should have been checked by the caller
             assert all(block.can_restore() for block in cur_tx.block_stack)
 
@@ -1377,7 +1349,6 @@
             )
             all_stack_values.append(stack_values)
             all_stack_locals_metas.append(meta)
-<<<<<<< HEAD
 
             # Exit from all context manager variables to make sure global state is restored
             for block in reversed(cur_tx.block_stack):
@@ -1388,12 +1359,6 @@
         # "Garbage collect the heap".
         self.side_effects.prune_dead_object_new(tx)
 
-=======
-            if cur_tx is self.root_tx:
-                break
-            cur_tx = cur_tx.parent
-
->>>>>>> e06d1d66
         self.add_output_instructions(prefix_insts)
 
         assert not (self.pregraph_bytecode and self.export), (
@@ -1442,7 +1407,6 @@
             )
             self.add_output_instructions(random_calls_instructions)
 
-<<<<<<< HEAD
         # Codegen stack convention before the unsupported instruction
         # NOTE: in these comment blocks, "locals" EXCLUDE free and cell vars.
         # NOTE: stack and locals must be codegen'd BEFORE the unsupported instruction, since the latter
@@ -1464,43 +1428,6 @@
         graph_output_var = None
 
         # call compiled fx graph and codegen all values - stack and locals
-=======
-        # FIXME: right now not dealing with cells because they're difficult to deal with
-        # codegen stack convention before the unsupported instruction
-        # NOTE: in this comment block, "cell" refers to a Python cell object - i.e. free and cell vars
-        # [
-        #   (frame N stack (minus top stack_pops values), frame N non-cell locals, frame N cells),
-        #   ...,
-        #   (frame 1 stack, frame 1 non-cell locals, frame 1 cells),
-        # ], top stack_pops values of frame N
-
-        # codegen stack convention after the unsupported instruction
-        # before calling resume function
-        # NOTE: need to push result of unsupported instruction to frame N stack
-        # [
-        #   (frame N stack (fixed), frame N non-cell locals, frame N cells),
-        #   ...,
-        #   (frame 2 stack, frame 2 non-cell locals, frame 2 cells),
-        # ], frame 1 stack + frame 1 non-cell locals
-
-        # (frame 1 cells should be loaded into the continuation function directly
-        # as part of the closure)
-
-        # NOTE: move the top stack_pops values from frame N to the beginning of the flat list.
-        # This is to prevent packing NULLs into a list.
-
-        cur_num_stack = all_stack_locals_metas[0].num_stack
-        stack_values_flat = (
-            all_stack_values[0][cur_num_stack - stack_pops : cur_num_stack]
-            + all_stack_values[0][: cur_num_stack - stack_pops]
-            + all_stack_values[0][cur_num_stack:]
-            + [val for vals in all_stack_values[1:] for val in vals]
-        )
-        stored_graph_output_var = False
-        graph_output_var = None
-
-        # call compiled fx graph and codegen everything - stack, locals, cells
->>>>>>> e06d1d66
         if (
             self.root_tx is tx  # single frame
             and stack_values_flat
@@ -1582,22 +1509,15 @@
                 self.run_compiler_collective()
             self.add_output_instructions(output + pass2.get_instructions())
 
-<<<<<<< HEAD
         # store all stack and locals for each frame
         # current state of the stack:
         # *(frame N stack), *(frame N locals),
         # ...,
         # *(frame 1 stack), *(frame 1 locals)
-=======
-        # store all stack, locals, cells for each frame
-        # current state of the stack:
-        #   *(top stack_pops values), *(remaining stack_values_flat)
->>>>>>> e06d1d66
 
         self.add_output_instructions(
             [
                 create_instruction(
-<<<<<<< HEAD
                     "BUILD_LIST",
                     arg=len(stack_values_flat) - all_stack_locals_metas[0].num_stack,
                 ),
@@ -1670,89 +1590,6 @@
         # frame N-1 stack, frame N-1 locals,
         # ...
         # frame 1 stack, frame 1 locals,
-=======
-                    "BUILD_LIST", arg=len(stack_values_flat) - stack_pops
-                ),
-            ]
-        )
-
-        # iterate current frame to root frame
-        # sliding window over frame stack/locals/cells
-        start_idx = 0
-        end_idx = 0
-        for i, meta in enumerate(all_stack_locals_metas):
-            # stack, locals, cells
-            # account for removed stack_pops values in current frame
-            num_stack = meta.num_stack - stack_pops if i == 0 else meta.num_stack
-            counts = (
-                num_stack,
-                len(meta.locals_names),
-                # len(meta.cell_and_freevars),
-            )
-            self.add_output_instructions([create_dup_top()])
-            # values, values
-            for j, cnt in enumerate(counts):
-                end_idx += cnt
-                if start_idx == end_idx:
-                    self.add_output_instructions(
-                        [
-                            create_instruction("BUILD_LIST", arg=0),
-                            *create_swap(2),
-                        ]
-                    )
-                    # [], values
-                else:
-                    self.add_output_instructions(
-                        [
-                            create_dup_top(),
-                            *create_binary_slice(start_idx, end_idx),
-                            *create_swap(2),
-                        ]
-                    )
-                    # values[x:y], values
-                # add root frame's unmodified locals here
-                if i == len(all_stack_locals_metas) - 1 and j == 1:
-                    root_cg = PyCodegen(self.root_tx)
-                    unmodified_locals_names: dict[str, int] = {}
-                    for k, v in self.root_tx.symbolic_locals.items():
-                        if (
-                            isinstance(v.source, LocalSource)
-                            and v.source.local_name == k
-                        ):
-                            root_cg.append_output(root_cg.create_load(k))
-                            unmodified_locals_names[k] = len(meta.locals_names) + len(
-                                unmodified_locals_names
-                            )
-                    self.add_output_instructions(
-                        root_cg.get_instructions()
-                        + [
-                            create_instruction(
-                                "BUILD_LIST", arg=len(unmodified_locals_names)
-                            ),
-                            # arg=2 because we already swapped the locals list back
-                            create_instruction("LIST_EXTEND", arg=2),
-                        ]
-                    )
-                    meta.locals_names.update(unmodified_locals_names)
-                start_idx += cnt
-
-            # pack stack, locals, cells together
-            # values, stack, locals, cells, values
-            self.add_output_instructions(
-                [
-                    create_instruction("POP_TOP"),
-                    create_instruction("BUILD_TUPLE", arg=2),
-                    *create_swap(2),
-                ]
-            )
-            # (stack, locals, cells), values
-
-        # current state of the stack:
-        # *(top stack_pops values),
-        # (frame N stack (minus top stack_pops values), frame N non-cell locals, frame N cells),
-        # ...,
-        # (frame 1 stack, frame 1 non-cell locals, frame 1 cells),
->>>>>>> e06d1d66
         # stack_values_flat
         #
 
@@ -1760,28 +1597,17 @@
             [
                 create_instruction("POP_TOP"),
                 create_instruction("BUILD_LIST", arg=len(all_stack_locals_metas)),
-<<<<<<< HEAD
                 *create_rot_n(all_stack_locals_metas[0].num_stack + 1),
-=======
-                *create_rot_n(stack_pops + 1),
->>>>>>> e06d1d66
             ]
         )
 
         # final state of the stack before running the unsupported bytecode:
         # [
-<<<<<<< HEAD
         #   [frame N locals],
         #   [frame N-1 stack + locals],
         #   ...,
         #   [frame 1 stack + locals],
         # ], *(frame N stack)
-=======
-        #   (frame N stack (minus top stack_pops values), frame N non-cell locals, frame N cells),
-        #   ...,
-        #   (frame 1 stack, frame 1 non-cell locals, frame 1 cells),
-        # ], *(top stack_pops values of frame N)
->>>>>>> e06d1d66
 
         if graph_output_var and stored_graph_output_var:
             self.add_output_instructions(
