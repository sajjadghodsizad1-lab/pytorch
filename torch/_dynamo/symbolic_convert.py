# mypy: allow-untyped-defs

"""
Core module responsible for converting Python bytecode into TorchDynamo's symbolic execution format.

This module implements the bytecode-level tracing system that allows TorchDynamo to analyze
and transform Python code. It converts Python bytecode instructions into a symbolic format
that tracks the flow of tensors and other values through the program.

Key components:
- InstructionTranslatorBase: Base class for converting bytecode to symbolic execution
- InstructionTranslator: Main translator for function bytecode
- InliningInstructionTranslator: Handles inlining of called functions
- SpeculationLog: Manages state for speculative execution and rollback

The symbolic conversion process handles:
- Control flow (loops, conditionals, etc.)
- Function inlining and call stack management
- Tracking of program values and side effects
- Graph breaks and resumption points
- Exception handling and stack frame management

This is a core part of TorchDynamo's tracing system that enables ahead-of-time
optimization of PyTorch programs.
"""

import collections
import collections.abc
import contextlib
import copy
import dataclasses
import dis
import functools
import importlib
import inspect
import itertools
import linecache
import logging
import operator
import re
import sys
import threading
import traceback
import types
import typing
import weakref
from typing import Any, Callable, cast, NoReturn, Optional, Union
from unittest.mock import patch

import torch
import torch._logging
from torch._dynamo.exc import TensorifyScalarRestartAnalysis
from torch._guards import tracing, TracingContext
from torch.fx.experimental.symbolic_shapes import guard_bool
from torch.utils._functools import cache_method

from . import (
    config,
    exc,
    graph_break_hints,
    logging as torchdynamo_logging,
    trace_rules,
    variables,
)
from .bytecode_analysis import (
    get_indexof,
    JUMP_OPNAMES,
    livevars_analysis,
    propagate_line_nums,
)
from .bytecode_transformation import (
    cleaned_instructions,
    create_call_function,
    create_instruction,
    create_jump_absolute,
    create_swap,
    get_code_keys,
    Instruction,
    is_generator,
    unique_id,
)
from .code_context import code_context
from .codegen import PyCodegen
from .exc import (
    ArgsMismatchError,
    BackendCompilerFailed,
    collapse_resume_frames,
    format_graph_break_message,
    get_stack_above_dynamo,
    unimplemented_v2,
    Unsupported,
)
from .funcname_cache import get_funcname
from .guards import GuardBuilder, install_guard
from .output_graph import GraphCompileReason, OutputGraph
from .replay_record import DummyModule, ExecutionRecorder
from .resume_execution import ContinueExecutionCache, ReenterWith
from .source import (
    AttrSource,
    DictGetItemSource,
    GlobalSource,
    GlobalWeakRefSource,
    LocalCellSource,
    LocalSource,
    Source,
)
from .trace_rules import is_builtin_constant, is_forbidden
from .utils import (
    counters,
    get_fake_value,
    get_instruction_source_311,
    get_metrics_context,
    graph_break_dup_warning_checker,
    istype,
    LazyString,
    proxy_args_kwargs,
)
from .variables.base import typestr, ValueMutationNew, VariableTracker
from .variables.builder import FrameStateSizeEntry, wrap_fx_proxy
from .variables.builtin import BuiltinVariable
from .variables.constant import ConstantVariable
from .variables.ctx_manager import (
    ContextWrappingVariable,
    GenericContextWrappingVariable,
    WithExitFunctionVariable,
)
from .variables.dicts import ConstDictVariable, SetVariable
from .variables.functions import (
    BaseUserFunctionVariable,
    LocalGeneratorFunctionVariable,
    LocalGeneratorObjectVariable,
    NestedUserFunctionVariable,
    SkipFunctionVariable,
    UserFunctionVariable,
    UserMethodVariable,
)
from .variables.iter import MAX_ITERATOR_LIMIT
from .variables.lazy import LazyVariableTracker
from .variables.lists import (
    BaseListVariable,
    ListIteratorVariable,
    ListVariable,
    SliceVariable,
    TupleVariable,
)
from .variables.misc import (
    CellVariable,
    ExceptionVariable,
    GetAttrVariable,
    NullVariable,
    PythonModuleVariable,
    UnknownVariable,
)
from .variables.nn_module import NNModuleVariable
from .variables.tensor import supported_comparison_ops, SymNodeVariable, TensorVariable
from .variables.torch_function import (
    SymbolicTorchFunctionState,
    TorchFunctionModeVariable,
)
from .variables.user_defined import (
    RemovableHandleVariable,
    UserDefinedClassVariable,
    UserDefinedExceptionClassVariable,
    UserDefinedExceptionObjectVariable,
    UserDefinedObjectVariable,
)


log = logging.getLogger(__name__)
graph_break_log = torch._logging.getArtifactLogger(__name__, "graph_breaks")
trace_call_log = torch._logging.getArtifactLogger(__name__, "trace_call")
trace_source_log = torch._logging.getArtifactLogger(__name__, "trace_source")
trace_bytecode_log = torch._logging.getArtifactLogger(__name__, "trace_bytecode")
tls = threading.local()
compare_op_handlers: dict[str, Any] = {
    k: BuiltinVariable(v).call_function for k, v in supported_comparison_ops.items()
}
handle_contains = BuiltinVariable(operator.contains).call_function
handle_not = BuiltinVariable(operator.not_).call_function
compare_op_handlers["in"] = lambda tx, args, _: handle_contains(
    tx, [*reversed(args)], {}
)
compare_op_handlers["not in"] = lambda tx, args, _: handle_not(
    tx, [handle_contains(tx, [*reversed(args)], {})], {}
)


PT2_ISSUE_TRACKER_URL = "https://github.com/pytorch/pytorch/issues/new?&labels=oncall%3A+pt2&projects=&template=pt2-bug-report.yml"


@functools.cache
def _import_module(name: str) -> types.ModuleType:
    """
    Import the named module and cache the result. importlib.import_module()
    seems to do some filesystem checking to validate the name so not caching
    this can be slow.
    """
    return importlib.import_module(name)


@dataclasses.dataclass
class SpeculationEntry:
    filename: str
    lineno: int
    instruction_pointer: int
    inst: Instruction  # for debugging only
    failed: bool = False
    reason: Optional[GraphCompileReason] = None

    def fail_and_restart_analysis(self):
        """
        Start tracing of the current frame over again, and don't take this branch.
        """
        self.failed = True
        if self.reason is not None:
            restart_reason = self.reason.reason
        else:
            restart_reason = "Unknown fail_and_restart_analysis"
        raise exc.SpeculationRestartAnalysis(restart_reason=restart_reason)


@dataclasses.dataclass
class SpeculationLog:
    """
    SpeculationLog replaces the prior copy_graphstate/restore_graphstate
    checkpointing.  Rather than saving/restoring state, we restart the
    dynamo conversion process over from the beginning -- but when we
    hit the start of the speculation that failed, we instead generate
    a graph break.
    """

    entries: list[SpeculationEntry] = dataclasses.field(default_factory=list)
    index: int = 0

    def restart(self):
        self.index = 0

    def clear(self):
        self.entries.clear()
        self.index = 0

    def next(
        self, filename: str, lineno: int, instruction_pointer, inst
    ) -> SpeculationEntry:
        """
        Lookup or create a SpeculationEntry() that is shared across
        RestartAnalysis calls.  Args are used only for debug checks.
        """
        if len(self.entries) == self.index:
            self.entries.append(
                SpeculationEntry(filename, lineno, instruction_pointer, inst)
            )
        entry = self.entries[self.index]
        prev_entry_msg = ""
        if self.index != 0:
            prev_entry = self.entries[self.index - 1]
            prev_entry_msg = (
                f"Previous instruction: {prev_entry.filename}:{prev_entry.lineno}"
                f"({prev_entry.inst.opname} @ {prev_entry.instruction_pointer})\n"
            )
        if not (
            entry.instruction_pointer == instruction_pointer
            and entry.filename == filename
            and entry.lineno == lineno
        ):
            raise SpeculationLogDivergence(
                f"""
SpeculationLog diverged at index {self.index} (log had {len(self.entries)} entries):
- Expected: {entry.filename}:{entry.lineno} ({entry.inst.opname} at ip={entry.instruction_pointer})
- Actual: {filename}:{lineno} ({inst.opname} at ip={instruction_pointer})
{prev_entry_msg}
There are two usual reasons why this may have occured:
- When Dynamo analysis restarted, the second run took a different path than
  the first.  If this occurred, the previous instruction is the critical instruction that
  behaved differently.
- Speculation entries are only added under certain conditions (as seen in
  step()), e.g., there must exist operators in the graph; those conditions may
  have changed on restart.

If this divergence was intentional, clear the speculation log before restarting (do NOT
do this for graph breaks, you will infinite loop).

Otherwise, please submit a bug report, ideally including the contents of TORCH_LOGS=+dynamo
"""
            )
        self.index += 1
        return entry


@dataclasses.dataclass
class LocalState:
    automatic_dynamic: dict[str, FrameStateSizeEntry] = dataclasses.field(
        default_factory=dict
    )

    def render(self) -> str:
        return "\n".join(
            f"{k}: {v.render()}" for k, v in self.automatic_dynamic.items()
        )


# Mutable box that is shared across restarts
@dataclasses.dataclass
class DistributedState:
    compile_pg: Any
    local_state: LocalState
    all_states: Optional[list[LocalState]] = None


class TensorifyState:
    # These are the set of string symfloats names (eg. "zf0") that we collect
    # from the tensorify_python_scalars.py joint fx pass to inform us about
    # which float inputs we should specialize when we restart analysis.
    force_specializations: set[str] = set()

    @classmethod
    def specialize(cls, index: str) -> None:
        cls.force_specializations.add(index)

    @classmethod
    def should_specialize(cls, index: str) -> bool:
        return index in cls.force_specializations

    @classmethod
    def clear(cls) -> None:
        cls.force_specializations.clear()

    @classmethod
    def empty(cls) -> bool:
        return len(cls.force_specializations) == 0


@functools.lru_cache(None)
def _step_logger():
    return torchdynamo_logging.get_step_logger(log)


@contextlib.contextmanager
def save_and_restart_speculation_log(tx: "InstructionTranslatorBase"):
    # When reconstructing a generator after a graph break, we advance it until
    # it is fully exhausted. This process adds new entries to the speculation
    # log that were not previously observed. Without temporarily clearing the
    # speculation log, this could lead to a divergence error.

    entries = tx.speculation_log.entries
    index = tx.speculation_log.index
    try:
        tx.speculation_log.entries = []
        tx.speculation_log.index = 0
        yield
    finally:
        tx.speculation_log.entries = entries
        tx.speculation_log.index = index


@contextlib.contextmanager
def temporarely_allow_writes_to_output_graph(tx: "InstructionTranslatorBase"):
    try:
        tmp = tx.output.should_exit
        tx.output.should_exit = False
        yield
    finally:
        tx.output.should_exit = tmp


@dataclasses.dataclass
class BlockStackEntry:
    # Current instruction that pushes something to block_stack
    inst: Instruction
    target: Instruction
    stack_index: int
    with_context: Optional[
        Union[ContextWrappingVariable, GenericContextWrappingVariable]
    ] = None

    def can_restore(self):
        return self.with_context is not None

    def resume_fn(self):
        assert self.stack_index is not None
        if (
            self.with_context
            and hasattr(self.with_context, "target_values")
            and self.with_context.target_values
        ):
            return ReenterWith(
                self.stack_index - 1, tuple(self.with_context.target_values)
            )
        else:
            return ReenterWith(self.stack_index - 1)

    def exit(self, tx, is_graph_break):
        assert self.with_context is not None
        if (
            is_graph_break and self.with_context.exit_on_graph_break()
        ) or not is_graph_break:
            return self.with_context.exit(tx)


class SpeculationLogDivergence(AssertionError):
    pass


class ReturnValueOp(Exception):
    pass


class YieldValueOp(Exception):
    """
    Signal to the symbolic tracer to stop and return control flow to the
    caller
    """


def stack_op(fn: typing.Callable[..., object]):
    nargs = len(inspect.signature(fn).parameters)
    fn_var = BuiltinVariable(fn)

    @functools.wraps(fn)
    def impl(self: "InstructionTranslator", inst: Instruction):
        self.push(fn_var.call_function(self, self.popn(nargs), {}))

    return impl


def _detect_and_normalize_assert_statement(
    self: "InstructionTranslatorBase",
    truth_fn: typing.Callable[[object], bool],
    push: bool,
):
    # Detect if this jump instruction is assert and normalize the assert
    # by pushing dummy error message when nothing is given.
    #
    # Python 3.9 assertion is in following format:
    # 18 POP_JUMP_IF_TRUE       28
    # 20 LOAD_ASSERTION_ERROR
    # 22 LOAD_CONST               3 ('Assert message') -> optional instruction
    # 24 CALL_FUNCTION            1                    -> optional instruction
    # 26 RAISE_VARARGS
    #
    # Python 3.8 assertion is in following format:
    # 18 POP_JUMP_IF_TRUE       28
    # 20 LOAD_GLOBAL              0 (Assertion type)
    # 22 LOAD_CONST               3 ('Assert message') -> optional instruction
    # 24 CALL_FUNCTION            1                    -> optional instruction
    # 26 RAISE_VARARGS            1

    if (truth_fn is not operator.truth) or push:
        return False

    assert isinstance(self.instruction_pointer, int)
    current_instruction_pointer = self.instruction_pointer
    inst = self.instructions[current_instruction_pointer]
    # Detect LOAD_ASSERTION_ERROR or LOAD_GLOBAL 0
    if inst.opname != "LOAD_ASSERTION_ERROR":
        return False

    current_instruction_pointer += 1

    # Use dummy error message if its hard to extract
    error_msg = "assertion error"

    inst = self.instructions[current_instruction_pointer]
    # DETECT RAISE_VARARGS or LOAD CONST
    if inst.opname == "LOAD_CONST":
        if not isinstance(inst.argval, str):
            return False
        error_msg = inst.argval

        # if it is LOAD_CONSTANT, it must be followed by CALL_FUNCTION
        # (PRECALL for Python 3.11, CALL for Python 3.12+)
        current_instruction_pointer += 1
        inst = self.instructions[current_instruction_pointer]
        if inst.opname not in ("CALL_FUNCTION", "PRECALL", "CALL"):
            return False

        # for Python 3.11, PRECALL should be followed by CALL, then RAISE_VARARGS
        # for Python != 3.11, CALL_FUNCTION/CALL should be followed by RAISE_VARARGS
        current_instruction_pointer += 1
        if inst.opname == "PRECALL":
            current_instruction_pointer += 1
        inst = self.instructions[current_instruction_pointer]

    if inst.opname != "RAISE_VARARGS":
        return False

    self.push(ConstantVariable.create(error_msg))

    return True


explain = False


def log_graph_break(code_options, reason="", exc_info=False, user_stack=None):
    if user_stack is None:
        user_stack = torch._guards.TracingContext.extract_stack()

    try:
        frame_loc = (user_stack[-1].filename, user_stack[-1].lineno)
    except IndexError:
        # first instruction
        frame_loc = (
            code_options["co_filename"],
            code_options["co_firstlineno"],
        )

    stack_above_dynamo_formatted = ""
    if config.verbose:
        stack_above_dynamo = get_stack_above_dynamo()
        stack_above_dynamo_formatted = "".join(
            traceback.format_list(stack_above_dynamo)
        )
    else:
        user_stack = get_stack_above_dynamo() + user_stack
        user_stack = collapse_resume_frames(user_stack)
    user_stack_formatted = "".join(traceback.format_list(user_stack))
    user_stack_trace = (
        f"Graph break in user code at {frame_loc[0]}:{frame_loc[1]}\n"
        f"Graph Break Reason: {reason}\n"
        "User code traceback:\n"
    )

    if config.verbose:
        user_stack_trace += (
            f"{stack_above_dynamo_formatted}\n"
            "========== most recent `torch.compile` tracing attempt started here ==========\n\n"
            f"{user_stack_formatted}\n"
            "NOTE: the most recent `torch.compile` tracing attempt might not be where you applied `torch.compile`! "
            "This is due to how graph breaks are implemented - the optimized code object returned by Dynamo will call another "
            "Dynamo-generated resume function and tracing is re-enabled by calling the resume function as a normal Python "
            "function, which Dynamo intercepts as a top-level frame.\n"
        )
    else:
        user_stack_trace += str(user_stack_formatted)

    torch._logging.trace_structured(
        "artifact",
        metadata_fn=lambda: {
            "name": "dynamo_graph_break_reason",
            "encoding": "string",
        },
        payload_fn=lambda: f"{user_stack_trace}\n{traceback.format_exc() if exc_info else ''}",
    )

    # torch._dynamo.explain() formats this a little nicer, and presents a slightly
    # more actionable user code pointer
    if (
        graph_break_log.isEnabledFor(logging.DEBUG)
        and not explain
        and graph_break_dup_warning_checker.add(frame_loc)
    ):
        # This log line MUST contain the string "Graph break in user code",
        # This log line is exercised from
        #   python test/dynamo/test_exc.py -k test_graph_break_log
        graph_break_log.debug(
            user_stack_trace,
        )
    else:
        # This log line MUST not contain the string "Graph break in user code",
        # exercised by
        #   python test/dynamo/test_misc.py -k test_duplicate_graph_break_log
        graph_break_log.debug(
            "Graph break (user stack suppressed due to duplicate graph break) in user code at %s:%s\nGraph Break Reason: %s",
            frame_loc[0],
            frame_loc[1],
            reason,
        )


def generic_jump(truth_fn: typing.Callable[[object], bool], push: bool):
    # graph break message fields for data dependent branching
    _gb_type = "Data-dependent branching"
    _explanation = (
        "Detected data-dependent branching (e.g. `if my_tensor.sum() > 0:`). "
        "Dynamo does not support tracing dynamic control flow."
    )
    _hints = [
        *graph_break_hints.FUNDAMENTAL,
        "Use `torch.cond` to express dynamic control flow.",
    ]

    def jump_graph_break(self, inst, value, extra_msg=""):
        log_graph_break(
            self.code_options,
            reason=format_graph_break_message(
                gb_type=_gb_type,
                context=f"attempted to jump with {value}",
                explanation=_explanation,
                hints=_hints,
            ),
        )
        assert self.should_compile_partial_graph()
        # compile a partial subgraph prefix then jump into user code
        if self.maybe_has_backedge():
            msg = (
                "Skipping frame because there is a graph break in a for/while loop\n"
                f"{self.frame_summary()}"
            )
            log.info(msg)
            raise exc.SkipFrame(msg)

        self.push(value)
        log.debug("generic_jump triggered compile")
        self.output.compile_subgraph(
            self,
            reason=GraphCompileReason(
                f"generic_jump {typestr(value)}{extra_msg}", [self.frame_summary()]
            ),
        )
        self.pop()

        if_next = self.create_call_resume_at(self.next_instruction)
        if push:
            self.push(value)
        if_jump = self.create_call_resume_at(inst.target)

        if sys.version_info >= (3, 13):
            # 3.13 requires stack[-1] to be bool type
            self.output.add_output_instructions([create_instruction("TO_BOOL")])

        jump_inst = create_instruction(inst.opname, target=if_jump[0])
        jump_inst.copy_positions(inst)
        self.output.add_output_instructions([jump_inst] + if_next + if_jump)

    def inner(self: "InstructionTranslatorBase", inst: Instruction):
        value: VariableTracker = self.pop()
        if (
            config.rewrite_assert_with_torch_assert
            and _detect_and_normalize_assert_statement(self, truth_fn, push)
        ):
            error_msg: VariableTracker = self.pop()
            # Skip over things like `assert True`
            if value.is_python_constant():
                if bool(value.as_python_constant()):
                    return self.jump(inst)
                elif self.should_compile_partial_graph():
                    jump_graph_break(self, inst, value)
                else:
                    unimplemented_v2(
                        gb_type="Data-dependent assertion failed (cannot compile partial graph)",
                        context=f"value: {value}",
                        explanation="Dynamo has determined when encountering a data-dependent assert failure "
                        "that it should not compile the partial graph.",
                        hints=[
                            *graph_break_hints.FUNDAMENTAL,
                            "Use `torch._assert()` to raise a hard AssertionError when the check fails. "
                            "This error will propagate back the user code "
                            "that called the compiled function (i.e. Dynamo wil not trace any exception handling).",
                            "Remove the assert statement.",
                            "Move the assert statement outside of any context managers in order to graph break with "
                            "partial graph compilation (if fullgraph=False).",
                        ],
                    )

            # TODO maybe should respect DtoH sync intention of users later??
            # Manually insert torch._assert_async instead of python assert and jump over
            # assert related instructions as we don't need them anymore.

            # if we see Tensor as assert statement, no need to call scalar_tensor
            if isinstance(value, TensorVariable):
                self.output.create_proxy(
                    "call_function",
                    torch._assert_async,
                    *proxy_args_kwargs((value, error_msg), {}),
                )
                self.jump(inst)
                return

            if isinstance(value, SymNodeVariable):
                # if the assertion is normal shape expression.
                # just install guard and bail out.
                sym_expr = value.sym_num
                if not isinstance(sym_expr, torch.SymBool):
                    sym_expr = sym_expr != 0

                result = torch.fx.experimental.symbolic_shapes.expect_true(sym_expr)
                if not result:
                    unimplemented_v2(
                        gb_type="Assertion failed on symbolic shapes",
                        context=str(sym_expr),
                        explanation="",
                        hints=[*graph_break_hints.USER_ERROR],
                    )
                self.jump(inst)
                return

            scalar_to_tensor_proxy = self.output.create_proxy(
                "call_function", torch.scalar_tensor, *proxy_args_kwargs((value,), {})
            )

            scalar_to_tensor = wrap_fx_proxy(
                self,
                scalar_to_tensor_proxy,
                example_value=get_fake_value(scalar_to_tensor_proxy.node, self),
            )

            self.output.create_proxy(
                "call_function",
                torch._assert_async,
                *proxy_args_kwargs((scalar_to_tensor, error_msg), {}),
            )
            self.jump(inst)
            return

        if value.is_python_constant():
            # ConstDictVariable is optimized to be very lazy about insertion of
            # guards, so we have to manually insert a SEQUENCE_LENGTH guard
            # here.
            if isinstance(value, ConstDictVariable) and value.source:
                install_guard(value.source.make_guard(GuardBuilder.SEQUENCE_LENGTH))
            if truth_fn(value.as_python_constant()):
                if push:
                    self.push(value)
                self.jump(inst)
        elif (
            isinstance(value, (TensorVariable)) and self.should_compile_partial_graph()
        ):
            jump_graph_break(self, inst, value)
        elif isinstance(value, NNModuleVariable):
            # Equivalent of "self.nn_module is not None"
            mod = self.output.get_submodule(value.module_key)
            if truth_fn(mod):
                if push:
                    self.push(value)
                self.jump(inst)
        elif isinstance(value, UserDefinedObjectVariable):
            try:
                x = value.var_getattr(self, "__bool__")  # type: ignore[arg-type]
            except exc.ObservedAttributeError:
                exc.handle_observed_exception(self)
                # if __bool__ is missing, trying __len__ to infer a truth value.
                try:
                    x = value.var_getattr(self, "__len__")  # type: ignore[arg-type]
                except exc.ObservedAttributeError:
                    exc.handle_observed_exception(self)
                    x = None

            # __bool__ or __len__ is function
            if isinstance(x, UserMethodVariable):
                result = x.call_function(self, [], {})  # type: ignore[arg-type, assignment]
                if isinstance(result, ConstantVariable) and isinstance(
                    result.value, (bool, int)
                ):
                    if truth_fn(result.value):
                        if push:
                            self.push(value)
                        self.jump(inst)
                elif isinstance(result, SymNodeVariable):
                    if result.evaluate_expr():
                        if push:
                            self.push(value)
                        self.jump(inst)
                else:
                    unimplemented_v2(
                        gb_type="Data-dependent branching with non-constant __bool__",
                        context=f"method: {x}, result: {result}",
                        explanation="Attempted to perform data-dependent branching on a user-defined "
                        "object with a __bool__ method that did not return a constant.",
                        hints=[],
                    )
            # __bool__ or __len__ is non-function or not existed in the user defined object
            else:
                if truth_fn(True):
                    if push:
                        self.push(value)
                    self.jump(inst)
        elif not isinstance(value, TensorVariable) and value.has_unpack_var_sequence(
            self
        ):
            if truth_fn(len(value.unpack_var_sequence(self))):
                if push:
                    self.push(value)
                self.jump(inst)
        elif isinstance(value, SymNodeVariable):
            try:
                # if the user is branching on a SymBool, guard on it
                # if the user has code like:
                #    if size:
                #        ...
                # then they are just testing truthiness: guard that the expr != 0
                if isinstance(value.sym_num, torch.SymBool):
                    eval_result = value.evaluate_expr(self.output)
                else:
                    eval_result = guard_bool(value.sym_num != 0)
            except exc.UserError as e:
                if self.should_compile_partial_graph():
                    return jump_graph_break(self, inst, value, extra_msg=f"\n{e}")
                raise
            if truth_fn(eval_result):
                if push:
                    self.push(value)
                self.jump(inst)
        elif isinstance(value, variables.BackwardHookVariable):
            if truth_fn(True):
                if push:
                    self.push(value)
                self.jump(inst)
        else:
            from .source import is_constant_source

            if value.source is not None and is_constant_source(value.source):
                if truth_fn(value.get_real_value()):  # type: ignore[attr-defined]
                    if push:
                        self.push(value)
                    self.jump(inst)
            else:
                unimplemented_v2(
                    gb_type=_gb_type,
                    context=f"attempted to jump with {value}",
                    explanation=_explanation,
                    hints=_hints,
                )

    return inner


def break_graph_if_unsupported(*, push):
    def decorator(inner_fn):
        @functools.wraps(inner_fn)
        def wrapper(self: "InstructionTranslatorBase", inst: Instruction):
            speculation = self.speculate()
            if speculation.failed:
                assert speculation.reason is not None
                return handle_graph_break(self, inst, speculation.reason)
            try:
                return inner_fn(self, inst)
            except Unsupported as excp:
                if self.active_generic_context_managers:
                    # We don't support graph break under GenericContextWrappingVariable,
                    # If there is, we roll back to the checkpoint and fall back.
                    excp.remove_from_stats()
                    unimplemented_v2(
                        gb_type="Graph break under GenericContextWrappingVariable",
                        context=f"Active generic context managers: {self.active_generic_context_managers}",
                        explanation="Attempted to graph break in an active context manager(s) that doesn't support graph breaking.",
                        hints=[
                            "Move the offending context manager(s) to outside the compiled region.",
                            *graph_break_hints.CAUSED_BY_EARLIER_GRAPH_BREAK,
                        ],
                        from_exc=excp,
                    )

                if isinstance(excp, exc.UncapturedHigherOrderOpError):
                    raise

                if not self.should_compile_partial_graph():
                    raise

                log_graph_break(
                    self.code_options,
                    exc_info=True,
                    reason=str(excp),
                    user_stack=excp.real_stack,
                )

                if self.maybe_has_backedge():
                    msg = (
                        "Skipping frame because there is a graph break in a for/while loop\n"
                        f"{self.frame_summary()}"
                    )
                    log.info(msg)
                    raise exc.SkipFrame(msg) from excp

                excp.remove_from_stats()
                excp.add_to_stats("graph_break")
                speculation.reason = GraphCompileReason(excp.msg, excp.real_stack)
            speculation.fail_and_restart_analysis()

        def handle_graph_break(
            self: "InstructionTranslatorBase",
            inst: Instruction,
            reason: GraphCompileReason,
        ):
            self.output.compile_subgraph(self, reason=reason)
            cg = PyCodegen(self)
            cleanup: list[Instruction] = []
            # Reconstruct the context variable CLASS in the block stack
            for b in self.block_stack:
                # Don't exit any modes we have entered,
                # output bytecode will mutate the tf mode stack accordingly
                if isinstance(b.with_context, TorchFunctionModeVariable):
                    cg.extend_output(
                        b.resume_fn().try_except_torch_function_mode(
                            cg.code_options, cleanup
                        )
                    )
                    continue
                assert b.with_context is not None
                assert isinstance(b.with_context, (ContextWrappingVariable))
                b.with_context.reconstruct_type(cg)
                cg.extend_output(b.resume_fn().try_finally(cg.code_options, cleanup))
            self.output.add_output_instructions(cg.get_instructions())
            del cg

            if sys.version_info >= (3, 11) and inst.opname == "CALL":
                kw_names = (
                    self.kw_names.as_python_constant()
                    if self.kw_names is not None
                    else ()
                )
                if len(kw_names) > 0:
                    # KW_NAMES no longer used in 3.13
                    assert sys.version_info < (3, 13)
                    self.output.add_output_instructions(
                        [create_instruction("KW_NAMES", argval=kw_names)]
                    )
                call_insts = create_call_function(inst.arg, False)
                call_insts[-1].copy_positions(inst)
                self.output.add_output_instructions(call_insts)
            else:
                # copy instruction, but without exception table data
                assert inst.target is None
                inst_copy = copy.copy(inst)
                inst_copy.exn_tab_entry = None
                self.output.add_output_instructions([inst_copy])

            self.output.add_output_instructions(cleanup)

            if (
                sys.version_info >= (3, 11)
                and sys.version_info < (3, 12)
                and inst.opname == "CALL"
            ):
                # stack effect for PRECALL + CALL is split between the two instructions
                stack_effect = dis.stack_effect(
                    dis.opmap["PRECALL"], inst.arg
                ) + dis.stack_effect(dis.opmap["CALL"], inst.arg)
            else:
                stack_effect = dis.stack_effect(inst.opcode, inst.arg)
            self.popn(push - stack_effect)

            for _ in range(push):
                self.push(UnknownVariable())
            self.output.add_output_instructions(
                self.create_call_resume_at(self.next_instruction)
            )

        return wrapper

    return decorator


class BytecodeDistpatchTableMeta(type):
    """Installs a `cls.dispatch_table` on every subclass to speed up calls to self.OPCODE()"""

    def __init__(cls, name, bases, dct) -> None:
        super().__init__(name, bases, dct)

        def _missing(opname, *args):
            unimplemented_v2(
                gb_type="Missing bytecode handler",
                context=f"{opname} with args {args}",
                explanation=f"Dynamo does not know how to handle the bytecode instruction `{opname}`.",
                hints=[
                    f"Do not trace code that produces the `{opname}` bytecode instruction "
                    "(see https://docs.python.org/3/library/dis.html for bytecode semantics).",
                    *graph_break_hints.SUPPORTABLE,
                ],
            )

        dispatch_table = {
            op: getattr(cls, opname, functools.partial(_missing, opname))
            for opname, op in dis.opmap.items()
        }
        cls.dispatch_table = [dispatch_table.get(i) for i in range(2**8)]


@dataclasses.dataclass
class ExceptionStack:
    """
    Exception stack that it is shared among all InstructionTranslator instances
    """

    # Exception handling in CPython is a bit confusing and some of the bytecode
    # have a slightly different behavior than what is is documented. While reading
    # the documentation, is important to notice that the terms "current exception"
    # and "stack" sometimes refers to a C variable with the same name and the
    # exception stack, respectively.
    #
    # The lifetime of an exception is (Python 3.11+):
    #  + tx._raise_exception_variable(...) := sets the current_exception variable
    #  + PUSH_EXC_INFO := pushes the current_exception to the *exception stack*
    #  + POP_EXCEPT := pops TOS from the *exception stack*

    _exc_stack: list[VariableTracker] = dataclasses.field(default_factory=list)
    _current_exception: Optional[VariableTracker] = dataclasses.field(default=None)

    def clear_current_exception(self):
        self._current_exception = None

    def set_current_exception(self, val):
        self._set_context_and_break_context_reference_cycle(val)
        self._current_exception = val

    def move_current_exception_to_stack(self):
        assert self._current_exception is not None
        self.append(self._current_exception)
        self.clear_current_exception()

    def get_current_exception(self):
        assert self._current_exception is not None
        return self._current_exception

    def _set_context_recursive(self, val, prev_idx):
        if (ctx := val.__context__) and type(ctx) is not ConstantVariable:
            return val
        if len(self._exc_stack) + prev_idx > 0:
            prev = self._exc_stack[prev_idx]
            self._set_context_recursive(prev, prev_idx - 1)
            val.set_context(prev)
        return val

    def _break_context_reference_cycle(self, val):
        # See test_exceptions::test_raise_does_not_create_context_chain_cycle
        # Based on https://github.com/python/cpython/blob/e635bf2e49797ecb976ce45a67fce2201a25ca68/Python/errors.c#L207-L228
        # As noted on CPython, this is O(chain length) but the context chains
        # are usually very small
        o = slow_o = val
        slow_update_toggle = False  # floyd's algorithm for detecting cycle
        while True:
            context = o.__context__
            if type(context) is ConstantVariable:  # context not set
                break

            if context is val:
                o.set_context(ConstantVariable(None))
                break

            o = context
            if o is slow_o:
                # pre-existing cycle - all exceptions on the path were
                # visited and checked
                break

            if slow_update_toggle:
                slow_o = slow_o.__context__  # visited all exceptions
            slow_update_toggle = not slow_update_toggle

    def _set_context_and_break_context_reference_cycle(self, val):
        # set Exception.__context__
        self._set_context_recursive(val, len(self._exc_stack) - 1)
        self._break_context_reference_cycle(val)

    def pop(self):
        return self._exc_stack.pop()

    def append(self, val):
        self._exc_stack.append(val)

    def __len__(self):
        return len(self._exc_stack)

    def __getitem__(self, index):
        return self._exc_stack[index]

    def __str__(self):
        return f"{self._exc_stack=} - {self._current_exception=}"

    __repr__ = __str__


class InstructionTranslatorBase(
    metaclass=BytecodeDistpatchTableMeta,
):
    output: OutputGraph
    symbolic_locals: dict[str, VariableTracker]
    symbolic_globals: dict[str, VariableTracker]
    symbolic_torch_function_state: SymbolicTorchFunctionState
    stack: list[VariableTracker]
    instruction_pointer: Optional[int]
    current_instruction: Instruction
    block_stack: list[BlockStackEntry]
    lineno: int
    kw_names: Optional[ConstantVariable]
    accept_prefix_inst: bool
    prefix_insts: list[Instruction]
    inline_depth: int
    inconsistent_side_effects: bool
    current_speculation: Optional[SpeculationEntry]
    dispatch_table: list[Any]
    exn_vt_stack: ExceptionStack
    exec_recorder: Optional[ExecutionRecorder]
    strict_checks_fn: Optional[Callable[[VariableTracker], bool]]
<<<<<<< HEAD
    is_leaf_tracer: bool
=======
    start_point: Optional[int]
>>>>>>> a3d6cdb4

    def mark_inconsistent_side_effects(self):
        """
        InstructionTranslator has encountered instructions which may cause
        dynamo to see a different version of history from eager
        See: https://github.com/pytorch/pytorch/issues/110765
        """
        self.inconsistent_side_effects = True

    def maybe_has_backedge(self):
        # This function employs a heuristic. It does not reliably detect a backedge.
        # The heuristic is straightforward: starting from the current instruction and
        # continuing to the end, if any jump instruction targets an instruction before
        # the current one, there might be a backedge.

        # Python 3.12 introduced changes to bytecode that group common paths in
        # blockstacks (with or try...else) and allow for early returns. Consequently,
        # there can be multiple RETURN_VALUE instructions. Another heuristic is to
        # halt detection upon encountering the first RETURN_VALUE or RETURN_CONST.

        # These heuristics can result in both false positives and negatives, but
        # in either case, the Dynamo code remains valid. For false positives
        # (where an edge is incorrectly marked as a backedge), Dynamo will
        # perform a SkipFrame instead of potentially applying optimizations. For
        # false negatives (where an edge that should be marked as a backedge
        # isn't), multiple graphs may be generated if there's a break in the
        # graph during a for loop. In general, its better to have fewer false
        # negatives so that Dynamo does not skip the whole frame.

        cur_offset = self.current_instruction.offset
        assert self.instruction_pointer is not None
        for inst in self.instructions[self.instruction_pointer :]:
            if inst.opname in ("RETURN_VALUE", "RETURN_CONST"):
                return False
            if inst.opname in JUMP_OPNAMES:
                jump_offset = inst.argval
                if jump_offset < cur_offset:
                    return True
        return False

    def cellvars(self):
        if not hasattr(self, "_cellvars"):
            self._cellvars = tuple(self.code_options["co_cellvars"] or [])
            # An inlined function might depend on the cellvar of the parent
            # function. So, recursively obtain parent cellvars.
            if isinstance(self, InliningInstructionTranslator):
                self._cellvars += self.parent.cellvars()
        return self._cellvars

    def freevars(self):
        if not hasattr(self, "_freevars"):
            self._freevars = tuple(self.code_options["co_freevars"] or [])
            # An inlined function might depend on the freevar of the parent
            # function. So, recursively obtain parent freevars.
            if isinstance(self, InliningInstructionTranslator):
                self._freevars += self.parent.freevars()
        return self._freevars

    def cell_and_freevars(self):
        if not hasattr(self, "_cell_and_freevars"):
            self._cell_and_freevars = self.cellvars() + self.freevars()
        return self._cell_and_freevars

    def prune_dead_locals(self):
        # Only keep the locals that must remain on the stack.
        reads = livevars_analysis(self.instructions, self.current_instruction)
        self.symbolic_locals = {
            k: v for k, v in self.symbolic_locals.items() if k in reads
        }
        # "Garbage collect the heap".
        self.output.side_effects.prune_dead_object_new(self)

    def call_function(
        self,
        fn: VariableTracker,
        args: list[VariableTracker],
        kwargs: dict[str, VariableTracker],
    ):
        assert isinstance(fn, VariableTracker)
        assert isinstance(args, list)
        assert isinstance(kwargs, dict)
        assert all(
            isinstance(x, VariableTracker)
            for x in itertools.chain(args, kwargs.values())
        )
        inner_fn = None
        if hasattr(fn, "value"):
            inner_fn = fn.value
        if hasattr(fn, "fn"):
            inner_fn = fn.fn
        if inner_fn and callable(inner_fn) and is_forbidden(inner_fn):
            raise AssertionError(f"Attempt to trace forbidden callable {inner_fn}")
        self.push(fn.call_function(self, args, kwargs))  # type: ignore[arg-type]

    def inline_generator_function(self, fn, args, kwargs):
        """
        Redirect the call to the generator "call_function"
        """
        if not isinstance(fn, LocalGeneratorFunctionVariable):
            fn = LocalGeneratorFunctionVariable(fn)
        return fn.call_function(self, args, kwargs)

    def inline_user_function_return(self, fn, args, kwargs):
        """
        A call to some user defined function by inlining it.
        """
<<<<<<< HEAD
        self.is_leaf_tracer = False
        return InliningInstructionTranslator.inline_call(self, fn, args, kwargs)
=======
        if config.enable_faithful_generator_behavior and is_generator(fn.get_code()):
            return self.inline_generator_function(fn, args, kwargs)
        else:
            return InliningInstructionTranslator.inline_call(self, fn, args, kwargs)
>>>>>>> a3d6cdb4

    def get_line_of_code_header(self, lineno=None):
        if lineno is None:
            lineno = self.lineno
        inline_depth_str = (
            f" (inline depth: {self.inline_depth})" if self.inline_depth > 0 else ""
        )
        funcname = get_funcname(self.f_code.co_filename, lineno)
        funcname_str = "" if funcname is None else f" ({funcname})"
        return f"{self.f_code.co_filename}:{lineno} in {self.f_code.co_name}{funcname_str}{inline_depth_str}"

    def get_log_starts_line_log_str(self):
        log_str = f"TRACE starts_line {self.get_line_of_code_header()}\n"
        line = linecache.getline(self.f_code.co_filename, self.lineno).rstrip()
        log_str += f"    {line}"
        return log_str

    def starts_line(self, lineno):
        if self.lineno == lineno:
            return
        self.lineno = lineno
        TracingContext.set_current_loc(
            self.f_code.co_filename, lineno, self.f_code.co_name
        )
        from torch._logging.structured import dump_file

        dump_file(self.f_code.co_filename)
        if trace_source_log.isEnabledFor(logging.DEBUG):
            trace_source_log.debug("%s", LazyString(self.get_log_starts_line_log_str))

    def step(self):
        """Process exactly one instruction, return False we should exit"""
        ip = self.instruction_pointer
        if ip is None:
            return False
        self.current_instruction = inst = self.instructions[ip]
        self.instruction_pointer = ip + 1

        if inst.starts_line:
            self.starts_line(inst.starts_line)

        if (
            not self.stack
            and self.should_compile_partial_graph()
            and self.is_non_empty_graph()
        ):
            self.current_speculation = self.speculate()
            if self.current_speculation.failed:
                return self.step_graph_break(inst)

        if trace_bytecode_log.isEnabledFor(logging.DEBUG):
            trace_bytecode_log.debug(
                "TRACE %s %s %s", inst.opname, inst.argval, self.stack
            )

        self.update_block_stack(inst)

        try:
            self.dispatch_table[inst.opcode](self, inst)
            return not self.output.should_exit
        except TensorifyScalarRestartAnalysis:
            raise
        except exc.ObservedException as e:
            self.exception_handler(e)
            return True
        except (ReturnValueOp, YieldValueOp):
            return False
        except Unsupported:
            if self.current_speculation is None:
                log.debug("empty checkpoint")
                raise
            log.debug("step triggered compile", exc_info=True)

        self.current_speculation.fail_and_restart_analysis()

    if sys.version_info >= (3, 11):

        def update_block_stack(self, inst):
            # 3.11+ no longer uses a block stack, but we still keep track of one
            # so that we know which contexts are currently active.
            # For our purposes, all exception table entries with the same target
            # are considered to be part of the same "block".
            # NOTE: we only keep track of with blocks that are not contained in try blocks.
            # This is because we will not create continuation functions on graph breaks in try blocks,
            # but we may for with blocks. We do not push blocks here since
            # with blocks are pushed when handling BEFORE_WITH.
            entry = inst.exn_tab_entry
            if entry:
                # Detect when we have exited the top with block.
                # The with blocks on the block stack are not enclosed in try
                # blocks, so a with block's cleanup code should be in the
                # previous with block (if any).
                if (
                    len(self.block_stack) >= 2
                    and entry.target is not self.block_stack[-1].target
                    and entry.target is self.block_stack[-2].target
                ):
                    # exit the current block
                    self.block_stack.pop()
            else:
                # no longer in any block
                # It is possible for NOPs to be between two instructions
                # in the same block, but the NOPs are not covered by an
                # exception table entry. In this case, assume that we
                # are still in the same block.
                # In 3.12+, JUMP_BACKWARD might also not be covered by
                # an exception table entry, so we also assume that we
                # are still in the same block. It is probably safe to do
                # this in 3.11, even though we haven't encountered this case before.
                if self.block_stack and inst.opname not in ("NOP", "JUMP_BACKWARD"):
                    # If we really escape from a block and the current
                    # instruction is not in another block, then there
                    # should be no other nested blocks that we are in.
                    assert len(self.block_stack) == 1
                    self.block_stack.pop()

    else:

        def update_block_stack(self, inst):
            pass

    @property
    def next_instruction(self):
        return self.instructions[self.instruction_pointer]  # type: ignore[index]

    def step_graph_break(self, continue_inst):
        # generate code from checkpoint
        assert not self.output.output_instructions
        assert self.current_speculation is not None
        self.output.compile_subgraph(
            self,
            partial_convert=True,
            reason=GraphCompileReason("step_unsupported", [self.frame_summary()]),
        )
        self.output.add_output_instructions(
            [create_jump_absolute(continue_inst)] + self.instructions
        )

    def run_ctx_mgr(self):
        # NB: Don't push the top level frame summary; set_current_loc will
        # take care of it.  However, DO make sure we attach real_stack to
        # exceptions
        return TracingContext.current_frame(None)

    def run(self):
        with self.run_ctx_mgr():
            try:
                self.output.push_tx(self)
                self.start_point = self.instruction_pointer
                while self.step():
                    pass
            except TensorifyScalarRestartAnalysis:
                raise
            except BackendCompilerFailed:
                raise
            except RuntimeError as e:
                if hasattr(e, "msg") and "Data-dependent" in e.msg:
                    readable_graph = torch.fx.GraphModule(
                        self.output.nn_modules, self.output.graph
                    ).print_readable(
                        print_output=False, include_stride=True, include_device=True
                    )
                    e.partial_fx_graph = readable_graph  # type: ignore[attr-defined]
                    raise

                raise
            except Exception as e:
                if self.exec_recorder:
                    e.exec_record = self.exec_recorder.get_record()  # type: ignore[attr-defined]

                raise
            finally:
                self.output.pop_tx()
                # Cleanup the outputGraph to delete the held tensors. We perform the
                # cleanup only for InstructionTranslator and not
                # InliningInstructionTranslator. The InliningInstructionTranslator
                # mutates the output object and is restored to original state if
                # there was an exception.
                if isinstance(self, InstructionTranslator):
                    self.output.cleanup()

    def push(self, val: Optional[VariableTracker]):
        assert val is None or isinstance(val, VariableTracker), (
            f"push expects VariableTracker, got {typestr(val)}"
        )
        self.stack.append(val)  # type: ignore[arg-type]

    def push_many(self, vals: list[VariableTracker]):
        for val in vals:
            self.push(val)

    def pop(self) -> VariableTracker:
        return self.stack.pop()

    def popn(self, n: int) -> list[VariableTracker]:
        return [*reversed([self.pop() for _ in range(n)])]

    def LOAD_FAST(self, inst):
        name = inst.argval
        if self.exec_recorder and name in self.f_locals:
            self.exec_recorder.add_local_var(name, self.f_locals[name])

        try:
            self.push(self.symbolic_locals[name].unwrap())
        except KeyError:
            if name.startswith("."):
                try:
                    # This happens in dict/list comprehensions
                    new_name = name.replace(".", "implicit")
                    self.push(self.symbolic_locals[new_name])
                except KeyError:
                    unimplemented_v2(
                        gb_type="Attempted to read undefined local variable (implicit)",
                        context=f"LOAD_FAST {name}",
                        explanation=f"Could not find an implicit local variable with name `{name}`",
                        hints=[
                            "This happens in dict/list comprehensions",
                            *graph_break_hints.USER_ERROR,
                        ],
                    )
            else:
                unimplemented_v2(
                    gb_type="Attempted to read undefined local variable",
                    context=f"LOAD_FAST {name}",
                    explanation=f"Could not find a local variable with name `{name}`",
                    hints=[*graph_break_hints.USER_ERROR],
                )

        # for continuation functions
        if name.startswith("___stack"):
            self.symbolic_locals.pop(name)

    def LOAD_DEREF(self, inst):
        assert inst.argval in self.cell_and_freevars()
        cell = self.symbolic_locals[inst.argval]
        contents_var = self.output.side_effects.load_cell(cell)
        self.push(contents_var)

        if self.exec_recorder and inst.argval in self.f_locals:
            self.exec_recorder.add_local_var(inst.argval, self.f_locals[inst.argval])

    def STORE_FAST(self, inst):
        name = inst.argval
        loaded_vt = self.pop()
        loaded_vt.set_name_hint(name)
        self.symbolic_locals[name] = loaded_vt

    def DELETE_FAST(self, inst):
        del self.symbolic_locals[inst.argval]

    def STORE_DEREF(self, inst):  # type: ignore[override]
        assert inst.argval in self.cell_and_freevars()
        cell = self.symbolic_locals[inst.argval]
        val = self.pop()
        self.output.side_effects.store_cell(cell, val)

        assert isinstance(cell, CellVariable)  # tame mypy
        if cell.local_name is not None:
            val.set_name_hint(cell.local_name)  # type: ignore[attr-defined]

    LOAD_CLOSURE = LOAD_FAST

    def _load_const(self, inst):
        i = inst.arg
        if i is None:
            return ConstantVariable.create(value=inst.argval)
        val = self._constants_cache[i]
        if not val:
            self._constants_cache[i] = val = ConstantVariable.create(value=inst.argval)
        return val

    def LOAD_CONST(self, inst):
        self.push(self._load_const(inst))

    def _load_global(self, inst):
        name = inst.argval

        if self.exec_recorder:
            if name in self.f_globals:
                self.exec_recorder.add_global_var(name, self.f_globals[name])
            else:
                assert name in self.f_builtins
                self.exec_recorder.builtins[name] = self.f_builtins[name]

        if name in self.symbolic_globals:
            variable = self.output.side_effects[self.symbolic_globals[name]]
            self.push(self.output.side_effects.load_global(variable, name))
            return

        try:
            value = self.f_globals[name]
        except KeyError:
            return self.load_builtin(inst)

        self.push(VariableTracker.build(self, value, GlobalSource(name)))

    @functools.cached_property
    def nn_modules_globals_vt(self):
        module_name = "torch.nn.modules.module"
        module_source = self.import_source(module_name)
        fglobals_value = _import_module(module_name)
        return VariableTracker.build(self, fglobals_value, module_source)

    def LOAD_GLOBAL(self, inst):
        if sys.version_info >= (3, 11) and sys.version_info < (3, 13) and inst.arg % 2:
            self.PUSH_NULL(inst)
        self._load_global(inst)
        if sys.version_info >= (3, 13) and inst.arg % 2:
            self.PUSH_NULL(inst)

    def STORE_GLOBAL(self, inst):
        value = self.pop()
        name = inst.argval
        source = GlobalSource(name)
        if name not in self.symbolic_globals:
            self.symbolic_globals[name] = object()  # type: ignore[assignment]  # sentinel object
        variable = self.output.side_effects.track_global_existing(
            source, self.symbolic_globals[name]
        )
        if isinstance(value, RemovableHandleVariable):
            unimplemented_v2(
                gb_type="Storing Tensor hook handle in globals",
                context=name,
                explanation="This is not supported.",
                hints=[],
            )
        self.output.side_effects.store_global(variable, name, value)

    # Cache note: This cache only exists for the duration of this
    # InstructionTranslator - so it should be safe to do.
    @cache_method
    def import_source(self, module_name):
        """Create an alias to a module for use in guards"""
        if "torch_package" in module_name:
            value = torch.package.package_importer._package_imported_modules[
                module_name
            ]
            alias = (
                module_name.replace(">", "_").replace("<", "_").replace(".", "_dot_")
            )
        else:
            value = _import_module(module_name)
            alias = f"__import_{module_name.replace('.', '_dot_')}"
        f_globals = self.output.global_scope
        assert alias not in f_globals or f_globals[alias] is value
        f_globals[alias] = value
        self.output.update_co_names(alias)
        return GlobalSource(alias)

    def resolve_name(self, name, package, level):
        """
        Copied from the Cpython implementation of __import__
        Resolve a relative module name to an absolute one.
        https://github.com/python/cpython/blob/5a094f0255eea1db58fb2cf14c200971e64ec36e/Lib/importlib/_bootstrap.py#L902
        """
        bits = package.rsplit(".", level - 1)
        if len(bits) < level:
            raise ImportError("attempted relative import beyond top-level package")
        base = bits[0]
        return f"{base}.{name}" if name else base

    def calc_package(self):
        """
        Copied from the Cpython implementation of __import__
        https://github.com/python/cpython/blob/5a094f0255eea1db58fb2cf14c200971e64ec36e/Lib/importlib/_bootstrap.py#L1090
        """
        package = self.f_globals.get("__package__")
        spec = self.f_globals.get("__spec__")
        if package is not None:
            if spec is not None and package != spec.parent:
                log.warning(
                    "__package__ != __spec__.parent (%r != %r)",
                    package,
                    spec.parent,
                    stacklevel=3,
                )
            return package
        elif spec is not None:
            return spec.parent
        else:
            log.warning(
                "can't resolve package from __spec__ or __package__, "
                "falling back on __name__ and __path__",
                stacklevel=3,
            )
            package = self.f_globals["__name__"]
            if "__path__" not in self.f_globals:
                package = package.rpartition(".")[0]
        return package

    def IMPORT_NAME(self, inst):
        level, fromlist = self.popn(2)
        level = level.as_python_constant()
        fromlist = fromlist.as_python_constant()
        module_name = inst.argval

        # Are we replaying? if so, load recorded module
        recorded_name = (
            f"{ExecutionRecorder.LOCAL_MOD_PREFIX}_{level}_{fromlist}_{module_name}"
        )
        if recorded_name in self.f_globals:
            value = self.f_globals[recorded_name]
            source = GlobalSource(recorded_name)
        else:
            try:
                value = __import__(
                    module_name,
                    fromlist=fromlist,
                    level=level,
                    globals=self.f_globals,
                )
            except ImportError:
                unimplemented_v2(
                    gb_type="Import failure",
                    context=f"module_name: {module_name}, fromlist: {fromlist}, level={level}",
                    explanation="Failure when attempting to import.",
                    hints=[*graph_break_hints.USER_ERROR],
                )

            if level != 0:
                pkg = self.calc_package()
                module_name = self.resolve_name(module_name, pkg, level)

            # For __import__, when the name variable is of the form package.module,
            # normally, the top-level package (the name up till the first dot) is
            # returned, not the module named by module_name. However, when a
            # non-empty fromlist argument is given, the module named by name is
            # returned. Therefore, we set the source correctly here.
            if not fromlist:
                top_level_module_name = module_name.partition(".")[0]
                source = self.import_source(top_level_module_name)
            else:
                source = self.import_source(module_name)

        if self.exec_recorder:
            self.exec_recorder.add_local_mod(recorded_name, value)

        if istype(value, (types.ModuleType, DummyModule)):
            self.push(PythonModuleVariable(value, source=source))
        else:
            unimplemented_v2(
                gb_type="Bad import result",
                context=typestr(value),
                explanation="Import result is not a Python module.",
                hints=[],
            )

    def IMPORT_FROM(self, inst):
        self.DUP_TOP(inst)
        self._load_attr(inst)

    def load_builtin_from_argval(self, argval):
        if argval not in self.f_builtins:
            raise Unsupported(f"name '{argval}' is not defined")
        val = self.f_builtins[argval]

        if callable(val):
            builtins_source = GlobalSource(
                self.output.name_of_builtins_dict_key_in_fglobals
            )
            var_source = DictGetItemSource(builtins_source, argval)
            self.push(VariableTracker.build(self, val, var_source))
        else:
            assert is_builtin_constant(val)
            self.push(ConstantVariable.create(value=val))

    def load_builtin(self, inst):
        self.load_builtin_from_argval(inst.argval)

    def jump(self, inst):
        assert self.instruction_pointer is not None
        assert self.start_point is not None
        get_metrics_context().increment(
            "ir_count", self.instruction_pointer - self.start_point
        )
        self.instruction_pointer = self.indexof[inst.target]
        self.start_point = self.instruction_pointer

    JUMP_FORWARD = jump
    JUMP_ABSOLUTE = jump

    POP_JUMP_IF_FALSE = generic_jump(operator.not_, False)
    POP_JUMP_IF_TRUE = generic_jump(operator.truth, False)
    JUMP_IF_FALSE_OR_POP = generic_jump(operator.not_, True)
    JUMP_IF_TRUE_OR_POP = generic_jump(operator.truth, True)

    def SETUP_LOOP(self, inst):
        # only exists in python<=3.7
        self.block_stack.append(BlockStackEntry(inst, inst.target, len(self.stack)))

    def SETUP_EXCEPT(self, inst):
        # only exists in python<=3.7
        self.block_stack.append(BlockStackEntry(inst, inst.target, len(self.stack)))

    def POP_BLOCK(self, inst):
        self.block_stack.pop()

    def SETUP_WITH(self, inst):
        self.setup_or_before_with(inst)

    def SETUP_FINALLY(self, inst):
        self.block_stack.append(BlockStackEntry(inst, inst.target, len(self.stack)))

    def BEGIN_FINALLY(self, inst):
        self.push(None)

    def WITH_CLEANUP_START(self, inst):
        exit, exc = self.popn(2)
        assert exc is None
        self.push(exc)
        self.push(exit.call_function(self, [ConstantVariable.create(None)] * 3, {}))

    def WITH_CLEANUP_FINISH(self, inst):
        self.popn(2)
        self.push(None)

    def FOR_ITER(self, inst):
        it = self.pop().realize()
        try:
            val = it.next_variable(self)
            self.push(it)
            self.push(val)
        except (StopIteration, exc.ObservedUserStopIteration) as e:
            if isinstance(e, exc.ObservedUserStopIteration):
                exc.handle_observed_exception(self)

            # leave iterator upon exhaustion in 3.12
            if sys.version_info >= (3, 12):
                # CPython 3.12 actually jumps to the instruction after the END_FOR
                # and performs the action of END_FOR as part of FOR_ITER. We jump
                # to the END_FOR and run it, so we need to make sure 2 values are
                # on the stack for it to pop.
                self.push(it)
                self.push(ConstantVariable.create(None))
            self.jump(inst)

    def _create_exception_type(self, val):
        if isinstance(
            val, (variables.BuiltinVariable, UserDefinedExceptionClassVariable)
        ):
            # Create the instance of the exception type
            # https://github.com/python/cpython/blob/3.11/Python/ceval.c#L6547-L6549
            val = val.call_function(self, [], {})  # type: ignore[arg-type]
        return val

    def _raise_exception_variable(self, val) -> NoReturn:
        # User can raise exception in 2 ways
        #   1) raise exception type - raise NotImplementedError
        #   2) raise execption instance - raise NotImplemetedError("foo")

        # 1) when user raises exception type
        val = self._create_exception_type(val)

        # Handle https://peps.python.org/pep-0479/
        # CPython 3.12+ has a specific bytecode instruction (CALL_INTRINSIC_1 3) for this
        if (
            is_generator(self.f_code)
            and isinstance(val, variables.ExceptionVariable)
            and val.exc_type is StopIteration
        ):
            val = variables.BuiltinVariable(RuntimeError).call_function(self, [], {})  # type: ignore[arg-type]

        # Save the exception in a global data structure
        self.exn_vt_stack.set_current_exception(val)

        # 2) when user raises exception instance
        if self._isinstance_exception(val):
            observed_exception_type = exc.get_dynamo_observed_exception(val.exc_type)  # type: ignore[attr-defined]
            raise observed_exception_type(f"raised exception {val}")
        unimplemented_v2(
            gb_type="Failed to raise exception",
            context=str(exc),
            explanation="Attempted to raise a non-Exception type/value.",
            hints=[*graph_break_hints.USER_ERROR],
        )

    def RAISE_VARARGS(self, inst):
        if inst.arg == 0:
            if not len(self.exn_vt_stack):
                msg = ConstantVariable("No active exception to reraise")
                exc.raise_observed_exception(RuntimeError, self, args=[msg])

            # re-raise the previous exception. Here CPython refers to the exception
            # on top of the exception stack
            assert len(self.exn_vt_stack)
            val = self.exn_vt_stack[-1]
            assert self._isinstance_exception(val), val
            self._raise_exception_variable(val)
        elif inst.arg == 1:
            # raise TOS
            val = self.stack[-1]
            self._raise_exception_variable(val)
        else:
            # raise .. from ...
            from_vt = self.pop()
            val = self.pop()
            try:
                self._raise_exception_variable(val)
            finally:
                # Update __cause__/__supppress_context__ in the raised exception
                curr_exc = self.exn_vt_stack.get_current_exception()
                cause = self._create_exception_type(from_vt)
                curr_exc.call_setattr(self, ConstantVariable("__cause__"), cause)

    def CLEANUP_THROW(self, inst):
        # https://github.com/python/cpython/pull/96010
        tos = self.stack[-1]
        assert isinstance(tos, ExceptionVariable)
        if tos.exc_type is StopIteration:
            unimplemented_v2(
                gb_type="CLEANUP_THROW with StopIteration",
                context="",
                explanation="Received StopIteration when handling generator.throw/close. This is not supported.",
                hints=[],
            )
        else:
            self.RERAISE(inst)

    def RERAISE(self, inst):
        # https://docs.python.org/3/library/dis.html#opcode-RERAISE
        #   Re-raises the exception currently on top of the stack. If oparg is
        #   non-zero, pops an additional value from the stack which is used to
        #   set f_lasti of the current frame.

        if sys.version_info >= (3, 11):
            # RERAISE is currently supported in a narrow case of `raise ... from None`
            val = self.pop()
            if inst.argval:
                # RERAISE 1
                _ = self.pop()
                self._raise_exception_variable(val)
            else:
                # RERAISE 0
                self.push(val)
                self._raise_exception_variable(val)
        else:
            _exc = self.pop()
            val = self.pop()
            _tb = self.pop()
            self._raise_exception_variable(val)

    def _isinstance_exception(self, val):
        return isinstance(
            val,
            (
                variables.ExceptionVariable,
                UserDefinedExceptionClassVariable,
                UserDefinedExceptionObjectVariable,
            ),
        )

    def WITH_EXCEPT_START(self, inst):
        if sys.version_info >= (3, 11):
            # At the top of the stack are 4 values:
            #    - TOP = exc_info()
            #    - SECOND = previous exception
            #    - THIRD: lasti of exception in exc_info()
            #    - FOURTH: the context.__exit__ bound method
            #    We call FOURTH(type(TOP), TOP, GetTraceback(TOP)).
            #    Then we push the __exit__ return value.
            assert len(self.stack) >= 4
            fn = self.stack[-4]
            val = self.stack[-1]
            assert self._isinstance_exception(val)
            typ = BuiltinVariable(val.exc_type)  # type: ignore[attr-defined]
            tb = ConstantVariable(None)
        else:
            assert len(self.stack) >= 7
            fn = self.stack[-7]
            val = self.stack[-2]
            assert self._isinstance_exception(val)
            typ = BuiltinVariable(val.exc_type)  # type: ignore[attr-defined]
            tb = ConstantVariable(None)

        self.call_function(fn, [typ, val, tb], {})

    def exception_handler(self, raised_exception):
        observed_exn_gb_explanation = (
            "Dynamo found no exception handler at the top-level compiled function "
            "when encountering an exception. Exception will propagate outside the compiled region."
        )

        if sys.version_info >= (3, 11):
            exn_tab_entry = self.current_instruction.exn_tab_entry
            if exn_tab_entry:
                # Implementation is based on https://github.com/python/cpython/blob/3.11/Objects/exception_handling_notes.txt

                # 1) pop values from the stack until it matches the stack depth
                # for the handler
                while len(self.stack) > exn_tab_entry.depth:
                    self.pop()

                # 2) if 'lasti' is true, then push the offset that the exception was raised at
                if exn_tab_entry.lasti:
                    self.push(
                        variables.ConstantVariable(self.current_instruction.offset)
                    )

                # 3) push the exception to the stack
                self.push(self.exn_vt_stack.get_current_exception())

                # 4) jump to the handler
                self.jump(exn_tab_entry)
            else:
                # No handler found. Bubble the exception to the parent
                # instruction translater. We use special exception for this.
                self.stack.clear()
                if type(self) is InstructionTranslator:
                    unimplemented_v2(
                        gb_type="Observed exception",
                        context=str(raised_exception),
                        explanation=observed_exn_gb_explanation,
                        hints=[
                            *graph_break_hints.USER_ERROR,
                            *graph_break_hints.SUPPORTABLE,
                        ],
                    )
                raise raised_exception
        else:
            if len(self.block_stack):
                # base implementation - https://github.com/python/cpython/blob/3.10/Python/ceval.c#L4455

                block_stack_entry = self.block_stack.pop()

                while block_stack_entry.inst.opname == "EXCEPT_HANDLER":
                    # TODO(anijain2305) - This is not tested .. unable to create a testcase
                    # https://github.com/python/cpython/blob/3.10/Python/ceval.c#L1456
                    self.popn(3)
                    self.exn_vt_stack.pop()
                    if len(self.block_stack) == 0:
                        # No handler found in this frame. Bubble the exception to the parent
                        # instruction translater.
                        self.stack.clear()
                        if type(self) is InstructionTranslator:
                            unimplemented_v2(
                                gb_type="Observed exception (EXCEPT_HANDLER)",
                                context=str(raised_exception),
                                explanation=observed_exn_gb_explanation
                                + " This graph break is unexpected.",
                                hints=[*graph_break_hints.DYNAMO_BUG],
                            )

                        raise raised_exception
                    block_stack_entry = self.block_stack.pop()

                exception_var = self.exn_vt_stack.get_current_exception()
                self.exn_vt_stack.move_current_exception_to_stack()

                # 1) pop values from the stack until it matches the stack depth
                # for the handler
                while len(self.stack) > block_stack_entry.stack_index:
                    self.pop()

                # Push a dummy block stack entry of EXCEPT_HANDLER
                # https://github.com/python/cpython/blob/3.10/Python/ceval.c#L1456
                except_handler_inst = Instruction(1e6, "EXCEPT_HANDLER", None, 0)
                self.block_stack.append(
                    BlockStackEntry(except_handler_inst, None, len(self.stack))
                )

                # Push old exception
                if len(self.exn_vt_stack) >= 2:
                    old_exception = self.exn_vt_stack[-2]

                    # Push the old exception on to stack - tb, value, type
                    # Traceback is currently mapped to UnknownVariable
                    self.push(variables.UnknownVariable())
                    self.push(old_exception)
                    self.push(variables.BuiltinVariable(old_exception.exc_type))
                else:
                    # Push empty exception tb, value, type
                    self.push(variables.ConstantVariable(None))
                    self.push(variables.ConstantVariable(None))
                    self.push(variables.ConstantVariable(None))

                # Push new exception - tb, val, type
                # Traceback is currently mapped to UnknownVariable
                self.push(variables.UnknownVariable())
                self.push(exception_var)
                self.push(variables.BuiltinVariable(exception_var.exc_type))

                # Jump to target
                self.jump(block_stack_entry)
            else:
                # No handler found. Bubble the exception to the parent
                # instruction translater. We use special exception for this.
                self.stack.clear()
                if type(self) is InstructionTranslator:
                    unimplemented_v2(
                        gb_type="Observed exception",
                        context=str(raised_exception),
                        explanation=observed_exn_gb_explanation,
                        hints=[
                            *graph_break_hints.USER_ERROR,
                            *graph_break_hints.SUPPORTABLE,
                        ],
                    )
                raise raised_exception

    def PUSH_EXC_INFO(self, inst):
        # https://docs.python.org/3/library/dis.html#opcode-PUSH_EXC_INFO
        #   Pops a value from the stack. Pushes the current exception to the top
        #   of the stack. Pushes the value originally popped back to the stack.
        #
        # The behavior of this opcode in CPython is a bit different than what it
        # is described. It pops a value from the stack, pushes the top of the
        # exception stack to the interpreter stack and moves the
        # "current exception" to the exception stack.
        #
        # As an example, suppose the stack is in the following state:
        #   + stack = [..., ConstantVariable(1), ConstantVariable(2)]
        #   + current_exception = TypeError
        #   + exception_stack = [ValueError]
        #
        # After PUSH_EXC_INFO is executed
        #   + stack = [..., ConstantVariable(1), ValueError, ConstantVariable(2)]
        #   + current_exception = None
        #   + exception_stack = [ValueError, TypeError]

        val = self.pop()
        if len(self.exn_vt_stack) == 0:
            prev_exc = ConstantVariable(None)
        else:
            prev_exc = self.exn_vt_stack[-1]
        self.push(prev_exc)
        self.push(val)
        self.exn_vt_stack.move_current_exception_to_stack()

    def POP_EXCEPT(self, inst):
        if sys.version_info >= (3, 11):
            _ = self.pop()
            # This exception is handled and therefore we can clear the error indicator
            assert len(self.exn_vt_stack)
            self.exn_vt_stack.pop()
        else:
            assert len(self.block_stack) > 0
            if self.block_stack[-1].inst.opname != "EXCEPT_HANDLER":
                raise AssertionError(
                    "Bug in Dynamo tracing of exception handling."
                    "Top of the block stack is not EXCEPT_HANDLER."
                )
            self.block_stack.pop()

            self.popn(3)

            # This exception is handled and therefore we can clear the error indicator
            assert len(self.exn_vt_stack)
            self.exn_vt_stack.pop()

    def check_if_exc_matches(self):
        assert len(self.stack) >= 2
        expected_exc_types = self.pop()
        if sys.version_info >= (3, 11):
            # CHECK_EXC_MATCH (which is used from 3.11 onwards) does not pop.
            # This is the description from the disassembly doc
            #
            # Performs exception matching for ``except``. Tests whether the ``STACK[-2]``
            # is an exception matching ``STACK[-1]``. Pops ``STACK[-1]`` and pushes the boolean
            # result of the test.
            exc_instance = self.stack[-1]
        else:
            # This is used prior to 3.11 via opcode JUMP_IF_NOT_EXC_MATCH
            # There is no documentation but here is the code pointer that does 2 pops
            # https://github.com/python/cpython/blob/3.10/Python/ceval.c#L3650-L3665
            exc_instance = self.stack.pop()

        # Users can check exception in 3 ways
        # 1) except NotImplementedError --> BuiltinVariable
        # 2) except CustomException --> UserDefinedExceptionClasVariable
        # 3) except (NotImplemetedError, AttributeError) -> TupleVariable

        if not isinstance(
            expected_exc_types,
            (
                BuiltinVariable,
                TupleVariable,
                UserDefinedExceptionClassVariable,
                UserDefinedExceptionObjectVariable,
            ),
        ):
            unimplemented_v2(
                gb_type="Exception with bad expected type",
                context=str(expected_exc_types),
                explanation=f"`except ...` has unsupported type {expected_exc_types}.",
                hints=[*graph_break_hints.USER_ERROR],
            )

        if sys.version_info >= (3, 11):
            if not self._isinstance_exception(exc_instance):
                unimplemented_v2(
                    gb_type="Caught non-Exception value",
                    context=str(exc_instance),
                    explanation=f"Except expects to recieve an object of Exception type but received {exc_instance}.",
                    hints=[*graph_break_hints.USER_ERROR],
                )

        if isinstance(expected_exc_types, TupleVariable):
            expected_types = expected_exc_types.items
        else:
            expected_types = [
                expected_exc_types,
            ]

        for expected_type in expected_types:
            if not isinstance(
                expected_type,
                (
                    BuiltinVariable,
                    UserDefinedExceptionObjectVariable,
                    UserDefinedExceptionClassVariable,
                ),
            ):
                unimplemented_v2(
                    gb_type="Exception with non-type expectation",
                    context=str(expected_type),
                    explanation=f"`except ...` expects a non-type: {expected_type}.",
                    hints=[*graph_break_hints.USER_ERROR],
                )
            if self._isinstance_exception(exc_instance) and issubclass(
                exc_instance.exc_type,  # type: ignore[attr-defined]
                expected_type.fn,  # type: ignore[attr-defined]
            ):
                return True
            elif isinstance(exc_instance, variables.BuiltinVariable) and issubclass(
                exc_instance.fn, expected_type.fn
            ):
                return True

        return False

    def CHECK_EXC_MATCH(self, inst):
        self.push(variables.ConstantVariable(self.check_if_exc_matches()))

    def JUMP_IF_NOT_EXC_MATCH(self, inst):
        if not self.check_if_exc_matches():
            self.jump(inst)

    def COMPARE_OP(self, inst):
        if inst.argval == "exception match":
            self.CHECK_EXC_MATCH(inst)
        else:
            self.push(compare_op_handlers[inst.argval](self, self.popn(2), {}))

    def GET_ITER(self, inst):
        self.call_function(BuiltinVariable(iter), [self.pop()], {})

    @break_graph_if_unsupported(push=1)
    def CALL_FUNCTION(self, inst):
        args = self.popn(inst.argval)
        fn = self.pop()
        self.call_function(fn, args, {})

    @break_graph_if_unsupported(push=1)
    def CALL_FUNCTION_EX(self, inst):
        kwargsvars: VariableTracker
        if inst.argval == 0:
            kwargsvars = ConstDictVariable({})
            argsvars = self.pop()
        elif inst.argval == 1:
            kwargsvars = self.pop()
            argsvars = self.pop()
        else:
            unimplemented_v2(
                gb_type="Variadic function call with bad flags",
                context=f"flags: {inst.argval}",
                explanation=f"Attempted to call a variadic function (CALL_FUNCTION_EX) with bad flags {inst.argval}",
                hints=[*graph_break_hints.DYNAMO_BUG],
            )

        if sys.version_info >= (3, 13):
            # 3.13 swapped null and callable
            null = self.pop()
            assert isinstance(null, NullVariable)

        fn = self.pop()

        if sys.version_info >= (3, 11) and sys.version_info < (3, 13):
            null = self.pop()
            assert isinstance(null, NullVariable)

        if isinstance(fn, GetAttrVariable) and isinstance(fn.obj, TensorVariable):
            # realize is requires for Python 3.8
            kwargsvars = kwargsvars.realize()
            if fn.name == "view" and isinstance(
                argsvars, (ConstantVariable, TensorVariable)
            ):
                # Hack to handle special case in some bert models.  Converts
                # x.view(*shape) into x.view(shape), which is correct for view()
                # but not generally.  See test_transpose_for_scores().
                argsvars = TupleVariable([argsvars])
            elif (
                fn.name == "random_"
                and isinstance(argsvars, TupleVariable)
                and len(argsvars.items) == 0
                and isinstance(kwargsvars, ConstDictVariable)
                and ConstantVariable.create("from") in kwargsvars
            ):
                # `from`` is python keyword. Adding random_ with `from` in the
                # Fx graph causes syntax error. Even if we convert the kwargs to
                # args, aot_autograd/inductor while lowering generates
                # aten.random.from, again causing syntax errors. Since this
                # usecase is uncommon, graph break.
                unimplemented_v2(
                    gb_type="Tensor.random_ op called with `from` keyword",
                    context="",
                    explanation="This is not supported.",
                    hints=[],
                )
            elif (
                fn.name == "uniform_"
                and isinstance(argsvars, TupleVariable)
                and len(argsvars.items) == 0
                and isinstance(kwargsvars, ConstDictVariable)
                and ConstantVariable.create("from") in kwargsvars
            ):
                # `from`` is python keyword. Adding uniform_ with `from` in the
                # Fx graph causes syntax error. Even if we convert the kwargs to
                # args, aot_autograd/inductor while lowering generates
                # aten.uniform.from, again causing syntax errors. Since this
                # usecase is uncommon, graph break.
                unimplemented_v2(
                    gb_type="Tensor.uniform_ op called with `from` keyword",
                    context="",
                    explanation="This is not supported.",
                    hints=[],
                )

        if not isinstance(
            argsvars, BaseListVariable
        ) and argsvars.has_force_unpack_var_sequence(self):
            argsvars = TupleVariable(argsvars.force_unpack_var_sequence(self))

        # Unpack for cases like fn(**obj) where obj is a map
        if isinstance(kwargsvars, UserDefinedObjectVariable):
            kwargsvars = BuiltinVariable.call_custom_dict(self, dict, kwargsvars)  # type: ignore[arg-type]

        if not isinstance(argsvars, BaseListVariable) or not isinstance(
            kwargsvars, ConstDictVariable
        ):
            unimplemented_v2(
                gb_type="Variadic function call with bad args/kwargs type",
                context=f"args type: {typestr(argsvars)}, kwargs type: {typestr(kwargsvars)}",
                explanation="Expected args to be a list and kwargs to be a dict",
                hints=[*graph_break_hints.USER_ERROR],
            )

        # Map to a dictionary of str -> VariableTracker
        kwargsvars = kwargsvars.keys_as_python_constant()
        self.call_function(fn, argsvars.items, kwargsvars)

    @break_graph_if_unsupported(push=1)
    def CALL_FUNCTION_KW(self, inst):
        argnames = self.pop()
        args = self.popn(inst.argval)
        fn = self.pop()
        assert isinstance(argnames, TupleVariable) and argnames.is_python_constant()
        argnames = argnames.as_python_constant()
        args, kwargs_list = args[: -len(argnames)], args[-len(argnames) :]
        kwargs = dict(zip(argnames, kwargs_list))
        assert len(kwargs) == len(argnames)
        self.call_function(fn, args, kwargs)

    def LOAD_METHOD_SUPER(self, inst):
        self.CALL_FUNCTION(dataclasses.replace(inst, argval=2))
        arg = inst.argval[0]
        argval = self.code_options["co_names"][arg]
        if sys.version_info < (3, 11):
            self._load_attr(dataclasses.replace(inst, argval=argval))
        else:
            self.LOAD_METHOD(dataclasses.replace(inst, argval=argval))

    def LOAD_ATTR_SUPER(self, inst):
        self.CALL_FUNCTION(dataclasses.replace(inst, argval=2))
        arg = inst.argval[0]
        argval = self.code_options["co_names"][arg]
        self._load_attr(dataclasses.replace(inst, argval=argval))

    def LOAD_METHOD(self, inst):
        self._load_attr(inst)
        obj = self.pop()
        if sys.version_info >= (3, 13):
            self.push(obj)
            self.PUSH_NULL(inst)
        elif sys.version_info >= (3, 11):
            # always follow the NULL + fn convention, since if obj
            # is actually a method, self is already bound to it, so it
            # doesn't need to be passed in as an arg.
            self.PUSH_NULL(inst)
            self.push(obj)
        else:
            self.push(obj)
            self.push(None)

    def CALL_METHOD(self, inst):
        args = self.popn(inst.argval)
        dummy = self.pop()
        assert dummy is None
        fn = self.pop()
        self.call_function(fn, args, {})

    def _load_attr(self, inst):
        obj = self.pop()
        result = BuiltinVariable(getattr).call_function(
            self,  # type: ignore[arg-type]
            [obj, ConstantVariable.create(inst.argval)],
            {},
        )
        self.push(result)

    def LOAD_ATTR(self, inst):
        if sys.version_info >= (3, 12):
            if inst.arg % 2:
                self.LOAD_METHOD(inst)
                return
        self._load_attr(inst)

    def STORE_ATTR(self, inst):
        speculation = self.speculate()
        if speculation.failed:
            return self.store_attr_graph_break(inst)
        val, obj = self.popn(2)

        if isinstance(obj, NNModuleVariable) and not isinstance(val, ConstantVariable):
            # We don't allow side effects during export on non-constant values
            # https://github.com/pytorch/torchdynamo/issues/1475
            assert not self.export, (
                f"Mutating module attribute {inst.argval} during export."
            )

        try:
            BuiltinVariable(setattr).call_function(
                self,  # type: ignore[arg-type]
                [obj, ConstantVariable.create(inst.argval), val],
                {},
            )
            return
        except Unsupported as e:
            if not self.should_compile_partial_graph():
                raise
            log.debug("STORE_ATTR triggered compile", exc_info=True)
            e.remove_from_stats()
            e.add_to_stats("graph_break")
        speculation.fail_and_restart_analysis()

    def store_attr_graph_break(self, inst):
        log_graph_break(self.code_options, reason="STORE_ATTR-caused graph break")
        if not self.should_compile_partial_graph():
            unimplemented_v2(
                gb_type="Should not compile partial graph (STORE_ATTR)",
                context="",
                explanation="Dynamo has determined when encountering an unsupported "
                "STORE_ATTR instruction (i.e. `obj.attr = val`) that it should not compile the partial graph.",
                hints=[],
            )
        self.output.compile_subgraph(
            self, reason=GraphCompileReason("store_attr", [self.frame_summary()])
        )
        self.output.add_output_instructions([copy.copy(inst)])
        self.popn(2)
        self.output.add_output_instructions(
            self.create_call_resume_at(self.next_instruction)
        )

    def DELETE_ATTR(self, inst):
        obj = self.pop()
        BuiltinVariable(delattr).call_function(
            self,  # type: ignore[arg-type]
            [obj, ConstantVariable.create(inst.argval)],
            {},
        )

    def create_call_resume_at(self, offset):
        raise AssertionError(
            f"create_call_resume_at not overridden by subclass {type(self)}"
        )

    def should_compile_partial_graph(self) -> bool:
        raise AssertionError(
            f"should_compile_partial_graph not overridden by subclass {type(self)}"
        )

    @break_graph_if_unsupported(push=0)
    def STORE_SUBSCR(self, inst):
        val, obj, key = self.popn(3)
        obj.call_method(self, "__setitem__", [key, val], {})

    def DELETE_SUBSCR(self, inst):
        obj, key = self.popn(2)
        obj.call_method(self, "__delitem__", [key], {})

    def BUILD_TUPLE(self, inst):
        items = self.popn(inst.argval)
        self.push(TupleVariable(items))

    def BUILD_SLICE(self, inst):
        items = self.popn(inst.argval)
        self.push(SliceVariable(items))

    def BUILD_LIST(self, inst):
        items = self.popn(inst.argval)
        self.push(ListVariable(items, mutation_type=ValueMutationNew()))

    def BUILD_SET(self, inst):
        if config.inject_BUILD_SET_unimplemented_TESTING_ONLY:
            unimplemented_v2(
                gb_type="missing BUILD_SET handler",
                context="",
                explanation="Missing BUILD_SET bytecode handler (for testing purposes).",
                hints=[],
            )
        items = self.popn(inst.argval)
        new_set = SetVariable(items, mutation_type=ValueMutationNew())
        self.push(new_set)

    def BUILD_LIST_UNPACK(self, inst, cls=ListVariable):
        seqs = self.popn(inst.argval)
        items = []
        for seq in seqs:
            try:
                items.extend(seq.force_unpack_var_sequence(self))
            except NotImplementedError:
                unimplemented_v2(
                    gb_type="Failed to unpack object for BUILD_LIST_UNPACK",
                    context=str(seq),
                    explanation=f"{seq} cannot be unpacked into a list for the BUILD_LIST_UNPACK "
                    "bytecode (`[*x, *y, ...]`).",
                    hints=[*graph_break_hints.USER_ERROR],
                )
        self.push(cls(items, mutation_type=ValueMutationNew()))

    def BUILD_TUPLE_UNPACK(self, inst):
        self.BUILD_LIST_UNPACK(inst, cls=TupleVariable)

    BUILD_TUPLE_UNPACK_WITH_CALL = BUILD_TUPLE_UNPACK

    def BUILD_MAP(self, inst):
        items = self.popn(inst.argval * 2)
        d = dict(zip(items[::2], items[1::2]))
        self.push(ConstDictVariable(d, mutation_type=ValueMutationNew()))

    def BUILD_MAP_UNPACK(self, inst):
        items = self.popn(inst.argval)
        # ensure everything is a dict
        items = [BuiltinVariable(dict).call_function(self, [x], {}) for x in items]  # type: ignore[arg-type]
        result = {}
        for x in items:
            assert isinstance(x, ConstDictVariable)
            result.update(x.items)
        self.push(
            ConstDictVariable(
                result,
                mutation_type=ValueMutationNew(),
            )
        )

    BUILD_MAP_UNPACK_WITH_CALL = BUILD_MAP_UNPACK

    def BUILD_CONST_KEY_MAP(self, inst):
        keys = self.pop()
        values = self.popn(inst.argval)
        assert isinstance(keys, TupleVariable)
        assert keys.is_python_constant()

        keys = keys.force_unpack_var_sequence(self)
        assert len(keys) == len(values)

        self.push(
            ConstDictVariable(
                dict(zip(keys, values)),
                mutation_type=ValueMutationNew(),
            )
        )

    def MAP_ADD(self, inst):
        k, v = self.popn(2)
        assert inst.argval > 0
        obj = self.stack[-inst.arg].realize()
        assert isinstance(obj, ConstDictVariable)
        obj.call_method(self, "__setitem__", (k, v), {})  # type: ignore[arg-type]

    def SET_ADD(self, inst):
        v = self.pop()
        assert inst.argval > 0
        obj = self.stack[-inst.arg]
        assert isinstance(obj, SetVariable)
        assert obj.is_mutable()
        return obj.call_method(self, "add", [v], {})

    def SET_UPDATE(self, inst):
        v = self.pop()
        assert inst.argval > 0
        obj = self.stack[-inst.arg]
        assert isinstance(obj, SetVariable)
        assert obj.is_mutable()
        obj.call_method(self, "update", [v], {})

    def LIST_APPEND(self, inst):
        v = self.pop()
        assert inst.argval > 0
        obj = self.stack[-inst.arg].realize()
        assert isinstance(obj, ListVariable)
        assert obj.is_mutable()
        self.output.side_effects.mutation(obj)
        obj.items.append(v)

    def MAKE_FUNCTION(self, inst):
        flags = inst.arg
        if sys.version_info < (3, 11):
            fn_name = self.pop()
        code = self.pop()
        if sys.version_info >= (3, 11):
            # MAKE_FUNCTION behavior actually changed in 3.11, see
            # https://github.com/python/cpython/pull/93189/
            assert hasattr(code.value, "co_qualname")  # type: ignore[attr-defined]
            fn_name = ConstantVariable.create(value=code.value.co_qualname)  # type: ignore[attr-defined]
        defaults = None
        closure = None
        annotations = None
        kwdefaults = None

        if sys.version_info < (3, 13):
            # in 3.13, this is handled in SET_FUNCTION_ATTRIBUTE
            if flags & 0x08:
                closure = self.pop()
            if flags & 0x04:
                annotations = self.pop()
            if flags & 0x02:
                kwdefaults = self.pop()
            if flags & 0x01:
                defaults = self.pop()

        self.push(
            NestedUserFunctionVariable(
                fn_name,
                code,
                self.f_globals,
                defaults,
                kwdefaults,
                annotations,
                closure,
            )
        )

    def UNPACK_SEQUENCE(self, inst):
        seq = self.pop()
        if isinstance(seq, TensorVariable):
            val = seq.unpack_var_sequence(self, idxes=range(inst.argval))  # type: ignore[arg-type]
        elif isinstance(seq, GetAttrVariable) and isinstance(seq.obj, TensorVariable):
            # x, y = a.shape
            proxy = getattr(seq.obj.as_proxy(), seq.name)
            val = [wrap_fx_proxy(self, proxy[i]) for i in range(inst.argval)]
        elif seq.has_force_unpack_var_sequence(self):
            val = seq.force_unpack_var_sequence(self)
        else:
            unimplemented_v2(
                gb_type="Failed to unpack object for UNPACK_SEQUENCE",
                context=str(seq),
                explanation=f"{seq} cannot be unpacked into a list for the UNPACK_SEQUENCE bytecode "
                "(i.e. `a, b, c = d`).",
                hints=[*graph_break_hints.USER_ERROR],
            )
        if len(val) != inst.argval:
            unimplemented_v2(
                gb_type="Length mismatch when unpacking object for UNPACK_SEQUENCE",
                context=f"expected length: {inst.argval}, actual: {len(val)}",
                explanation=f"{seq} unpacked to a list for the UNPACK_SEQUENCE bytecode "
                "(i.e. `a, b, c = d`) with unexpected length.",
                hints=[*graph_break_hints.DYNAMO_BUG],
            )
        for i in reversed(val):
            self.push(i)

    def UNPACK_EX(self, inst):
        assert 0 <= inst.argval <= 0xFFFF
        prefix = inst.argval & 0xFF  # low byte
        suffix = inst.argval >> 8  # high byte
        seq = self.pop()
        if seq.has_force_unpack_var_sequence(self):
            vals = list(seq.force_unpack_var_sequence(self))
            assert len(vals) >= prefix + suffix
            vals_prefix = vals[:prefix]
            vals_list = vals[prefix : len(vals) - suffix]
            vals_suffix = vals[len(vals) - suffix :]
            for item in reversed(vals_suffix):
                self.push(item)
            self.push(TupleVariable(vals_list))
            for item in reversed(vals_prefix):
                self.push(item)
        else:
            unimplemented_v2(
                gb_type="Failed to unpack object for UNPACK_EX",
                context=str(seq),
                explanation=f"{seq} cannot be unpacked into a list for the UNPACK_EX bytecode.",
                hints=[*graph_break_hints.USER_ERROR],
            )

    @break_graph_if_unsupported(push=0)
    def graph_break_on_leaf_function(self, inst):
        if self.is_leaf_tracer:
            unimplemented("forced graph break on leaf function")

    def NOP(self, inst):
        # Dynamo-specific testing behavior
        if inst.argval == "GRAPH_BREAK_IF_LEAF":
            self.graph_break_on_leaf_function(inst)

    def POP_TOP(self, inst):
        self.pop()

    def ROT_TWO(self, inst):
        a = self.pop()
        b = self.pop()
        self.push(a)
        self.push(b)

    def ROT_THREE(self, inst):
        a = self.pop()
        b = self.pop()
        c = self.pop()
        self.push(a)
        self.push(c)
        self.push(b)

    def ROT_FOUR(self, inst):
        a = self.pop()
        b = self.pop()
        c = self.pop()
        d = self.pop()
        self.push(a)
        self.push(d)
        self.push(c)
        self.push(b)

    def DUP_TOP(self, inst):
        a = self.pop()
        self.push(a)
        self.push(a)

    def DUP_TOP_TWO(self, inst):
        a = self.pop()
        b = self.pop()
        self.push(b)
        self.push(a)
        self.push(b)
        self.push(a)

    def _convert_value(self, value, flag):
        if flag == 1:
            return BuiltinVariable(str).call_function(self, [value], {})  # type: ignore[arg-type]
        elif flag == 2:
            return BuiltinVariable(repr).call_function(self, [value], {})  # type: ignore[arg-type]
        elif flag == 3:
            return BuiltinVariable(ascii).call_function(self, [value], {})  # type: ignore[arg-type]
        return value

    def _format_value(self, fmt_spec, flags):
        value = self.pop()
        if isinstance(value, SymNodeVariable):
            from torch._dynamo.variables.lazy import (
                LazySymNodeFormatString,
                LazyVariableTracker,
            )

            value = LazyVariableTracker.create(
                LazySymNodeFormatString(value, fmt_spec), source=value.source
            )
            self.push(value)
            return

        value = self._convert_value(value, flags & 0x03)

        fmt_var = ConstantVariable.create("{:" + fmt_spec.as_python_constant() + "}")

        self.call_function(BuiltinVariable(str.format), [fmt_var, value], {})

    def FORMAT_VALUE(self, inst):
        flags = inst.arg
        if (flags & 0x04) == 0x04:
            fmt_spec = self.pop()
        else:
            fmt_spec = ConstantVariable.create("")

        return self._format_value(fmt_spec, flags)

    def BUILD_STRING(self, inst):
        format_string_parts: list[str] = []
        args: list[VariableTracker] = []
        kwargs: dict[str, VariableTracker] = {}
        for part in self.popn(inst.arg):
            if isinstance(part, ConstantVariable):
                format_string_parts.append("{}")
                args.append(part)
            elif isinstance(part, variables.StringFormatVariable):
                format_string_parts.append(part.format_string)
                args.extend(part.sym_args)
                if set(kwargs.keys()) & set(part.sym_kwargs.keys()):
                    unimplemented_v2(
                        gb_type="BUILD_STRING key conflict",
                        context=f"format_string_parts: {format_string_parts}, kwargs: {kwargs}, part.sym_kwargs: {part.sym_kwargs}",
                        explanation="Failed to build format string due to key conflict",
                        hints=[*graph_break_hints.USER_ERROR],
                    )
                kwargs.update(part.sym_kwargs)
            else:
                unimplemented_v2(
                    gb_type="BUILD_STRING type error",
                    context=str(part),
                    explanation="Format string part type is not correct - expected constant or format string.",
                    hints=[*graph_break_hints.USER_ERROR],
                )
        self.push(
            variables.StringFormatVariable.create(
                "".join(format_string_parts), args, kwargs
            )
        )

    def IS_OP(self, inst):
        assert inst.argval == 0 or inst.argval == 1
        if inst.argval == 0:
            new_argval = "is"
        else:
            new_argval = "is not"
        new_inst = create_instruction("COMPARE_OP", argval=new_argval)
        self.COMPARE_OP(new_inst)

    def CONTAINS_OP(self, inst):
        assert inst.argval == 0 or inst.argval == 1
        left, right = self.popn(2)
        op = inst.argval
        self.push(right.call_method(self, "__contains__", [left], {}))
        if op == 1:
            self.UNARY_NOT(inst)

    def LIST_EXTEND(self, inst):
        v = self.pop()
        assert inst.argval > 0
        obj = self.stack[-inst.arg]
        assert isinstance(obj, ListVariable)
        assert obj.is_mutable()
        obj.call_method(self, "extend", [v], {})

    def LIST_TO_TUPLE(self, inst):
        self.push(BuiltinVariable(tuple).call_function(self, [self.pop()], {}))  # type: ignore[arg-type]

    def STOPITERATION_ERROR(self, inst):
        # wrap the generator body in a try: ... except StopIteration: ... which
        # converts the StopIteration into a RuntimeError
        # https://peps.python.org/pep-0479/
        # https://github.com/python/cpython/pull/99006
        # https://github.com/python/cpython/commit/28187141cc34063ef857976ddbca87ba09a882c2
        val = self.stack[-1]
        assert self._isinstance_exception(val)
        if val.exc_type is StopIteration:  # type: ignore[attr-defined]
            new_val = variables.BuiltinVariable(RuntimeError).call_function(
                self,  # type: ignore[arg-type]
                [ConstantVariable("generator raised StopIteration")],
                {},
            )
            new_val.call_setattr(self, ConstantVariable("__context__"), val)  # type: ignore[attr-defined]
            new_val.call_setattr(self, ConstantVariable("__cause__"), val)  # type: ignore[attr-defined]
            self.stack[-1] = new_val

    def DICT_MERGE(self, inst):
        v = self.pop()
        assert inst.argval > 0
        obj = self.stack[-inst.arg].realize()
        assert isinstance(obj, ConstDictVariable)
        assert obj.is_mutable()
        obj.call_method(self, "update", [v], {})

    DICT_UPDATE = DICT_MERGE

    def GEN_START(self, inst):
        self.pop()

    def GET_LEN(self, inst):
        tos = self.stack[-1]
        if tos.is_python_constant():
            self.push(ConstantVariable.create(len(tos.as_python_constant())))
        else:
            self.push(tos.call_method(self, "__len__", [], {}))

    def MATCH_MAPPING(self, inst):
        tos = self.stack[-1]
        assert isinstance(tos, ConstDictVariable)
        if isinstance(tos.items, collections.abc.Mapping):
            self.push(ConstantVariable.create(True))
        else:
            self.push(ConstantVariable.create(False))

    def MATCH_SEQUENCE(self, inst):
        tos = self.stack[-1]
        assert tos.is_python_constant()
        tos_value = tos.as_python_constant()
        if isinstance(tos_value, collections.abc.Sequence) and not isinstance(
            tos_value, (str, bytes, bytearray)
        ):
            self.push(ConstantVariable.create(True))
        else:
            self.push(ConstantVariable.create(False))

    def MATCH_KEYS(self, inst):
        tos = self.stack[-1]
        tos1 = self.stack[-2]
        assert isinstance(tos1, ConstDictVariable)

        if all(k in tos1 for k in tos):  # type: ignore[attr-defined]
            self.push(TupleVariable([tos1.getitem_const(self, k) for k in tos]))  # type: ignore[attr-defined,arg-type]
            if sys.version_info < (3, 11):
                self.push(ConstantVariable.create(True))
        else:
            self.push(ConstantVariable.create(None))
            if sys.version_info < (3, 11):
                self.push(ConstantVariable.create(False))

    def LOAD_ASSERTION_ERROR(self, inst):
        self.load_builtin_from_argval("AssertionError")

    def LOAD_BUILD_CLASS(self, inst):
        unimplemented_v2(
            gb_type="LOAD_BUILD_CLASS bytecode not supported",
            context="",
            explanation="Dynamo does not support tracing classes that are defined in the compiled region.",
            hints=[
                "Move the class definition out of the compiled region.",
                *graph_break_hints.SUPPORTABLE,
            ],
        )

    UNARY_POSITIVE = stack_op(operator.pos)
    UNARY_NEGATIVE = stack_op(operator.neg)
    UNARY_NOT = stack_op(operator.not_)
    UNARY_INVERT = stack_op(operator.invert)

    BINARY_POWER = stack_op(operator.pow)
    BINARY_MULTIPLY = stack_op(operator.mul)
    BINARY_MATRIX_MULTIPLY = stack_op(operator.matmul)
    BINARY_FLOOR_DIVIDE = stack_op(operator.floordiv)
    BINARY_TRUE_DIVIDE = stack_op(operator.truediv)
    BINARY_MODULO = stack_op(operator.mod)
    BINARY_REMAINDER = stack_op(operator.mod)
    BINARY_ADD = stack_op(operator.add)
    BINARY_SUBTRACT = stack_op(operator.sub)
    BINARY_SUBSCR = break_graph_if_unsupported(push=1)(stack_op(operator.getitem))
    BINARY_LSHIFT = stack_op(operator.lshift)
    BINARY_RSHIFT = stack_op(operator.rshift)
    BINARY_AND = stack_op(operator.and_)
    BINARY_OR = stack_op(operator.or_)
    BINARY_XOR = stack_op(operator.xor)

    INPLACE_POWER = stack_op(operator.ipow)
    INPLACE_MULTIPLY = stack_op(operator.imul)
    INPLACE_MATRIX_MULTIPLY = stack_op(operator.imatmul)
    INPLACE_FLOOR_DIVIDE = stack_op(operator.ifloordiv)
    INPLACE_TRUE_DIVIDE = stack_op(operator.itruediv)
    INPLACE_MODULO = stack_op(operator.imod)
    INPLACE_REMAINDER = stack_op(operator.imod)
    INPLACE_ADD = stack_op(operator.iadd)
    INPLACE_SUBTRACT = stack_op(operator.isub)
    INPLACE_LSHIFT = stack_op(operator.ilshift)
    INPLACE_RSHIFT = stack_op(operator.irshift)
    INPLACE_AND = stack_op(operator.iand)
    INPLACE_XOR = stack_op(operator.ixor)
    INPLACE_OR = stack_op(operator.ior)

    # 3.11 opcodes
    def RESUME(self, inst):
        if inst.arg == 0:
            self.append_prefix_inst(inst)
            self.accept_prefix_inst = False
        else:
            assert not self.accept_prefix_inst

    if sys.version_info >= (3, 11):

        def BINARY_OP(self, inst):
            return _binary_op_lookup[inst.arg](self, inst)

    def PRECALL(self, inst):
        pass

    def KW_NAMES(self, inst):
        kw_names = self.code_options["co_consts"][inst.arg]
        assert isinstance(kw_names, tuple)
        for name in kw_names:
            assert isinstance(name, str)
        assert self.kw_names is None
        self.kw_names = ConstantVariable.create(value=kw_names)  # type: ignore[assignment]

    def PUSH_NULL(self, inst):
        self.push(NullVariable())

    def _call(self, inst, call_kw=False):
        # see https://docs.python.org/3.11/library/dis.html#opcode-CALL
        # for convention
        if call_kw:
            # TOS is kw_names for CALL_KW instruction
            assert sys.version_info >= (3, 13)
            kw_names = self.pop()
            assert isinstance(kw_names, TupleVariable) and kw_names.is_python_constant()
            kw_names = kw_names.as_python_constant()
        else:
            kw_names = self.kw_names.value if self.kw_names else ()

        contents = self.popn(inst.arg + 2)
        if sys.version_info >= (3, 13):
            # NULL and callable swapped
            fn = contents[0]
            args = [] if isinstance(contents[1], NullVariable) else [contents[1]]
        else:
            if isinstance(contents[0], NullVariable):
                fn = contents[1]
                args = []
            else:
                fn = contents[0]
                args = [contents[1]]

        if kw_names:
            args = args + contents[2 : -len(kw_names)]
            kwargs_list = contents[-len(kw_names) :]
            kwargs = dict(zip(kw_names, kwargs_list))
            assert len(kwargs) == len(kw_names)
        else:
            args = args + contents[2:]
            kwargs = {}

        try:
            # if call_function fails, need to set kw_names to None, otherwise
            # a subsequent call may have self.kw_names set to an old value
            self.call_function(fn, args, kwargs)
        finally:
            self.kw_names = None

    @break_graph_if_unsupported(push=1)
    def CALL(self, inst):
        self._call(inst)

    def COPY(self, inst):
        self.push(self.stack[-inst.arg])

    def SWAP(self, inst):
        self.stack[-1], self.stack[-inst.arg] = self.stack[-inst.arg], self.stack[-1]

    JUMP_BACKWARD = jump
    JUMP_BACKWARD_NO_INTERRUPT = jump

    POP_JUMP_FORWARD_IF_TRUE = generic_jump(operator.truth, False)
    POP_JUMP_BACKWARD_IF_TRUE = generic_jump(operator.truth, False)
    POP_JUMP_FORWARD_IF_FALSE = generic_jump(operator.not_, False)
    POP_JUMP_BACKWARD_IF_FALSE = generic_jump(operator.not_, False)

    def CACHE(self, inst):
        pass

    def BEFORE_WITH(self, inst):
        self.setup_or_before_with(inst)

    def setup_or_before_with(self, inst):
        ctx = self.pop()
        if not isinstance(
            ctx, (ContextWrappingVariable, GenericContextWrappingVariable)
        ):
            unimplemented_v2(
                gb_type="Unsupported context manager",
                context=f"Attempted SETUP_WITH/BEFORE_WITH on {ctx}",
                explanation=f"Dynamo does not know how to enter a `{ctx.python_type_name()}` context manager.",
                hints=[
                    "Avoid using the unsupported context manager.",
                    "File an issue to PyTorch. Simple context managers can potentially be supported, "
                    "but note that context managers can't be supported in general",
                ],
            )

        if (
            isinstance(ctx, GenericContextWrappingVariable)
            and not ctx.supports_graph_breaks()
        ):
            self.active_generic_context_managers.append(ctx)

        # Need this redundant check for mypy
        assert isinstance(
            ctx, (ContextWrappingVariable, GenericContextWrappingVariable)
        )

        exit = WithExitFunctionVariable(
            ctx,
            inst.target,
        )

        if sys.version_info >= (3, 11):
            # See create_call_resume_at for block stack details.
            # Only push a block if the current instruction's block is a
            # with block that is not nested in a try block - that is, the current
            # instruction's block target is the same as the top block's target.
            if inst.exn_tab_entry and (
                not self.block_stack
                or inst.exn_tab_entry.target is not self.block_stack[-1].target
            ):
                target = None
            else:
                target = self.next_instruction.exn_tab_entry.target
        else:
            target = inst.target

        self.push(exit)

        if target:
            if isinstance(self, InstructionTranslator):
                self.block_stack.append(
                    BlockStackEntry(inst, target, len(self.stack), ctx)
                )
            else:
                self.block_stack.append(BlockStackEntry(inst, target, len(self.stack)))

        self.push(ctx.enter(self))

    def append_prefix_inst(self, inst):
        assert self.accept_prefix_inst
        self.prefix_insts.append(inst)

    def MAKE_CELL(self, inst):
        if sys.version_info >= (3, 12) and not self.accept_prefix_inst:
            # In 3.12+, MAKE_CELL is not longer necessarily a prefix instruction.
            # It can be generated by inlined comprehensions.
            assert isinstance(self.symbolic_locals[inst.argval], NullVariable)
            self.symbolic_locals[inst.argval] = (
                self.output.side_effects.track_cell_new()
            )
        else:
            self.append_prefix_inst(inst)

    def COPY_FREE_VARS(self, inst):
        self.append_prefix_inst(inst)

    def RETURN_GENERATOR(self, inst):
        self.append_prefix_inst(inst)

    # 3.12 opcodes
    # BINARY/STORE_SLICE opcodes are broken down into
    # BUILD_SLICE 2 and BINARY/STORE_SUBSCR

    def END_FOR(self, inst):
        if sys.version_info >= (3, 13):
            self.pop()
        else:
            self.popn(2)

    def LOAD_FAST_CHECK(self, inst):
        if isinstance(self.symbolic_locals[inst.argval], NullVariable):
            unimplemented_v2(
                gb_type="LOAD_FAST_CHECK on uninitialized variable",
                context=inst.argval,
                explanation=f"Attempted to load uninitialized local variable {inst.argval}",
                hints=[*graph_break_hints.USER_ERROR],
            )
        self.LOAD_FAST(inst)

    def LOAD_FAST_AND_CLEAR(self, inst):
        if inst.argval not in self.symbolic_locals:
            self.push(NullVariable())
        else:
            self.LOAD_FAST(inst)
        self.symbolic_locals[inst.argval] = NullVariable()

    def LOAD_SUPER_ATTR(self, inst):
        self.CALL_FUNCTION(dataclasses.replace(inst, argval=2))
        if inst.arg & 1:
            self.LOAD_METHOD(inst)
        else:
            self._load_attr(inst)

    def CALL_INTRINSIC_1(self, inst):
        if inst.argval == 3:
            # INTRINSIC_STOPITERATION_ERROR
            self.STOPITERATION_ERROR(inst)
        elif inst.argval == 5:
            # INTRINSIC_UNARY_POSITIVE
            self.UNARY_POSITIVE(inst)
        elif inst.argval == 6:
            # INTRINSIC_LIST_TO_TUPLE
            self.push(TupleVariable(self.pop().force_unpack_var_sequence(self)))
        else:
            unimplemented_v2(
                gb_type="Missing CALL_INTRINSIC_1 handler",
                context=f"CALL_INTRINSIC_1 operand: {inst.argval}",
                explanation=f"No handler implemented for CALL_INTRINSIC_1 {inst.argval} instruction.",
                hints=[*graph_break_hints.SUPPORTABLE],
            )

    def END_SEND(self, inst):
        tos = self.pop()
        self.pop()
        self.push(tos)

    # 3.13 opcodes
    # fused instructions LOAD_FAST_LOAD_FAST, STORE_FAST_STORE_FAST, STORE_FAST_LOAD_FAST
    # are broken down.
    @break_graph_if_unsupported(push=1)
    def CALL_KW(self, inst):
        self._call(inst, call_kw=True)

    def TO_BOOL(self, inst):
        # TO_BOOL only precedes a conditional jump or UNARY_NOT (see compile.c in CPython)
        # So we can skip this instruction as long as we remember to codegen a TO_BOOL
        # before conditional jumps/UNARY_NOT.
        assert self.next_instruction.opname in (
            "POP_JUMP_IF_TRUE",
            "POP_JUMP_IF_FALSE",
            "UNARY_NOT",
        )

    def SET_FUNCTION_ATTRIBUTE(self, inst):
        flags = inst.arg
        fn = self.pop()
        assert isinstance(fn, NestedUserFunctionVariable)
        attr = self.pop()

        if flags & 0x08:
            fn.closure = attr
        elif flags & 0x04:
            fn.annotations = attr
        elif flags & 0x02:
            fn.kwdefaults = attr
        elif flags & 0x01:
            fn.defaults = attr

        self.push(fn)

    def CONVERT_VALUE(self, inst):
        self.push(self._convert_value(self.pop(), inst.argval))

    def FORMAT_SIMPLE(self, inst):
        self._format_value(ConstantVariable.create(""), 0)

    def FORMAT_WITH_SPEC(self, inst):
        self._format_value(self.pop(), 0)

    def is_non_empty_graph(self):
        if self.output.count_calls() > 1:
            # perf optimization only
            self.is_non_empty_graph = lambda: True  # type: ignore[method-assign]
            return True
        return False

    def format_frame_summary(self, additional_stack_frames=None):
        if additional_stack_frames is None:
            additional_stack_frames = []
        return "".join(
            traceback.format_list(
                [self.frame_summary()] + list(reversed(additional_stack_frames))
            )
        )

    def frame_summary(self):
        return traceback.FrameSummary(
            getattr(self.f_code, "co_filename", "<unknown>"),
            self.lineno,
            getattr(self.f_code, "co_name", "<unknown>"),
            lookup_line=False,
        )

    def is_co_filename_from_nn_modules(self):
        filename = getattr(self.f_code, "co_filename", "<unknown>")
        nn_modules_pattern = re.compile(r".*torch/nn/modules.*")
        return nn_modules_pattern.match(filename) is not None

    def store_global_weakref_by_id(self, prefix, value):
        global_name = self.output.install_global_by_id(prefix, weakref.ref(value))
        install_guard(
            GlobalWeakRefSource(global_name).make_guard(GuardBuilder.WEAKREF_ALIVE)
        )
        return global_name

    @property
    def fake_mode(self):
        return self.output.tracing_context.fake_mode

    @contextlib.contextmanager
    def strict_translation_mode(self, check_fn: Callable[[VariableTracker], bool]):
        """
        Strict mode is enabled on a per-VariableTracker level depending on the return value of check_fn(node).
        """
        prior = self.strict_checks_fn
        self.strict_checks_fn = check_fn
        try:
            yield
        finally:
            self.strict_checks_fn = prior

    def speculate(self) -> SpeculationEntry:
        assert self.instruction_pointer is not None
        assert self.instruction_pointer > 0
        return self.speculation_log.next(
            self.f_code.co_filename,
            self.lineno,
            self.instruction_pointer - 1,
            self.instructions[self.instruction_pointer - 1],
        )

    def __init__(
        self,
        output: OutputGraph,
        instructions: list[Instruction],
        f_locals: dict[str, Any],
        f_globals: dict[str, Any],
        f_builtins: dict[str, Any],
        code_options: dict[str, Any],
        symbolic_locals: dict[str, VariableTracker],
        symbolic_globals: dict[str, VariableTracker],
        symbolic_torch_function_state: SymbolicTorchFunctionState,
        f_code: types.CodeType,
        export: bool,
        inline_depth: int,
        speculation_log: SpeculationLog,
        exn_vt_stack: ExceptionStack,
        distributed_state: Optional[DistributedState],
        # This determines whether to use the execution recorder.
        closure: Optional[tuple[types.CellType]] = None,
    ) -> None:
        super().__init__()
        self.speculation_log = speculation_log
        self.distributed_state = distributed_state

        # Mutable state checkpointed by copy_graphstate()
        self.output = output
        self.symbolic_locals = symbolic_locals
        self.symbolic_globals = symbolic_globals
        self.symbolic_torch_function_state = symbolic_torch_function_state
        self.stack = []
        self.instruction_pointer = 0
        self.start_point = None
        self.current_instruction = create_instruction("NOP")
        self.block_stack = []
        # states before SETUP_WITH for checkpointing and fallback
        self.active_generic_context_managers: list[GenericContextWrappingVariable] = []
        self.lineno = -1
        self.kw_names = None
        self.accept_prefix_inst = True
        self.prefix_insts = []
        self.exn_vt_stack = exn_vt_stack

        # Properties of the input/output code
        self.instructions: list[Instruction] = instructions
        self.indexof: dict[Instruction, int] = get_indexof(self.instructions)
        self.f_locals: dict[str, Any] = (
            f_locals  # needed for recording accessed locals for replay
        )
        self.f_globals: dict[str, Any] = f_globals
        self.f_builtins: dict[str, Any] = f_builtins
        self.code_options: dict[str, Any] = code_options
        self.f_code: types.CodeType = f_code

        # Execution record for replaying errors
        if closure is not None and config.replay_record_enabled:
            self.exec_recorder = ExecutionRecorder(
                code=f_code, closure=closure, code_options=code_options
            )
        else:
            self.exec_recorder = None
        # Stack of module being parsed, current nn.module is at the end of ordered dict.
        # The first field of tuple is the fully qualified name of current module
        # in original hierarchy.  The second field is the type of current nn.module
        self.nn_module_stack: dict[str, tuple[str, type[Any]]] = {}
        self.num_calls: dict[str, int] = {}
        # Flag to indicate whether tracing is used for export.
        self.export = export
        self.one_graph = False

        self.current_speculation = None

        self.strict_checks_fn = None

        self.is_leaf_tracer = True

        if sys.version_info >= (3, 10):
            from .resume_execution import (
                CO_ASYNC_GENERATOR,
                CO_COROUTINE,
                CO_GENERATOR,
                CO_ITERABLE_COROUTINE,
            )

            if f_code.co_flags & (
                CO_GENERATOR | CO_COROUTINE | CO_ITERABLE_COROUTINE | CO_ASYNC_GENERATOR
            ):
                self.push(BuiltinVariable(None))

        self.inline_depth = inline_depth
        self.inconsistent_side_effects = False
        self._constants_cache: list[Optional[VariableTracker]] = [None] * len(
            f_code.co_consts
        )
        linecache.lazycache(f_code.co_filename, f_globals)


class InstructionTranslator(InstructionTranslatorBase):
    @staticmethod
    def current_tx() -> "InstructionTranslator":
        return tls.current_tx

    @contextlib.contextmanager
    def set_current_tx(self):
        prior = getattr(tls, "current_tx", None)
        tls.current_tx = self
        try:
            yield
        finally:
            tls.current_tx = prior

    def __init__(
        self,
        instructions: list[Instruction],
        f_code,
        f_locals,
        f_globals,
        f_builtins,
        closure,
        torch_function_mode_stack,
        code_options,
        compiler_fn,
        one_graph,
        export,
        export_constraints,
        frame_state,
        speculation_log: SpeculationLog,
        exn_vt_stack: ExceptionStack,
        distributed_state: Optional[DistributedState],
    ) -> None:
        _step_logger()(
            logging.INFO,
            f"torchdynamo start tracing {f_code.co_name} {code_options['co_filename']}:{code_options['co_firstlineno']}",
        )
        super().__init__(
            output=OutputGraph(
                code_options,
                compiler_fn,
                self,
                export,
                export_constraints,
                frame_state,
                local_scope=f_locals,
                global_scope=f_globals,
                f_code=f_code,
                torch_function_mode_stack=torch_function_mode_stack,
            ),
            instructions=instructions,
            f_locals=f_locals,
            f_globals=f_globals,
            f_builtins=f_builtins,
            closure=closure,
            code_options=code_options,
            symbolic_locals={},  # set below
            # A global var is inserted only after a STORE_GLOBAL happens to it
            symbolic_globals={},
            symbolic_torch_function_state=None,  # type: ignore[arg-type] # set below
            f_code=f_code,
            export=export,
            inline_depth=0,
            speculation_log=speculation_log,
            exn_vt_stack=exn_vt_stack,
            distributed_state=distributed_state,
        )

        self._throw_if_in_functorch()

        # as soon as we create the tracing context we should keep it active, so any calls
        # into dynamo apis can rely on finding it
        with tracing(self.output.tracing_context), self.set_current_tx():
            self.one_graph: bool = one_graph
            self.export = export
            if self.export:
                assert self.one_graph, (
                    "Export without one graph - something has gone wrong."
                )

            self.symbolic_locals = {}
            # Populate `symbolic_locals` with non-cell variables.
            cell_and_freevars: set[str] = set(self.cell_and_freevars())

            dynamism = code_context.get_context(f_code).get("dynamism", None)
            for name, value in f_locals.items():
                if name not in cell_and_freevars:
                    local_dynamism = None
                    if dynamism:
                        local_dynamism = frozenset(dynamism.get(name, {}).items())
                    var = LazyVariableTracker.create(
                        value,
                        LocalSource(
                            name,
                            is_input=True,
                            dynamism=local_dynamism,
                        ),
                    )
                    self.symbolic_locals[name] = var

            # Populate `symbolic_locals` with cells created by this frame,
            # effectively implementing the `MAKE_CELL` instructions.
            side_effects = self.output.side_effects
            for name in self.cellvars():
                if name in f_locals:
                    # This models cells that are also function inputs.
                    value = f_locals[name]
                    # NOTE: root frame inputs that are captured by a nested
                    # function become special cell objects -- they exist in
                    # `f_locals` as contents of the cells, rather than the cells
                    # objects themselves.
                    #
                    # In Dynamo, we choose to represent such input cell objects
                    # as newly created (rather than pre-existing) cell objects,
                    # because
                    #
                    # 1. The reason for representing a pre-existing cell object
                    # is to emit guard or codegen mutations. However, local
                    # cells should never be used for guards. Moreover, at this
                    # point these input cell objects should've never been
                    # accessed by anyone else, since Dynamo intercepts the frame
                    # right after its evaluation starts, i.e., right after these
                    # cell objects are created. So they should have no external
                    # reference, meaning no mutation needs to be propagated.
                    #
                    # 2. This conveniently allows codegen to prune away
                    # mutations to these cells, unless they escape the frame.
                    contents_source = LocalSource(
                        name, is_input=True, is_derefed_cell_contents=True
                    )
                    contents_var: VariableTracker = LazyVariableTracker.create(
                        value, contents_source
                    )
                    cell_var = side_effects.track_cell_new()
                    side_effects.store_cell(cell_var, contents_var)
                else:
                    cell_var = side_effects.track_cell_new()
                cell_var.local_name = name
                self.symbolic_locals[name] = cell_var

            # Populate `symbolic_locals` with cells captured by this frame,
            # effectively implementing the `COPY_FREE_VARS` instruction.
            for name, cell in zip(self.freevars(), closure):
                cell_source = LocalCellSource(name)
                contents_source = LocalSource(name, is_derefed_cell_contents=True)
                try:
                    contents_var = LazyVariableTracker.create(
                        cell.cell_contents, contents_source
                    )
                except ValueError:
                    # Cell has not yet been assigned
                    contents_var = variables.DeletedVariable()
                cell_var = side_effects.track_cell_existing(
                    cell_source, cell, contents_var
                )
                cell_var.local_name = name
                self.symbolic_locals[name] = cell_var

            self.symbolic_torch_function_state = SymbolicTorchFunctionState(
                torch_function_mode_stack
            )

            self.debug_locals: list[tuple[VariableTracker, list[VariableTracker]]] = []
            if export:
                # export gets confused if we never realize unused inputs
                # in export mode just eagerly realize everything
                self.symbolic_locals = variables.LazyVariableTracker.realize_all(
                    self.symbolic_locals
                )

    def _throw_if_in_functorch(self):
        # Fallback to eager in case of a graph break inside vmap
        eager = torch._dynamo.lookup_backend("eager")
        compiler_fn = inspect.getattr_static(
            self.output.compiler_fn, "compiler_fn", self.output.compiler_fn
        )
        ci = torch._C._functorch.peek_interpreter_stack()
        forbidden_keys = (
            torch._C._functorch.TransformType.Vmap,
            torch._C._functorch.TransformType.Grad,
            torch._C._functorch.TransformType.Jvp,
        )

        if ci is not None and ci.key() in forbidden_keys and compiler_fn is not eager:
            name = ci.key().name.lower()
            msg = (
                "If you are reaching here, it means dynamo failed for one of the following reasons:\n"
                # Calling a torch.compiled function
                f"- Calling torch.func.{name}(compiled_fn) function from eager mode is not supported. "
                f"Ensure that torch.func.{name} is also wrapped within a torch.compile function. "
                "For more information, see PyTorch issue #128711.\n"
                # if it reaches here, it means Dynamo failed to inline a functorch function
                f"- torch.func.{name}(fn) requires the function to be inlined by dynamo"
            )
            unimplemented_v2(
                gb_type="Unsupported functorch tracing attempt",
                context="",
                explanation=msg,
                hints=[],
            )

    def get_example_value(self, source: Source):
        if isinstance(source, LocalSource):
            return self.f_locals[source.local_name]
        if isinstance(source, GlobalSource):
            return self.f_globals[source.global_name]
        raise KeyError

    def run(self):
        super().run()

    def should_compile_partial_graph(self):
        if sys.version_info >= (3, 11):
            # Do not compile if current instruction's block is not the top with block
            entry = self.current_instruction.exn_tab_entry
            if entry and (
                not self.block_stack or entry.target is not self.block_stack[-1].target
            ):
                return False
        return (
            all(b.can_restore() for b in self.block_stack)
            and not self.one_graph
            and not self.active_generic_context_managers
        )

    def create_call_resume_at(self, inst):
        self.instruction_pointer = None

        if inst.opname == "RETURN_VALUE":
            return [create_instruction("RETURN_VALUE")]
        elif inst.opname == "RETURN_CONST":
            return [create_instruction("RETURN_CONST", argval=inst.argval)]

        reads = livevars_analysis(self.instructions, inst)
        all_argnames = tuple(
            k
            for k in self.symbolic_locals.keys()
            if k in reads and k not in self.cell_and_freevars()
        )
        # NOTE: do not use isinstance, since it realizes lazy VT's
        argnames = tuple(
            k
            for k in all_argnames
            if not type.__instancecheck__(NullVariable, self.symbolic_locals[k])
        )
        argnames_null = tuple(
            k
            for k in all_argnames
            if type.__instancecheck__(NullVariable, self.symbolic_locals[k])
        )
        if sys.version_info < (3, 12):
            assert len(argnames_null) == 0, "variables should not be NULL in < 3.12"

        cg = PyCodegen(self)

        # Handle inactive context variables.
        # The resume function assumes that context variables are the class, NOT the object.
        # e.g. torch.set_grad_enabled(True) will be reconstructed as torch.set_grad_enabled
        stack_ctx_vars = []
        for i, var in enumerate(self.stack):
            if type.__instancecheck__(ContextWrappingVariable, var):
                ctx = cast(ContextWrappingVariable, var)
                target_values = (
                    () if ctx.target_values is None else tuple(ctx.target_values)
                )
                stack_ctx_vars.append((i, target_values))
                # Replace the current stack var with the context class
                ctx.reconstruct_type(cg)
                cg.extend_output(create_swap(len(self.stack) - i + 1))
                cg.append_output(create_instruction("POP_TOP"))

        argnames_ctx_vars = []
        for name in argnames:
            if type.__instancecheck__(
                ContextWrappingVariable, var := self.symbolic_locals[name]
            ):
                ctx = cast(ContextWrappingVariable, var)
                target_values = (
                    () if ctx.target_values is None else tuple(ctx.target_values)
                )
                argnames_ctx_vars.append((name, target_values))
                # Replace the local with the context class
                ctx.reconstruct_type(cg)
                cg.append_output(create_instruction("STORE_FAST", argval=name))

        # Python does not allow null to be an arg to a function, so
        # we remove nulls from the stack and restore them in the
        # prologue of the resume function

        # sorted list of indices of nulls on the stack
        null_idxes: list[int] = []
        if sys.version_info >= (3, 11):
            # find indices of NullVariables
            for i, var in enumerate(self.stack):
                if type.__instancecheck__(NullVariable, var):
                    null_idxes.append(i)
            # generate bytecode to pop the nulls
            null_cnt = 0
            for i, var in enumerate(reversed(self.stack)):
                if type.__instancecheck__(NullVariable, var):
                    for j in range(2, i + 2 - null_cnt):
                        cg.append_output(create_instruction("SWAP", arg=j))
                    cg.extend_output(cg.pop_null())
                    null_cnt += 1

        # we popped all nulls from the stack at runtime,
        # so we should not count NullVariables
        stack_len = len(self.stack) - len(null_idxes)
        nargs = stack_len + len(argnames)

        name = unique_id(f"__resume_at_{inst.offset}")

        new_code: types.CodeType = ContinueExecutionCache.lookup(
            self.f_code,
            self.lineno,
            inst.offset,
            tuple(b.target.offset for b in self.block_stack),
            stack_len,
            argnames,
            argnames_null,
            tuple(b.resume_fn() for b in self.block_stack),
            tuple(stack_ctx_vars),
            tuple(argnames_ctx_vars),
            tuple(null_idxes),
        )

        # Add original GraphModule context to the resume function to handle
        # the case of a graph break while tracing a GraphModule
        orig_graphmodule_maybe = code_context.get_context(self.f_code).get(
            "orig_graphmodule", lambda: None
        )()
        if orig_graphmodule_maybe is not None:
            code_context.get_context(new_code)["orig_graphmodule"] = weakref.ref(
                orig_graphmodule_maybe
            )

        if new_code.co_freevars:
            # expose code object for debugging purposes
            self.output.install_global_unsafe(name, new_code)
            cg.make_function_with_closure(name, new_code, True, stack_len)
        else:
            # This is safe: we pre-generate a unique name
            self.output.install_global_unsafe(
                name, types.FunctionType(new_code, self.f_globals, name)
            )
            cg.extend_output(cg.load_function_name(name, True, stack_len))

        cg.extend_output([cg.create_load(k) for k in argnames])
        cg.extend_output(create_call_function(nargs, False))
        cg.append_output(create_instruction("RETURN_VALUE"))
        return cg.get_instructions()

    def symbolic_locals_contain_module_class(self):
        for v in self.symbolic_locals.values():
            if isinstance(v, UserDefinedClassVariable) and issubclass(
                v.as_python_constant(), torch.nn.Module
            ):
                return True
        return False

    def replace_tos_if_return_is_generator(self):
        if (
            len(self.stack)
            and (tos := self.stack[-1])
            and isinstance(tos, LocalGeneratorObjectVariable)
        ):
            self.stack[-1] = ListIteratorVariable(
                tos.force_unpack_var_sequence(self),
                mutation_type=ValueMutationNew(),
            )

    def _return(self, inst):
        self.replace_tos_if_return_is_generator()
        assert self.instruction_pointer is not None
        assert self.start_point is not None
        get_metrics_context().increment(
            "ir_count", self.instruction_pointer - self.start_point
        )

        if (
            not config.allow_empty_graphs
            and self.output.count_calls() == 0
            and not self.inconsistent_side_effects
            and not self.symbolic_locals_contain_module_class()
            and not self.export
            and not self.one_graph
        ):
            raise exc.SkipFrame("because no content in function call")

        self.instruction_pointer = None
        _step_logger()(
            logging.INFO,
            f"torchdynamo done tracing {self.f_code.co_name} ({inst.opname})",
        )
        log.debug("%s triggered compile", inst.opname)
        self.output.compile_subgraph(
            self,
            reason=GraphCompileReason(
                "return_value", [self.frame_summary()], graph_break=False
            ),
        )
        return_inst = (
            create_instruction("RETURN_VALUE")
            if inst.opname == "RETURN_VALUE"
            else create_instruction("RETURN_CONST", argval=inst.argval)
        )
        self.output.add_output_instructions([return_inst])
        raise ReturnValueOp

    def RETURN_VALUE(self, inst):
        self._return(inst)

    def RETURN_CONST(self, inst):
        self._return(inst)


if sys.version_info >= (3, 11):
    _binary_op_lookup = [
        getattr(
            InstructionTranslator,
            opname[3:] if "INPLACE" in opname else f"BINARY_{opname[3:]}",
        )
        for opname, _ in dis._nb_ops  # type: ignore[attr-defined]
    ]


class InliningInstructionTranslator(InstructionTranslatorBase):
    """Trace and inline a called method"""

    symbolic_result: Optional[VariableTracker]

    @classmethod
    def inline_call(cls, parent, func, args, kwargs):
        with patch.dict(counters, {"unimplemented": counters["inline_call"]}):
            tracer = cls.build_inline_tracer(parent, func, args, kwargs)
            return tracer.inline_call_()

    @staticmethod
    def check_inlineable(func):
        if func.has_self():
            unimplemented_v2(
                gb_type="Inline attempt with __self__",
                context=str(func),
                explanation="Attempted to inline a function with the `__self__` attribute. "
                "Dynamo is expected to decompose method calls into function calls with a `self` argument.",
                hints=[],
            )

        result = trace_rules.check_verbose(func, is_inlined_call=True)
        if result.skipped:
            from torch._dynamo.variables.misc import produce_trampoline_autograd_apply

            # _origin marks this as coming from an internal dynamo known function that is safe to
            # trace through.
            if hasattr(getattr(func, "fn", None), "_origin") and func.fn._origin in [
                produce_trampoline_autograd_apply,
            ]:
                # Known sound
                return trace_rules.SkipResult(
                    False, "allowlist in dynamo known function"
                )
            fn_qualname = func.fn.__qualname__ if hasattr(func, "fn") else ""
            hints = [
                f"Avoid calling the function `{fn_qualname}`.",
            ]
            if "_dynamo" not in func.get_filename():
                hints += [
                    f"Remove the function `{fn_qualname}` or the file `{func.get_filename()}` "
                    "from torch/_dynamo/trace_rules.py. More graph breaks may occur as a result of "
                    "attempting to trace into the function.",
                    "Please file an issue to PyTorch.",
                    # TODO suggest mark_force_inline when implemented
                ]
            unimplemented_v2(
                gb_type="Attempted to inline function marked as skipped",
                context=f"qualname: {fn_qualname}, name: {func.get_name()}, "
                f"filename: `{func.get_filename()}`, skip reason: {result.reason}",
                explanation=f"Dynamo developers have intentionally marked that the function `{fn_qualname}` "
                "should not be traced.",
                hints=hints,
            )

        if isinstance(func, UserFunctionVariable) and inspect.getattr_static(
            func.get_function(), "_torchdynamo_disable", False
        ):
            msg = inspect.getattr_static(
                func.get_function(), "_torchdynamo_disable_msg", None
            )
            unimplemented_v2(
                gb_type="Skip inlining `torch.compiler.disable()`d function",
                context=str(func.get_function()),
                explanation=f"Skip inlining function {func.get_function()} since it was wrapped "
                f"with `torch.compiler.disable` (reason: {msg})",
                hints=[
                    "Remove the `torch.compiler.disable` call",
                ],
            )
        else:
            return result

    @staticmethod
    def build_inline_tracer(
        parent,
        func: VariableTracker,
        args: list[VariableTracker],
        kwargs,
    ):
        if isinstance(func, SkipFunctionVariable):
            unimplemented_v2(
                gb_type="Attempted to inline function marked as skipped (SkipFunctionVariable)",
                context=f"Attempted to inline a SkipFunctionVariable {func}",
                explanation="Attempted to inline a function that was previously determined to be marked as intentionally skipped.",
                hints=[],
            )
        assert isinstance(
            func,
            (
                UserFunctionVariable,
                NestedUserFunctionVariable,
                LocalGeneratorFunctionVariable,
                LocalGeneratorObjectVariable,
            ),
        )
        result = InliningInstructionTranslator.check_inlineable(func)
        assert result.skipped is False
        try:
            sub_locals = func.bind_args(parent, args, kwargs)
        except TypeError as e:
            # Wrap the general TypeError during bind_args() to the internal ArgsMismatchError with detailed info
            raise ArgsMismatchError(  # noqa: B904
                "{reason}.\n  func = {func}, args = {args}, kwargs = {kwargs}".format(
                    reason=str(e),
                    func=f"'{func.get_name()}' {func.get_filename()}:{func.get_code().co_firstlineno}",
                    args=[arg.python_type() for arg in args],
                    kwargs=kwargs,
                ),
            )

        for v in itertools.chain(sub_locals.values()):
            if not isinstance(v, VariableTracker):
                unimplemented_v2(
                    gb_type="Encountered unconverted argument when attempting to inline",
                    context=f"func: {func}, arg: {v}",
                    explanation="An argument to an inlined function was not successfully converted to a VariableTracker.",
                    hints=[*graph_break_hints.DYNAMO_BUG],
                )

        code: types.CodeType = func.get_code()
        if code.co_name in ("__setitem__", "__setattr__") and not (
            args and isinstance(args[0], variables.UserDefinedObjectVariable)
        ):
            unimplemented_v2(
                gb_type="Unsupported __setitem__/__setattr__ inline attempt",
                context=f"code name: {code.co_name}, args: {args}",
                explanation=f"Attempted to inline {code.co_name} where first argument (self) is not a user-defined object.",
                hints=[],
            )

        suffix = ""
        # TODO: mlazos, add support for enabling multiple artifact logs
        # with a single alias
        if torch._logging._internal.log_state.is_artifact_enabled("bytecode"):
            suffix = f"\n{dis.Bytecode(code).dis()}"
        if sys.version_info >= (3, 11):
            cur_inst = parent.current_instruction
            parent_code = parent.f_code
            header = parent.get_line_of_code_header(lineno=cur_inst.positions.lineno)

            def get_trace_call_log_str():
                line = get_instruction_source_311(parent_code, cur_inst).rstrip()
                return f"TRACE inlined call {code.co_name} from {header}\n{line}"

            trace_call_log.debug("%s", LazyString(get_trace_call_log_str))
        log.debug("INLINING %s%s, %s", code, suffix, result.reason)

        # Detect inline GraphModule calls in order to propagate node metadata,
        # by checking if the first argument (self) is a variable tracking a GraphModule.
        if args and isinstance(args[0], NNModuleVariable):
            module = parent.output.get_submodule(args[0].module_key)
            if isinstance(module, torch.fx.GraphModule):
                # The inline call might not actually be a call to `forward`,
                # but it is enough to add a context for `forward` in case it is called.
                code_context.get_context(module.forward.__code__)[
                    "orig_graphmodule"
                ] = weakref.ref(module)

        tracer: InliningInstructionTranslator
        if is_generator(code):
            tracer = InliningGeneratorInstructionTranslator(
                parent,
                code,
                sub_locals,
                parent.symbolic_globals,
                parent.symbolic_torch_function_state,
                func,
            )
        else:
            # need the line below to make MyPy happy
            assert not isinstance(func, LocalGeneratorObjectVariable)
            tracer = InliningInstructionTranslator(
                parent,
                code,
                sub_locals,
                parent.symbolic_globals,
                parent.symbolic_torch_function_state,
                func,
            )
        return tracer

    def inline_call_(self):
        parent = self.parent
        code = self.f_code

        strict_ctx: Any = contextlib.nullcontext()
        if parent.strict_checks_fn:
            strict_ctx = self.strict_translation_mode(parent.strict_checks_fn)
        try:
            with strict_ctx:
                self.run()
        except exc.ObservedException as e:
            msg = f"Observed exception DURING INLING {code} : {e}"
            log.debug(msg)
            # bubble up the exception to the parent frame.
            raise
        except exc.SkipFrame as e:
            msg = f"SKIPPED INLINING {code}: {e}"
            log.debug(msg)
            raise Unsupported(msg) from e
        except Exception:
            log.debug("FAILED INLINING %s", code)
            raise
        assert self.symbolic_result is not None

        if self.f_globals is parent.f_globals:
            # Merge symbolic_globals back if parent and child are in the same namespace
            parent.symbolic_globals.update(self.symbolic_globals)

        parent.inconsistent_side_effects |= self.inconsistent_side_effects

        log.debug("DONE INLINING %s", code)

        if config.enable_faithful_generator_behavior or (
            isinstance(self, InliningGeneratorInstructionTranslator)
            and self.is_generator_from_ctx_manager
        ):
            if (
                is_generator(code)
                and isinstance(self, InliningGeneratorInstructionTranslator)
                and self.generator_exhausted
            ):
                assert isinstance(self, InliningGeneratorInstructionTranslator)
                # When the generator returns None, we raise StopIteration
                exc.raise_observed_exception(StopIteration, self)
            else:
                return self.symbolic_result
        else:
            if is_generator(code):
                assert isinstance(self, InliningGeneratorInstructionTranslator)
                assert self.symbolic_result.as_python_constant() is None
                return ListIteratorVariable(
                    self.generated_items,
                    mutation_type=ValueMutationNew(),
                )
            else:
                return self.symbolic_result

    def __init__(
        self,
        parent: InstructionTranslatorBase,
        code: types.CodeType,
        symbolic_locals: dict[str, VariableTracker],
        symbolic_globals: dict[str, VariableTracker],
        symbolic_torch_function_state: SymbolicTorchFunctionState,
        funcvar: BaseUserFunctionVariable,
    ) -> None:
        f_globals = funcvar.get_globals()  # type: ignore[attr-defined]
        f_builtins = f_globals["__builtins__"]
        if not isinstance(f_builtins, dict):
            f_builtins = f_builtins.__dict__
        instructions = cleaned_instructions(code)
        propagate_line_nums(instructions)
        super().__init__(
            output=parent.output,
            f_locals={},
            f_globals=f_globals,
            f_builtins=f_builtins,
            symbolic_locals=symbolic_locals,
            symbolic_globals=symbolic_globals,
            symbolic_torch_function_state=symbolic_torch_function_state,
            instructions=instructions,
            code_options={k: getattr(code, k) for k in get_code_keys()},
            f_code=code,
            export=parent.export,
            inline_depth=parent.inline_depth + 1,
            speculation_log=parent.speculation_log,
            exn_vt_stack=parent.exn_vt_stack,
            distributed_state=parent.distributed_state,
        )
        self.funcvar = funcvar
        self.parent = parent
        self.num_calls = parent.num_calls
        self.symbolic_result = None
        self.nn_module_stack = parent.nn_module_stack.copy()
        self.one_graph = parent.one_graph

    @property
    def fake_mode(self):
        return self.parent.fake_mode

    def run_ctx_mgr(self):
        return TracingContext.current_frame(self.parent.frame_summary())

    def should_compile_partial_graph(self):
        return False  # inlining functions is all-or-nothing

    def create_call_resume_at(self, offset):
        unimplemented_v2(
            gb_type="Graph break in inlined function",
            context="",
            explanation="Graph breaks in an inlined call are not supported.",
            hints=[],
        )

    def RETURN_VALUE(self, inst):
        self.symbolic_result = self.pop()  # type: ignore[assignment]
        self.instruction_pointer = None
        raise ReturnValueOp

    def RETURN_CONST(self, inst):
        self.symbolic_result = self._load_const(inst)
        self.instruction_pointer = None
        raise ReturnValueOp

    def get_globals_source_and_value(self, name):
        if "__name__" in self.f_globals:
            module_name = self.f_globals["__name__"]
            module_source = self.import_source(module_name)
            if "torch_package" in module_name:
                fglobals_value = (
                    torch.package.package_importer._package_imported_modules[
                        module_name
                    ]
                )  # type: ignore[assignment]
            else:
                fglobals_value = _import_module(module_name)
            fglobals_vt = VariableTracker.build(self, fglobals_value, module_source)
            global_source = AttrSource(module_source, name)
        else:
            globals_name = self.output.install_global_by_id(
                "___unnamed_scope", self.f_globals
            )
            globals_source = GlobalSource(globals_name)
            fglobals_value = self.f_globals  # type: ignore[assignment]
            fglobals_vt = VariableTracker.build(self, fglobals_value, globals_source)
            global_source = DictGetItemSource(globals_source, name)  # type: ignore[assignment]
        return fglobals_value, fglobals_vt, global_source

    def _load_global(self, inst):
        if self.output.global_scope is self.f_globals:
            # If the global scope matches that of the root frame, use handler in
            # root frame instruction translator, to enforce consistency.
            super()._load_global(inst)
        else:
            name = inst.argval

            _, fglobals_vt, global_source = self.get_globals_source_and_value(name)
            if self.output.side_effects.has_pending_mutation_of_attr(fglobals_vt, name):
                self.push(self.output.side_effects.load_attr(fglobals_vt, name))
            else:
                try:
                    value = self.f_globals[name]
                except KeyError:
                    return self.load_builtin(inst)

                self.push(VariableTracker.build(self, value, global_source))

    def STORE_GLOBAL(self, inst):
        if self.output.global_scope is self.f_globals:
            # If the global scope matches that of the root frame, use handler in
            # root frame instruction translator, to enforce consistency.
            super().STORE_GLOBAL(inst)
        else:
            value = self.pop()
            if isinstance(value, RemovableHandleVariable):
                unimplemented_v2(
                    gb_type="Storing Tensor hook handle in globals (inline call)",
                    context=inst.argval,
                    explanation="This is not supported.",
                    hints=[],
                )
            name = inst.argval
            _fglobals_value, fglobals_vt, _ = self.get_globals_source_and_value(name)
            self.output.side_effects.store_attr(fglobals_vt, name, value)


class InliningGeneratorInstructionTranslator(InliningInstructionTranslator):
    generated_items: list[VariableTracker]
    # Flag wether or not the InlineGenerator should consume the entire iterator

    def __init__(self, *args, **kwargs) -> None:
        super().__init__(*args, **kwargs)
        self.generated_items = []
        self.generator_exhausted = False
        self.is_generator_from_ctx_manager = False

    def YIELD_VALUE(self, inst: Instruction):
        top = self.pop()
        self.generated_items.append(top)
        if len(self.generated_items) > MAX_ITERATOR_LIMIT:
            raise exc.InfiniteGeneratorError(
                "Too many yield values in generator. Maybe you are inlining an infinite generator. "
                f"If not, please report a bug at {PT2_ISSUE_TRACKER_URL}",
            )
        self.push(ConstantVariable.create(None))
        if (
            config.enable_faithful_generator_behavior
            or self.is_generator_from_ctx_manager
        ):
            self.symbolic_result = top
            # Stop tracing
            raise YieldValueOp

    def GET_YIELD_FROM_ITER(self, inst):
        tos = self.stack[-1]
        if not isinstance(tos, ListIteratorVariable):
            self.pop()
            res = BuiltinVariable(iter).call_function(self, [tos], {})  # type: ignore[arg-type]
            self.push(res)

    def RETURN_VALUE(self, inst):
        self.generator_exhausted = True
        return super().RETURN_VALUE(inst)

    def RETURN_CONST(self, inst):
        self.generator_exhausted = True
        return super().RETURN_CONST(inst)

    def YIELD_FROM(self, inst):
        assert len(self.stack) >= 2
        val = self.pop()
        tos = self.stack[-1]
        if not (isinstance(val, ConstantVariable) and val.value is None):
            # invoke send
            # Unreachable code - if you hit this, you are implementing generator support and have
            # lifted the `unimplemented("generator")` in frame conversion. This codepath handles
            # subgenerator and lines up with this line in Python 3.10
            # https://github.com/python/cpython/blob/3.10/Python/ceval.c#L2599
            unimplemented_v2(
                gb_type="Unreachable sub-generator code",
                context="",
                explanation="Should only be encountered while implementing generator support.",
                hints=[],
            )

        try:
            val = tos.next_variable(self)
        except (StopIteration, exc.ObservedUserStopIteration) as ex:
            if isinstance(ex, exc.ObservedUserStopIteration):
                exc.handle_observed_exception(self)

            # The iterator is exhausted. Stop the loop and return.
            self.pop()
            self.push(ConstantVariable.create(ex.value))
        else:
            # Repeat the YIELD_FROM instruction in the next eval loop
            assert (
                isinstance(self.instruction_pointer, int)
                and self.instruction_pointer > 0
            )
            self.instruction_pointer -= 1

            self.push(val)
            # Add the value to yield into generated_items and replace the top of the stack with None
            self.YIELD_VALUE(inst)

    def SEND(self, inst):
        assert len(self.stack) >= 2
        val = self.pop()
        tos = self.stack[-1]
        if isinstance(tos, (ListIteratorVariable, LocalGeneratorObjectVariable)) or (
            isinstance(tos, UserDefinedObjectVariable)
            and isinstance(tos.value, collections.abc.Iterator)
        ):
            if isinstance(val, ConstantVariable) and val.value is None:
                try:
                    val = tos.next_variable(self)
                except (StopIteration, exc.ObservedUserStopIteration) as ex:
                    # To implement SEND, we have to look at the implementation
                    # when the iterator returns StopIteration. This translates to this code
                    # 3.11: https://github.com/python/cpython/blob/3.11/Python/ceval.c#L2613-L2619
                    # 3.12: https://github.com/python/cpython/blob/3.12/Python/bytecodes.c#L863-L866
                    # The implementation is different in 3.11 and 3.12. In 3.12, we rely
                    # on END_SEND to clean up. In 3.11, SEND does the cleanup as well.
                    if sys.version_info < (3, 12):
                        self.pop()  # Python 3.12 uses new opcode END_SEND
                    self.push(ConstantVariable.create(ex.value))
                    self.jump(inst)
                else:
                    self.push(val)
            else:
                # invoke send
                # Unreachable code - if you hit this, you are implementing generator support and have
                # lifted the `unimplemented("generator")` in frame conversion. This codepath handles
                # subgenerator and lines up with this line in Python 3.11
                # https://github.com/python/cpython/blob/3.11/Python/ceval.c#L2597
                unimplemented_v2(
                    gb_type="Unreachable sub-generator code",
                    context="",
                    explanation="Should only be encountered while implementing generator support.",
                    hints=[],
                )
        else:
            unimplemented_v2(
                gb_type="SEND with bad type",
                context=f"TOS type: {typestr(tos)}",
                explanation=f"Attempted to SEND with unsupported type {typestr(tos)}.",
                hints=[],
            )<|MERGE_RESOLUTION|>--- conflicted
+++ resolved
@@ -1082,11 +1082,8 @@
     exn_vt_stack: ExceptionStack
     exec_recorder: Optional[ExecutionRecorder]
     strict_checks_fn: Optional[Callable[[VariableTracker], bool]]
-<<<<<<< HEAD
+    start_point: Optional[int]
     is_leaf_tracer: bool
-=======
-    start_point: Optional[int]
->>>>>>> a3d6cdb4
 
     def mark_inconsistent_side_effects(self):
         """
@@ -1193,15 +1190,11 @@
         """
         A call to some user defined function by inlining it.
         """
-<<<<<<< HEAD
         self.is_leaf_tracer = False
-        return InliningInstructionTranslator.inline_call(self, fn, args, kwargs)
-=======
         if config.enable_faithful_generator_behavior and is_generator(fn.get_code()):
             return self.inline_generator_function(fn, args, kwargs)
         else:
             return InliningInstructionTranslator.inline_call(self, fn, args, kwargs)
->>>>>>> a3d6cdb4
 
     def get_line_of_code_header(self, lineno=None):
         if lineno is None:
@@ -2601,7 +2594,14 @@
     @break_graph_if_unsupported(push=0)
     def graph_break_on_leaf_function(self, inst):
         if self.is_leaf_tracer:
-            unimplemented("forced graph break on leaf function")
+            unimplemented_v2(
+                gb_type="Forced graph break on leaf function",
+                context="",
+                explanation="Forced graph break for nested graph break testing purposes",
+                hints=[
+                    "Set torch._dynamo.config.debug_force_graph_break_on_leaf_return = False",
+                ],
+            )
 
     def NOP(self, inst):
         # Dynamo-specific testing behavior
