"""
Utility functions and classes used throughout the TorchDynamo system.

This module contains a collection of helper utilities used by various parts of Dynamo for:
- Performance metrics collection and reporting
- Compilation timing and debugging
- Graph manipulation and tensor operations
- Runtime guards and checks
- Common data structure operations
- Testing and development tools

This is an internal module that provides shared functionality used across the Dynamo codebase.
"""

from __future__ import annotations

import atexit
import collections
import contextlib
import copy
import dataclasses
import datetime
import dis
import enum
import functools
import gc
import importlib
import inspect
import itertools
import json
import linecache
import logging
import math
import operator
import os
import re
import sys
import textwrap
import threading
import time
import traceback
import types
import typing
import uuid
import warnings
import weakref
from collections import Counter, OrderedDict
from contextlib import AbstractContextManager, contextmanager
from dataclasses import is_dataclass
from functools import lru_cache
from types import CodeType, MethodWrapperType
from typing import (
    Any,
    Callable,
    cast,
    ClassVar,
    Generic,
    Optional,
    overload,
    TypeVar,
    Union,
)
from typing_extensions import Literal, ParamSpec, TypeAlias, TypeGuard, TypeIs

import torch
import torch._functorch.config
import torch.fx.experimental.symbolic_shapes
import torch.utils._pytree as pytree
from torch import fx
from torch._C import (
    _instruction_counter,
    _len_torch_function_stack,
    _pop_torch_function_stack,
    _push_on_torch_function_stack,
)
from torch._dispatch.python import enable_python_dispatcher
from torch._dynamo.metrics_context import MetricsContext, RuntimeMetricsContext
from torch._guards import CompileId, Source, TracingContext
from torch._subclasses.meta_utils import is_sparse_compressed
from torch._utils_internal import (
    justknobs_check,
    log_chromium_event_internal,
    log_compilation_event,
    record_chromium_event_internal,
    signpost_event,
)
from torch.fx._utils import _format_graph_code, lazy_format_graph_code
from torch.monitor import _WaitCounter
from torch.nn.modules.lazy import LazyModuleMixin
from torch.utils._triton import has_triton, has_triton_package
from torch.utils.hooks import RemovableHandle

from .graph_utils import _get_flat_args


if typing.TYPE_CHECKING:
    from collections.abc import (
        Container,
        Generator,
        ItemsView,
        Iterable,
        Iterator,
        KeysView,
        Mapping,
        Sequence,
        ValuesView,
    )

    from torch._dynamo.replay_record import ExecutionRecord
    from torch._dynamo.symbolic_convert import (
        InstructionTranslator,
        InstructionTranslatorBase,
    )
    from torch._dynamo.variables.base import VariableTracker
    from torch._prims_common import DeviceLikeType


try:
    import numpy as np
except ModuleNotFoundError:
    np = None  # type: ignore[assignment]

try:
    import torch._logging
    import torch._numpy as tnp
    from torch._guards import detect_fake_mode  # noqa: F401
    from torch._logging import LazyString

    from . import config

    # NOTE: Make sure `NP_SUPPORTED_MODULES` and `NP_TO_TNP_MODULE` are in sync.
    if np:
        NP_SUPPORTED_MODULES: tuple[types.ModuleType, ...] = (
            np,
            np.fft,
            np.linalg,
            np.random,
        )

        NP_TO_TNP_MODULE = {
            np: tnp,
            np.fft: tnp.fft,
            np.linalg: tnp.linalg,
            np.random: tnp.random,
        }
    else:
        NP_SUPPORTED_MODULES = ()

        NP_TO_TNP_MODULE = {}
    from torch._subclasses.fake_tensor import FakeTensor, is_fake, maybe_get_fake_mode
except ImportError:
    pass


T = TypeVar("T")
R = TypeVar("R")
_P = ParamSpec("_P")

unpatched_nn_module_getattr = torch.nn.Module.__getattr__
unpatched_nn_module_call = torch.nn.Module.__call__
unpatched_nn_module_call_impl = torch.nn.Module._call_impl

counters: collections.defaultdict[str, Counter[str]] = collections.defaultdict(
    collections.Counter
)
optimus_scuba_log: dict[str, Any] = {}
troubleshooting_url = (
    "https://pytorch.org/docs/main/torch.compiler_troubleshooting.html"
)
nnmodule_doc_url = "https://pytorch.org/docs/main/torch.compiler_nn_module.html"
nnmodule_doc_url_msg = f"See {nnmodule_doc_url} for more information and limitations."
log = logging.getLogger(__name__)

# profiling compilation time by function
compilation_time_metrics: dict[str, list[float]] = {}

# This supports calculate_time_spent(), which reports cumulative times
# across the process for any "phase" populated by dynamo_timed. Reset if
# reset_frame_count() is called.
cumulative_time_spent_ns: dict[str, float] = collections.defaultdict(float)

timer_counter = itertools.count()


# Abstraction on top of counters.
class ReInplaceTrigger(enum.Enum):
    AUTO_FUNC_V1 = 1
    AUTO_FUNC_V2 = 2
    TRITON_OPS = 3


class ReinplaceCounters:
    _values: collections.defaultdict[str, int] = collections.defaultdict(int)

    # Track sizes of known not re-inplaced tensors (exclude dynamic shapes).
    @classmethod
    def add_missed_bytes(cls, trigger: ReInplaceTrigger, bytes: int) -> None:
        if bytes != 0:
            cls._values[f"missed_bytes_{trigger.name}"] += bytes

    # Track number of not re-inplaced tensors.
    @classmethod
    def add_missed_opportunities(cls, trigger: ReInplaceTrigger, count: int) -> None:
        if count != 0:
            cls._values[f"missed_tensors_{trigger}"] += count

    @classmethod
    def clear(cls) -> None:
        cls._values.clear()

    @classmethod
    def get_total_missed(cls) -> int:
        sum = 0
        for trigger in ReInplaceTrigger:
            sum += cls._values.get(f"missed_tensors_{trigger}", 0)
        return sum

    @classmethod
    def get_total_missed_bytes(cls) -> int:
        sum = 0
        for trigger in ReInplaceTrigger:
            sum += cls._values.get(f"missed_bytes_{trigger.name}", 0)
        return sum

    @classmethod
    def log(cls) -> None:
        # if not empty log.
        if cls._values:
            signpost_event("inductor", "reinplace_counters", cls._values)


def tabulate(
    rows: Union[list[tuple[str, Any]], list[list[Any]]],
    headers: Union[tuple[str, ...], list[str]],
) -> str:
    try:
        import tabulate

        return tabulate.tabulate(rows, headers=headers)
    except ImportError:
        return "\n".join(
            ", ".join(map(str, row)) for row in itertools.chain([headers], rows)
        )


curr_frame = 0


# Note: Called for you by dynamo - you almost never ever want to invoke this yourself.
def increment_frame() -> None:
    global curr_frame
    curr_frame = curr_frame + 1


# Note: Called for you by dynamo - you almost never ever want to invoke this yourself.
def reset_frame_count() -> None:
    global curr_frame
    cumulative_time_spent_ns.clear()
    compilation_time_metrics.clear()
    curr_frame = 0


_recompile_user_contexts: Optional[list[Callable[[], str]]] = None


def register_hook_for_recompile_user_context(hook: Callable[[], str]) -> None:
    """
    Register a hook to be called when a recompile is triggered. The hook
    should return a string describing user contexts that are not available
    to the compiler, such as the current training epoch. This is useful for
    debugging and data analysis for recompile. For data retention purposes,
    the user context string is capped at 256 characters.
    """
    global _recompile_user_contexts
    if _recompile_user_contexts is None:
        _recompile_user_contexts = []
    _recompile_user_contexts.append(hook)


def get_hook_for_recompile_user_context() -> Optional[list[Callable[[], str]]]:
    return _recompile_user_contexts


op_count = 0


def increment_op_count(cnt: int) -> None:
    global op_count
    op_count += cnt


# Get the total time in seconds for each "phase"
# For example, {'entire_frame_compile':8.574629999999999, 'backend_compile':5.26806}
def calculate_time_spent() -> dict[str, float]:
    total_by_key = {}
    for phase, timing in cumulative_time_spent_ns.items():
        total_by_key[phase] = timing / 1e9

    total_by_key["total_wall_time"] = total_by_key.get(
        "entire_frame_compile", 0
    ) + total_by_key.get("entire_backward_compile", 0)
    return total_by_key


# Print a report of time spent so far
# Ex:
# TIMING:
# entire_frame_compile:8.574629999999999
# backend_compile:5.26806
def print_time_report() -> None:
    total_by_key = calculate_time_spent()

    out = "TIMING:"
    for key, value in total_by_key.items():
        out = f"{out} {key}:{round(value, 5)}"

    print(out)


# Use the following singleton to capture and log CompilationMetrics. Entering the context
# manager allocates a new record to be logged when it exits. (You should not need to use
# this directly unless you introduce a new code path where compilation metrics would be
# gathered). While compiling, use the setters or timer in MetricsContext to update fields
# in the current context. For example:
#
# To set a single field once (use overwrite=True to overwrite):
#   get_metrics_context().set("metric_name", value)
#
# To set multiple fields at once (use overwrite=True to overwrite):
#   get_metrics_context().update({"name1": val1, "name2": val2})
#
# To increment an integer field:
#   get_metrics_context().increment("metric_name", value)
#
# To record execution time, MetricsContext works with dynamo_timed:
#    def foo(...):
#        # Updates the "metric_us" field.
#        with dynamo_timed("metric", dynamo_compile_column_us="metric_us")
#            ...
#
_METRICS_CONTEXT: MetricsContext
_RUNTIME_METRICS_CONTEXT: RuntimeMetricsContext


def get_metrics_context() -> MetricsContext:
    return _METRICS_CONTEXT


def get_runtime_metrics_context() -> RuntimeMetricsContext:
    return _RUNTIME_METRICS_CONTEXT


class CompileEventLogLevel(enum.Enum):
    """
    Enum that loosely corresponds with a "log level" of a given event.

    CHROMIUM_EVENT: Logs only to tlparse.
    COMPILE_EVENT: Logs to tlparse + PT2 Compile Events
    COMPILATION_METRIC: Logs to tlparse, PT2 Compile Events, and dynamo_compile
    """

    CHROMIUM = 1
    PT2_COMPILE = 2
    COMPILATION_METRIC = 3


class CompileEventLogger:
    """
    Helper class for representing adding metadata(i.e. columns) to various compile events.
    Use CompileEventLogger to add event data to:
    - Chromium events
    - PT2 Compile Events
    - CompilationMetrics

    This should be used in conjunction with dynamo_timed() and metrics contexts, which create
    timed spans and events. CompileEventLogger uses three log levels (described in CompileEventLogLevel),
    where each log level logs to all sources below it in the hierarchy.

    Example usages:
    - I want to log to an existing chromium event within dynamo timed:
    with dynamo_timed("my_event"):
        CompileEventLogger.chromium("my_event", foo=bar)

    - I want to log my event to both chromium + pt2_compile_events:
    with dynamo_timed("my_event", log_pt2_compile_event=True):
        CompileEventLogger.pt2_compile("my_event", foo=bar)

    - I want to add information to dynamo events and dynamo_compile
        CompileEventLogger.compilation_metric(foo=bar)
    """

    @staticmethod
    def log_instant_event(
        event_name: str,
        metadata: dict[str, Any],
        time_ns: Optional[int] = None,
        log_level: CompileEventLogLevel = CompileEventLogLevel.CHROMIUM,
    ) -> None:
        if time_ns is None:
            time_ns = time.time_ns()
        chromium_log = get_chromium_event_logger()
        if log_level == CompileEventLogLevel.CHROMIUM:
            log_pt2_compile_event = False
        elif log_level == CompileEventLogLevel.PT2_COMPILE:
            log_pt2_compile_event = True
        else:
            raise RuntimeError(
                "Cannot log instant event at COMPILATION_METRIC level. Please choose one of CHROMIUM_EVENT or COMPILE_EVENT"
            )
        chromium_log.log_instant_event(
            event_name, time_ns, metadata, log_pt2_compile_event
        )

    @staticmethod
    def add_data(
        event_name: str,
        log_level: CompileEventLogLevel,
        overwrite: bool = False,
        **metadata: object,
    ) -> None:
        """
        Centralized API for adding data to various events
        Log an event to a toplevel "dynamo" event or metrics context
        depending on log level.
        """
        chromium_log = get_chromium_event_logger()
        pt2_compile_substack = chromium_log.get_pt2_compile_substack()

        if log_level == CompileEventLogLevel.CHROMIUM:
            chromium_log.add_event_data(event_name, **metadata)
        elif log_level == CompileEventLogLevel.PT2_COMPILE:
            pt2_compile_substack = chromium_log.get_pt2_compile_substack()
            if event_name not in pt2_compile_substack:
                raise RuntimeError(
                    "Error: specified log level PT2_COMPILE, but the event %s"
                    " is not logged to pt2_compile_events. Make sure the event is active and you passed "
                    "log_pt2_compile_event=True to dynamo_timed",
                    event_name,
                )
            chromium_log.add_event_data(event_name, **metadata)
        else:
            assert log_level == CompileEventLogLevel.COMPILATION_METRIC
            top_event = chromium_log.get_outermost_event()

            if event_name != top_event:
                raise RuntimeError(
                    "Log level is COMPILATION_METRIC, but event_name isn't the toplevel event. "
                    "CompilationMetrics must be logged to the toplevel event. Consider using `log_toplevel_event_data` directly."
                )
            metrics_context = get_metrics_context()
            if not metrics_context.in_progress():
                raise RuntimeError(
                    "No metrics context is in progress. Please only call this function within a metrics context."
                )

            # TODO: should we assert that the keys of metadata are in CompilationMetrics?
            metrics_context.update(metadata, overwrite)
            chromium_log.add_event_data(event_name, **metadata)

    @staticmethod
    def add_toplevel(
        log_level: CompileEventLogLevel, overwrite: bool = False, **metadata: object
    ) -> None:
        """
        Syntactic sugar for logging to the toplevel event
        """
        top_event = get_chromium_event_logger().get_outermost_event()
        if top_event is None:
            raise RuntimeError(
                "No toplevel event active. Please only call this function within a dynamo_timed context."
            )
        CompileEventLogger.add_data(top_event, log_level, overwrite, **metadata)

    @staticmethod
    def increment(
        event_name: str, log_level: CompileEventLogLevel, key: str, value: int
    ) -> None:
        """
        Increments an existing field, or adds it
        """
        chromium_log = get_chromium_event_logger()
        if (
            log_level == CompileEventLogLevel.CHROMIUM
            or log_level == CompileEventLogLevel.PT2_COMPILE
        ):
            chromium_log.increment(event_name, key, value)
        else:
            assert log_level == CompileEventLogLevel.COMPILATION_METRIC
            top_event = chromium_log.get_outermost_event()
            if event_name != top_event:
                raise RuntimeError(
                    "Log level is COMPILATION_METRIC, but event_name isn't the toplevel event. "
                    "CompilationMetrics must be logged to the toplevel event. Consider using `increment_toplevel` directly."
                )

            metrics_context = get_metrics_context()
            if not metrics_context.in_progress():
                raise RuntimeError(
                    "No metrics context is in progress. Please only call this function within a metrics context/dynamo_timed."
                )

            metrics_context.increment(key, value)
            chromium_log.increment(event_name, key, value)

    @staticmethod
    def increment_toplevel(
        key: str,
        value: int = 1,
        log_level: CompileEventLogLevel = CompileEventLogLevel.COMPILATION_METRIC,
    ) -> None:
        """
        Increments a value on the toplevel metric. By default, logs to metric.
        """
        chromium_log = get_chromium_event_logger()
        top_event = chromium_log.get_outermost_event()
        if top_event is None:
            raise RuntimeError(
                "No toplevel event active. Please only call this function within a metrics context/dynamo_timed."
            )
        CompileEventLogger.increment(top_event, log_level, key, value)

    @staticmethod
    def add_to_set(
        event_name: str, log_level: CompileEventLogLevel, key: str, value: Any
    ) -> None:
        """
        Add metadata <value> to a set of values with key <key>. Creates a set if it doesn't exist.
        """
        chromium_log = get_chromium_event_logger()
        if (
            log_level == CompileEventLogLevel.CHROMIUM
            or log_level == CompileEventLogLevel.PT2_COMPILE
        ):
            chromium_log.add_to_set(event_name, key, value)
        else:
            assert log_level == CompileEventLogLevel.COMPILATION_METRIC
            top_event = chromium_log.get_outermost_event()
            if event_name != top_event:
                raise RuntimeError(
                    "Log level is COMPILATION_METRIC, but event_name isn't the toplevel event. "
                    "CompilationMetrics must be logged to the toplevel event. Consider using `add_to_set_metric` directly."
                )

            metrics_context = get_metrics_context()
            if not metrics_context.in_progress():
                raise RuntimeError(
                    "No metrics context is in progress. Please only call this function within a metrics context/dynamo_timed."
                )

            metrics_context.add_to_set(key, value)
            chromium_log.add_to_set(event_name, key, value)

    @staticmethod
    def add_to_set_toplevel(
        key: str,
        value: Any,
        log_level: CompileEventLogLevel = CompileEventLogLevel.COMPILATION_METRIC,
    ) -> None:
        """
        Same as add to set, just does it automatically to the toplevel event instead of having to explicitly name it.
        Defaults to COMPILATION_METRIC log level.
        """
        chromium_log = get_chromium_event_logger()
        top_event = chromium_log.get_outermost_event()
        if top_event is None:
            raise RuntimeError(
                "No toplevel event active. Please only call this function within a metrics context/dynamo_timed."
            )
        CompileEventLogger.add_to_set(top_event, log_level, key, value)

    # Helper functions that are syntactic sugar

    @staticmethod
    def chromium(event_name: str, **metadata: object) -> None:
        """
        Add <metadata> to <event_name> in chromium. Each key/value of metadata will appear in the chromium trace.
        <event_name> should be the name of a timed event span passed to `dynamo_timed`.
        """
        CompileEventLogger.add_data(
            event_name, CompileEventLogLevel.CHROMIUM, overwrite=False, **metadata
        )

    @staticmethod
    def pt2_compile(event_name: str, **metadata: object) -> None:
        """
        Add <metadata> to <event_name> in chromium and PT2 Compile Events.
        Each key/value of metadata will appear in the chromium trace. Each kwarg name becomes
        a column in PT2 Compile Events, with the corresponding kwarg value.
        <event_name> should be the name of a timed event span passed to `dynamo_timed`,
        with log_to_pt2_compile_events=True.
        """
        CompileEventLogger.add_data(
            event_name, CompileEventLogLevel.PT2_COMPILE, overwrite=False, **metadata
        )

    @staticmethod
    def compilation_metric(overwrite: bool = False, **metadata: object) -> None:
        """
        Add <metadata> to the CompilationMetrics context. Also logs to PT2 Compile Events
        and chromium.
        Each key/value of metadata will appear in the chromium trace. Each kwarg name becomes
        a column in PT2 Compile Events and Dynamo Compile, with the corresponding kwarg value.
        """
        CompileEventLogger.add_toplevel(
            CompileEventLogLevel.COMPILATION_METRIC, overwrite, **metadata
        )

    @staticmethod
    def instant(
        event_name: str, metadata: dict[str, Any], time_ns: Optional[int] = None
    ) -> None:
        """
        Log an instant event to chromium logs with name <event_name> at time <time_ns>. The `args` field in
        Perfetto will point to metadata. <time_ns> should be a value obtained from time.time_ns().
        """
        CompileEventLogger.log_instant_event(
            event_name, metadata, time_ns, CompileEventLogLevel.CHROMIUM
        )

    @staticmethod
    def try_add_pt2_compile(event_name: str, **metadata: object) -> None:
        """
        Adds to an existing pt2_compile event, but silently returns if the event doesn't exist
        or ChromiumEventLogger is not initialized.
        This function is syntactic sugar for chromium_event_logger().try_add_event_data.
        """
        if not chromium_event_log_active():
            return
        chromium_log = get_chromium_event_logger()
        chromium_log.try_add_event_data(event_name, **metadata)

    @staticmethod
    def try_(method_fn: Callable[_P, Any], *args: _P.args, **kwargs: _P.kwargs) -> None:
        """
        Special function that quietly runs a given method, returning if CHROMIUM_EVENT_LOG is None or metrics context is not set
        """
        if not chromium_event_log_active():
            return
        metrics_context = get_metrics_context()
        if not metrics_context.in_progress():
            return
        method_fn(*args, **kwargs)


_dynamo_timed_tls = threading.local()


@contextmanager
def dynamo_timed(
    key: str,
    # TODO(masneral): Deprecate this param.
    phase_name: Optional[str] = None,
    log_pt2_compile_event: bool = False,
    metadata: Optional[dict[str, object]] = None,
    dynamo_compile_column_us: Optional[str] = None,
    compile_id: Optional[CompileId] = None,
    is_backward: Optional[bool] = None,
    log_waitcounter: bool = False,
    waitcounter_name_override: Optional[str] = None,
) -> Generator[Any, None, None]:
    """
    dynamo_timed is a context manager
    By wrapping a function in dynamo_timed, we can get a few things:

    1) Optionally log timings to pt2_compile_events.
    2) Optionally log timings to CompilationMetrics (dynamo_compile).
    3) Optionally log chromium events.
    4) Optionally increment a WaitCounter.
    5) Store a record in compilation_time_metrics
       For example:

        def _foo(...):
            with dynamo_timed("_foo"):
                ...

        Would show up as an entry in our timing dict:
        OrderedDict([('_foo', [0.083690, 0.23949, 3.1425e-05])])
        This is extremely useful for granular debugging.

    Although it is tempting to use dynamo_timed as a decorator, please do not.
    In its decorator form it makes cProfile traces less useful as dynamo_timed
    suddenly becomes a bottleneck for lots of function calls (as only one parent
    pointer is recorded).

    Params:
    - key: key into compile_time_metrics. If phase_name is not provided, this is
      also the event name used for pt2_compile_events logs and chromium events.
    - phase_name: Optional override for the event name.
    - log_pt2_compile_event: Whether to log a pt2 compile event internally.
    - metadata: Extra metadata to put in pt2_compile_events.
    - dynamo_compile_column_us: If provided, updates the specified CompilationMetrics
      field to be logged to dyname_compile column. We expect all columns to be _us;
      therefore, the field name must end with "_us".
    - compile_id: In the typical case, this parameter should not be needed. Use to
      supply the compile_id for those cases where we want to log a compile_id where
      it's not naturally available, e.g., for runtime autotuning.
    - is_backward: Specify forward/backward directly when not available in a
      CompileContext, e.g., during runtime autotuning.
      that support it.
    - log_waitcounter: If set, we'll log a waitcounter of the form "pytorch.dynamo_timed.{key}"
    """
    if phase_name:
        event_name = phase_name
        fn_name = key
    else:
        event_name = key
        fn_name = None

    if key not in compilation_time_metrics:
        compilation_time_metrics[key] = []

    event_metadata = {}
    if metadata:
        event_metadata.update(metadata)
    if fn_name:
        event_metadata.update({"fn_name": fn_name})
    if is_backward is not None:
        event_metadata.update({"is_backward": is_backward})

    chromium_log: ChromiumEventLogger = get_chromium_event_logger()
    start_ns = time.time_ns()
    chromium_log.log_event_start(
        event_name, start_ns, event_metadata, log_pt2_compile_event, compile_id
    )

    cx_mgrs: list[typing.Any] = [
        torch.profiler.record_function(f"{key} (dynamo_timed)")
    ]
    if log_waitcounter:
        wc_name = waitcounter_name_override if waitcounter_name_override else key
        cx_mgrs.append(_WaitCounter(f"pytorch.wait_counter.{wc_name}").guard())

    is_compile_time = torch._guards.CompileContext.current_compile_id() is not None
    if dynamo_compile_column_us:
        # We're standardizing on microseconds for dynamo_compile timings.
        assert dynamo_compile_column_us.endswith("_us")

        # Track nested dynamo_timed calls that update CompilationMetrics so we can
        # bump a total duration only for the outermost metric.
        if not hasattr(_dynamo_timed_tls, "depth"):
            _dynamo_timed_tls.depth = 0
        _dynamo_timed_tls.depth += 1

        # The corresponding WaitCounters that we bump for all overheads
        if _dynamo_timed_tls.depth == 1:
            cx_mgrs.append(_WaitCounter("pytorch.wait_counter.dynamo_compile").guard())
            if not is_compile_time:
                runtime_wc = "pytorch.wait_counter.compile_runtime_overheads"
                cx_mgrs.append(_WaitCounter(runtime_wc).guard())

    try:
        with contextlib.ExitStack() as stack:
            for cx in cx_mgrs:
                stack.enter_context(cx)
            yield
    finally:
        end_ns = time.time_ns()
        time_spent_ns = end_ns - start_ns
        compilation_time_metrics[key].append(time_spent_ns / 1e9)
        chromium_log.log_event_end(
            event_name, end_ns, {}, start_ns, log_pt2_compile_event, compile_id
        )
        if dynamo_compile_column_us:
            # TODO: the events that we capture in calculate_time_spent() seem a little
            # arbitrary. Currently, it's only those fields that are present in
            # CompilationMetrics (but note that we accumulate by the associated event
            # name, not the field name in CompilationMetrics). Do we want to keep it
            # this way?
            cumulative_time_spent_ns[event_name] += time_spent_ns

            # Bump the total duration for every outer event.
            _dynamo_timed_tls.depth -= 1
            is_outer_event = _dynamo_timed_tls.depth == 0

            duration_us = time_spent_ns // 1000
            if is_compile_time:
                metrics_context = get_metrics_context()
                if metrics_context.in_progress():
                    metrics_context.increment(dynamo_compile_column_us, duration_us)
                    if is_outer_event:
                        metrics_context.increment("duration_us", duration_us)
            else:
                runtime_context = get_runtime_metrics_context()
                runtime_context.increment(dynamo_compile_column_us, duration_us)
                if is_outer_event:
                    extra = {
                        "compile_id": compile_id,
                        "is_runtime": True,
                        "is_forward": not is_backward,
                    }
                    runtime_context.increment("duration_us", duration_us, extra)


@overload
def compile_times(repr: Literal["str"], aggregate: bool = False) -> str: ...


@overload
def compile_times(
    repr: Literal["csv"], aggregate: bool = False
) -> tuple[list[str], list[object]]: ...


def compile_times(  # type: ignore[misc]
    repr: str = "str", aggregate: bool = False
) -> Union[str, None, tuple[list[str], list[str]]]:
    """
    Get metrics about torchdynamo frontend/backend compilation times.

    Accumulates information from functions tagged with `dynamo_timed`.

    repr='str' returns a printable string for user interaction, and 'csv'
    returns headers, rows which can be logged for output

    aggregate causes values from multiple compilations (e.g. split graphs)
    to be accumulated into one value.  If false, expect more than one value
    per metric.
    """

    def fmt_fn(values: list[float], item_fn: Callable[[float], str] = str) -> str:
        if aggregate:
            return item_fn(sum(values))
        return ", ".join(map(item_fn, values))

    if repr == "str":
        rows = [
            (k, fmt_fn(compilation_time_metrics[k], item_fn=lambda x: f"{x:.4f}"))
            for k in compilation_time_metrics
        ]
        out = "TorchDynamo compilation metrics:\n"
        out += tabulate(rows, headers=("Function", "Runtimes (s)"))
        return out
    elif repr == "csv":
        values = [
            fmt_fn(v, item_fn=lambda x: f"{x:.6f}")
            for v in compilation_time_metrics.values()
        ]
        headers = list(compilation_time_metrics.keys())
        return headers, values
    return None


@atexit.register
def dump_compile_times() -> None:
    log.info(compile_times(repr="str", aggregate=True))


tensortype_to_dtype = {
    torch.FloatTensor: (torch.float32, torch.float),
    torch.DoubleTensor: (torch.float64, torch.double),
    torch.HalfTensor: (torch.float16, torch.half),
    torch.BFloat16Tensor: (torch.bfloat16,),
    torch.ByteTensor: (torch.uint8,),
    torch.CharTensor: (torch.int8,),
    torch.LongTensor: (torch.int64, torch.long),
    torch.IntTensor: (torch.int32, torch.int),
    torch.ShortTensor: (torch.int16, torch.short),
    torch.BoolTensor: (torch.bool,),
}


class DuplicateWarningChecker:
    def __init__(self, maxsize: int = 4096) -> None:
        self.maxsize = maxsize
        self.reset()

    def reset(self) -> None:
        self.set: OrderedDict[Any, Any] = OrderedDict()

    def add(self, key: Union[str, tuple[object, object]]) -> bool:
        if key in self.set:
            self.set.move_to_end(key, last=True)
            if not config.verbose:
                return False
        else:
            self.set[key] = None
            while len(self.set) > self.maxsize:
                self.set.popitem(last=False)
        return True


graph_break_dup_warning_checker = DuplicateWarningChecker()


def setup_compile_debug() -> contextlib.ExitStack:
    compile_debug = os.environ.get("TORCH_COMPILE_DEBUG", "0") == "1"

    if compile_debug:
        return add_file_handler()

    return contextlib.ExitStack()


def reset_graph_break_dup_checker() -> None:
    graph_break_dup_warning_checker.reset()


def add_file_handler() -> contextlib.ExitStack:
    log_path = os.path.join(get_debug_dir(), "torchdynamo")
    os.makedirs(log_path, exist_ok=True)

    log_file_handler = logging.FileHandler(os.path.join(log_path, "debug.log"))
    logger = logging.getLogger("torch._dynamo")
    logger.addHandler(log_file_handler)

    exitstack = contextlib.ExitStack()
    exitstack.callback(lambda: logger.removeHandler(log_file_handler))
    return exitstack


def setup_log_file() -> contextlib.ExitStack:
    exitstack = contextlib.ExitStack()
    if config.log_file_name is not None:
        log_file_handler = logging.FileHandler(config.log_file_name)
        for logger in torch._logging._internal.get_loggers():
            logger.addHandler(log_file_handler)
            exitstack.callback(lambda: logger.removeHandler(log_file_handler))
        return exitstack

    return exitstack


def gen_record_file_name(exc: Exception, code: CodeType) -> str:
    return f"{get_debug_dir()}/error_recordings/\
{code.co_name}_{type(exc).__name__}_{code.co_firstlineno}.rec"


def write_record_to_file(filename: str, exec_record: ExecutionRecord) -> None:
    try:
        if os.path.exists(filename):
            log.warning(
                "Unable to write execution record %s; file already exists.", filename
            )
        else:
            os.makedirs(os.path.dirname(filename), exist_ok=True)
            with open(filename, "wb") as f:
                exec_record.dump(f)
    except Exception:
        log.exception("Unable to write execution record %s", filename)


def count_calls(g: fx.Graph) -> int:
    c = 0
    for n in g.nodes:
        if "call" in n.op:
            c += 1
    return c


def identity(x: T) -> T:
    return x


def hashable(x: Any) -> bool:
    try:
        hash(x)
        return True
    except TypeError:
        return False
    # cannot hash writable memoryview object
    except ValueError:
        return False


def nothing(*args: Any, **kwargs: Any) -> None:
    pass


class ExactWeakKeyDictionary:
    """Similar to weakref.WeakKeyDictionary, but use `is`/`id` rather than `==` to compare equality"""

    def __init__(self) -> None:
        self.values: dict[int, Any] = {}
        self.refs: dict[int, weakref.ReferenceType[Any]] = {}

    def __getitem__(self, key: Any) -> Any:
        return self.values[id(key)]

    def get(self, key: Any, default: Any = None) -> Any:
        return self.values.get(id(key), default)

    def __contains__(self, key: Any) -> bool:
        return id(key) in self.values

    def __setitem__(self, key: Any, value: Any) -> None:
        idx = id(key)
        if idx not in self.refs:
            self.refs[idx] = weakref.ref(key, lambda ref: self._remove_id(idx))
        self.values[idx] = value

    def _remove_id(self, idx: int) -> None:
        if idx in self.values:
            del self.values[idx]
        if idx in self.refs:
            del self.refs[idx]

    def clear(self) -> None:
        self.refs.clear()
        self.values.clear()


@overload
def istype(obj: object, allowed_types: type[T]) -> TypeIs[T]: ...


@overload
def istype(
    obj: object, allowed_types: tuple[type[list[T]], type[tuple[T, ...]]]
) -> TypeIs[T]: ...


@overload
def istype(obj: object, allowed_types: Iterable[type]) -> bool: ...


def istype(obj: object, allowed_types: Any) -> bool:
    """isinstance() without subclasses"""
    if isinstance(allowed_types, (tuple, list, set)):
        return type(obj) in allowed_types
    return type(obj) is allowed_types


if sys.version_info >= (3, 12):
    # Some typing classes moved to C in 3.12,
    # which no longer have the _Final mixin.
    _builtin_final_typing_classes = (
        typing.ParamSpecArgs,
        typing.ParamSpecKwargs,
        typing.ParamSpec,
        typing.TypeVar,
        typing.TypeVarTuple,
        typing.TypeAliasType,
    )


def is_typing(value: Any) -> bool:
    # _Final catches most of typing classes:
    #   - Any
    #   - Callable
    #   - Union
    #   ...
    #
    # NB: we intentionally ignore classes that inherit from Generic, since they
    # can be used as both TypingVariable as well as UserDefinedClassVariable.
    if sys.version_info >= (3, 12) and isinstance(value, _builtin_final_typing_classes):
        return True
    return isinstance(value, typing._Final) or value is typing.Generic  # type: ignore[attr-defined]


def is_numpy_int_type(value: Any) -> bool:
    if not np:
        return False

    return istype(
        value,
        (
            np.int8,
            np.int16,
            np.int32,
            np.int64,
            np.uint8,
            np.uint16,
            np.uint32,
            np.uint64,
        ),
    )


def is_numpy_float_type(value: Any) -> bool:
    if not np:
        return False

    return istype(
        value,
        (
            np.float16,
            np.float32,
            np.float64,
        ),
    )


@overload
def is_lru_cache_wrapped_function(
    value: Callable[..., T],
) -> TypeGuard[functools._lru_cache_wrapper[T]]: ...


@overload
def is_lru_cache_wrapped_function(
    value: Any,
) -> TypeGuard[functools._lru_cache_wrapper[Any]]: ...


def is_lru_cache_wrapped_function(
    value: Any,
) -> bool:
    return isinstance(value, functools._lru_cache_wrapper) and is_function(
        inspect.getattr_static(value, "__wrapped__")
    )


_FuncTypes: TypeAlias = Union[
    types.FunctionType,
    types.BuiltinFunctionType,
    types.MethodDescriptorType,
    types.WrapperDescriptorType,
]


def is_function_or_wrapper(
    value: Any,
) -> TypeIs[Union[_FuncTypes, torch._ops.OpOverloadPacket, torch._ops.OpOverload]]:
    return is_function(value) or isinstance(
        value, (torch._ops.OpOverloadPacket, torch._ops.OpOverload)
    )


def is_function(
    value: Any,
) -> TypeIs[_FuncTypes]:
    return isinstance(
        value,
        (
            types.FunctionType,
            types.BuiltinFunctionType,
            types.MethodDescriptorType,
            types.WrapperDescriptorType,
        ),
    )


cmp_name_to_op_mapping = {
    "__eq__": operator.eq,
    "__ne__": operator.ne,
    "__lt__": operator.lt,
    "__le__": operator.le,
    "__gt__": operator.gt,
    "__ge__": operator.ge,
}


cmp_name_to_op_str_mapping = {
    "__eq__": "==",
    "__ne__": "!=",
    "__lt__": "<",
    "__le__": "<=",
    "__gt__": ">",
    "__ge__": ">=",
}


def is_wrapper_or_member_descriptor(
    value: Any,
) -> TypeIs[
    Union[
        types.GetSetDescriptorType,
        types.MethodDescriptorType,
        types.WrapperDescriptorType,
        types.MemberDescriptorType,
        types.MethodWrapperType,
    ]
]:
    return isinstance(
        value,
        (
            # set up by PyGetSetDef
            types.GetSetDescriptorType,
            # set by PyMethodDef, e.g. list.append
            types.MethodDescriptorType,
            # slots - list.__add__
            types.WrapperDescriptorType,
            # set up by PyMemberDef
            types.MemberDescriptorType,
            # wrapper over C functions
            types.MethodWrapperType,
        ),
    )


def unwrap_if_wrapper(fn: Any) -> Any:
    return unwrap_with_attr_name_if_wrapper(fn)[0]


def unwrap_with_attr_name_if_wrapper(fn: Any) -> tuple[Any, Optional[str]]:
    # TODO(anijain2305) - Investigate if we can get rid of this function
    # unpack @torch._dynamo.optimize()(fn) wrapped function
    if is_function(fn) and inspect.getattr_static(fn, "_torchdynamo_inline", False):
        fn = inspect.getattr_static(fn, "_torchdynamo_inline", fn)
        attr_name = "_torchdynamo_inline"
    else:
        attr_name = None
    return fn, attr_name


def is_numpy_ndarray(value: Any) -> TypeGuard[np.ndarray]:  # type: ignore[type-arg]
    if not np:
        return False

    return istype(value, np.ndarray)


def istensor(obj: Any) -> bool:
    """Check of obj is a tensor"""
    tensor_list: tuple[type, ...] = (
        torch.Tensor,
        torch.nn.Parameter,
        *config.traceable_tensor_subclasses,
    )
    tensor_list = tensor_list + (torch._subclasses.FakeTensor,)
    return istype(obj, tensor_list)


def is_lazy_module(mod: Any) -> bool:
    return isinstance(mod, LazyModuleMixin)


@functools.lru_cache(4096)
def print_once(*args: Any) -> None:
    print(*args)


def make_cell(val: Any = None) -> types.CellType:
    """Some black magic to create a cell object that usually only exists in a closure"""
    x = val

    def f() -> Any:
        return x

    assert f.__closure__ is not None and len(f.__closure__) == 1
    return f.__closure__[0]


def proxy_args_kwargs(args: Any, kwargs: Any) -> tuple[tuple[Any, ...], dict[str, Any]]:
    try:
        proxy_args = tuple(arg.as_proxy() for arg in args)
        proxy_kwargs = {key: arg.as_proxy() for key, arg in kwargs.items()}
        return proxy_args, proxy_kwargs
    except NotImplementedError as e:
        from .exc import unimplemented_v2
        from .variables.base import typestr

        unimplemented_v2(
            gb_type="Failed to convert args/kwargs to proxy",
            context=f"call_function args: {typestr(*args)} {typestr(*list(kwargs.values()))}",
            explanation="Missing `as_proxy()` implementation for some arg/kwarg.",
            hints=[],
            from_exc=e,
        )


def to_int_ms(v: Optional[float]) -> Optional[int]:
    return None if v is None else int(v * 1000)


# float64 timestamp has a quarter microsecond precision in 2024, so while
# this is suboptimal we shouldn't meaningfully lose precision
def to_int_us(v: Optional[float]) -> Optional[int]:
    return None if v is None else int(v * 1_000_000)


# Version field added to every log. Increment to make it easier to distinguish new
# vs. old entries when you make a substantive change to how the logs are populated.
LOG_FORMAT_VERSION = 3


@dataclasses.dataclass
class CompilationMetrics:
    compile_id: Optional[str] = None
    frame_key: Optional[str] = None
    co_name: Optional[str] = None
    co_filename: Optional[str] = None
    co_firstlineno: Optional[int] = None
    cache_size: Optional[int] = None
    accumulated_cache_size: Optional[int] = None
    guard_count: Optional[int] = None
    shape_env_guard_count: Optional[int] = None
    graph_op_count: Optional[int] = None
    graph_node_count: Optional[int] = None
    graph_input_count: Optional[int] = None
    start_time: Optional[float] = None
    entire_frame_compile_time_s: Optional[float] = None
    backend_compile_time_s: Optional[float] = None
    inductor_compile_time_s: Optional[float] = None
    code_gen_time_s: Optional[float] = None
    fail_type: Optional[str] = None
    fail_reason: Optional[str] = None
    fail_user_frame_filename: Optional[str] = None
    fail_user_frame_lineno: Optional[int] = None
    non_compliant_ops: Optional[set[str]] = None
    compliant_custom_ops: Optional[set[str]] = None
    restart_reasons: Optional[set[str]] = None
    dynamo_time_before_restart_s: Optional[float] = None
<<<<<<< HEAD
=======
    stack_trace: Optional[list[str]] = None
    graph_node_shapes: Optional[str] = None
>>>>>>> 95e456fc
    # Sometimes, we will finish analyzing a frame but conclude we don't want
    # to install any guarded code.  True means we actually decided to install
    # a compiled frame
    has_guarded_code: Optional[bool] = None
    remote_cache_time_saved_s: Optional[float] = None
    structured_logging_overhead_s: Optional[float] = None
    config_suppress_errors: Optional[bool] = None
    config_inline_inbuilt_nn_modules: Optional[bool] = None
    specialize_float: Optional[bool] = None
    dynamo_config: Optional[str] = None
    is_forward: Optional[bool] = None
    num_triton_bundles: Optional[int] = None
    remote_fx_graph_cache_get_time_ms: Optional[int] = None
    remote_fx_graph_cache_put_time_ms: Optional[int] = None
    start_time_us: Optional[int] = None
    duration_us: Optional[int] = None
    dynamo_cumulative_compile_time_us: Optional[int] = None
    aot_autograd_cumulative_compile_time_us: Optional[int] = None
    inductor_cumulative_compile_time_us: Optional[int] = None
    inductor_code_gen_cumulative_compile_time_us: Optional[int] = None
    triton_compile_time_us: Optional[int] = None
    runtime_cudagraphify_time_us: Optional[int] = None
    runtime_triton_autotune_time_us: Optional[int] = None
    dynamo_compile_time_before_restart_us: Optional[int] = None
    distributed_ephemeral_timeout_us: Optional[int] = None
    structured_logging_overhead_us: Optional[int] = None
    remote_fx_graph_cache_get_time_us: Optional[int] = None
    remote_fx_graph_cache_put_time_us: Optional[int] = None
    backward_cumulative_compile_time_us: Optional[int] = None
    end_time_us: Optional[int] = None
    pre_grad_pass_time_us: Optional[int] = None
    post_grad_pass_time_us: Optional[int] = None
    joint_graph_pass_time_us: Optional[int] = None
    log_format_version: int = LOG_FORMAT_VERSION
    inductor_config: Optional[str] = None
    remote_cache_version: Optional[int] = None
    inductor_fx_remote_cache_hit_count: Optional[int] = None
    inductor_fx_remote_cache_miss_count: Optional[int] = None
    inductor_fx_remote_cache_backend_type: Optional[str] = None
    inductor_fx_remote_cache_hit_keys: Optional[str] = None
    inductor_fx_remote_cache_miss_keys: Optional[str] = None
    cuda_version: Optional[str] = None
    triton_version: Optional[str] = None
    feature_usage: Optional[dict[str, bool]] = None
    compile_time_autotune_time_us: Optional[int] = None
    is_runtime: Optional[bool] = False
    gc_time_us: Optional[int] = None
    tensorify_float_attempt: Optional[bool] = None
    tensorify_float_success: Optional[bool] = None
    tensorify_float_failure: Optional[set[str]] = None
    guard_latency_us: Optional[float] = None
    recompile_reason: Optional[str] = None
    num_graph_breaks: Optional[int] = None
    triton_kernel_compile_times_us: Optional[str] = None
    ir_count: Optional[int] = None
    cudagraph_skip_reason: Optional[str] = None
    python_version: Optional[str] = None
    pgo_put_remote_code_state_time_us: Optional[int] = None
    pgo_get_remote_code_state_time_us: Optional[int] = None
    # The number of elements within parameters. This is classically what people
    # think of when they think of parameters in a ML model.
    param_numel: Optional[int] = None
    # The number of elements counted by bytes - i.e. a float32 is 4 bytes
    # per element.
    param_bytes: Optional[int] = None
    # The number of parameters counted by fields. This is mostly a proxy for
    # the number of distinct type of params.
    param_count: Optional[int] = None
    recompile_user_contexts: Optional[set[str]] = None
    inline_inbuilt_nn_modules_candidate: Optional[bool] = False

    @classmethod
    def create(cls, metrics: dict[str, Any]) -> CompilationMetrics:
        """
        Factory method to create a CompilationMetrics from a dict of fields.
        Includes the logic to add legacy fields and any pre-processing, e.g.,
        we transform some fields to comma-separated strings for scuba logging.
        """

        def us_to_s(metric: Optional[int]) -> Optional[float]:
            return metric / 1e6 if metric is not None else None

        def us_to_ms(metric: Optional[int]) -> Optional[int]:
            return metric // 1000 if metric is not None else None

        def collection_to_str(metric: Optional[Any]) -> Optional[str]:
            def safe_str(item: Any) -> str:
                try:
                    return str(item)
                except Exception:
                    return "<unknown>"

            if metric is None:
                return None

            if not isinstance(metric, (set, list)):
                return "<unknown>"

            return ",".join(safe_str(item) for item in sorted(metric))

        def collection_to_json_str(metric: Optional[Any]) -> Optional[str]:
            if metric is None:
                return None
            try:
                return json.dumps(list(metric))
            except Exception:
                return "<unknown>"

        # TODO: The following are legacy fields, populated from the fields that replace
        # them. Remove these when we decide we can really deprecate them.
        legacy_metrics = {
            "start_time": us_to_s(metrics.get("start_time_us")),
            "entire_frame_compile_time_s": us_to_s(
                metrics.get("dynamo_cumulative_compile_time_us")
            ),
            "backend_compile_time_s": us_to_s(
                metrics.get("aot_autograd_cumulative_compile_time_us")
            ),
            "inductor_compile_time_s": us_to_s(
                metrics.get("inductor_cumulative_compile_time_us")
            ),
            "code_gen_time_s": us_to_s(
                metrics.get("inductor_code_gen_cumulative_compile_time_us")
            ),
            "remote_cache_time_saved_s": us_to_s(
                metrics.get("distributed_ephemeral_timeout_us")
            ),
            "remote_fx_graph_cache_get_time_ms": us_to_ms(
                metrics.get("remote_fx_graph_cache_get_time_us")
            ),
            "remote_fx_graph_cache_put_time_ms": us_to_ms(
                metrics.get("remote_fx_graph_cache_put_time_us")
            ),
            "structured_logging_overhead_s": us_to_s(
                metrics.get("structured_logging_overhead_us")
            ),
        }

        all_metrics = {**legacy_metrics, **metrics}

        # Processing before logging:
        all_metrics["inductor_fx_remote_cache_hit_keys"] = collection_to_str(
            all_metrics.get("inductor_fx_remote_cache_hit_keys")
        )
        all_metrics["inductor_fx_remote_cache_miss_keys"] = collection_to_str(
            all_metrics.get("inductor_fx_remote_cache_miss_keys")
        )
        all_metrics["triton_kernel_compile_times_us"] = collection_to_json_str(
            all_metrics.get("triton_kernel_compile_times_us")
        )
        compile_id = all_metrics.get("compile_id")
        all_metrics["compile_id"] = str(compile_id) if compile_id else None

        return cls(**all_metrics)


DEFAULT_COMPILATION_METRICS_LIMIT = 64


_compilation_metrics: collections.deque[CompilationMetrics] = collections.deque(
    maxlen=DEFAULT_COMPILATION_METRICS_LIMIT
)


def add_compilation_metrics_to_chromium(c: CompilationMetrics) -> None:
    """
    These are the common fields in CompilationMetrics that existed before
    metrics_context, and aren't set by MetricsContext.set(). We add the subset
    of them that make sense in `dynamo`/toplevel events in PT2 Compile Events
    directly.

    If you're tempted to add to this list, consider using CompileEventLogger.compilation_metric()
    instead, which will automatically also add it to tlparse and PT2 Compile Events.
    TODO: Get rid of this function and replace it with CompileEventLogger directly instead.
    """
    event_logger = get_chromium_event_logger()
    event_name = event_logger.get_outermost_event()
    if not event_name:
        return
    event_logger.add_event_data(
        event_name=event_name,
        frame_key=c.frame_key,
        co_name=c.co_name,
        co_filename=c.co_filename,
        co_firstlineno=c.co_firstlineno,
        cache_size=c.cache_size,
        accumulated_cache_size=c.accumulated_cache_size,
        guard_count=c.guard_count,
        shape_env_guard_count=c.shape_env_guard_count,
        graph_op_count=c.graph_op_count,
        graph_node_count=c.graph_node_count,
        graph_input_count=c.graph_input_count,
        fail_type=c.fail_type,
        fail_reason=c.fail_reason,
        fail_user_frame_filename=c.fail_user_frame_filename,
        fail_user_frame_lineno=c.fail_user_frame_lineno,
        # Sets aren't JSON serializable
        non_compliant_ops=(
            list(c.non_compliant_ops) if c.non_compliant_ops is not None else None
        ),
        compliant_custom_ops=(
            list(c.compliant_custom_ops) if c.compliant_custom_ops is not None else None
        ),
        restart_reasons=(
            list(c.restart_reasons) if c.restart_reasons is not None else None
        ),
        dynamo_time_before_restart_s=c.dynamo_time_before_restart_s,
        has_guarded_code=c.has_guarded_code,
        dynamo_config=c.dynamo_config,
    )


def _get_dynamo_config_for_logging() -> Optional[str]:
    def clean_for_json(d: dict[str, Any]) -> dict[str, Any]:
        blocklist = {
            "TYPE_CHECKING",
            "log_file_name",
            "verbose",
            "repro_after",
            "repro_level",
            "repro_forward_only",
            "repro_tolerance",
            "repro_ignore_non_fp",
            "same_two_models_use_fp64",
            "base_dir",
            "debug_dir_root",
            "_save_config_ignore",
            "log_compilation_metrics",
            "inject_BUILD_SET_unimplemented_TESTING_ONLY",
            "_autograd_backward_strict_mode_banned_ops",
            "reorderable_logging_functions",
            "ignore_logger_methods",
            "traceable_tensor_subclasses",
            "nontraceable_tensor_subclasses",
            "_custom_ops_profile",
        }

        return {
            key: sorted(value) if isinstance(value, set) else value
            for key, value in d.items()
            if key not in blocklist
        }

    config_dict = clean_for_json(config.get_config_copy())
    return json.dumps(config_dict, sort_keys=True)


def _scrubbed_inductor_config_for_logging() -> Optional[str]:
    """
    Method to parse and scrub uninteresting configs from inductor config
    """

    # TypeSafeSerializer for json.dumps()
    # Skips complex types as values in config dict
    class TypeSafeSerializer(json.JSONEncoder):
        def default(self, o: Any) -> Any:
            try:
                return super().default(o)
            except Exception:
                return "Value is not JSON serializable"

    keys_to_scrub: set[Any] = set()
    inductor_conf_str = None
    inductor_config_copy = (
        torch._inductor.config.get_config_copy() if torch._inductor.config else None
    )
    if inductor_config_copy is not None:
        try:
            for key, val in inductor_config_copy.items():
                if not isinstance(key, str):
                    keys_to_scrub.add(key)
                # Convert set() to list for json.dumps()
                if isinstance(val, set):
                    inductor_config_copy[key] = list(val)
            # Evict unwanted keys
            for key in keys_to_scrub:
                del inductor_config_copy[key]
            # Stringify Inductor config
            inductor_conf_str = json.dumps(
                inductor_config_copy,
                cls=TypeSafeSerializer,
                skipkeys=True,
                sort_keys=True,
            )
        except Exception:
            # Don't crash because of runtime logging errors
            inductor_conf_str = "Inductor Config is not JSON serializable"
    return inductor_conf_str


def record_compilation_metrics(
    start_time_ns: int,
    end_time_ns: int,
    metrics: dict[str, Any],
    exc_type: Optional[type[BaseException]],
    exc_value: Optional[BaseException],
) -> None:
    if torch._inductor.utils.should_use_remote_fx_graph_cache():
        try:
            from torch._inductor.fb.remote_cache import REMOTE_CACHE_VERSION

            remote_cache_version = REMOTE_CACHE_VERSION
            inductor_fx_remote_cache_backend_type = "_ManifoldCache"
        except ModuleNotFoundError:
            remote_cache_version = None
            inductor_fx_remote_cache_backend_type = None
    else:
        inductor_fx_remote_cache_backend_type = None
        remote_cache_version = None

    # Populate the compile_id from the metrics context if it's set. Otherwise,
    # look for it in the current compile context.
    compile_id = metrics.get("compile_id")
    if not compile_id:
        compile_id = torch._guards.CompileContext.current_compile_id()

    common_metrics = {
        "compile_id": compile_id,
        "start_time_us": start_time_ns // 1000,
        "end_time_us": end_time_ns // 1000,
        "fail_type": exc_type.__qualname__ if exc_type else None,
        "fail_reason": str(exc_value) if exc_value else None,
        "structured_logging_overhead_us": to_int_us(
            torch._logging.get_structured_logging_overhead()
        ),
        "dynamo_config": _get_dynamo_config_for_logging(),
        "config_suppress_errors": config.suppress_errors,
        "config_inline_inbuilt_nn_modules": config.inline_inbuilt_nn_modules,
        "inductor_config": _scrubbed_inductor_config_for_logging(),
        "cuda_version": torch.version.cuda,
        "triton_version": triton.__version__ if has_triton() else "",
        "remote_cache_version": remote_cache_version,
        "inductor_fx_remote_cache_backend_type": inductor_fx_remote_cache_backend_type,
        "python_version": sys.version,
    }

    compilation_metrics = CompilationMetrics.create({**common_metrics, **metrics})
    _compilation_metrics.append(compilation_metrics)

    name = "compilation_metrics"
    if compilation_metrics.is_forward is False:
        name = "bwd_" + name
    if compilation_metrics.is_runtime is True:
        name = name + "_runtime"

    torch._logging.trace_structured(
        name,
        lambda: {
            k: list(v) if isinstance(v, set) else v
            for k, v in dataclasses.asdict(compilation_metrics).items()
        },
        # NB: Because compilation metrics *includes* the logging overhead time,
        # we can't both *measure* the logging overhead of compilation metrics
        # without making it inconsistent with compilation metrics itself, so
        # we ignore the (hopefully small) time spent logging compilation metrics
        record_logging_overhead=False,
        # These may be runtime logs, e.g., runtime autotunning, so we provide
        # the CompileId from the compilation metrics in case it's not available
        # in the current trace.
        compile_id=compile_id,
    )

    # If there's a chromium event in flight, add the CompilationMetrics to it.
    add_compilation_metrics_to_chromium(compilation_metrics)

    # Finally log the compilation metrics.
    if config.log_compilation_metrics:
        log_compilation_event(compilation_metrics)


# record_compilation_metrics is called by the singleton MetricsContext exit handler.
_METRICS_CONTEXT = MetricsContext(on_exit=record_compilation_metrics)
_RUNTIME_METRICS_CONTEXT = RuntimeMetricsContext(on_exit=record_compilation_metrics)


def set_compilation_metrics_limit(new_size: int) -> None:
    global _compilation_metrics
    while len(_compilation_metrics) > new_size:
        _compilation_metrics.popleft()
    new_deque = collections.deque(_compilation_metrics, maxlen=new_size)
    _compilation_metrics = new_deque


def clear_compilation_metrics() -> None:
    global _compilation_metrics
    _compilation_metrics.clear()


def get_compilation_metrics() -> list[CompilationMetrics]:
    return list(_compilation_metrics)


class ChromiumEventLogger:
    """Logs chromium events to structured logs. tlparse will concatenate these into a perfetto UI link.

    See https://docs.google.com/document/d/1CvAClvFfyA5R-PhYUmn5OOQtYMH4h6I0nSsKchNAySU/preview#heading=h.yr4qxyxotyw for
    a specification of the Chromium Event JSON format.
    """

    def get_stack(self) -> list[str]:
        """
        The main event stack, with every chromium event.
        Logged to tlparse.
        """
        if hasattr(self.tls, "stack"):
            return self.tls.stack
        else:
            self.tls.stack = []
            return self.tls.stack

    def get_outermost_event(self) -> Optional[str]:
        """
        Get the outermost event name (i.e. the longest running event)
        or None if the stack is empty.
        """
        stack = self.get_stack()
        return stack[0] if stack else None

    def get_pt2_compile_substack(self) -> list[str]:
        """
        A smaller subset of the main stack that gets used to log
        PT2 Compile Events internally.
        """
        if hasattr(self.tls, "pt2_compile_substack"):
            return self.tls.pt2_compile_substack
        else:
            self.tls.pt2_compile_substack = []
            return self.tls.pt2_compile_substack

    def get_event_data(self) -> dict[str, Any]:
        if not hasattr(self.tls, "event_data"):
            self.tls.event_data = {}
        return self.tls.event_data

    def __init__(self) -> None:
        self.tls = threading.local()

        from . import config

        # Generate a unique id for this logger, which we can use in scuba to filter down
        # to a single python run.
        if config.pt2_compile_id_prefix:
            self.id_ = f"{config.pt2_compile_id_prefix}-{uuid.uuid4()}"
        else:
            self.id_ = str(uuid.uuid4())

        # TODO: log to init/id tlparse after I add support for it
        log.info("ChromiumEventLogger initialized with id %s", self.id_)

    def try_add_event_data(self, event_name: str, **kwargs: Any) -> None:
        """
        Same as add_event_data, but will silently not log if the event isn't in the stack.
        """
        if event_name not in self.get_stack():
            return
        self.add_event_data(event_name, **kwargs)

    def add_event_data(
        self,
        event_name: str,
        **kwargs: Any,
    ) -> None:
        """
        Adds additional metadata info to an in-progress event
        This metadata is recorded in the END event
        """
        if event_name not in self.get_stack():
            raise RuntimeError(
                f"Event {repr(event_name)} not in {self.get_stack()}. "
                "Cannot add metadata to events that aren't in progress. "
                "Please make sure the event has started and hasn't ended."
            )
        event_data = self.get_event_data()
        if event_name not in event_data:
            event_data[event_name] = {}
        event_data[event_name].update(kwargs)

    def increment(self, event_name: str, key: str, value: int) -> None:
        """
        Increment an integer event data field by the given amount
        """
        if event_name not in self.get_stack():
            raise RuntimeError(
                f"Event {repr(event_name)} not in {self.get_stack()}. "
                "Cannot add metadata to events that aren't in progress. "
                "Please make sure the event has started and hasn't ended."
            )

        event_data = self.get_event_data()
        if event_name not in event_data:
            event_data[event_name] = {}
        if key not in event_data[event_name]:
            event_data[event_name][key] = 0
        event_data[event_name][key] += value

    def add_to_set(
        self,
        event_name: str,
        key: str,
        value: Any,
    ) -> None:
        """
        Add a value to a set within a event_name's metadata if it exists
        """
        if event_name not in self.get_stack():
            raise RuntimeError(
                f"Event {repr(event_name)} not in {self.get_stack()}. "
                "Cannot add metadata to events that aren't in progress. "
                "Please make sure the event has started and hasn't ended."
            )
        event_data = self.get_event_data()
        if event_name not in event_data:
            event_data[event_name] = {}
        if key not in event_data[event_name]:
            event_data[event_name][key] = set()
        event_data[event_name][key].add(value)

    def log_event_start(
        self,
        event_name: str,
        time_ns: int,
        metadata: dict[str, Any],
        log_pt2_compile_event: bool = False,
        compile_id: Optional[CompileId] = None,
    ) -> None:
        """
        Logs the start of a single event.
        :param str event_name Name of event to appear in trace
        :param time_ns Timestamp in nanoseconds
        :param metadata: Any extra metadata associated with this event
        :param log_pt2_compile_event: If True, log to pt2_compile_events
        :param compile_id: Explicit compile_id (rather than using the current context)
        """
        compile_id = compile_id or torch._guards.CompileContext.current_compile_id()
        metadata["compile_id"] = str(compile_id)
        self._log_timed_event(
            event_name,
            time_ns,
            "B",
            metadata,
        )
        self.get_stack().append(event_name)
        # Add metadata from start event
        self.add_event_data(event_name, **metadata)
        if log_pt2_compile_event:
            self.get_pt2_compile_substack().append(event_name)

    def reset(self) -> None:
        # We this on every compile in case a compile crashes or restarts and we haven't
        # cleared the stack.
        stack = self.get_stack()
        substack = self.get_pt2_compile_substack()
        stack.clear()
        substack.clear()
        event_data = self.get_event_data()
        event_data.clear()

    def log_event_end(
        self,
        event_name: str,
        time_ns: int,
        metadata: dict[str, Any],
        start_time_ns: int,
        log_pt2_compile_event: bool,
        compile_id: Optional[CompileId] = None,
    ) -> None:
        """
        Logs the end of a single event. This function should only be
        called after log_event_start with the same event_name.
        :param event_name: Name of event to appear in trace
        :param time_ns: Timestamp in nanoseconds
        :param metadata: Any extra metadata associated with this event
        :param start_time_ns: The start time timestamp in nanoseconds
        :param log_pt_compile_event: If True, log to pt2_compile_events
        :param compile_id: Explicit compile_id (rather than using the current context)
        """
        compile_id = compile_id or torch._guards.CompileContext.current_compile_id()
        metadata["compile_id"] = str(compile_id)

        # Grab metadata collected during event span
        all_event_data = self.get_event_data()
        if event_name in all_event_data:
            event_metadata = all_event_data[event_name]
            del all_event_data[event_name]
        else:
            event_metadata = {}
        # Add the passed in metadata
        event_metadata.update(metadata)

        event = self._log_timed_event(
            event_name,
            time_ns,
            "E",
            event_metadata,
        )

        def pop_stack(stack: list[str]) -> None:
            while event_name != stack[-1]:
                # If the event isn't the most recent one to end, pop
                # off the stack until it is.
                # Since event_name in self.stack, this pop is always safe
                log.warning(
                    "ChromiumEventLogger: Detected overlapping events, fixing stack"
                )
                stack.pop()

        event_stack = self.get_stack()
        # These stack health checks currently never happen,
        # but they're written this way to future proof any weird event
        # overlaps in the future.
        if event_name not in event_stack:
            # Something went wrong, we never called start on this event,
            # or it was skipped due to overlapping events below
            log.warning("ChromiumEventLogger: Start event not in stack, ignoring")
            return

        pop_stack(event_stack)

        if log_pt2_compile_event:
            pt2_compile_substack = self.get_pt2_compile_substack()
            pop_stack(pt2_compile_substack)
            log_chromium_event_internal(
                event, pt2_compile_substack, self.id_, start_time_ns
            )
            # Pop actual event off of stack
            pt2_compile_substack.pop()

        # Finally pop the actual event off the stack
        event_stack.pop()

    def _log_timed_event(
        self,
        event_name: str,
        time_ns: int,
        phase: str,
        metadata: Optional[dict[str, Any]] = None,
    ) -> dict[str, Any]:
        """
        Logs a timed event in chromium format. See log_event_start, log_event_end, etc.
        """
        event = {
            "name": event_name,
            "ts": time_ns / 1000,  # Chromium events are in micro seconds
            "args": metadata,
            "ph": phase,
            # These categories are needed in all chromium traces
            "cat": "dynamo_timed",
            "tid": 0,
            "pid": 0,  # pid should be specified on all logs, we don't personally care about the actual process id
        }
        torch._logging.trace_structured(
            "chromium_event",
            payload_fn=lambda: event,
            suppress_context=False,
            expect_trace_id=False,  # Not every chromium event will have a trace_id
        )
        record_chromium_event_internal(event)
        return event

    def log_instant_event(
        self,
        event_name: str,
        time_ns: int,
        metadata: Optional[dict[str, Any]] = None,
        # By default, an instant event isn't logged internally, only to structured logging.
        log_pt2_compile_event: bool = False,
    ) -> None:
        """
        Log an instant event with no associated duration.
        :param str event_name: Name of event to appear in trace
        :param int time_ns Timestamp in nanoseconds
        :param Optional[Dict[str, Any]] metadata: Any extra metadata associated with this event
        :param str cname optional color for the arrow in the trace
        """
        if metadata is None:
            metadata = {}
        compile_id = str(torch._guards.CompileContext.current_compile_id())
        metadata["compile_id"] = compile_id
        event = {
            "name": event_name,
            "ts": time_ns / 1000,
            "args": metadata,
            "ph": "i",
            # These categories are needed in all chromium traces
            "cat": "dynamo_timed",
            "tid": 0,
            "pid": 0,
            "s": "p",  # We use "process" level instant events so they all appear on the same row in the trace.
        }
        torch._logging.trace_structured(
            "chromium_event",
            payload_fn=lambda: event,
            suppress_context=False,
            expect_trace_id=True,
        )
        if log_pt2_compile_event:
            # Log an instant event with the same start and end time
            log_chromium_event_internal(
                event, self.get_pt2_compile_substack(), self.id_, time_ns
            )


CHROMIUM_EVENT_LOG: Optional[ChromiumEventLogger] = None


def get_chromium_event_logger() -> ChromiumEventLogger:
    global CHROMIUM_EVENT_LOG
    if CHROMIUM_EVENT_LOG is None:
        CHROMIUM_EVENT_LOG = ChromiumEventLogger()
    return CHROMIUM_EVENT_LOG


def chromium_event_log_active() -> bool:
    global CHROMIUM_EVENT_LOG
    return CHROMIUM_EVENT_LOG is not None


@contextmanager
def chromium_event_timed(
    event_name: str,
    reset_event_log_on_exit: bool = False,
    log_pt2_compile_event: bool = False,
) -> Generator[Any, None, None]:
    """
    Context manager that creates a chromium start and end event. Chromium event
    logging is integrated with dynamo_timed, so you probably want to use that
    instead. Use this context manager only if you want to avoid dynamo_timed.
    """
    chromium_event_log = get_chromium_event_logger()
    chromium_start_time = time.time_ns()
    chromium_event_log.log_event_start(
        event_name,
        chromium_start_time,
        {},
        log_pt2_compile_event,
    )
    try:
        yield
    finally:
        chromium_event_log.log_event_end(
            event_name,
            time.time_ns(),
            {},
            chromium_start_time,
            log_pt2_compile_event,
        )
        if reset_event_log_on_exit:
            chromium_event_log.reset()


@dataclasses.dataclass
class CleanupHook:
    """Remove a global variable when hook is called"""

    scope: dict[str, Any]
    name: str

    def __call__(self, *args: Any) -> None:
        # Make sure we're not shutting down
        if CleanupManager is not None:
            CleanupManager.count -= 1
        del self.scope[self.name]

    @staticmethod
    def create(scope: dict[str, Any], name: str, val: Any) -> CleanupHook:
        assert name not in scope
        CleanupManager.count += 1
        scope[name] = val
        return CleanupHook(scope, name)


class CleanupManager(ExactWeakKeyDictionary):
    count = 0
    instance: ClassVar[CleanupManager]

    def _remove_id(self, idx: int) -> None:
        for hook in self.values[idx]:
            hook()
        super()._remove_id(idx)


CleanupManager.instance = CleanupManager()


def clone_tensor(x: torch.Tensor) -> torch.Tensor:
    """Clone the tensor and its gradient"""
    y = x.clone().requires_grad_(x.requires_grad)
    if x.is_leaf and x.grad is not None:
        y.grad = x.grad.clone()
    return y


def clone_input(
    x: torch.Tensor, *, dtype: Optional[torch.dtype] = None
) -> torch.Tensor:
    """copy while preserving strides"""
    # TODO: this is questionable
    if is_fake(x):
        # this func fails on fake tensors in __torch_dispatch__
        return x

    def torch_clone(x: torch.Tensor) -> torch.Tensor:
        y = torch.clone(x)
        if x.is_leaf:
            y.requires_grad_(x.requires_grad)
        if x.is_leaf and x.grad is not None:
            y.grad = clone_input(x.grad, dtype=dtype)
        if hasattr(x, "_dynamo_dynamic_indices"):
            y._dynamo_dynamic_indices = x._dynamo_dynamic_indices.copy()  # type: ignore[attr-defined]
        return y

    with torch.no_grad():
        if x.device.type == "xla":
            # Access data_ptr() for a xla tensor will cause crash
            return torch_clone(x)

        # Handle sparse storage (no stride).
        if x.layout is torch.sparse_coo:
            return torch.sparse_coo_tensor(
                torch_clone(x._indices()),
                torch_clone(x._values()),
                x.shape,
                is_coalesced=x.is_coalesced(),
            )
        elif is_sparse_compressed(x):
            if x.layout in {torch.sparse_csr, torch.sparse_bsr}:
                compressed_indices = x.crow_indices()
                plain_indices = x.col_indices()
            else:
                compressed_indices = x.ccol_indices()
                plain_indices = x.row_indices()
            return torch.sparse_compressed_tensor(
                torch_clone(compressed_indices),
                torch_clone(plain_indices),
                torch_clone(x.values()),
                x.shape,
                layout=x.layout,
            )

        needed_size = sum(
            (shape - 1) * stride for shape, stride in zip(x.size(), x.stride())
        )
        if x.is_quantized:
            result = torch.empty_quantized((needed_size + 32,), x)
        else:
            result = torch.empty(
                needed_size + 32, dtype=dtype or x.dtype, device=x.device
            )
        cache_line_offset = (
            (x.data_ptr() - result.data_ptr()) % 32
        ) // x.element_size()
        result.as_strided_(x.size(), x.stride(), cache_line_offset)
        try:
            result.copy_(x.clone())
            if x.is_leaf:
                result.requires_grad_(x.requires_grad)
            if x.is_leaf and x.grad is not None:
                result.grad = clone_input(x.grad, dtype=dtype)
        except RuntimeError:
            # RuntimeError: unsupported operation: more than one element of the written-to
            # tensor refers to a single memory location. Please clone() the tensor before
            # performing the operation.
            return torch_clone(x)
        if hasattr(x, "_dynamo_dynamic_indices"):
            result._dynamo_dynamic_indices = x._dynamo_dynamic_indices.copy()  # type: ignore[attr-defined]
        return result


@overload
def clone_inputs(
    example_inputs: dict[str, Union[T, tuple[T, ...]]],
) -> dict[str, list[T]]: ...


@overload
def clone_inputs(example_inputs: Sequence[T]) -> list[T]: ...


def clone_inputs(example_inputs: Any) -> Any:
    res: Union[dict[str, Any], list[Any]]
    if type(example_inputs) is dict:
        res = dict(example_inputs)
        for key, value in res.items():
            if isinstance(value, tuple):
                res[key] = clone_inputs(value)
            else:
                assert isinstance(value, torch.Tensor), type(value)
                res[key] = clone_input(value)
        return res

    res = list(example_inputs)
    for i in range(len(res)):
        if isinstance(res[i], torch.Tensor):
            res[i] = clone_input(res[i])
    return res


def skip_frame_if_in_functorch_mode(val: torch.Tensor) -> None:
    try:
        val.data_ptr()  # will throw for functorch tensors
    except RuntimeError as e:
        from .exc import SkipFrame

        # This will be GradTrackingTensor/BatchedTensor/etc
        functorch_subclass_name = re.sub(r"\(.*", "", repr(val))
        raise SkipFrame(
            f"torch.compile cannot be run in context: {functorch_subclass_name}"
        ) from e


@contextmanager
def preserve_rng_state() -> Generator[None, None, None]:
    disable_functorch = torch._C._DisableFuncTorch
    disable_current_modes = torch.utils._python_dispatch._disable_current_modes
    with disable_current_modes(), disable_functorch():
        rng_state = torch.clone(torch.random.get_rng_state())
        skip_frame_if_in_functorch_mode(rng_state)
        if torch.cuda.is_available():
            cuda_rng_state = torch.clone(torch.cuda.get_rng_state())
    try:
        yield
    finally:
        with torch.utils._python_dispatch._disable_current_modes():
            torch.random.set_rng_state(rng_state)
            if torch.cuda.is_available():
                torch.cuda.set_rng_state(cuda_rng_state)  # type: ignore[possibly-undefined]


def is_jit_model(
    model0: Any,
) -> TypeIs[
    Union[
        torch.jit._trace.TopLevelTracedModule,
        torch.jit._script.RecursiveScriptModule,
        torch.jit.ScriptFunction[Any, Any],
        torch.jit.ScriptModule,
    ]
]:
    return isinstance(
        model0,
        (
            torch.jit._trace.TopLevelTracedModule,
            torch.jit._script.RecursiveScriptModule,
            torch.jit.ScriptFunction,
            torch.jit.ScriptModule,
        ),
    )


def torchscript(model: Any, example_inputs: Any, verbose: bool = False) -> Any:
    if is_jit_model(model):
        # already done?
        return model

    try:
        return torch.jit.trace(model, example_inputs)
    except Exception:
        try:
            return torch.jit.script(model)
        except Exception:
            if verbose:
                log.exception("jit error")
            else:
                log.error("Both torch.jit.trace and torch.jit.script failed")
    return None


def getfile(obj: Any) -> Optional[str]:
    try:
        return inspect.getfile(obj)
    except (TypeError, OSError):
        return None


def is_namedtuple(obj: Any) -> bool:
    """Test if an object is a namedtuple or a torch.return_types.* quasi-namedtuple"""
    return is_namedtuple_cls(type(obj))


def is_namedtuple_cls(cls: Any) -> bool:
    """Test if an object is a namedtuple or a (torch.return_types|torch.autograd.forward_ad).* quasi-namedtuple"""
    try:
        if issubclass(cls, tuple):
            module = getattr(cls, "__module__", None)
            if module in ("torch.return_types", "torch.autograd.forward_ad"):
                return True
            if isinstance(getattr(cls, "_fields", None), tuple) and callable(
                getattr(cls, "_make", None)
            ):
                # The subclassing style namedtuple can have an extra base `typing.Generic`
                bases = tuple(t for t in cls.__bases__ if t is not Generic)
                if bases == (tuple,):
                    # This is a namedtuple type directly created by `collections.namedtuple(...)`
                    return True
                if bases and any(
                    (
                        # Subclass of namedtuple
                        is_namedtuple_cls(t)
                        # For subclasses of namedtuple, the __new__ method should not be customized
                        and cls.__new__ is t.__new__
                    )
                    for t in bases
                ):
                    return True
    except TypeError:
        pass
    return False


@functools.lru_cache(1)
def namedtuple_fields(cls: type) -> tuple[str, ...]:
    """Get the fields of a namedtuple or a torch.return_types.* quasi-namedtuple"""
    if cls is slice:
        return ("start", "stop", "step")

    assert issubclass(cls, tuple)
    if hasattr(cls, "_fields"):
        # normal namedtuples
        return cls._fields

    @dataclasses.dataclass
    class Marker:
        index: int

    # frustrating ones e.g. torch.return_types.max
    assert cls.__module__ == "torch.return_types"
    obj = cls(map(Marker, range(cls.n_fields)))  # type: ignore[attr-defined]
    fields: dict[str, int] = {}
    for name in dir(obj):
        if name[0] != "_" and isinstance(getattr(obj, name), Marker):
            fields[name] = getattr(obj, name).index
    assert len(fields) == cls.n_fields  # type: ignore[attr-defined]
    return tuple(sorted(fields, key=fields.get))  # type: ignore[arg-type]


def checkpoint_params(gm: torch.fx.GraphModule) -> Callable[[], None]:
    with torch.no_grad():
        rng_state = torch.clone(torch.random.get_rng_state())
        if torch.cuda.is_available():
            cuda_rng_state = torch.clone(torch.cuda.get_rng_state())
        saved_state = [
            (param, param._version, torch.clone(param))
            for param in itertools.chain(gm.parameters(), gm.buffers())
        ]

    def restore() -> None:
        with torch.no_grad():
            torch.random.set_rng_state(rng_state)
            if torch.cuda.is_available():
                torch.cuda.set_rng_state(cuda_rng_state)
            for param, version, original_value in saved_state:
                if param._version != version:
                    param.copy_(original_value)

    return restore


def timed(
    model: Any, example_inputs: Iterable[Any], times: int = 1
) -> tuple[Any, float]:
    if torch.cuda.is_available():
        synchronize = torch.cuda.synchronize
    else:
        synchronize = nothing

    synchronize()
    gc.collect()
    torch.manual_seed(1337)
    t0 = time.perf_counter()
    for _ in range(times):
        result = model(*example_inputs)
        synchronize()
    t1 = time.perf_counter()
    return result, t1 - t0  # type: ignore[possibly-undefined]


def check_is_cuda(gm: torch.fx.GraphModule, example_inputs: Iterable[Any]) -> bool:
    return all(x.is_cuda for x in itertools.chain(example_inputs, gm.parameters(True)))


@lru_cache(32)
def rot_n_helper(n: int) -> Callable[..., Any]:
    assert n > 1
    vars = [f"v{i}" for i in range(n)]
    rotated = reversed(vars[-1:] + vars[:-1])
    fn = eval(f"lambda {','.join(vars)}: ({','.join(rotated)})")
    fn.__name__ = f"rot_{n}_helper"
    return fn


common_constant_types: set[type] = {
    int,
    float,
    complex,
    bool,
    str,
    bytes,
    type(None),
    Ellipsis.__class__,
    NotImplemented.__class__,
    types.CodeType,
    # Commonly used immutable types from torch.
    torch.device,
    torch.dtype,
    torch.memory_format,
    torch.layout,
    torch.finfo,
    torch.iinfo,
    torch.nn.attention.SDPBackend,
    torch.cuda._CudaDeviceProperties,
}

if has_triton_package():
    import triton

    common_constant_types.add(triton.language.dtype)

"""
    Difference between is_safe_constant and common_constant_types.
    * common_constant_types: Constants would be wrapped by VariableBuilder.wrap_literal
                             as ConstantVariable.
    * is_safe_constant: Constants can be loaded by LOAD_CONST bytecode.
"""


def is_safe_constant(v: Any) -> bool:
    if istype(v, (tuple, frozenset)):
        return all(map(is_safe_constant, v))
    return isinstance(
        v,
        (
            enum.Enum,
            type,
            torch.Size,
            typing._GenericAlias,  # type: ignore[attr-defined]
            types.GenericAlias,
        ),
    ) or istype(
        v,
        common_constant_types | {slice},
    )


@functools.cache
def common_constants() -> set[int]:
    return {
        # We zero-one specialize shapes, so specialize these constants
        # too
        0,
        1,
    }


def is_torch_sym(value: Any) -> TypeGuard[Union[torch.SymBool, torch.SymInt]]:
    return isinstance(value, (torch.SymBool, torch.SymInt)) and not isinstance(
        value.node, torch.nested._internal.nested_int.NestedIntNode
    )


def is_int_specialization_case(value: Any, source: Any) -> bool:
    from .source import is_from_defaults

    return not TracingContext.get().force_unspec_int_unbacked_size_like and (
        # Assume integers from global variables want to be specialized
        not source.guard_source().is_local()
        # Assume that integers that came from NN modules want to be
        # specialized (as we don't expect users to be changing the
        # NN modules on the fly), unless explicitly disabled
        or (
            source.guard_source().is_specialized_nn_module()
            and not config.allow_unspec_int_on_nn_module
        )
        or (
            source.guard_source().is_unspecialized_builtin_nn_module()
            and not config.allow_unspec_int_on_nn_module
        )
        or (
            source.guard_source().is_unspecialized_nn_module()
            and not config.allow_unspec_int_on_nn_module
        )
        or is_from_defaults(source)
        # TODO: Delete this condition when rollout is done.  NB: this
        # condition never evaluates True in open source
        or (
            not justknobs_check("pytorch/dynamo:enable_unspecialize_zero_one_plain_int")
            and value in common_constants()
        )
    )


def specialize_symnode(arg: Any) -> Any:
    from .variables import ConstantVariable, LazyVariableTracker, SymNodeVariable

    # Guard and specialize
    if isinstance(arg, LazyVariableTracker) and not arg.is_realized():
        # Find if the arg would be realized as SymNodeVariable later on. If yes,
        # realize it and specialize. Else return the arg.

        source = arg.original_source()
        value = arg.original_value()

        is_symnode_vt = is_torch_sym(value) or (
            not config.specialize_int
            and type(value) is int
            and not is_int_specialization_case(value, source)
        )

        if not is_symnode_vt:
            return arg

    if isinstance(arg, SymNodeVariable):
        return ConstantVariable.create(arg.evaluate_expr())
    return arg


def guard_if_dyn(arg: Any) -> Any:
    from .variables import ConstantVariable

    arg = specialize_symnode(arg)

    if isinstance(arg, ConstantVariable):
        return arg.as_python_constant()

    return arg


def check_constant_args(args: Iterable[Any], kwargs: Mapping[Any, Any]) -> bool:
    return all(x.is_python_constant() for x in itertools.chain(args, kwargs.values()))


def check_unspec_python_args(args: Iterable[Any], kwargs: Mapping[Any, Any]) -> bool:
    from .variables.constant import ConstantVariable
    from .variables.tensor import UnspecializedPythonVariable

    unspec_count = 0
    for x in itertools.chain(args, kwargs.values()):
        if isinstance(x, UnspecializedPythonVariable):
            unspec_count += 1
        elif not isinstance(x, ConstantVariable):
            return False
    return unspec_count > 0


def check_unspec_or_constant_args(
    args: Iterable[Any], kwargs: Mapping[Any, Any]
) -> bool:
    # A fused version of:
    # return check_constant_args(args, kwargs) or check_unspec_python_args(args, kwargs)
    from .variables.tensor import UnspecializedPythonVariable

    for x in itertools.chain(args, kwargs.values()):
        if not (x.is_python_constant() or isinstance(x, UnspecializedPythonVariable)):
            return False
    return True


def check_numpy_ndarray_args(args: Iterable[Any], kwargs: Mapping[Any, Any]) -> bool:
    from .variables.tensor import NumpyNdarrayVariable

    return any(
        isinstance(x, NumpyNdarrayVariable)
        for x in itertools.chain(args, kwargs.values())
    )


dict_keys: type[KeysView[Any]] = type({}.keys())
dict_values: type[ValuesView[Any]] = type({}.values())
dict_items: type[ItemsView[Any, Any]] = type({}.items())
odict_values: type[ValuesView[Any]] = type(OrderedDict().values())
tuple_iterator: type[Iterator[Any]] = type(iter(()))
range_iterator: type[Iterator[Any]] = type(iter(range(0)))
tuple_iterator_len = tuple_iterator.__length_hint__  # type: ignore[attr-defined]
object_new = object.__new__
dict_new = dict.__new__
dict_methods = {
    method
    for method in itertools.chain(dict.__dict__.values(), OrderedDict.__dict__.values())
    if callable(method)
}
set_methods = {method for method in set.__dict__.values() if callable(method)}
frozenset_methods = {
    method for method in frozenset.__dict__.values() if callable(method)
}

tuple_new = tuple.__new__
tuple_methods = {method for method in tuple.__dict__.values() if callable(method)}
list_methods = {method for method in list.__dict__.values() if callable(method)}
list_getitem = list.__getitem__

str_methods = {method for method in str.__dict__.values() if callable(method)}

K = TypeVar("K")
V = TypeVar("V")


def builtin_dict_keys(d: dict[K, V]) -> KeysView[K]:
    # Avoids overridden keys method of the dictionary
    assert isinstance(d, dict)
    return dict.keys(d)


def get_items_from_dict(obj: dict[K, V]) -> Iterable[tuple[K, Union[V, Any]]]:
    # Get items without calling the user defined __getitem__ or keys method.
    assert isinstance(obj, dict)
    if istype(obj, (dict, OrderedDict)):
        return obj.items()
    elif isinstance(obj, OrderedDict):
        return [(k, OrderedDict.__getitem__(obj, k)) for k in OrderedDict.keys(obj)]
    else:
        return [(k, dict.__getitem__(obj, k)) for k in dict.keys(obj)]


def nn_module_new(cls: Any) -> Any:
    obj = object_new(cls)
    torch.nn.Module.__init__(obj)
    return obj


def product(it: Iterable[T]) -> int:
    return functools.reduce(operator.mul, it, 1)


def tuple_iterator_getitem(it: Any, index: int) -> Any:
    _, (obj,), start = it.__reduce__()
    return obj[start + index]


def dataclass_fields(cls: Any) -> Any:
    return torch._dynamo.disable(dataclasses.fields)(cls)


iter_next = next


def normalize_range_iter(range_iter: Any) -> tuple[int, int, int]:
    _, (range_obj,), maybe_idx = range_iter.__reduce__()
    # In 3.12+, `maybe_idx` could be None, and `range_obj.start` would've been
    # already incremented by the current index.
    start = range_obj.start + (maybe_idx or 0)
    stop = range_obj.stop
    step = range_obj.step
    return (start, stop, step)


def to_subclass(t: Any, cls: type) -> Any:
    return t.as_subclass(cls)


dict_getitem = dict.__getitem__


def dict_keys_getitem(d: dict[Any, Any], n: int) -> Any:
    # Call dict(d) to prevent calling overridden __iter__/keys
    dict_class = dict
    if isinstance(d, OrderedDict):
        dict_class = OrderedDict
    return next(itertools.islice(dict_class.keys(d), n, n + 1))


def set_getitem(s: set[T], n: int) -> T:
    # Set ordering might not be stable
    return list(s)[n]


def enum_repr(value: Any, local: bool) -> str:
    # enum class can override __str__ method. Use __class__ and name attribute
    # to extract the class name and key name.
    name = value.__class__.__name__
    val = value.name
    scope = "L" if local else "G"
    local_name = f'{scope}["{name}"].{val}'
    return local_name


def set_example_value(node: torch.fx.Node, example_value: Any) -> None:
    # NB: example_value is a bit of a misnomer, because this is always a fake
    # tensor of some sort.  Furthermore, these example values serve as the
    # runtime state of Dynamo tracing, which means if metadata mutation
    # occurs, the example_value gets directly updated (so you can't rely on
    # this to accurately reflect what the state of the value was at the time
    # the program was traced).
    node.meta["example_value"] = example_value
    fake_mode = TracingContext.get().fake_mode
    assert fake_mode is not None
    shape_env = fake_mode.shape_env
    if (
        symbol_to_path
        := torch.fx.experimental.symbolic_shapes.compute_unbacked_bindings(
            shape_env, example_value
        )
    ):
        node.meta["unbacked_bindings"] = symbol_to_path


def _get_fake_tensor(vt: VariableTracker) -> Any:
    fake_tensor = vt.as_proxy().node.meta.get("example_value")
    if not is_fake(fake_tensor):
        from . import graph_break_hints
        from .exc import unimplemented_v2

        unimplemented_v2(
            gb_type="Cannot check Tensor object identity without its fake value",
            context=str(fake_tensor),
            explanation="TensorVariable is missing a fake example_value.",
            hints=[*graph_break_hints.DYNAMO_BUG],
        )
    return fake_tensor


def slice_length(s: slice, seq_len: int) -> int:
    start, stop, step = s.indices(seq_len)
    return max(0, (stop - start + (step - (1 if step > 0 else -1))) // step)


def raise_args_mismatch(tx: InstructionTranslatorBase, name: str) -> None:
    from torch._dynamo.exc import raise_observed_exception
    from torch._dynamo.variables import ConstantVariable

    raise_observed_exception(
        TypeError,
        tx,
        args=[ConstantVariable(f"wrong number of arguments for {name}() call")],
    )


def iter_contains(
    items: Iterable[Any],
    search: Any,
    tx: InstructionTranslator,
    check_tensor_identity: bool = False,
) -> Any:
    from .variables import BuiltinVariable, ConstantVariable, TensorVariable

    if search.is_python_constant():
        found_const = any(
            x.is_python_constant()
            and x.as_python_constant() == search.as_python_constant()
            for x in items
        )
        return ConstantVariable.create(found_const)

    must_check_tensor_id = False
    if check_tensor_identity and isinstance(search, TensorVariable):
        must_check_tensor_id = True
        # Match of Tensor means match of FakeTensor
        search = _get_fake_tensor(search)

    found: Optional[VariableTracker] = None
    for x in items:
        if must_check_tensor_id:
            if isinstance(x, TensorVariable):
                if search is _get_fake_tensor(x):  # Object equivalence
                    return ConstantVariable.create(True)
        else:
            check = BuiltinVariable(operator.eq).call_function(tx, [x, search], {})
            if found is None:
                found = check
            else:
                found = BuiltinVariable(operator.or_).call_function(
                    tx, [check, found], {}
                )
    if found is None:
        found = ConstantVariable.create(False)
    return found


def key_is_id(
    k: Any,
) -> TypeIs[Union[torch.Tensor, torch.nn.Module, MethodWrapperType]]:
    """Returns whether it indexes dictionaries using its id"""
    return isinstance(k, (torch.Tensor, torch.nn.Module, MethodWrapperType))


def key_to_id(value: Any) -> list[Any]:
    return [id(k) if key_is_id(k) else k for k in value.keys()]


def const_repr(x: Any, *, local: Any) -> str:
    from .trace_rules import is_builtin_callable

    if isinstance(x, (list, tuple)):
        elems_repr = ",".join(const_repr(s, local=local) for s in x)
        if isinstance(x, list):
            return f"[{elems_repr}]"
        else:
            assert isinstance(x, tuple)
            if len(x) == 1:
                return f"({elems_repr},)"
            else:
                return f"({elems_repr})"
    elif isinstance(x, enum.Enum):
        # To workaround repr(Enum) returning invalid global reference before python 3.11
        # by calling enum_repr and removing quotes to render enum in guard code.
        return enum_repr(x, local=local).replace("'", "")
    elif is_builtin_callable(x):
        return x.__name__
    elif isinstance(x, type):

        def fullname(o: Any) -> str:
            klass = o.__class__
            module = klass.__module__
            if module == "builtins":
                return klass.__qualname__  # avoid outputs like 'builtins.str'
            return module + "." + klass.__qualname__

        return fullname(x)
    else:
        return f"{x!r}"


def dict_keys_repr(const_keys: Any, *, local: Any) -> str:
    keys_str = ",".join(const_repr(s, local=local) for s in const_keys)
    return "[" + keys_str + "]"


GLOBAL_KEY_PREFIX = "__dict_key"


from torch._subclasses import UnsupportedFakeTensorException  # noqa: F401


def get_safe_global_name(tx: InstructionTranslatorBase, root: str, obj: Any) -> str:
    # The global_mangled_class_name should be different for different
    # invocations of torch.compile. Otherwise, we can run into a situation
    # where multiple torch.compile invocations reuse the same global name,
    # but the global's lifetime is tied to the first invocation (and
    # may be deleted when the first torch.compile invocation is deleted)
    # We mangle it based off of the output_graph's id.
    return f"{root}_{id(obj)}_c{tx.output.compile_id}"


def is_in(item: T, *containers: Container[T]) -> bool:
    for container in containers:
        if item in container:
            return True
    return False


def get_unique_name_wrt(
    prefix: str, *containers: Any, requires_suffix: bool = False
) -> str:
    """
    Return a name that starts with `prefix` and is not in any of the
    `containers` (e.g., map, set).
    """
    if not requires_suffix and not is_in(prefix, *containers):
        return prefix

    for i in itertools.count():
        candidate = f"{prefix}_{i}"
        if not is_in(candidate, *containers):
            return candidate

    raise AssertionError("unreachable")


def wrap_fake_exception(fn: Callable[[], Any]) -> Any:
    try:
        return fn()
    except UnsupportedFakeTensorException as e:
        from .exc import unimplemented_v2

        msg = f"Encountered exception ({e.reason}) during fake tensor propagation."
        log.warning(msg)
        unimplemented_v2(
            gb_type="Fake tensor propagation exception",
            context=str(e.reason),
            explanation=msg,
            hints=[],
            from_exc=e,
        )


def deepcopy_to_fake_tensor(
    obj: Any, fake_mode: torch._subclasses.fake_tensor.FakeTensorMode
) -> Any:
    with torch._subclasses.fake_tensor.FakeCopyMode(fake_mode):
        return wrap_fake_exception(lambda: copy.deepcopy(obj))


def rmse(ref: torch.Tensor, res: torch.Tensor) -> torch.Tensor:
    """
    Calculate root mean squared error
    """
    return torch.sqrt(torch.mean(torch.square(ref - res)))


def same(
    ref: Any,
    res: Any,
    fp64_ref: Any = None,
    cos_similarity: bool = False,
    tol: float = 1e-4,
    equal_nan: bool = False,
    exact_dtype: bool = True,
    relax_numpy_equality: bool = False,
    ignore_non_fp: bool = False,
    log_error: Callable[..., None] = log.error,
    use_larger_multiplier_for_smaller_tensor: bool = False,
    force_max_multiplier: bool = False,
) -> bool:
    """Check correctness to see if ref and res match"""
    if fp64_ref is None:
        fp64_ref = ref
    if isinstance(
        ref, (list, tuple, collections.deque, torch.nn.ParameterList, torch.Size)
    ):
        assert isinstance(res, (list, tuple, collections.deque)), (
            f"type mismatch {type(ref)} {type(res)}"
        )
        if len(ref) != len(res):
            log_error("Length mismatch")
            return False
        return len(ref) == len(res) and all(
            same(
                ai,
                bi,
                fp64_refi,
                cos_similarity,
                tol,
                equal_nan,
                exact_dtype,
                relax_numpy_equality,
                ignore_non_fp,
                log_error=log_error,
                use_larger_multiplier_for_smaller_tensor=use_larger_multiplier_for_smaller_tensor,
                force_max_multiplier=force_max_multiplier,
            )
            for ai, bi, fp64_refi in zip(ref, res, fp64_ref)
        )
    elif type(ref).__name__ == "QuestionAnsweringModelOutput":
        # This skips checking accuracy for start_logits/end_logits.
        # Tentatively, start_logits/end_logits appear to be very prone to
        # inaccuracies and is somewhat subsumed by checking the loss.
        return same(
            ref.loss,
            res.loss,
            fp64_ref.loss,
            cos_similarity,
            tol,
            equal_nan,
            exact_dtype,
            relax_numpy_equality,
            ignore_non_fp,
            log_error=log_error,
            use_larger_multiplier_for_smaller_tensor=use_larger_multiplier_for_smaller_tensor,
            force_max_multiplier=force_max_multiplier,
        )
    elif isinstance(ref, dict):
        assert isinstance(res, dict)
        assert set(ref.keys()) == set(res.keys()), (
            f"keys mismatch {set(ref.keys())} == {set(res.keys())}"
        )
        for k in sorted(ref.keys()):
            if not (
                same(
                    ref[k],
                    res[k],
                    fp64_ref[k],
                    cos_similarity=cos_similarity,
                    tol=tol,
                    equal_nan=equal_nan,
                    exact_dtype=exact_dtype,
                    relax_numpy_equality=relax_numpy_equality,
                    ignore_non_fp=ignore_non_fp,
                    log_error=log_error,
                    use_larger_multiplier_for_smaller_tensor=use_larger_multiplier_for_smaller_tensor,
                    force_max_multiplier=force_max_multiplier,
                )
            ):
                log_error("Accuracy failed for key name %s", k)
                return False
        return True
    elif isinstance(ref, set):
        assert isinstance(res, set)
        assert set(ref) == set(res), f"elements mismatch {set(ref)} == {set(res)}"
        return True
    elif isinstance(ref, (torch.Tensor, float)):
        assert not isinstance(ref, torch._subclasses.FakeTensor)
        assert not isinstance(res, torch._subclasses.FakeTensor)

        def to_tensor(t: Any) -> torch.Tensor:
            return t if isinstance(t, torch.Tensor) else torch.tensor(t)

        ref, res, fp64_ref = (to_tensor(val) for val in (ref, res, fp64_ref))

        if ref.is_sparse:
            assert res.is_sparse
            ref = ref.to_dense()
            res = res.to_dense()
        assert isinstance(res, torch.Tensor), f"type mismatch {type(ref)} {type(res)}"
        if exact_dtype:
            if ref.dtype != res.dtype:
                log_error("dtype mismatch %s, %s", ref.dtype, res.dtype)
                return False
            if ref.dtype == torch.bool:
                if ignore_non_fp:
                    return True
                # triton stores bool as int8, so add this for more accurate checking
                r = torch.allclose(
                    ref.to(dtype=torch.uint8),
                    res.to(dtype=torch.uint8),
                    atol=tol,
                    rtol=tol,
                    equal_nan=equal_nan,
                )
                if not r:
                    log_error("Accuracy failed: uint8 tensor did not match")
                return r

        if cos_similarity:
            ref = ref.flatten().to(torch.float32)
            res = res.flatten().to(torch.float32)
            if torch.allclose(ref, res, atol=tol, rtol=tol, equal_nan=True):
                # early exit that handles zero/nan better
                # cosine_similarity(zeros(10), zeros(10), dim=0) is 0
                return True
            score = torch.nn.functional.cosine_similarity(ref, res, dim=0, eps=1e-6)
            if score < 0.99:
                log.warning("Similarity score=%s", score.detach().cpu().item())
            return bool(score >= 0.99)
        else:
            if not exact_dtype:
                ref = ref.to(res.dtype)

            # First try usual allclose
            if torch.allclose(ref, res, atol=tol, rtol=tol, equal_nan=equal_nan):
                return True

            # Check error from fp64 version
            if fp64_ref.dtype == torch.float64:
                # Fix a corner case that res and fp64_ref does not contains NaN and match (with loose tolerance)
                # while the ref contains NaN. In this case, RMSE should not match any ways.
                # But res is 'BETTER' than ref so we count it pass.
                #
                # This happens for Super_SloMo when loop ordering after fusion is enabled:
                # https://gist.github.com/shunting314/11f235c70f7db0d52718d26f4a701cab
                loose_tol = 1e-2 * 4
                if (
                    not fp64_ref.isnan().any()
                    and not res.isnan().any()
                    and ref.isnan().any()
                    and torch.allclose(
                        fp64_ref.to(dtype=res.dtype),
                        res,
                        atol=loose_tol,
                        rtol=loose_tol,
                        equal_nan=equal_nan,
                    )
                ):
                    return True
                ref_error = rmse(fp64_ref, ref).item()
                # ref unable to produce this with stable numerics in this precision, ignore
                if math.isnan(ref_error):
                    log.warning(
                        "Found nan in reference. Consider running in higher precision."
                    )

                res_error = rmse(fp64_ref, res).item()

                def get_multiplier() -> float:
                    # In some particular cases, we expect high difference in results.
                    # At the moment one of this cases is inductor freezing bfloat16 convolution const folding.
                    # In case of it the res_error is at least one order of magnitude higher.
                    if force_max_multiplier:
                        return 10.0
                    # In the case of using AMP (Automatic Mixed Precision), certain models have
                    # failed the benchmark's correctness check. However, the end-to-end model's
                    # accuracy when comparing AMP with FP32 is within a difference of less than 0.1%.
                    # Thus, it's possible that the correctness check failures for these models are
                    # false alarms. We use multiplier of 3 instead of 2 to avoid these false alarms.
                    multiplier = (
                        3.0 if res.dtype in (torch.float16, torch.bfloat16) else 2.0
                    )

                    if use_larger_multiplier_for_smaller_tensor and (
                        fp64_ref.numel() <= 10
                    ):
                        multiplier = 10.0
                    elif use_larger_multiplier_for_smaller_tensor and (
                        fp64_ref.numel() <= 500
                    ):
                        multiplier = 8.0
                    elif (
                        fp64_ref.numel() < 1000
                        or (ref.ndim == 4 and ref.shape[-1] == ref.shape[-2] == 1)
                        # large tol means a benchmark has been specified as REQUIRE_HIGHER_TOLERANCE
                        or tol >= 2 * 1e-2
                    ):
                        # In the presence of noise, noise might dominate our error
                        # metric for smaller tensors.
                        # Similarly, for 1x1 kernels, there seems to be high noise with amp.
                        multiplier = 3.0
                    return multiplier

                multiplier = get_multiplier()

                passes_test = res_error <= (multiplier * ref_error + tol / 10.0)
                if (
                    not passes_test
                    and equal_nan
                    and math.isnan(ref_error)
                    and math.isnan(res_error)
                    # Some unit test for the accuracy minifier relies on
                    # returning false in this case.
                    and not torch._inductor.config.cpp.inject_relu_bug_TESTING_ONLY
                ):
                    passes_test = True
                if not passes_test:
                    log_error(
                        "RMSE (res-fp64): %.5f, (ref-fp64): %.5f and shape=%s. res.dtype: %s, multiplier: %f, tol: %f"
                        ", use_larger_multiplier_for_smaller_tensor: %d",
                        res_error,
                        ref_error,
                        res.size(),
                        res.dtype,
                        multiplier,
                        tol,
                        use_larger_multiplier_for_smaller_tensor,
                    )
                return passes_test

            if ignore_non_fp:
                return True

            log_error("Accuracy failed: allclose not within tol=%s", tol)
            return False
    elif isinstance(ref, (str, int, type(None), bool, torch.device)):
        if ignore_non_fp:
            return True
        r = ref == res
        if not r:
            log_error("Accuracy failed (%s): %s != %s", type(ref), ref, res)
        return r
    elif is_numpy_int_type(ref) or is_numpy_float_type(ref):
        if relax_numpy_equality and not (
            is_numpy_int_type(res) or is_numpy_float_type(res)
        ):
            ref = ref.item()
        r = (type(ref) is type(res)) and (ref == res)
        if not r:
            log_error("Accuracy failed (numpy): %s != %s", ref, res)
        return r
    elif is_numpy_ndarray(ref):
        return (type(ref) is type(res)) and same(
            torch.as_tensor(ref),
            torch.as_tensor(res),
            fp64_ref,
            cos_similarity=cos_similarity,
            tol=tol,
            equal_nan=equal_nan,
            exact_dtype=exact_dtype,
            relax_numpy_equality=relax_numpy_equality,
            ignore_non_fp=ignore_non_fp,
            log_error=log_error,
            use_larger_multiplier_for_smaller_tensor=use_larger_multiplier_for_smaller_tensor,
        )
    elif type(ref).__name__ in (
        "MaskedLMOutput",
        "Seq2SeqLMOutput",
        "CausalLMOutputWithCrossAttentions",
        "LongformerMaskedLMOutput",
        "Instances",
        "SquashedNormal",
        "Boxes",
        "Normal",
        "TanhTransform",
        "Foo",
        "Variable",
    ):
        assert type(ref) is type(res)
        return all(
            same(
                getattr(ref, key),
                getattr(res, key),
                getattr(fp64_ref, key),
                cos_similarity=cos_similarity,
                tol=tol,
                equal_nan=equal_nan,
                exact_dtype=exact_dtype,
                relax_numpy_equality=relax_numpy_equality,
                ignore_non_fp=ignore_non_fp,
                log_error=log_error,
                use_larger_multiplier_for_smaller_tensor=use_larger_multiplier_for_smaller_tensor,
            )
            for key in ref.__dict__.keys()
        )
    else:
        raise RuntimeError(f"unsupported type: {type(ref).__name__}")


def format_func_info(code: CodeType) -> str:
    short_filename = code.co_filename.split("/")[-1]
    return f"'{code.co_name}' ({short_filename}:{code.co_firstlineno})"


@contextlib.contextmanager
def disable_cache_limit() -> Generator[None, None, None]:
    prior = config.recompile_limit
    config.recompile_limit = sys.maxsize
    prior_acc_limit = config.accumulated_recompile_limit
    config.accumulated_recompile_limit = sys.maxsize

    try:
        yield
    finally:
        config.recompile_limit = prior
        config.accumulated_recompile_limit = prior_acc_limit


# map from transformed code back to original user code
orig_code_map = ExactWeakKeyDictionary()

# keep a record of code_obj -> list of guard failure reasons for logging
guard_failures: collections.defaultdict[Any, list[Any]] = collections.defaultdict(list)

# Keep a record of graph break reasons for logging
graph_break_reasons: list[torch._dynamo.output_graph.GraphCompileReason] = []

# keep record of compiled code, if we are in "error if recompile"
# to track code that dynamo has compiled previously
seen_code_map = ExactWeakKeyDictionary()


# return same dir unless user changes config between calls
@functools.cache
def _get_debug_dir(root_dir: str) -> str:
    dir_name = (
        "run_"
        + datetime.datetime.now().strftime("%Y_%m_%d_%H_%M_%S_%f")
        # use pid to avoid conflicts among ranks
        + "-pid_"
        + str(os.getpid())
    )
    return os.path.join(root_dir, dir_name)


def get_debug_dir() -> str:
    debug_root = config.debug_dir_root
    return _get_debug_dir(debug_root)


def extract_fake_example_value(node: torch.fx.Node, required: bool = True) -> Any:
    if "example_value" in node.meta and is_fake(node.meta["example_value"]):
        return node.meta["example_value"]
    elif required:
        from torch._dynamo.exc import unimplemented_v2

        from . import graph_break_hints

        unimplemented_v2(
            gb_type="Missing FakeTensor example value",
            context=str(node),
            explanation=f"`FakeTensor` example value was required for {node} but not available.",
            hints=[*graph_break_hints.DYNAMO_BUG],
        )
    else:
        return None


def ensure_graph_fake(e: Any, tx: InstructionTranslatorBase) -> Any:
    assert maybe_get_fake_mode(e) is tx.fake_mode
    return e


def get_fake_values_from_nodes(
    tx: InstructionTranslatorBase, nodes: Any, allow_non_graph_fake: bool
) -> Any:
    def visit(n: torch.fx.Node) -> Any:
        if n.op == "call_function" and "example_value" not in n.meta:
            # fake tensor validity is checked inside get_fake_value using
            # ensure_graph_fake
            return get_fake_value(n, tx, allow_non_graph_fake)

        elif n.op == "get_attr" and "example_value" not in n.meta:
            assert n.target in tx.output.nn_modules
            gm = tx.output.nn_modules[n.target]  # type: ignore[index]
            assert isinstance(gm, torch.fx.GraphModule)
            return gm

        out = n.meta["example_value"]
        if not allow_non_graph_fake and isinstance(out, torch.Tensor):
            return ensure_graph_fake(out, tx)
        return out

    return torch.fx.node.map_arg(nodes, visit)


def get_fake_value(
    node: torch.fx.Node,
    tx: InstructionTranslatorBase,
    allow_non_graph_fake: bool = False,
) -> Any:
    """
    Run the computation represented by `node` using fake tensors and return the result.

    allow_non_graph_fake: whether to allow the return result to be:
        1. non-fake or 2. fake that is not created by this instance of Dynamo.
        If `True`, you must be prepared to deal with such return values, ideally
        by further wrapping them as this graph's fakes.
    """
    from torch.utils._sympy.value_ranges import ValueRangeError

    from .exc import (
        TorchRuntimeError,
        unimplemented_v2,
        Unsupported,
        UserError,
        UserErrorType,
    )

    op = node.op

    # FX Node should always return the same fake value
    if "example_value" in node.meta and is_fake(node.meta["example_value"]):
        return node.meta["example_value"]

    args, kwargs = get_fake_values_from_nodes(
        tx, (node.args, node.kwargs), allow_non_graph_fake
    )

    if (
        torch._dynamo.config.use_graph_deduplication
        or torch._dynamo.config.track_nodes_for_deduplication
    ):
        flat_args_kwargs = get_fake_values_from_nodes(
            tx, _get_flat_args(node, {}), allow_non_graph_fake
        )
        id_to_initial_version = {
            id(arg): arg._version for arg in flat_args_kwargs if is_fake(arg)
        }
    else:
        flat_args_kwargs = []
        id_to_initial_version = {}

    nnmodule = None
    if op == "call_method" and len(args) > 0 and isinstance(args[0], torch.nn.Module):
        # If the first argument is nn.Module, should copy to fake mode.
        args = (deepcopy_to_fake_tensor(args[0], tx.fake_mode),) + tuple(args[1:])

    if op == "call_module":
        nnmodule = tx.output.nn_modules[node.target]  # type: ignore[index]

        if is_lazy_module(nnmodule) and hasattr(nnmodule, "_initialize_hook"):
            # In the case of a lazy module, we want to run
            # the pre-hooks which initialize it.
            # Afterwards, lazy module deletes its pre-hooks
            # to avoid treating it as lazy on subsequent recompile.
            nnmodule._infer_parameters(nnmodule, args)

        # no matter it's lazy module or not, we should copy to fake mode.
        nnmodule = deepcopy_to_fake_tensor(nnmodule, tx.fake_mode)

    if node.name in ["interpolate", "is_integer", "wrapped_gradient"] or any(
        isinstance(a, complex) for a in args
    ):
        # We need to specialize symfloats for now. Eventually we should do a tensorify pass in dynamo.
        args = tuple(
            (
                float(arg)
                if isinstance(arg, torch.SymFloat) and arg.node.hint is not None
                else arg
            )
            for arg in args
        )

    try:
        with tx.fake_mode, enable_python_dispatcher():
            ret_val = wrap_fake_exception(
                lambda: run_node(tx.output, node, args, kwargs, nnmodule)
            )
    except Unsupported:
        raise
    except RuntimeError as e:
        cause: BaseException = e
        if e.__cause__ is not None:
            cause = e.__cause__

        if isinstance(
            cause, torch._subclasses.fake_tensor.DataDependentOutputException
        ):
            # capture_scalar_outputs only works for these ops right now
            # see torch/_subclasses/fake_impls.py
            if cause.func in (
                torch.ops.aten.item.default,
                torch.ops.aten._local_scalar_dense.default,
            ):
                # does this actually get triggered?
                hints = [
                    "Enable tracing of data-dependent output operators with "
                    "`torch._dynamo.config.capture_scalar_outputs = True`",
                ]
            else:
                hints = [
                    "Consider wrapping the operator into a PyTorch-understood custom operator "
                    "(see https://pytorch.org/tutorials/advanced/custom_ops_landing_page.html)",
                ]
            unimplemented_v2(
                gb_type="Data dependent operator",
                context=str(cause.func),
                explanation=f"Operator `{cause.func}` has a non-Tensor output "
                "whose value is dependent on the data of Tensor inputs.",
                hints=hints,
            )
        elif isinstance(
            cause, torch._subclasses.fake_tensor.DynamicOutputShapeException
        ):
            if not torch._dynamo.config.capture_dynamic_output_shape_ops:
                unimplemented_v2(
                    gb_type="Dynamic shape operator",
                    context=str(cause.func),
                    explanation=f"Operator `{cause.func}`'s output shape depends on input Tensor data.",
                    hints=[
                        "Enable tracing of dynamic shape operators with "
                        "`torch._dynamo.config.capture_dynamic_output_shape_ops = True`",
                    ],
                )
            else:
                unimplemented_v2(
                    gb_type="Dynamic shape operator (no meta kernel)",
                    context=str(cause.func),
                    explanation=f"Operator `{cause.func}` does not have a meta kernel that supports dynamic output shapes",
                    hints=[
                        "Please report an issue to PyTorch",
                    ],
                )
        elif isinstance(
            cause, torch._subclasses.fake_tensor.UnsupportedOperatorException
        ):
            op = cause.func  # type: ignore[assignment]
            import_suggestion = ""
            if isinstance(op, torch._ops.OpOverload):
                maybe_pystub = torch._C._dispatch_pystub(
                    op._schema.name, op._schema.overload_name
                )
                if maybe_pystub is not None:
                    module, ctx = maybe_pystub
                    import_suggestion = (
                        f"It's possible that the support was implemented in "
                        f"module `{module}` and you may need to `import {module}`"
                        f"({ctx}), otherwise "
                    )
            unimplemented_v2(
                gb_type="Operator does not support running with fake tensors",
                context=f"unsupported operator: {cause.func}",
                explanation="",
                hints=[
                    f"{import_suggestion}see "
                    "https://docs.google.com/document/d/1GgvOe7C8_NVOMLOCwDaYV1mXXyHMXY7ExoewHqooxrs/edit#heading=h.64r4npvq0w0"
                    " for how to fix",
                ],
            )
        elif isinstance(
            cause, torch.fx.experimental.symbolic_shapes.GuardOnDataDependentSymNode
        ):
            raise UserError(  # noqa: B904
                UserErrorType.CONSTRAINT_VIOLATION,
                str(cause),
                case_name="constrain_as_size_example",
            )
        elif isinstance(cause, ValueRangeError):
            raise UserError(UserErrorType.CONSTRAINT_VIOLATION, e.args[0]) from e
        elif isinstance(cause, TypeError) and "argument" in str(cause):
            unimplemented_v2(
                gb_type="TypeError when making fake tensor call",
                context=f"TypeError {node.target}: {cause}",
                explanation="",
                hints=[],
            )

        raise TorchRuntimeError(str(e)).with_traceback(e.__traceback__) from None

    if not allow_non_graph_fake:
        _ = pytree.tree_map_only(
            torch.Tensor, functools.partial(ensure_graph_fake, tx=tx), ret_val
        )

    if (
        torch._dynamo.config.use_graph_deduplication
        or torch._dynamo.config.track_nodes_for_deduplication
    ):
        tx.output.region_tracker.track_node_mutations(
            node,
            flat_args_kwargs,
            id_to_initial_version,
        )

    return ret_val


_current_node = threading.local()


def get_current_node() -> Optional[torch.fx.Node]:
    return getattr(_current_node, "value", None)


@contextmanager
def set_current_node(node: torch.fx.Node) -> Generator[None, None, None]:
    old = get_current_node()
    _current_node.value = node
    try:
        yield
    finally:
        _current_node.value = old


def run_node(
    tracer: Any, node: torch.fx.Node, args: Any, kwargs: Any, nnmodule: Any
) -> Any:
    """
    Runs a given node, with the given args and kwargs.

    Behavior is dictated by a node's op.

    run_node is useful for extracting real values out of nodes.
    See get_real_value for more info on common usage.

    Note: The tracer arg is only used for 'get_attr' ops
    Note: The nnmodule arg is only used for 'call_module' ops

    Nodes that are not call_function, call_method, call_module, or get_attr will
    raise an AssertionError.
    """
    op = node.op

    with set_current_node(node):

        def make_error_message(e: Any) -> str:
            return (
                f"Dynamo failed to run FX node with fake tensors: {op} {node.target}(*{args}, **{kwargs}): got "
                + repr(e)
            )

        from .exc import Unsupported

        try:
            if op == "call_function":
                return node.target(*args, **kwargs)  # type: ignore[operator]
            elif op == "call_method":
                if not hasattr(args[0], node.target):  # type: ignore[arg-type]
                    from .exc import unimplemented_v2

                    unimplemented_v2(
                        gb_type="Missing attribute when running call_method node",
                        context="",
                        explanation=make_error_message("attribute not defined"),
                        hints=[],
                    )
                return getattr(args[0], node.target)(*args[1:], **kwargs)  # type: ignore[arg-type]
            elif op == "call_module":
                assert nnmodule is not None
                return nnmodule(*args, **kwargs)
            elif op == "get_attr":
                return tracer.output_graph.get_submodule(node.target)
            elif op == "placeholder":
                assert "example_value" in node.meta
                return node.meta["example_value"]

        except (NotImplementedError, UnsupportedFakeTensorException) as e:
            # NB: mimic how wrap_fake_exception does it
            from .exc import unimplemented_v2

            hints = []
            if isinstance(e, NotImplementedError):
                hints = [
                    "If the op is a PyTorch op, please file an issue to PyTorch.",
                ]

            unimplemented_v2(
                gb_type="NotImplementedError/UnsupportedFakeTensorException when running FX node",
                context="",
                explanation=make_error_message(e),
                hints=hints,
                from_exc=e,
            )
        except Unsupported:
            raise
        except Exception as e:
            raise RuntimeError(make_error_message(e)).with_traceback(
                e.__traceback__
            ) from e

    raise AssertionError(op)


def get_real_value(node: torch.fx.Node, tracer: Any) -> Any:
    """
    Run the actual computation represented by `node` and return the result.
    This will execute any dependent nodes in the graph as well.
    """
    from .exc import TorchRuntimeError

    cache = tracer.real_value_cache
    if node in cache:
        return cache[node]

    op = node.op
    args, kwargs = torch.fx.node.map_arg(  # type: ignore[misc]
        (node.args, node.kwargs),
        lambda n: get_real_value(n, tracer),
    )

    if op == "placeholder" and "grapharg" in node.meta:
        return node.meta["grapharg"].example

    if op == "call_module":
        nn_module = tracer.output_graph.nn_modules[node.target]
        if not is_lazy_module(nn_module):
            nn_module = copy.deepcopy(nn_module)
        else:
            # In the case of a lazy module, we want to run
            # the pre-hooks which initialize it
            nn_module(*args, **kwargs)
    else:
        nn_module = None

    try:
        real_value = run_node(tracer, node, args, kwargs, nn_module)
        cache[node] = real_value
    except RuntimeError as e:
        raise TorchRuntimeError(str(e)).with_traceback(e.__traceback__) from None
    return real_value


def assert_no_fake_params_or_buffers(gm: torch.fx.GraphModule) -> None:
    from torch._subclasses.fake_tensor import FakeTensorConfig, is_fake

    def stack_or_hint(t: Any) -> str:
        if FakeTensorConfig.debug:
            import traceback

            return f"FAKE TENSOR CREATION TRACEBACK: \n {traceback.format_list(t._debug_trace)}"
        else:
            return "Enable TORCH_FAKE_TENSOR_DEBUG=1 to get creation stack traces on fake tensors."

    for name, buffer in gm.named_buffers():
        assert not is_fake(buffer), (
            f"Unexpected fake buffer {name} {stack_or_hint(buffer)}"
        )
    for name, param in gm.named_parameters():
        assert not is_fake(param), (
            f"Unexpected fake param {name} {stack_or_hint(param)}"
        )


def fqn(obj: Any) -> str:
    """
    Returns the fully qualified name of the object.
    """
    return f"{obj.__module__}.{obj.__qualname__}"


def ifdynstaticdefault(count1: Any, count2: Any) -> Any:
    if torch._dynamo.config.assume_static_by_default:
        return count1
    else:
        return count2


def import_submodule(mod: types.ModuleType) -> None:
    """
    Ensure all the files in a given submodule are imported
    """
    for filename in sorted(os.listdir(os.path.dirname(cast(str, mod.__file__)))):
        if filename.endswith(".py") and filename[0] != "_":
            importlib.import_module(f"{mod.__name__}.{filename[:-3]}")


def object_has_getattribute(value: Any) -> bool:
    return class_has_getattribute(type(value))


def object_setattr_ignore_descriptor(obj: Any, name: str, value: Any) -> None:
    # https://github.com/python/cpython/blob/3.11/Objects/object.c#L1286-L1335
    d = object.__getattribute__(obj, "__dict__")
    d[name] = value


def class_has_getattribute(cls: type) -> bool:
    try:
        if isinstance(
            inspect.getattr_static(cls, "__getattribute__"),
            types.FunctionType,
        ):
            return True
    except AttributeError:
        pass
    return False


def get_custom_getattr(
    value: Any, ignore_nn_module_getattr: bool = False
) -> Optional[Any]:
    try:
        getattr_fn = inspect.getattr_static(type(value), "__getattr__")
    except AttributeError:
        getattr_fn = None
    if ignore_nn_module_getattr and getattr_fn is torch.nn.Module.__getattr__:
        # ignore this case of getattr
        getattr_fn = None
    return getattr_fn


class TensorStaticReason(enum.Enum):
    PARAMETER = 2
    NOT_TENSOR = 4
    NN_MODULE_PROPERTY = 5


def tensor_static_reason_to_message(reason: TensorStaticReason) -> str:
    if reason == TensorStaticReason.PARAMETER:
        return "mark_dynamic on parameter, parameters are always static today."
    if reason == TensorStaticReason.NOT_TENSOR:
        return "mark_dynamic on a non tensor, how did this happen?"
    if reason == TensorStaticReason.NN_MODULE_PROPERTY:
        return "tensor is static because it is nn module associated."
    raise AssertionError(f"Illegal reason {reason}")


def tensor_always_has_static_shape(
    tensor: Union[torch.Tensor, Any],
    is_tensor: bool,
    tensor_source: Source,
) -> tuple[bool, Optional[TensorStaticReason]]:
    """
    Given a tensor, source, and is_tensor flag, determine if a shape should be static.

    Args:
    tensor - the real tensor to evaluate, parameters force a static shape.
    is_tensor - internal dynamo check, essentially "is_tensor": target_cls is TensorVariable,
    tensors not in a TensorVariable for whatever reason are forced static.

    Returns a tuple, where the first element is the bool of whether or not this tensor should have a static shape.
    The second element is a TensorStaticReason, useful for passing to tensor_static_reason_to_message if needed.
    """
    from .source import is_from_unspecialized_param_buffer_source

    if (
        tensor_source.guard_source().is_specialized_nn_module()
        or tensor_source.guard_source().is_unspecialized_builtin_nn_module()
    ) and config.force_nn_module_property_static_shapes:
        return True, TensorStaticReason.NN_MODULE_PROPERTY

    if (
        type(tensor) is torch.nn.Parameter
        or is_from_unspecialized_param_buffer_source(tensor_source)
    ) and config.force_parameter_static_shapes:
        return True, TensorStaticReason.PARAMETER
    if not is_tensor:
        return True, TensorStaticReason.NOT_TENSOR
    return False, None


def lazy_format_graph_tabular(fn_name: str, gm: torch.fx.GraphModule) -> Any:
    def inner() -> str:
        try:
            from tabulate import tabulate  # TODO: Check that this is installed
        except ImportError:
            return (
                "Tabulate module missing, please install tabulate to log the graph in tabular format, logging code instead:\n"
                + str(lazy_format_graph_code(fn_name, gm))
            )

        node_specs = [
            [n.op, n.name, n.target, n.args, n.kwargs] for n in gm.graph.nodes
        ]
        graph_str = tabulate(
            node_specs, headers=["opcode", "name", "target", "args", "kwargs"]
        )
        return _format_graph_code(fn_name, gm.forward.__code__.co_filename, graph_str)

    return LazyString(inner)


def format_bytecode(
    prefix: str, name: str, filename: str, line_no: int, code: Any
) -> str:
    return f"{prefix} {name} {filename} line {line_no} \n{dis.Bytecode(code).dis()}\n"


forward_hook_names = ["_forward_pre_hooks", "_forward_hooks"]
backward_hook_names = ["_backward_pre_hooks", "_backward_hooks"]
state_dict_hook_names = [
    "_state_dict_pre_hooks",
    "_state_dict_hooks",
    "_load_state_dict_pre_hooks",
    "_load_state_dict_post_hooks",
]
all_hook_names = forward_hook_names + backward_hook_names + state_dict_hook_names


def nn_module_has_global_hooks() -> bool:
    # This is limited to backward hooks for now because NNModuleVariable
    # supports fwd hooks underneath.
    return bool(
        len(torch.nn.modules.module._global_backward_hooks)
        or len(torch.nn.modules.module._global_backward_pre_hooks)
    )


def nn_module_get_all_hooks(
    mod: torch.nn.Module,
    check_forward_hooks: bool = False,
    check_backward_hooks: bool = False,
    check_state_dict_hooks: bool = False,
) -> list[Any]:
    """
    Sometimes its useful to differentiate between types of hooks such as forward/backward/pre
    hooks executed during module.__call__, and state_dict hooks which are executed separately.
    """
    hook_dicts_to_check = []
    check_all_hooks = (
        not check_forward_hooks
        and not check_backward_hooks
        and not check_state_dict_hooks
    )
    if check_forward_hooks or check_all_hooks:
        hook_dicts_to_check.extend(forward_hook_names)
    if check_backward_hooks or check_all_hooks:
        hook_dicts_to_check.extend(backward_hook_names)
    if check_state_dict_hooks:
        hook_dicts_to_check.extend(state_dict_hook_names)

    all_hooks = []
    for hook_dict_name in hook_dicts_to_check:
        hooks = getattr(mod, hook_dict_name, [])
        for hook_name in hooks:
            hook = hooks[hook_name]

            all_hooks.append(hook)
    return all_hooks


def nnmodule_has_hooks(
    mod: torch.nn.Module,
    check_forward_hooks: bool = False,
    check_backward_hooks: bool = False,
    check_state_dict_hooks: bool = False,
) -> bool:
    """
    Helper function to check if a module has any hooks attached to it.
    """
    hooks = nn_module_get_all_hooks(
        mod,
        check_forward_hooks=check_forward_hooks,
        check_backward_hooks=check_backward_hooks,
        check_state_dict_hooks=check_state_dict_hooks,
    )
    return bool(hooks)


def to_numpy_helper(value: Any) -> Any:
    """Convert tensor and tnp.ndarray to numpy.ndarray."""
    if is_fake(value):
        return value
    if isinstance(value, tnp.ndarray):
        return to_numpy_helper(value.tensor)
    elif isinstance(value, torch.Tensor):
        return value.numpy(force=True)
    elif isinstance(value, (tuple, list)):
        return type(value)(to_numpy_helper(obj) for obj in value)
    else:
        return value


def numpy_to_tensor(value: Any) -> Any:
    """Convert tnp.ndarray to tensor, leave other types intact. If a list/tuple, loop through it to convert."""
    assert np is not None
    if isinstance(value, np.ndarray):
        return torch.as_tensor(value)
    if isinstance(value, tnp.ndarray):
        return value.tensor
    elif isinstance(value, (tuple, list)):
        return type(value)(numpy_to_tensor(obj) for obj in value)
    else:
        return value


class numpy_to_tensor_wrapper(Generic[_P, R]):
    def __init__(self, f: Callable[_P, R]) -> None:
        self.f = f
        self.__name__ = "wrapped_" + self.f.__name__

    def __repr__(self) -> str:
        return f"<Wrapped function <original {self.f.__name__}>>"

    def __call__(self, *args: _P.args, **kwargs: _P.kwargs) -> Any:
        out = self.f(*args, **kwargs)
        return numpy_to_tensor(out)


def numpy_attr_wrapper(obj: Any, name: str) -> Any:
    if isinstance(obj, tnp.ndarray):
        out = getattr(obj, name)
        return numpy_to_tensor(out)
    elif isinstance(obj, torch.Tensor):
        out = getattr(tnp.ndarray(obj), name)
        return numpy_to_tensor(out)


class numpy_method_wrapper:
    """Convert obj from torch.Tensor to tnp.ndarray and call method. Then convert result back to torch.Tensor."""

    def __init__(self, method: str) -> None:
        self.method = method
        self.__name__ = "wrapped_" + self.method

    def __repr__(self) -> str:
        return f"<Wrapped method <original {self.method}>>"

    def __call__(self, *args: Any, **kwargs: Any) -> Any:
        obj = args[0]
        if isinstance(obj, torch.Tensor):
            obj = tnp.ndarray(obj)
        method_callable = getattr(obj, self.method)
        out = method_callable(*args[1:], **kwargs)
        return numpy_to_tensor(out)


class numpy_operator_wrapper(Generic[_P, R]):
    """Implements dunder methods for tnp.ndarray via functions from the operator library"""

    def __init__(self, op: Callable[..., Any]) -> None:
        self.op = op
        self.__name__ = f"wrapped_{op.__name__}"

    def __repr__(self) -> str:
        return f"<Wrapped operator <original {self.__name__}>>"

    def __call__(self, *args: _P.args, **kwargs: _P.kwargs) -> Any:
        assert not kwargs

        args = (
            tnp.ndarray(arg) if isinstance(arg, torch.Tensor) else arg for arg in args
        )
        out = self.op(*args)
        return numpy_to_tensor(out)


def defake(x: Any) -> Any:
    if not isinstance(x, FakeTensor):
        return x
    size: torch._prims_common.ShapeType
    stride: torch._prims_common.StrideType
    if x._has_symbolic_sizes_strides:
        size = []
        for s in x.size():
            if isinstance(s, torch.SymInt):
                size.append(s.node.shape_env.size_hint(s.node.expr))
            else:
                size.append(s)
        stride = []
        for s in x.stride():
            if isinstance(s, torch.SymInt):
                stride.append(s.node.shape_env.size_hint(s.node.expr))
            else:
                stride.append(s)
    else:
        size = x.size()
        stride = x.stride()
    y = torch.empty_strided(
        size,
        stride,
        dtype=x.dtype,
        device=x.device,
        requires_grad=x.requires_grad,
    )
    y.zero_()
    return y


def _disable_side_effect_safety_checks_for_current_subtracer(
    fn: Callable[_P, R], *args: _P.args, **kwargs: _P.kwargs
) -> R:
    return fn(*args, **kwargs)


def is_utils_checkpoint(obj: Any) -> bool:
    # Lazy import to avoid circular dependencies
    import torch.utils.checkpoint

    return obj is torch.utils.checkpoint.checkpoint


def is_invoke_subgraph(obj: Any) -> bool:
    from torch._higher_order_ops.invoke_subgraph import invoke_subgraph_placeholder

    return obj is invoke_subgraph_placeholder


def build_invoke_subgraph_variable(**options: Any) -> Any:
    from .variables.higher_order_ops import TorchHigherOrderOperatorVariable

    return TorchHigherOrderOperatorVariable.make(
        torch._higher_order_ops.invoke_subgraph,
        **options,
    )


def build_checkpoint_variable(**options: Any) -> Any:
    import torch._higher_order_ops.wrap as higher_order_ops

    from .variables.higher_order_ops import TorchHigherOrderOperatorVariable

    # TODO - This is a temporary situation where we have two versions of
    # checkpointing implementation. We will converge on one and remove the other.
    activation_checkpoint_op: torch._ops.HigherOrderOperator = (
        higher_order_ops.tag_activation_checkpoint
    )
    if torch._functorch.config.functionalize_rng_ops:
        activation_checkpoint_op = higher_order_ops.wrap_activation_checkpoint

    return TorchHigherOrderOperatorVariable.make(
        activation_checkpoint_op,
        **options,
    )


def is_compile_supported(device_type: DeviceLikeType) -> Any:
    from .eval_frame import is_dynamo_supported

    type = torch.device(device_type).type
    compile_supported = is_dynamo_supported()
    if type == "cpu":
        pass
    elif type in ["cuda", "xpu", "mtia"] and compile_supported:
        compile_supported = has_triton()
    else:
        compile_supported = False
    return compile_supported


# The following 3.11 source code functions are adapted from
# https://github.com/python/cpython/blob/v3.11.4/Lib/traceback.py
# in order to output source code corresponding to bytecode in 3.11+.
# We need our own versions since we want to support multiline expressions.
def _fix_offset(str: str, offset: int) -> int:
    """
    Convert byte offset `offset` of `str` into character offset.
    Byte offset is used for 3.11+ instruction column data.
    Takes things like unicode characters into consideration.

    Unchanged from CPython implementation.
    """
    as_utf8 = str.encode("utf-8")
    return len(as_utf8[:offset].decode("utf-8", errors="replace"))


@dataclasses.dataclass
class _Anchors:
    # inclusive
    left_end_lineno: int
    left_end_offset: int
    right_start_lineno: int
    # exclusive
    right_start_offset: int


def _extract_anchors_from_expr(segment: str) -> Optional[_Anchors]:
    """
    Given source code `segment` corresponding to a bytecode
    instruction, determine:
        - for binary ops, the location of the binary op
        - for indexing, the location of the brackets.
    `segment` is expected to be a valid Python expression
    """
    assert sys.version_info >= (3, 11)

    import ast

    try:
        # Without brackets, `segment` is parsed as a statement.
        # We expect an expression, so wrap `segment` in
        # brackets to handle multi-line expressions.
        tree = ast.parse("(\n" + segment + "\n)")
    except SyntaxError:
        return None

    if len(tree.body) != 1:
        return None

    lines = segment.split("\n")

    # get character index given byte offset
    def normalize(lineno: int, offset: int) -> int:
        return _fix_offset(lines[lineno], offset)

    # Gets the next valid character index in `lines`, if
    # the current location is not valid. Handles empty lines.
    def next_valid_char(lineno: int, col: int) -> tuple[int, int]:
        while lineno < len(lines) and col >= len(lines[lineno]):
            col = 0
            lineno += 1
        assert lineno < len(lines) and col < len(lines[lineno])
        return lineno, col

    # Get the next valid character index in `lines`.
    def increment(lineno: int, col: int) -> tuple[int, int]:
        col += 1
        lineno, col = next_valid_char(lineno, col)
        assert lineno < len(lines) and col < len(lines[lineno])
        return lineno, col

    # Get the next valid character at least on the next line
    def nextline(lineno: int, col: int) -> tuple[int, int]:
        col = 0
        lineno += 1
        lineno, col = next_valid_char(lineno, col)
        assert lineno < len(lines) and col < len(lines[lineno])
        return lineno, col

    statement = tree.body[0]
    if isinstance(statement, ast.Expr):
        expr = statement.value
        if isinstance(expr, ast.BinOp):
            # ast gives locations for BinOp subexpressions, e.g.
            # ( left_expr ) + ( right_expr )
            #   left^^^^^       right^^^^^
            # -2 since end_lineno is 1-indexed and because we added an extra
            # bracket to `segment` when calling ast.parse
            cur_lineno = cast(int, expr.left.end_lineno) - 2
            assert expr.left.end_col_offset is not None
            cur_col = normalize(cur_lineno, expr.left.end_col_offset)
            cur_lineno, cur_col = next_valid_char(cur_lineno, cur_col)

            # Heuristic to find the operator character.
            # The original CPython implementation did not look for ), \, or #,
            # leading to incorrect anchor location, e.g.
            # (x) + (y)
            # ~~^~~~~~~
            while (ch := lines[cur_lineno][cur_col]).isspace() or ch in ")\\#":
                if ch in "\\#":
                    cur_lineno, cur_col = nextline(cur_lineno, cur_col)
                else:
                    cur_lineno, cur_col = increment(cur_lineno, cur_col)

            # binary op is 1 or 2 characters long, on the same line
            right_col = cur_col + 1
            if (
                right_col < len(lines[cur_lineno])
                and not (ch := lines[cur_lineno][right_col]).isspace()
                and ch not in "\\#"
            ):
                right_col += 1
            # right_col can be invalid since it is exclusive

            return _Anchors(cur_lineno, cur_col, cur_lineno, right_col)
        elif isinstance(expr, ast.Subscript):
            # ast gives locations for value and slice subexpressions, e.g.
            # ( value_expr ) [ slice_expr ]
            #   value^^^^^     slice^^^^^
            # subscript^^^^^^^^^^^^^^^^^^^^
            # find left bracket (first '[' after value)
            left_lineno = cast(int, expr.value.end_lineno) - 2
            assert expr.value.end_col_offset is not None
            left_col = normalize(left_lineno, expr.value.end_col_offset)
            left_lineno, left_col = next_valid_char(left_lineno, left_col)
            while lines[left_lineno][left_col] != "[":
                left_lineno, left_col = increment(left_lineno, left_col)
            # find right bracket (final character of expression)
            right_lineno = cast(int, expr.end_lineno) - 2
            assert expr.end_col_offset is not None
            right_col = normalize(right_lineno, expr.end_col_offset)
            return _Anchors(left_lineno, left_col, right_lineno, right_col)
        elif isinstance(expr, ast.Call):
            # ( func_expr ) (args, kwargs)
            #   func^^^^^
            # call^^^^^^^^^^^^^^^^^^^^^^^^
            # find left bracket (first '(' after func)
            left_lineno = cast(int, expr.func.end_lineno) - 2
            assert expr.func.end_col_offset is not None
            left_col = normalize(left_lineno, expr.func.end_col_offset)
            left_lineno, left_col = next_valid_char(left_lineno, left_col)
            while lines[left_lineno][left_col] != "(":
                left_lineno, left_col = increment(left_lineno, left_col)
            # find right bracket (final character of expression)
            right_lineno = cast(int, expr.end_lineno) - 2
            assert expr.end_col_offset is not None
            right_col = normalize(right_lineno, expr.end_col_offset)
            return _Anchors(left_lineno, left_col, right_lineno, right_col)

    return None


def get_instruction_source_311(code: types.CodeType, inst: dis.Instruction) -> str:
    """
    Python 3.11+ only. Returns lines of source code (from code object `code`)
    corresponding to `inst`'s location data, and underlines relevant code to `inst`.

    Example: CALL on `g`:
    f(g(
      ^^
        h(x)))
        ^^^^^

    We need our own implementation in < 3.13 since `format_frame_summary` in
    Python's `traceback` module doesn't handle multi-line expressions
    (and their anchor extraction code is not completely correct).
    """
    if sys.version_info >= (3, 13):
        # multiline traceback implemented in 3.13+
        frame_summary = traceback.FrameSummary(
            code.co_filename,
            inst.positions.lineno,
            code.co_name,
            end_lineno=inst.positions.end_lineno,
            colno=inst.positions.col_offset,
            end_colno=inst.positions.end_col_offset,
        )
        result = traceback.format_list([frame_summary])[0]
        # remove first line containing filename info
        result = "\n".join(result.splitlines()[1:])
        # indent lines with original indentation
        orig_lines = [
            linecache.getline(code.co_filename, lineno).rstrip()
            for lineno in range(inst.positions.lineno, inst.positions.end_lineno + 1)
        ]
        orig_lines_dedent = textwrap.dedent("\n".join(orig_lines)).splitlines()
        indent_len = len(orig_lines[0]) - len(orig_lines_dedent[0])
        indent = orig_lines[0][:indent_len]
        result = textwrap.indent(textwrap.dedent(result), indent)
        return result

    assert inst.positions is not None
    if inst.positions.lineno is None:
        return ""
    # The rstrip + "\n" pattern is used throughout this function to handle
    # linecache.getline errors. Error lines are treated as empty strings "", but we want
    # to treat them as blank lines "\n".
    first_line = linecache.getline(code.co_filename, inst.positions.lineno).rstrip()
    if inst.positions.end_lineno is None:
        return first_line
    if inst.positions.col_offset is None or inst.positions.end_col_offset is None:
        return first_line

    # character index of the start of the instruction
    start_offset = _fix_offset(first_line, inst.positions.col_offset)
    # character index of the end of the instruction
    # compute later since end may be a different line
    end_offset = None
    # expression corresponding to the instruction so we can get anchors
    segment = ""
    # underline markers to be printed - start with `~` marker and replace with `^` later
    markers = []

    # Compute segment and initial markers
    if inst.positions.end_lineno == inst.positions.lineno:
        end_offset = _fix_offset(first_line, inst.positions.end_col_offset)
        segment = first_line[start_offset:end_offset]
        markers.append(" " * start_offset + "~" * (end_offset - start_offset))
    else:
        segment = first_line[start_offset:] + "\n"
        markers.append(" " * start_offset + "~" * (len(first_line) - start_offset))
        last_line = linecache.getline(
            code.co_filename, inst.positions.end_lineno
        ).rstrip()
        end_offset = _fix_offset(last_line, inst.positions.end_col_offset)
        for lineno in range(inst.positions.lineno + 1, inst.positions.end_lineno):
            line = linecache.getline(code.co_filename, lineno).rstrip()
            segment += line + "\n"
            # don't underline leading spaces
            num_spaces = len(line) - len(line.lstrip())
            markers.append(" " * num_spaces + "~" * (len(line) - num_spaces))
        segment += last_line[:end_offset]
        num_spaces = len(last_line) - len(last_line.lstrip())
        markers.append(" " * num_spaces + "~" * (end_offset - num_spaces))

    anchors: Optional[_Anchors] = None
    try:
        anchors = _extract_anchors_from_expr(segment)
    except AssertionError:
        pass

    # replace `~` markers with `^` where necessary
    if anchors is None:
        markers = [marker.replace("~", "^") for marker in markers]
    else:
        # make markers mutable
        mutable_markers: list[list[str]] = [list(marker) for marker in markers]

        # anchor positions do not take start_offset into account
        if anchors.left_end_lineno == 0:
            anchors.left_end_offset += start_offset
        if anchors.right_start_lineno == 0:
            anchors.right_start_offset += start_offset

        # Turn `~`` markers between anchors to `^`
        for lineno in range(len(markers)):
            for col in range(len(mutable_markers[lineno])):
                if lineno < anchors.left_end_lineno:
                    continue
                if lineno == anchors.left_end_lineno and col < anchors.left_end_offset:
                    continue
                if (
                    lineno == anchors.right_start_lineno
                    and col >= anchors.right_start_offset
                ):
                    continue
                if lineno > anchors.right_start_lineno:
                    continue
                if mutable_markers[lineno][col] == "~":
                    mutable_markers[lineno][col] = "^"

        # make markers into strings again
        markers = ["".join(marker) for marker in mutable_markers]

    result = ""
    for i in range(len(markers)):
        result += (
            linecache.getline(code.co_filename, inst.positions.lineno + i).rstrip()
            + "\n"
        )
        result += markers[i] + "\n"
    return result


def get_static_address_type(t: Any) -> Any:
    if isinstance(t, torch.Tensor):
        return getattr(t, "_dynamo_static_input_type", None)

    return None


def is_rng_state_getter_or_setter(value: Any) -> bool:
    getters = (
        # The following two functions are not identical, so don't remove anyone!
        torch._C.Generator.get_state,
        torch.default_generator.get_state,
        torch.get_rng_state,
        torch.cuda.get_rng_state,
    )
    setters = (
        torch._C.Generator.set_state,
        torch.default_generator.set_state,
        torch.set_rng_state,
        torch.cuda.set_rng_state,
    )
    return value in (*setters, *getters)


def is_tensor_base_attr_getter(value: Any) -> bool:
    return (
        isinstance(value, types.MethodWrapperType)
        and value.__name__ == "__get__"
        and value.__self__.__objclass__ is torch._C._TensorBase  # type: ignore[attr-defined]
    )


def is_tensor_getset_descriptor(name: str) -> bool:
    try:
        attr = inspect.getattr_static(torch.Tensor, name)
        return type(attr) is types.GetSetDescriptorType
    except AttributeError:
        return False


def is_torch_function_object(value: Any) -> bool:
    return hasattr(value, "__torch_function__")


def has_torch_function(vt: VariableTracker) -> bool:
    # This emulates
    # https://github.com/pytorch/pytorch/blob/8d81806211bc3c0ee6c2ef235017bacf1d775a85/torch/csrc/utils/disable_torch_function.cpp#L315-L323
    from torch._dynamo.variables import UserDefinedObjectVariable
    from torch._dynamo.variables.torch_function import TensorWithTFOverrideVariable

    # Note on lazy vars: The value will either be realized or not throughout the course of execution
    # if the value has a torch function, it will eventually be realized so we can realize it here
    # if the value does not have a torch function, it may or may not be realized
    # if it is realized it will be used and guards will be installed properly
    # if it is not used, guards won't be installed, and it doesn't matter
    # if the value has a torch function or not, so we should *not* realize it.
    # NB: We technically know that if is_realized is False, LazyVariableTracker has the peek_value method
    # but mypy does not unfortunately
    if vt.is_realized() or (
        hasattr(vt, "peek_value") and hasattr(vt.peek_value(), "__torch_function__")
    ):
        func = None
        if isinstance(vt, TensorWithTFOverrideVariable):
            func = getattr(vt.class_type, "__torch_function__", None)

        elif isinstance(vt, UserDefinedObjectVariable):
            func = getattr(vt.value, "__torch_function__", None)

        return func not in (None, torch._C._disabled_torch_function_impl)

    return False


# see note [Tensor Fakification and Symbol Caching]
def to_fake_tensor(
    t: torch.Tensor, fake_mode: torch._subclasses.fake_tensor.FakeTensorMode
) -> Any:
    symbolic_context = None
    source = None
    if tracing_context := torch._guards.TracingContext.try_get():
        if t in tracing_context.tensor_to_context:
            symbolic_context = tracing_context.tensor_to_context[t]
            source = symbolic_context.tensor_source

    return fake_mode.from_tensor(
        t, static_shapes=False, symbolic_context=symbolic_context, source=source
    )


# NB: this works for both classes and instances
def is_frozen_dataclass(value: Any) -> bool:
    return (
        not object_has_getattribute(value)
        and not class_has_getattribute(value)
        and is_dataclass(value)
        and hasattr(value, "__dataclass_params__")
        and hasattr(value.__dataclass_params__, "frozen")
        and value.__dataclass_params__.frozen
    )


def get_first_attr(obj: Any, *attrs: str) -> Any:
    """
    Return the first available attribute or throw an exception if none is present.
    """
    for attr in attrs:
        if hasattr(obj, attr):
            return getattr(obj, attr)

    raise AssertionError(f"{obj} does not has any of the attributes: {attrs}")


@contextlib.contextmanager
def maybe_enable_compiled_autograd(
    should_enable: bool, fullgraph: bool = True, dynamic: bool = True
) -> Generator[Any, None, None]:
    if not should_enable:
        yield
    else:

        def compiler_fn(gm: Any) -> Any:
            def inner_compiler(gm_: Any, example_inputs_: Any) -> Any:
                torch._dynamo.utils.counters["compiled_autograd"]["compiles"] += 1
                return torch._inductor.compile(gm_, example_inputs_)

            return torch.compile(
                gm, backend=inner_compiler, fullgraph=fullgraph, dynamic=dynamic
            )

        with torch._dynamo.compiled_autograd._enable(compiler_fn) as ctx:
            yield ctx


def invalid_removeable_handle() -> RemovableHandle:
    # need a subclass so weakref works
    class Invalid(dict):  # type: ignore[type-arg]
        pass

    return RemovableHandle(Invalid())


# Returns a "proxy" (new object with the same class and dict) for (non-GraphModule) nn.Module's.
# Attribute changes to the original object/proxy will be reflected in the other.
# This is useful for cases where we want a keep-alive reference to a module without increasing
# its reference count.
def nn_module_proxy(mod: Any) -> Any:
    if not isinstance(mod, torch.nn.Module):
        return mod
    if isinstance(mod, torch.fx.GraphModule):
        # Dynamo-generated GM's shouldn't contain user-created GM's
        return mod
    proxy = mod.__class__.__new__(mod.__class__)
    proxy.__dict__ = mod.__dict__
    return proxy


class GmWrapper(torch.nn.Module):
    def __init__(
        self, gm: torch.fx.GraphModule, unflatten_fn: Callable[[list[Any]], Any]
    ) -> None:
        super().__init__()
        self.gm = gm
        self.unflatten_fn = unflatten_fn

    def forward(self, *args: Any) -> Any:
        args: list[Any] = list(args)
        return self.gm(*self.unflatten_fn(args))


def flatten_graph_inputs(
    gm: torch.fx.GraphModule, inputs: Any, compile_gm: Callable[[Any, Any], Any]
) -> Callable[..., Any]:
    """
    Mutate inputs so that they are flat and wrap gm such that it
    accepts those inputs.  This is needed for graphs that take
    bumpy inputs.
    """
    inputs_idx_to_clear = [
        i
        for i, node in enumerate(gm.graph.nodes)
        if node.op == "placeholder" and node.meta.get("steal_arg", False)
    ]

    if torch._dynamo.compiled_autograd.in_compiled_autograd_region:
        # fast path, avoid pytree overhead
        # compiled autograd inputs are always a list of tensors, maybe followed by symints
        assert inputs_idx_to_clear == [0]
        assert isinstance(inputs[0], list)
        boxed_inputs_count = len(inputs[0])

        def flatten_fn(args: Any) -> Any:
            return args[0] + list(args[1:])

        def unflatten_fn(flat_args: Any) -> Any:
            return (flat_args[:boxed_inputs_count], *flat_args[boxed_inputs_count:])

        compiled_fn = compile_gm(GmWrapper(gm, unflatten_fn), flatten_fn(inputs))
    else:
        # slow path, don't know inputs structure
        flat_inputs, spec = pytree.tree_flatten(inputs)
        unflatten_fn = functools.partial(pytree.tree_unflatten, treespec=spec)
        compiled_fn = compile_gm(GmWrapper(gm, unflatten_fn), flat_inputs)
        # note this doesn't check the spec, assuming it is the same
        flatten_fn = pytree.arg_tree_leaves

    def wrapper(*args: Any) -> Any:
        flat_args = flatten_fn(args)

        # flat_args is a new list, so we need to clear references from the old list
        for i in inputs_idx_to_clear:
            args[i].clear()

        # this call is boxed to avoid increasing refcount until we reach aot_module_simplified forward
        return compiled_fn(flat_args)

    return wrapper


def get_locals_to_steal(maybe_gm: Any) -> list[Any]:
    if not isinstance(maybe_gm, torch.fx.GraphModule) or not hasattr(maybe_gm, "meta"):
        return []
    return maybe_gm.meta.get("locals_to_steal", [])


def set_locals_to_steal(gm: torch.fx.GraphModule, locals_to_steal: list[Any]) -> None:
    gm.meta["locals_to_steal"] = locals_to_steal


class Lit:
    def __init__(self, s: str) -> None:
        self.s = s

    def __repr__(self) -> str:
        return self.s


warn_once_cache: set[str] = set()


def warn_once(msg: str, stacklevel: int = 1) -> None:
    # Dynamo causes all warnings.warn (in user code and in Dynamo code) to print all the time.
    # https://github.com/pytorch/pytorch/issues/128427.
    # warn_once is a workaround: if the msg has been warned on before, then we will not
    # warn again.
    # NB: it's totally ok to store a cache of all the strings: this is what warnings.warn does as well.
    if msg in warn_once_cache:
        return
    warn_once_cache.add(msg)
    warnings.warn(msg, stacklevel=stacklevel + 1)


def strip_color_from_string(text: str) -> str:
    # This regular expression matches ANSI escape codes
    ansi_escape = re.compile(r"\x1B[@-_][0-?]*[ -/]*[@-~]")
    return ansi_escape.sub("", text)


@contextlib.contextmanager
def _disable_saved_tensors_hooks_during_tracing() -> Generator[None, None, None]:
    # See NOTE: [Deferring tensor pack/unpack hooks until runtime]
    try:
        prior = torch._C._autograd._saved_tensors_hooks_set_tracing(True)
        yield
    finally:
        torch._C._autograd._saved_tensors_hooks_set_tracing(prior)


def is_parameter_freezing() -> bool:
    return torch._inductor.config.freezing and not torch.is_grad_enabled()


def get_torch_function_mode_stack() -> list[Any]:
    return [
        get_torch_function_mode_stack_at(i) for i in range(_len_torch_function_stack())
    ]


def get_torch_function_mode_stack_at(ind: int) -> Any:
    assert ind < _len_torch_function_stack() and ind >= 0
    return torch._C._get_function_stack_at(ind)


def set_torch_function_mode_stack(stack: list[Any]) -> None:
    for _ in range(_len_torch_function_stack()):
        _pop_torch_function_stack()

    for mode in stack:
        _push_on_torch_function_stack(mode)


def clear_torch_function_mode_stack() -> None:
    for _ in range(_len_torch_function_stack()):
        _pop_torch_function_stack()


# call from C dynamo in order to inspect values in pdb
def _breakpoint_for_c_dynamo(*args: Any) -> None:
    breakpoint()


def verify_guard_fn_signature(value: Any) -> None:
    fn = value.__metadata_guard__
    sig = inspect.signature(fn)
    if len(sig.parameters) != 2:
        from .exc import InternalTorchDynamoError

        raise InternalTorchDynamoError(
            "Tensor subclass method __metadata_guard__ must take exactly two subclass metadata arguments"
        )
    if fn.__self__ != value.__class__:
        from .exc import InternalTorchDynamoError

        raise InternalTorchDynamoError(
            "Tensor subclass method __metadata_guard__ must be a classmethod"
        )


def does_not_override_dict_iter_methods(user_cls: Any) -> bool:
    return (
        user_cls.items in (dict.items, OrderedDict.items)
        and user_cls.values in (dict.values, OrderedDict.values)
        and user_cls.keys in (dict.keys, OrderedDict.keys)
        and user_cls.__iter__ in (dict.__iter__, OrderedDict.__iter__)
    )


# Helper functions below are to prevent TorchDynamo to prevent tracing of
# __torch_function__ calls triggered on tensor properties in the pre graph
# bytecode.
@torch._disable_dynamo
def call_size(x: Any, i: int) -> int:
    return x.size(i)


@torch._disable_dynamo
def call_stride(x: Any, i: int) -> int:
    return x.stride(i)


@torch._disable_dynamo
def call_storage_offset(x: Any) -> int:
    return x.storage_offset()


# Helper function to extract relevant parts of a tensor's __dict__ to store in node meta.
# To avoid ref cycles, it's important that no tensors are present here, so leave those out.
def _extract_tensor_dict(t: torch.Tensor) -> dict[str, Any]:
    KEYS_TO_COPY = [
        "_dynamo_static_input_type",
        "tag",
    ]

    tensor_dict = {
        key: copy.copy(t.__dict__[key]) for key in KEYS_TO_COPY if key in t.__dict__
    }

    return tensor_dict


# This is useful for reconstructing within the Dynamo graph the non-graph-input objects
# whose lifetime is governed by the user.
# e.g. torch.cuda.Event is a prime example.
user_obj_id_to_weakref: dict[int, weakref.ReferenceType[object]] = {}


def get_user_object_from_id(obj_id: int) -> Any:
    obj = user_obj_id_to_weakref[obj_id]()
    assert obj is not None, "User object is no longer alive"
    return obj


def store_user_object_weakref(obj: object) -> None:
    obj_id = id(obj)
    user_obj_id_to_weakref[obj_id] = weakref.ref(obj)


class CompileTimeInstructionCounter:
    _counter: int = 0
    _id: int = -1
    _depth = 0

    @classmethod
    def start(cls) -> None:
        cls._depth = cls._depth + 1
        if cls._depth == 1:
            cls._id = _instruction_counter.start()

    @classmethod
    def end(cls) -> None:
        cls._depth = cls._depth - 1
        if cls._depth == 0:
            cls._counter += _instruction_counter.end(cls._id)
            cls._id = -1

    @classmethod
    def clear(cls) -> None:
        cls._counter = 0

    @classmethod
    def value(cls) -> int:
        return cls._counter

    @classmethod
    @contextmanager
    def record(cls) -> Generator[None, None, None]:
        try:
            if config.record_compile_time_instruction_count:
                cls.start()
            yield
        finally:
            if config.record_compile_time_instruction_count:
                cls.end()


def set_feature_use(feature: str, usage: bool) -> None:
    """
    Records whether we are using a feature
    Generally a feature is a JK.
    """
    # Note that sometimes (tests etc...) we're not in a context which we can record into
    if get_metrics_context().in_progress():
        get_metrics_context().set_key_value("feature_usage", feature, usage)


_ddp_optimization_mode: tuple[str, ...] = (
    "ddp_optimizer",
    "python_reducer",  # experimental mode
    "python_reducer_without_compiled_forward",
    "no_optimization",
)


def get_optimize_ddp_mode() -> str:
    optimize_ddp = config.optimize_ddp
    if isinstance(optimize_ddp, bool):
        mode = "ddp_optimizer" if optimize_ddp else "no_optimization"
    elif isinstance(optimize_ddp, str):
        mode = optimize_ddp
    else:
        raise ValueError(
            f"Invalid dynamo config optimize_ddp type {type(optimize_ddp)=}"
        )

    assert mode in _ddp_optimization_mode, (
        f"Invalid dynamo config optimize_ddp value {mode=}"
    )
    return mode


@contextmanager
def maybe_disable_inference_mode() -> Generator[None, None, None]:
    """
    Disables torch.inference_mode for the compilation (still on at runtime).
    This simplifies the compile stack where we can assume that inference_mode
    will always be off.

    Since inference_mode is equivalent to no_grad + some optimizations (version
    counts etc), we turn on no_grad here. The other optimizations are not
    relevant to torch.compile.
    """
    is_inference_mode_on = (
        config.fake_tensor_disable_inference_mode and torch.is_inference_mode_enabled()
    )
    if is_inference_mode_on:
        with (
            torch.inference_mode(False),
            torch.no_grad(),
        ):
            yield
    else:
        yield


@contextmanager
def maybe_disable_inference_mode_for_fake_prop() -> Generator[None, None, None]:
    """
    Turns off tracking of inference_mode for fake tensor propagation. With this
    context manager, when a real tensor is converted to fake tensor, the fake
    tensor looses its inference-ness.
    """
    if config.fake_tensor_disable_inference_mode:
        with torch._subclasses.meta_utils.disable_inference_mode_for_fake_prop():
            yield
    else:
        yield


def is_node_meta_valid(node: Optional[torch.fx.Node]) -> bool:
    return node is None or "example_value" in node.meta or "val" in node.meta


# If True, enforce fullgraph=True - raise errors on graph break
_error_on_graph_break = False


def _get_error_on_graph_break() -> bool:
    return _error_on_graph_break


def _set_error_on_graph_break(value: bool) -> None:
    global _error_on_graph_break
    _error_on_graph_break = value


@torch._disable_dynamo
def record_pregraph_bytecode_enter() -> AbstractContextManager[None]:
    cm: AbstractContextManager[None] = (
        torch._C._profiler._RecordFunctionFast("Pregraph bytecode")
        if torch.autograd.profiler._is_profiler_enabled
        else contextlib.nullcontext()
    )
    cm.__enter__()
    return cm


@torch._disable_dynamo
def record_pregraph_bytecode_exit(cm: AbstractContextManager[None]) -> None:
    cm.__exit__(None, None, None)


# Returns a set of code objects present traced in the current TracingContext, or None
# if there is no current TracingContext.
def get_traced_code() -> Optional[list[CodeType]]:
    from torch._guards import TracingContext

    return TracingContext.get_traced_code()<|MERGE_RESOLUTION|>--- conflicted
+++ resolved
@@ -1291,11 +1291,8 @@
     compliant_custom_ops: Optional[set[str]] = None
     restart_reasons: Optional[set[str]] = None
     dynamo_time_before_restart_s: Optional[float] = None
-<<<<<<< HEAD
-=======
     stack_trace: Optional[list[str]] = None
     graph_node_shapes: Optional[str] = None
->>>>>>> 95e456fc
     # Sometimes, we will finish analyzing a frame but conclude we don't want
     # to install any guarded code.  True means we actually decided to install
     # a compiled frame
