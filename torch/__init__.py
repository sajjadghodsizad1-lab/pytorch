--- conflicted
+++ resolved
@@ -34,12 +34,6 @@
 )
 from typing_extensions import ParamSpec as _ParamSpec, TypeIs as _TypeIs
 
-<<<<<<< HEAD
-=======
-
-if TYPE_CHECKING:
-    from .types import Device, IntLikeType
-
 
 # As a bunch of torch.packages internally still have this check
 # we need to keep this. @todo: Remove tests that rely on this check as
@@ -48,7 +42,6 @@
     return False
 
 
->>>>>>> 08c104bd
 from torch._utils import (
     _functionalize_sync as _sync,
     _import_dotted_name,
