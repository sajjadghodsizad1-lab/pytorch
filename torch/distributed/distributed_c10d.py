"""Distributed Collective Communication (c10d)."""

import itertools
import collections.abc
import contextlib
import hashlib
import io
import logging
import os
import pickle
import sys
import time
import warnings
from collections import namedtuple
from datetime import timedelta
from typing import Any, Callable, Dict, Optional, Tuple, Union, List, TYPE_CHECKING

import torch
from torch._C._distributed_c10d import (
    AllgatherOptions,
    AllreduceCoalescedOptions,
    AllreduceOptions,
    AllToAllOptions,
    _DistributedBackendOptions,
    BarrierOptions,
    BroadcastOptions,
    GatherOptions,
    PrefixStore,
    ProcessGroup,
    ReduceOp,
    ReduceOptions,
    ReduceScatterOptions,
    ScatterOptions,
    Store,
    DebugLevel,
    get_debug_level,
    Work,
    _register_process_group,
    _resolve_process_group,
    _unregister_all_process_groups,
    _unregister_process_group,
)
from torch._utils_internal import set_pytorch_distributed_envs_from_justknobs
from .constants import default_pg_timeout, default_pg_nccl_timeout
from .c10d_logger import _exception_logger, _time_logger
from .rendezvous import register_rendezvous_handler, rendezvous  # noqa: F401
from ..utils._typing_utils import not_none
DistStoreError = torch._C._DistStoreError

__all__ = [
    'Backend', 'BackendConfig', 'GroupMember', 'P2POp', 'all_gather', 'all_gather_coalesced',
    'all_gather_object', 'all_reduce',
    'all_reduce_coalesced', 'all_to_all',
    'all_to_all_single', 'barrier', 'batch_isend_irecv', 'broadcast',
    'broadcast_object_list', 'destroy_process_group',
    'gather', 'gather_object', 'get_backend_config', 'get_backend', 'get_rank',
    'get_world_size', 'get_pg_count', 'group', 'init_process_group', 'irecv',
    'is_gloo_available', 'is_initialized', 'is_mpi_available', 'is_backend_available',
    'is_nccl_available', 'is_torchelastic_launched', 'is_ucc_available',
    'isend', 'monitored_barrier', 'new_group', 'new_subgroups',
    'new_subgroups_by_enumeration', 'recv', 'reduce',
    'reduce_scatter', 'scatter',
    'scatter_object_list', 'send', 'supports_complex',
    'AllreduceCoalescedOptions', 'AllreduceOptions', 'AllToAllOptions',
    'BarrierOptions', 'BroadcastOptions', 'GatherOptions', 'PrefixStore',
    'ProcessGroup', 'ReduceOp', 'ReduceOptions', 'ReduceScatterOptions',
    'ScatterOptions', 'Store', 'DebugLevel', 'get_debug_level', 'Work',
    'default_pg_timeout', 'get_group_rank', 'get_global_rank', 'get_process_group_ranks',
    'reduce_op', 'all_gather_into_tensor', 'reduce_scatter_tensor',
]

_MPI_AVAILABLE = True
_NCCL_AVAILABLE = True
_GLOO_AVAILABLE = True
_UCC_AVAILABLE = True

_pickler = pickle.Pickler
_unpickler = pickle.Unpickler

# Change __module__ of all imported types from torch._C._distributed_c10d that are public
def _export_c_types() -> None:
    _public_types_to_change_module = [
        AllreduceCoalescedOptions,
        AllreduceOptions,
        AllToAllOptions,
        BarrierOptions,
        BroadcastOptions,
        GatherOptions,
        PrefixStore,
        ProcessGroup,
        ReduceOp,
        ReduceOptions,
        ReduceScatterOptions,
        ScatterOptions,
        Store,
        DebugLevel,
        get_debug_level,
        Work
    ]
    for type in _public_types_to_change_module:
        type.__module__ = "torch.distributed.distributed_c10d"
_export_c_types()

try:
    from torch._C._distributed_c10d import ProcessGroupMPI
    ProcessGroupMPI.__module__ = "torch.distributed.distributed_c10d"
    __all__ += ["ProcessGroupMPI"]
except ImportError:
    _MPI_AVAILABLE = False

try:
    from torch._C._distributed_c10d import ProcessGroupNCCL
    ProcessGroupNCCL.__module__ = "torch.distributed.distributed_c10d"
    __all__ += ["ProcessGroupNCCL"]
except ImportError:
    _NCCL_AVAILABLE = False

try:
    from torch._C._distributed_c10d import ProcessGroupGloo
    from torch._C._distributed_c10d import _ProcessGroupWrapper
    ProcessGroupGloo.__module__ = "torch.distributed.distributed_c10d"
    __all__ += ["ProcessGroupGloo"]
except ImportError:
    _GLOO_AVAILABLE = False

try:
    from torch._C._distributed_c10d import ProcessGroupUCC
    ProcessGroupUCC.__module__ = "torch.distributed.distributed_c10d"
    __all__ += ["ProcessGroupUCC"]
except ImportError:
    _UCC_AVAILABLE = False

logger = logging.getLogger(__name__)

PG_WRAPPER_STORE_PREFIX = "pg_wrapper"


# Some reduce ops are not supported by complex numbers and will result in an error.
# We currently provide complex support to the distributed API by viewing
# complex tensors as real (torch.view_as_real), meaning that calling
# these unsupported ops will return garbage values rather than error out.
# (e.g. max(2+3i, 3+2i) = 3+3i)
# We'd like calls to unsupported ops to error out accordingly,
# rather than returning garbage values.
def supports_complex(reduceOp: ReduceOp) -> bool:
    """Return true if reduce ops is supported. False otherwise."""
    denyList = [
        ReduceOp.MAX,
        ReduceOp.MIN,
        ReduceOp.PRODUCT,
        ReduceOp.BAND,
        ReduceOp.BOR,
        ReduceOp.BXOR,
    ]
    return reduceOp not in denyList


class Backend(str):
    """
    An enum-like class for backends.

    Available backends: GLOO, NCCL, UCC, MPI, and other registered backends.

    The values of this class are lowercase strings, e.g., ``"gloo"``. They can
    be accessed as attributes, e.g., ``Backend.NCCL``.

    This class can be directly called to parse the string, e.g.,
    ``Backend(backend_str)`` will check if ``backend_str`` is valid, and
    return the parsed lowercase string if so. It also accepts uppercase strings,
    e.g., ``Backend("GLOO")`` returns ``"gloo"``.

    .. note:: The entry ``Backend.UNDEFINED`` is present but only used as
              initial value of some fields. Users should neither use it directly
              nor assume its existence.
    """

    UNDEFINED = "undefined"
    GLOO = "gloo"
    NCCL = "nccl"
    UCC = "ucc"
    MPI = "mpi"

    _BackendPlugin = namedtuple("_BackendPlugin", ["creator_fn", "extended_api"])

    _plugins: Dict[str, _BackendPlugin] = {}

    backend_list = [UNDEFINED, GLOO, NCCL, UCC, MPI]

    default_device_backend_map: Dict[str, str] = {
        'cpu' : GLOO,
        'cuda' : NCCL,
    }

    backend_capability: Dict[str, List[str]] = {
        GLOO : ["cpu", "cuda"],
        NCCL : ["cuda"],
        UCC : ["cpu", "cuda"],
        MPI : ["cpu", "cuda"],
    }

    backend_type_map: Dict[str, ProcessGroup.BackendType] = {
        UNDEFINED: ProcessGroup.BackendType.UNDEFINED,
        GLOO : ProcessGroup.BackendType.GLOO,
        NCCL: ProcessGroup.BackendType.NCCL,
        UCC: ProcessGroup.BackendType.UCC,
    }

    def __new__(cls, name: str):
        """Create and return a new instance of the class."""
        if not isinstance(name, str):
            raise ValueError("Backend constructor parameter must be string-ish")
        value = getattr(Backend, name.upper(), Backend.UNDEFINED)

        if value == Backend.UNDEFINED:
            value = name.lower()
        return value

    @classmethod
    def register_backend(cls, name, func, extended_api=False, devices: Optional[Union[str, List[str]]] = None) -> None:
        """
        Register a new backend with the given name and instantiating function.

        This class method is used by 3rd party ``ProcessGroup`` extension to
        register new backends.

        Args:
            name (str): Backend name of the ``ProcessGroup`` extension. It
                        should match the one in ``init_process_group()``.
            func (function): Function handler that instantiates the backend.
                             The function should be implemented in the backend
                             extension and takes four arguments, including
                             ``store``, ``rank``, ``world_size``, and ``timeout``.
            extended_api (bool, optional): Whether the backend supports extended argument structure.
                                           Default: ``False``. If set to ``True``, the backend
                                           will get an instance of ``c10d::DistributedBackendOptions``, and
                                           a process group options object as defined by the backend implementation.
            device (str or list of str, optional): device type this backend
                            supports, e.g. "cpu", "cuda", etc. If `None`,
                            assuming both "cpu" and "cuda"

        .. note:: This support of 3rd party backend is experimental and subject to change.

        """
        # Allow UCC plugin if Pytorch is not built with native support.
        # TODO: remove this exception once UCC plugin is fully deprecated.
        if (name != Backend.UCC or (name == Backend.UCC and is_ucc_available())):
            assert not hasattr(Backend, name.upper()), (
                f"{name.upper()} c10d backend already exist"
            )
        assert name.upper() not in Backend._plugins, (
            f"{name.upper()} c10d backend creator function already exist"
        )

        setattr(Backend, name.upper(), name.lower())
        Backend.backend_list.append(name.lower())
        if devices is not None:
            for device in devices:
                if device != 'cpu' and device != 'cuda':
                    Backend.default_device_backend_map[device] = name.lower()
        Backend.backend_type_map[name.lower()] = ProcessGroup.BackendType.CUSTOM

        # Update device capability matrix in Backend class
        if devices is None:
            # This is more of a backward support for groups like `threaded`:
            # assume default devices "cpu" and "cuda", but warn
            warnings.warn(
                f"Device capability of {name} unspecified, assuming `cpu` and "
                "`cuda`. Please specify it via the `devices` argument of "
                "`register_backend`."
            )
            Backend.backend_capability[name.lower()] = ["cpu", "cuda"]
        elif isinstance(devices, str):
            # Single device string specified. Simply convert to list.
            Backend.backend_capability[name.lower()] = [devices]
        else:
            Backend.backend_capability[name.lower()] = devices

        Backend._plugins[name.upper()] = Backend._BackendPlugin(func, extended_api)

class BackendConfig:
    """Backend configuration class."""

    def __init__(self, backend: Backend):
        """Init."""
        self.device_backend_map: Dict[str, Backend] = {}
        backend = str(backend)

        if backend == Backend.UNDEFINED:
            # default config when backend is not specified
            # supported since PyTorch 2.0
            for device, default_backend in Backend.default_device_backend_map.items():
                if is_backend_available(default_backend):
                    if default_backend == Backend.NCCL and not torch.cuda.is_available():
                        continue
                    self.device_backend_map[device] = Backend(default_backend)
        elif backend.lower() in Backend.backend_list:
            # Cases for when backend is a single string (without device types)
            # e.g. "nccl", "gloo", "ucc", "mpi"
            supported_devices = Backend.backend_capability[backend.lower()]
            backend_val = Backend(backend)
            self.device_backend_map = dict.fromkeys(supported_devices, backend_val)
        elif ":" in backend.lower():
            # Backend specified in "device:backend" format
            # make sure the backend string is in the correct format
            # "{device_type1}:{backend1},{device_type2}:{backend2}"
            # e.g. "cpu:gloo,cuda:nccl"
            backend_str_error_message = f"""The custom backend string argument is invalid: {backend}.
                Custom backend string is an experimental feature where the backend string must be in the format:
                "<device_type1>:<backend1>,<device_type2>:<backend2>...". e.g. 'cpu:gloo,cuda:nccl'"""

            # parse the backend string and populate the device_backend_map
            for device_backend_pair_str in backend.lower().split(","):
                device_backend_pair = device_backend_pair_str.split(":")
                if len(device_backend_pair) != 2:
                    raise ValueError(f"Invalid device:backend pairing: \
                                     {device_backend_pair_str}. {backend_str_error_message}")
                device, backend = device_backend_pair
                if device in self.device_backend_map:
                    raise ValueError(f"Duplicate device type {device} \
                                     in backend string: {backend}. {backend_str_error_message}")
                self.device_backend_map[device] = Backend(backend)
        else:
            # User specified a single backend name whose device capability is
            # unknown, assuming it can support the default devices of PyTorch
            # (cpu and cuda)
            warnings.warn(
                f"Device capability of {backend} unknown, assuming `cpu` and "
                "`cuda`. You can specify it in `device:backend` format in "
                "`init_process_group` call."
            )
            backend_val = Backend(backend)
            self.device_backend_map = {
                "cpu" : backend_val,
                "cuda" : backend_val,
                "xpu" : backend_val,
            }

        logger.info(
            "Using backend config: %s", self.device_backend_map
        )

    def __repr__(self):
        """Return all the device:backend pairs separated by commas."""
        return ",".join(f"{device}:{backend}" for device, backend in self.device_backend_map.items())

    def get_device_backend_map(self) -> Dict[str, Backend]:
        """Return backend map of the device."""
        return self.device_backend_map

class _reduce_op:
    r"""
    Deprecated enum-like class.

    For reduction operations: ``SUM``, ``PRODUCT``, ``MIN``, and ``MAX``.

    :class:`~torch.distributed.ReduceOp` is recommended to use instead.
    """

    def __init__(self):
        # __members__ is a dict storing key-value pairs for enum classes
        for k, v in ReduceOp.RedOpType.__members__.items():
            setattr(self, k, v)
        self.__members__ = ReduceOp.RedOpType.__members__

    def __getattribute__(self, key):
        warnings.warn(
            "torch.distributed.reduce_op is deprecated, please use "
            "torch.distributed.ReduceOp instead"
        )
        return object.__getattribute__(self, key)


reduce_op = _reduce_op()


class P2POp:
    """
    A class to build point-to-point operations for ``batch_isend_irecv``.

    This class builds the type of P2P operation, communication buffer, peer rank,
    Process Group, and tag. Instances of this class will be passed to
    ``batch_isend_irecv`` for point-to-point communications.

    Args:
        op (Callable): A function to send data to or receive data from a peer process.
            The type of ``op`` is either ``torch.distributed.isend`` or
            ``torch.distributed.irecv``.
        tensor (Tensor): Tensor to send or receive.
        peer (int): Destination or source rank.
        group (ProcessGroup, optional): The process group to work on. If None,
            the default process group will be used.
        tag (int, optional): Tag to match send with recv.
    """

    def __init__(self, op: Callable, tensor: torch.Tensor, peer: int,
                 group: Optional[ProcessGroup] = None, tag: int = 0):
        """Init."""
        self.op = op
        self.tensor = tensor
        self.peer = peer
        self.group = group
        self.tag = tag

    def __new__(cls, op: Callable, tensor: torch.Tensor, peer: int,
                group: Optional[ProcessGroup] = None, tag: int = 0):
        """Create and return a new instance of the class."""
        _check_op(op)
        _check_single_tensor(tensor, "tensor")
        return object.__new__(cls)


class _CollOp:
    """
    A class to capture collective operations.

    Args:
        op (Callable): A collective function, e.g. ``torch.distributed.all_reduce``.
        tensor (Tensor): Tensor to operate on.
        dst_tensor (Tensor, optional): Provided when source and destinaton tensors are not the same.
        redop (ReduceOp, optional): reduce operation.
        root (int, optional): root of broadcast or reduce.
    """

    def __init__(self, op: Callable, tensor: torch.Tensor, dst_tensor: Optional[torch.Tensor] = None,
                 redop: Optional[ReduceOp] = None, root: Optional[int] = None):
        self.op = op
        self.tensor = tensor
        self.dst_tensor = dst_tensor
        self.redop = redop
        self.root = root


# DO NOT USE THESE FIELDS DIRECTLY.
# Use them through the _world object to make sure the _world override mechanism
_pg_map: Dict[ProcessGroup, Tuple[str, Store]] = {}
_pg_names: Dict[ProcessGroup, str] = {}
_pg_group_ranks: Dict[ProcessGroup, Dict[int, int]] = {}
# For a pg, it is a map from ProcessGroup to BackendConfig
_pg_backend_config: Dict[ProcessGroup, str] = {}
_group_count = 0
_tags_to_pg: Dict[str, List[ProcessGroup]] = {}
_pg_to_tag: Dict[ProcessGroup, str] = {}
_backend: Optional[str] = None

class _World:
    """
    Container class for c10d process group state.

    This is used during registration and lookup of PG state.

    .. warning:: This is an experimental API intended to expose the inner workings
       of c10d and is subject to change..
    """

    def __init__(self):
        self._default_pg = None
        self._pg_coalesce_state: Dict[ProcessGroup, List[_CollOp]] = {}
        self._pg_default_device: Dict[ProcessGroup, torch.device] = {}

    @property
    def default_pg(self) -> Optional[ProcessGroup]:
        """
        Process group that includes all ranks of the cluster.

        This default ProcessGroup is used by c10d APIs when a ProcessGroup is needed
        but None is provided.
        """
        return self._default_pg

    @default_pg.setter
    def default_pg(self, value) -> None:
        self._default_pg = value

    @property
    def pg_map(self) -> Dict[ProcessGroup, Tuple[str, Store]]:
        """
        Provide Mapping from ProcessGroup to backend name and store.

        For NCCL and GLOO pg, it is a map from ProcessGroup to (Backend, Store)
        For MPI pg, it is a map from ProcessGroup to (Backend, None)

        TODO don't expose the map, expose fine grained ops
        """
        global _pg_map
        return _pg_map

    @property
    def pg_names(self) -> Dict[ProcessGroup, str]:
        """
        Process group's names, map from ProcessGroup to str.

        TODO don't expose the map, expose fine grained ops
        """
        global _pg_names
        return _pg_names

    @property
    def pg_group_ranks(self) -> Dict[ProcessGroup, Dict[int, int]]:
        """
        Process group's global rank to local rank mapping.

        TODO don't expose the map, expose fine grained ops
        """
        global _pg_group_ranks
        return _pg_group_ranks

    @property
    def pg_backend_config(self) -> Dict[ProcessGroup, str]:
        """
        Process group's backend config.

        TODO don't expose the map, expose fine grained ops
        """
        global _pg_backend_config
        return _pg_backend_config

    @property
    def group_count(self) -> int:
        """
        Process group count for default naming.

        TODO don't expose group_count, use something else instead
        """
        global _group_count
        return _group_count

    @group_count.setter
    def group_count(self, value: int) -> None:
        """Use to compute the name of ProcessGroups when using global synchronization."""
        global _group_count
        _group_count = value

    @property
    def tags_to_pg(self) -> Dict[str, List[ProcessGroup]]:
        global _tags_to_pg
        return _tags_to_pg

    @property
    def pg_to_tag(self) -> Dict[ProcessGroup, str]:
        global _pg_to_tag
        return _pg_to_tag

    @property
    def pg_coalesce_state(self) -> Dict[ProcessGroup, List[_CollOp]]:
        return self._pg_coalesce_state

    @property
    def pg_default_device(self) -> Dict[ProcessGroup, torch.device]:
        return self._pg_default_device

    @property
    def pg_config_info(self) -> List[Dict[str, Any]]:
        """
        Return a list of dict with process groups and backends.

        Along with their unique IDs and configurations (types and ranks).
        """
        config_info: List[Dict[str, Any]] = []
        default_pg_size = _get_group_size(None)
        for pg in self.pg_map.keys():
            ranks = self.pg_group_ranks[pg]
            config_info.append(
                {
                    "pg_name": self.pg_names[pg],
<<<<<<< HEAD
                    "uid": _get_process_group_uid(pg),
=======
                    "pg_desc": pg.group_desc,
>>>>>>> f34905f6
                    "backend_config": self.pg_backend_config[pg],
                    "ranks": list(ranks.keys())
                    if len(ranks) != default_pg_size
                    else [],  # 'ranks' is an empty list when all ranks are involved in a pg
                    "group_size": len(ranks),
                    "group_count": self.group_count,
                }
            )
        return config_info


_world = _World()
"""Holds the singleton instance of ``_World`` used by c10. Experimental extension point to override it"""

class _WorldMeta(type):
    """
    Meta class of ``group`` and ``GroupMember``.

    Allows them to have the class property ``WORLD``.
    """

    # Points to the default PG once initialized.
    @property
    def WORLD(cls) -> Optional[ProcessGroup]:
        return _world.default_pg

    @WORLD.setter
    def WORLD(cls, pg: Optional[ProcessGroup]):
        _world.default_pg = pg

class group(metaclass=_WorldMeta):
    """Group class. Placeholder."""

    pass

class GroupMember(metaclass=_WorldMeta):
    """Group member class."""

    NON_GROUP_MEMBER = -100


def _get_default_timeout(backend: Backend) -> timedelta:
    # see note on nccl vs other backend timeout (constants.py)
    if backend == Backend.NCCL:
        if not isinstance(default_pg_nccl_timeout, timedelta):
            # TODO moco benchmark on CPU initializes pgnccl backend today, triggered this assert in CI before it was
            # changed to be a warning.  We should fix the moco model.
            warnings.warn("Attempted to get default timeout for nccl backend, but NCCL support is not compiled")
            return default_pg_timeout
        return default_pg_nccl_timeout
    else:
        return default_pg_timeout

def _check_valid_timeout(timeout: Any) -> None:
    if not isinstance(timeout, timedelta):
        raise TypeError(
            f"Expected timeout argument to be of type datetime.timedelta, got {timeout}"
        )

# Default process group state
_default_pg_init_method: Optional[str] = None

STORE_BASED_BARRIER_PREFIX = "store_based_barrier_key"

def _get_pg_default_device(group: Optional[ProcessGroup] = None) -> torch.device:
    """
    Return the device to use with ``group`` for control flow usage (object collectives, barrier).

    There are selection rules:
        1. If user specifies exactly one backend in ``init_process_group`` call:
            use that backend
        2. Else if user specifies multiple "device:backend" pairs in init_process_group:
            If "cpu" is among those pairs, use "cpu" (because the object is in cpu memory);
            Otherwise, use the first backend (sort of a random pick).

    Args:
        group (ProcessGroup, optional): The process group to work on. If None,
            the default process group will be used.

    Returns:
        torch.device: The device to use with ``group``.

    """
    group = group or _get_default_group()
    if group in _world.pg_default_device:
        # Previously searched and cached; just return
        return _world.pg_default_device[group]

    if not isinstance(group, ProcessGroup):
        # Provide backward compatibility to cases where `group` passed in is
        # actually a Backend (like `ProcessGroupGloo`) rather than a
        # `ProcessGroup` in PT 2.0 sense
        warnings.warn(
            f"You are using a Backend {type(group)} as a ProcessGroup. "
            "This usage is deprecated since PyTorch 2.0. Please use a public API "
            "of PyTorch Distributed instead."
        )
        # Most users create Gloo with private API for object collectives
        _world.pg_default_device[group] = torch.device("cpu")
        return _world.pg_default_device[group]

    """
    ``group._device_types`` is a property pybind that returns the devices
    ("cpu", "cuda", etc) supported by ``group``. Can be multiple if the
    ``group`` supports multiple devices.
    """
    devices = group._device_types

    if len(devices) == 1:
        # User fixed exactly one backend in `init_process_group`
        _world.pg_default_device[group] = devices[0]
    elif len(devices) == 0:
        # No backend has been registered with this PG (maybe because no
        # collective has been run?) We pick cpu as the default and hopefully
        # this would lazily init Gloo or other available cpu backend.
        _world.pg_default_device[group] = torch.device("cpu")
    elif torch.device("cpu") in devices:
        # There are multiple backends in this PG and cpu is among them.
        # cpu is preferred as the object is in cpu memory. No need for device
        # copy.
        _world.pg_default_device[group] = torch.device("cpu")
    else:
        # No cpu in the backend list. Randomly pick the first backend
        _world.pg_default_device[group] = devices[0]

    logger.info(
        "Using device %s for object "
        "collectives.", _world.pg_default_device[group]
    )
    return _world.pg_default_device[group]


@_time_logger
def _store_based_barrier(rank, store, group_name, rendezvous_count, timeout, logging_interval=timedelta(seconds=10)) -> None:
    """
    Store based barrier for synchronizing processes.

    Barrier based on store which is used for synchronizing processes after
    ``init_process_group`` or ``new_group``. Intended to be used only with
    those two methods and is not a generic alternative to ``barrier()``.
    """
    store_key = f"{STORE_BASED_BARRIER_PREFIX}:{group_name}"
    store.add(store_key, 1)
    logger.debug("Added key: %s to store for rank: %s", store_key, rank)

    # Now wait for all workers to check in with the store.
    world_size = rendezvous_count
    worker_count = store.add(store_key, 0)

    last_worker_key = f"{store_key}:last_worker"
    if worker_count == world_size:
        store.set(last_worker_key, "1")

    # adjust the timeout to be at least 10secs + 1sec per thousand ranks to reduce the odds of timeout
    # this value was empirically found while scale testing.
    logging_interval = max(logging_interval, timedelta(seconds=10 + world_size / 1000))

    start = time.time()
    while True:
        try:
            # This will throw an exception after the logging_interval in which we print out
            # the status of the group or time out officially, throwing runtime error
            store.wait([last_worker_key], logging_interval)
            break
        except RuntimeError as e:
            worker_count = store.add(store_key, 0)
            # Print status periodically to keep track.
            logger.debug(
                "Waiting in store based barrier to initialize process group for "
                "rank: %s, key: %s (world_size=%s, num_workers_joined=%s, timeout=%s error=%s)",
                rank, store_key, world_size, worker_count, timeout, e
            )

            if timedelta(seconds=(time.time() - start)) > timeout:
                raise DistStoreError(  # noqa: TRY200
                    "Timed out initializing process group in store based barrier on "
                    "rank {}, for key: {} (world_size={}, num_workers_joined={}, timeout={} error={})".format(
                        rank, store_key, world_size, worker_count, timeout, e
                    )
                )

    logger.info(
        "Rank %s: Completed store-based barrier for key:%s with %s nodes.", rank, store_key, world_size
    )


def _rank_not_in_group(group: Optional[ProcessGroup]) -> bool:
    """Check if the current process's rank is not in a given group."""
    if group is None:
        return False
    return group == GroupMember.NON_GROUP_MEMBER


def _warn_not_in_group(op_name) -> None:
    global_rank = -1 if GroupMember.WORLD is None else GroupMember.WORLD.rank()
    warnings.warn(
        f"Running {op_name} on global rank {global_rank} which does not "
        "belong to the given group."
    )


def get_group_rank(group: ProcessGroup, global_rank: int) -> int:
    """
    Translate a global rank into a group rank.

    ``global_rank`` must be part of ``group`` otherwise this raises RuntimeError.

    Args:
        group (ProcessGroup): ProcessGroup to find the relative rank.
        global_rank (int): Global rank to query.

    Returns:
        Group rank of ``global_rank`` relative to ``group``

    N.B. calling this function on the default process group returns identity
    """
    if group is GroupMember.WORLD:
        return global_rank
    if group not in _world.pg_group_ranks:
        raise ValueError(f"Group {group} is not registered, please create group with torch.distributed.new_group API")
    group_ranks = _world.pg_group_ranks[group]
    if global_rank not in group_ranks:
        raise ValueError(f"Global rank {global_rank} is not part of group {group}")

    return group_ranks[global_rank]

def get_global_rank(group: ProcessGroup, group_rank: int) -> int:
    """
    Translate a group rank into a global rank.

    ``group_rank`` must be part of `group` otherwise this raises RuntimeError.

    Args:
        group (ProcessGroup): ProcessGroup to find the global rank from.
        group_rank (int): Group rank to query.

    Returns:
        Global rank of ``group_rank`` relative to ``group``

    N.B. calling this function on the default process group returns identity
    """
    if group is GroupMember.WORLD:
        return group_rank
    if group not in _world.pg_group_ranks:
        raise ValueError(f"Group {group} is not registered, please create group with torch.distributed.new_group API")
    for rank, grp_rank in _world.pg_group_ranks[group].items():
        if grp_rank == group_rank:
            return rank
    raise ValueError(f"Group rank {group_rank} is not part of group {group}")

# TODO: remove this once the ecosystem moves away from it.
def _get_global_rank(group, rank) -> int:
    """Use get_global_rank as this method is deprecated."""
    warnings.warn(
        "torch.distributed.distributed_c10d._get_global_rank is deprecated "
        "please use torch.distributed.distributed_c10d.get_global_rank instead"
    )
    return get_global_rank(group, rank)


def get_process_group_ranks(group: ProcessGroup) -> List[int]:
    """
    Get all ranks associated with ``group``.

    Args:
        group (ProcessGroup): ProcessGroup to get all ranks from.

    Returns:
        List of global ranks ordered by group rank.
    """
    return list(_world.pg_group_ranks[group].keys())

def _get_group_size(group) -> int:
    """Get a given group's world size."""
    if group is GroupMember.WORLD or group is None:
        default_pg = _get_default_group()
        return default_pg.size()
    return group.size()


def _get_group_size_by_name(group_name: str) -> int:
    group = _resolve_process_group(group_name)
    return group.size()


def _resolve_group_name_by_ranks_and_tag(ranks: List[int], tag: str) -> str:
    # TODO(yifu): remove this function once ranks + tag is not a supported
    # identifier for process group for functional collectives.
    group = _find_pg_by_ranks_and_tag(tag, ranks)
    if group is None:
        raise ValueError("")
    return group.group_name


def _check_single_tensor(param, param_name) -> None:
    """Check that the parameter ``param_name`` is a single tensor."""
    if not isinstance(param, torch.Tensor):
        raise TypeError(
            f"""Invalid function argument. Expected parameter `{param_name}` of type torch.Tensor
             but got {type(param)} instead."""
        )


def _check_tensor_list(param, param_name) -> None:
    """Check that the parameter ``param_name`` is a list of tensors."""
    if not isinstance(param, list):
        raise TypeError(
            f"""Invalid function argument. Expected parameter `{param_name}` of type List[torch.Tensor]
             but got {type(param)} instead."""
        )
    elif not all(isinstance(p, torch.Tensor) for p in param):
        raise TypeError(
            f"""Invalid function argument. Expected parameter `{param_name}` of type List[torch.Tensor]
             but got {type(param)} with elements of type {[type(p) for p in param]}."""
        )


def _as_iterable(obj) -> collections.abc.Iterable:
    return obj if isinstance(obj, list) else (obj,)

def _ensure_all_tensors_same_dtype(*tensors) -> None:
    last_dtype = None
    for tensor in itertools.chain.from_iterable(map(_as_iterable, tensors)):
        tensor_dtype = tensor.dtype
        # Mixing complex and its element type is allowed
        if tensor_dtype.is_complex:
            tensor_dtype = torch.float32 if tensor_dtype == torch.complex64 else torch.complex128

        if last_dtype is None:
            last_dtype = tensor_dtype
        else:
            if last_dtype != tensor_dtype:
                raise ValueError(
                    "Invalid usage of tensors with different dtypes"
                    f"Found {last_dtype} and  {tensor.dtype}"
                )


def _check_op(op) -> None:
    """Check that the ``op`` is either isend or irecv."""
    if op not in [isend, irecv]:
        raise ValueError(
            "Invalid ``op``. Expected ``op`` "
            "to be of type ``torch.distributed.isend`` or "
            "``torch.distributed.irecv``."
        )


def _check_p2p_op_list(p2p_op_list) -> None:
    """
    Check that the ``p2p_op_list`` is a list of P2POp instances.

    Also, check that all ops use the same group.
    """
    if not isinstance(p2p_op_list, list) or not all(
        isinstance(p2p_op, P2POp) for p2p_op in p2p_op_list
    ):
        raise ValueError(
            "Invalid ``p2p_op_list``. Each op is expected to "
            "to be of type ``torch.distributed.P2POp``."
        )

    group = p2p_op_list[0].group
    if not all(group == p2p_op.group for p2p_op in p2p_op_list):
        raise ValueError("All ops need to use the same group.")


def is_mpi_available() -> bool:
    """Check if the MPI backend is available."""
    return _MPI_AVAILABLE


def is_nccl_available() -> bool:
    """Check if the NCCL backend is available."""
    return _NCCL_AVAILABLE


def is_gloo_available() -> bool:
    """Check if the Gloo backend is available."""
    return _GLOO_AVAILABLE


def is_ucc_available() -> bool:
    """Check if the UCC backend is available."""
    return _UCC_AVAILABLE


def is_backend_available(backend: str) -> bool:
    """
    Check backend availability.

    Checks if the given backend is available and supports the built-in backends or
    third-party backends through function ``Backend.register_backend``.

    Args:
        backend (str): Backend name.
    Returns:
        bool: Returns true if the backend is available otherwise false.
    """
    # If the backend has an ``is_backend_available`` function, return the result of that function directly
    available_func = getattr(torch.distributed, f"is_{backend.lower()}_available", None)
    if available_func:
        return available_func()

    return backend.lower() in Backend.backend_list


def is_initialized() -> bool:
    """Check if the default process group has been initialized."""
    return GroupMember.WORLD is not None


def is_torchelastic_launched() -> bool:
    """
    Check whether this process was launched with ``torch.distributed.elastic`` (aka torchelastic).

    The existence of ``TORCHELASTIC_RUN_ID`` environment
    variable is used as a proxy to determine whether the current process
    was launched with torchelastic. This is a reasonable proxy since
    ``TORCHELASTIC_RUN_ID`` maps to the rendezvous id which is always a
    non-null value indicating the job id for peer discovery purposes..
    """
    return os.getenv("TORCHELASTIC_RUN_ID") is not None


def _is_barrier_after_init() -> int:
    # Environment variable to control whether process group should perform a
    # barrier after its init. Default value is 0, i.e. no barrier. If you
    # experience issue with this setting, you may set
    # `TORCH_DIST_INIT_BARRIER=1` to add the barrier.
    return int(os.getenv("TORCH_DIST_INIT_BARRIER", "0"))


def _abort_in_destroy_pg() -> bool:
    # Environment variable to control whether to abort the communicators when users call destroy_process_group()
    env = os.getenv("TORCH_NCCL_ABORT_IN_DESTROY_PG", "0")
    return env == "1" or env.lower() == "true"


def _get_default_group() -> ProcessGroup:
    """Get the default process group created by init_process_group."""
    if not is_initialized():
        raise ValueError(
            "Default process group has not been initialized, "
            "please make sure to call init_process_group."
        )
    if TYPE_CHECKING:
        return not_none(GroupMember.WORLD)
    else:
        return GroupMember.WORLD


def _get_default_store() -> Store:
    """Get the default store created by init_process_group."""
    if not is_initialized():
        raise ValueError(
            "Default process group has not been initialized, "
            "please make sure to call init_process_group."
        )
    default_pg = _get_default_group()
    _, default_store = _world.pg_map[default_pg]
    return default_store


def _update_default_pg(pg) -> None:
    _world.default_pg = pg
    rank = pg.rank() if pg is not None and pg != GroupMember.NON_GROUP_MEMBER else -1
    torch._C._distributed_c10d._set_global_rank(rank)

def get_backend_config(group: Optional[ProcessGroup] = None) -> str:
    """
    Return the backend configuration of the given process group.

    Args:
        group (ProcessGroup, optional): The process group to work on. The
            default is the general main process group. If another specific group
            is specified, the calling process must be part of :attr:`group`.

    Returns:
        The backend configuration of the given process group as a lower case string.

    """
    if group is None:
        pg = _get_default_group()
    else:
        pg = group
    if _rank_not_in_group(pg):
        raise ValueError("Invalid process group specified")
    backend_config = _world.pg_backend_config.get(pg)
    return str(not_none(backend_config))

def get_backend(group: Optional[ProcessGroup] = None) -> Backend:
    """
    Return the backend of the given process group.

    Args:
        group (ProcessGroup, optional): The process group to work on. The
            default is the general main process group. If another specific group
            is specified, the calling process must be part of :attr:`group`.

    Returns:
        The backend of the given process group as a lower case string.

    """
    if group is None:
        pg = _get_default_group()
    else:
        pg = group
    if _rank_not_in_group(pg):
        raise ValueError("Invalid process group specified")
    pg_store = _world.pg_map[pg] if pg in _world.pg_map else None
    return Backend(not_none(pg_store)[0])

def _get_process_group_uid(pg: ProcessGroup) -> int:
    backend = None
    try:
        backend = pg._get_backend(torch.device("cuda"))
    except RuntimeError:
        pass
    if is_nccl_available() and isinstance(backend, ProcessGroupNCCL):
        return backend.uid
    return -1

def _get_pg_config(group: Optional[ProcessGroup] = None) -> Dict[str, Any]:
    """
    Return the pg configuration of the given process group.

    """
    if group is None:
        pg = _get_default_group()
    else:
        pg = group
    return {
        "pg_name": _get_process_group_name(pg),
<<<<<<< HEAD
        "uid": _get_process_group_uid(pg),
=======
        "pg_desc": pg.group_desc,
>>>>>>> f34905f6
        "backend_config": get_backend_config(pg),
        "pg_size": _get_group_size(pg),
        "ranks": get_process_group_ranks(pg),
    }

def _get_all_pg_configs() -> List[Dict[str, Any]]:
    """
    Return the pg configuration of all the process groups.

    """
    config_info: List[Dict[str, Any]] = []
    for pg in _world.pg_map.keys():
        config_info.append(_get_pg_config(pg))
    return config_info

def get_pg_count() -> int:
    """
    Return the number of process groups.

    """
    return _world.group_count

<<<<<<< HEAD
=======
def get_node_local_rank() -> int:
    """
    Return the local rank of the current process relative to the node.

    Semantically, this is a useful concept for mapping processes to devices.
    For example, on a node with 8 accelerator you could use the node local rank to decide
    which accelerator device to bind the process to.

    In practice, the actual assignment of node local ranks is handled by the process launcher outside of pytorch,
    and communicated via the `LOCAL_RANK` environment variable.

    Torchrun will automatically populate `LOCAL_RANK`, but other launchers may not.  If `LOCAL_RANK` is unspecified,
    this API will raise an exception.

    """
    if "LOCAL_RANK" in os.environ:
        return int(os.environ["LOCAL_RANK"])
    raise RuntimeError(
        "LOCAL_RANK is not in the environment, so `get_node_local_rank` can't be used. "
        "Consider using torchrun or updating your process launcher to specify LOCAL_RANK."
    )

>>>>>>> f34905f6
def _set_pg_timeout(timeout: timedelta, group: Optional[ProcessGroup] = None) -> None:
    """
    Set the timeout for the given process group when users want to use a different timeout instead of
    default values.

    Args:
        timeout (timedelta): Timeout for operations executed against the process group which
            users want to set. Default value is 10 minutes for NCCL and 30 minutes for other backends.
            This is the duration after which collectives will be aborted asynchronously and the process will crash.
            This is done since CUDA execution is async and it is no longer safe to continue executing user code since
            failed async NCCL operations might result in subsequent CUDA operations running on corrupted data.
            When TORCH_NCCL_BLOCKING_WAIT is set, the process will block and wait for this timeout.

        group (ProcessGroup, optional): The process group to work on. The
            default is the general main process group. If another specific group
            is specified, the calling process must be part of :attr:`group`.

    Returns:
        None
    """
    if group is None:
        group = _get_default_group()
    if _rank_not_in_group(group):
        raise ValueError("Invalid process group specified")
    assert isinstance(group, ProcessGroup)
    devices = group._device_types
    backends = set()
    if torch.device("cpu") in devices and is_gloo_available():
        backend = group._get_backend(torch.device("cpu"))
        if isinstance(backend, ProcessGroupGloo):
            backends.add(backend)
    if torch.device("cuda") in devices:
        backend = group._get_backend(torch.device("cuda"))
        if is_nccl_available() and isinstance(backend, ProcessGroupNCCL):
            backends.add(backend)  # type: ignore[arg-type]
        elif is_gloo_available() and isinstance(backend, ProcessGroupGloo):
            backends.add(backend)  # type: ignore[arg-type]
    if len(backends) == 0:
        warnings.warn("Set timeout is now only supported for either nccl or gloo.")
    for backend in backends:
        backend._set_default_timeout(timeout)


@_exception_logger
@_time_logger
def init_process_group(
    backend: Optional[str] = None,
    init_method: Optional[str] = None,
    timeout: Optional[timedelta] = None,
    world_size: int = -1,
    rank: int = -1,
    store: Optional[Store] = None,
    group_name: str = "",
    pg_options: Optional[Any] = None,
    device_id: Optional[torch.device] = None,
) -> None:
    """
    Initialize the default distributed process group.

    This will also initialize the distributed package.

    There are 2 main ways to initialize a process group:
        1. Specify ``store``, ``rank``, and ``world_size`` explicitly.
        2. Specify ``init_method`` (a URL string) which indicates where/how
           to discover peers. Optionally specify ``rank`` and ``world_size``,
           or encode all required parameters in the URL and omit them.

    If neither is specified, ``init_method`` is assumed to be "env://".


    Args:
        backend (str or Backend, optional): The backend to use. Depending on
            build-time configurations, valid values include ``mpi``, ``gloo``,
            ``nccl``, and ``ucc``. If the backend is not provided, then both a ``gloo``
            and ``nccl`` backend will be created, see notes below for how multiple
            backends are managed. This field can be given as a lowercase string
            (e.g., ``"gloo"``), which can also be accessed via
            :class:`Backend` attributes (e.g., ``Backend.GLOO``). If using
            multiple processes per machine with ``nccl`` backend, each process
            must have exclusive access to every GPU it uses, as sharing GPUs
            between processes can result in deadlocks. ``ucc`` backend is
            experimental.
        init_method (str, optional): URL specifying how to initialize the
                                     process group. Default is "env://" if no
                                     ``init_method`` or ``store`` is specified.
                                     Mutually exclusive with ``store``.
        world_size (int, optional): Number of processes participating in
                                    the job. Required if ``store`` is specified.
        rank (int, optional): Rank of the current process (it should be a
                              number between 0 and ``world_size``-1).
                              Required if ``store`` is specified.
        store(Store, optional): Key/value store accessible to all workers, used
                                to exchange connection/address information.
                                Mutually exclusive with ``init_method``.
        timeout (timedelta, optional): Timeout for operations executed against
            the process group. Default value is 10 minutes for NCCL and 30 minutes for other backends.
            This is the duration after which collectives will be aborted asynchronously and the process will crash.
            This is done since CUDA execution is async and it is no longer safe to continue executing user code since
            failed async NCCL operations might result in subsequent CUDA operations running on corrupted data.
            When TORCH_NCCL_BLOCKING_WAIT is set, the process will block and wait for this timeout.

        group_name (str, optional, deprecated): Group name. This argument is ignored
        pg_options (ProcessGroupOptions, optional): process group options
            specifying what additional options need to be passed in during
            the construction of specific process groups. As of now, the only
            options we support is ``ProcessGroupNCCL.Options`` for the ``nccl``
            backend, ``is_high_priority_stream`` can be specified so that
            the nccl backend can pick up high priority cuda streams when
            there're compute kernels waiting.
        device_id (torch.device, optional): a single, specific device
            to "bind" this process to, allowing for backend-specific
            optimizations.  Currently this has two effects, only under
            NCCL: the communicator is immediately formed (calling
            ``ncclCommInit*`` immediately rather than the normal lazy
            call) and sub-groups will use ``ncclCommSplit`` when
            possible to avoid unnecessary overhead of group creation. If you
            want to know NCCL initialization error early, you can also use this
            field.

    .. note:: To enable ``backend == Backend.MPI``, PyTorch needs to be built from source
        on a system that supports MPI.

    .. note:: Support for multiple backends is experimental. Currently when no backend is
        specified, both ``gloo`` and ``nccl`` backends will be created. The ``gloo`` backend
        will be used for collectives with CPU tensors and the ``nccl`` backend will be used
        for collectives with CUDA tensors. A custom backend can be specified by passing in
        a string with format "<device_type>:<backend_name>,<device_type>:<backend_name>", e.g.
        "cpu:gloo,cuda:custom_backend".

    """

    global _world

    global _backend
    global _default_pg_init_method

    if GroupMember.WORLD is not None:
        raise ValueError("trying to initialize the default process group twice!")

    set_pytorch_distributed_envs_from_justknobs()

    assert (store is None) or (
        init_method is None
    ), "Cannot specify both init_method and store."

    if store is not None:
        assert world_size > 0, "world_size must be positive if using store"
        assert rank >= 0, "rank must be non-negative if using store"
    elif init_method is None:
        init_method = "env://"

    if backend:
        backend = Backend(backend)
    else:
        backend = Backend("undefined")

    if timeout is None:
        timeout = _get_default_timeout(backend)

    _check_valid_timeout(timeout)

    """
    Group name is not visible to users unless they access
    internals of c10d. This means we can ignore the value
    they provide as it not exposed in a public way.
    """
    group_name = _process_group_name([], use_hashed_name=False)
    if backend == Backend.MPI:
        if world_size != -1 or rank != -1:
            warnings.warn(
                f"For MPI backend, world_size ({world_size}) and rank ({rank}) "
                "are ignored since they are assigned by the "
                "MPI runtime."
            )

        default_pg, _ = _new_process_group_helper(
            -1, -1, [], backend, None, group_name, timeout=timeout, group_desc="default_pg"
        )
        _update_default_pg(default_pg)
    else:
        # backward compatible API
        if store is None:
            rendezvous_iterator = rendezvous(
                not_none(init_method), rank, world_size, timeout=timeout
            )
            store, rank, world_size = next(rendezvous_iterator)
            store.set_timeout(timeout)

            # Use a PrefixStore to avoid accidental overrides of keys used by
            # different systems (e.g. RPC) in case the store is multi-tenant.
            store = PrefixStore("default_pg", store)

        default_pg, _ = _new_process_group_helper(
            world_size,
            rank,
            [],
            backend,
            store,
            group_name,
            pg_options=pg_options,
            timeout=timeout,
            device_id=device_id,
            group_desc="default_pg"
        )
        _update_default_pg(default_pg)

    _world.pg_group_ranks[GroupMember.WORLD] = {i: i for i in range(GroupMember.WORLD.size())}  # type: ignore[attr-defined, index]
    _backend = _world.pg_map[not_none(GroupMember.WORLD)][0]
    _default_pg_init_method = init_method

    old_hook = sys.excepthook

    def _distributed_excepthook(*args):
        old_stderr = sys.stderr
        sys.stderr = buf = io.StringIO()
        try:
            old_hook(*args)
        finally:
            sys.stderr = old_stderr
        msg = buf.getvalue()
        prefix = f"[rank{get_rank()}]"
        msg = "\n".join(f"{prefix}: {s}" if s != "" else "" for s in msg.split("\n"))
        sys.stderr.write(msg)
        sys.stderr.flush()

    sys.excepthook = _distributed_excepthook

    if _is_barrier_after_init() == 1:
        # barrier at the end to ensure that once we return from this method, all
        # process groups including global variables (if any) are updated
        # correctly on all ranks.
        # Update 04/2023: for large-scale runs, this barrier (esp. store-based
        # barrier) may be costly and/or unscalable. Also, in a lot of cases,
        # these barriers may be unnecessary, as proven by a green CI after
        # removal. An environment variable `TORCH_DIST_INIT_BARRIER` has been
        # added which enables this barrier only when set to 1.
        logger.debug(
            "Performing barrier after ProcessGroup initialization since "
            "TORCH_DIST_INIT_BARRIER = 1"
        )
        if backend == Backend.MPI:
            # MPI backend doesn't use store.
            barrier()
        else:
            # Use store based barrier here since barrier() used a bunch of
            # default devices and messes up NCCL internal state.
            _store_based_barrier(rank, store, group_name, world_size, timeout)

def _get_split_source(pg):
    split_from = None
    if pg.bound_device_id:
        split_from = pg._get_backend(pg.bound_device_id)
    elif pg is _world.default_pg:
        try:
            split_from = pg._get_backend(torch.device("cuda"))
        except RuntimeError:
            # no cuda device associated with this backend
            pass

    if not split_from or not split_from.supports_splitting:
        return None

    # If necessary, find a backend to split from by peeling process
    # group wrappers from our potentially wrapped process group.
    while _GLOO_AVAILABLE and isinstance(split_from, _ProcessGroupWrapper):
        split_from = split_from.wrapped_pg

    return split_from

def _shutdown_backend(pg):
    """
    Try to shut down the backend of a process group.
    Currently, only ProcessGroupNCCL backend is supported.
    No op for other backends.
    """
    backend = None
    try:
        backend = pg._get_backend(torch.device("cuda"))
    except RuntimeError:
        pass
<<<<<<< HEAD
    if isinstance(backend, ProcessGroupNCCL):
=======
    if is_nccl_available() and isinstance(backend, ProcessGroupNCCL):
>>>>>>> f34905f6
        # explictly call shutdown to ensure that NCCL resources are released
        backend._shutdown()

def _new_process_group_helper(
    group_size,
    group_rank,
    global_ranks_in_group,
    backend,
    store,
    group_name,
    pg_options=None,
    timeout=None,
    pg_tag=None,
    device_id=None,
    group_desc=None,
):
    """
    Create a new distributed process group.

    This function must be called by ALL processes in the global group, even if
    the calling process is not part of the newly created group. In that case,
    this function returns GroupMember.NON_GROUP_MEMBER.

    This function is called with ``global_ranks_in_group == []`` for the default group.
    """
    global _world

    if group_name in _world.pg_names.values():
        raise ValueError(
            "The specified group name has already been "
            "created, please use a different group name"
        )

    if device_id is not None and (device_id.index is None or device_id.type != 'cuda'):
        raise ValueError("init_process_group device_id parameter must be a cuda device with an "
                         "id, e.g. cuda:0, not just cuda or cpu")

    # Note: _new_process_group_helper is only called from init_process_group, which always provides a timeout value
    _check_valid_timeout(timeout)

    if pg_tag not in [None, ""]:
        # creating with the same tag and rank set results in the same underlying PG
        existing_group = _find_pg_by_ranks_and_tag(pg_tag, global_ranks_in_group)
        if existing_group:
            _, prefix_store = _world.pg_map[existing_group]
            return existing_group, prefix_store

    group_desc = "undefined" if group_desc is None else group_desc

    # The list of group ranks is empty if we're creating the default group.
    is_default_group = len(global_ranks_in_group) == 0

    # nccl and potentially other backends allow creation of
    # communicators based on pre-existing ones, which can save
    # initialization time.  Due to lazy initialization of
    # communicators in some backends, we have to be careful and only
    # split when we *know* the backends already are connected _on all
    # ranks_.  We can only know this if the group we are making is the
    # entire world or if we have bound a device id to the world (which
    # causes early connection initialization).
    if (is_initialized() and
            (len(global_ranks_in_group) == _get_default_group().size() or _get_default_group().bound_device_id)):
        split_from = _get_split_source(_get_default_group())
    else:
        split_from = None

    # If this is a subgroup (which means group_ranks is specified),
    # we check if the current process is a member of the new group.
    if not is_default_group:
        global_rank = _get_default_group().rank()
        if global_rank not in global_ranks_in_group:
            # If we are using `ncclCommSplit` (or similar split from
            # other APIs) to create the communicator, we will need to
            # call `ncclCommSplit` on *all* ranks in this new group's
            # parent group, even those not in the new group.  This is
            # a requirement of the NCCL API as otherwise we would get
            # out of sync.
            if split_from:
                split_from.perform_nocolor_split(_get_default_group().bound_device_id)
            return GroupMember.NON_GROUP_MEMBER, None

    prefix_store = PrefixStore(f"{group_name}/", store)
    base_pg_options = ProcessGroup.Options(backend=str(backend))
    base_pg_options._timeout = timeout
    pg: ProcessGroup = ProcessGroup(prefix_store, group_rank, group_size, base_pg_options)
    if device_id:
        pg.bound_device_id = device_id
    backend_config = BackendConfig(backend)
    backend_class: torch._C._distributed_c10d.Backend
    for device, backend_str in backend_config.get_device_backend_map().items():
        # Use the group name as prefix in the default store, such that
        # a single store can be reused by multiple groups.
        backend_prefix_store = PrefixStore(f"{device}/", prefix_store)

        if backend_str == Backend.MPI:
            if not is_mpi_available():
                raise RuntimeError(
                    "Distributed package doesn't have MPI built in."
                    " MPI is only included if you build PyTorch from"
                    " source on a host that has MPI installed."
                )
            backend_class = ProcessGroupMPI.create(global_ranks_in_group)
            backend_type = ProcessGroup.BackendType.MPI
            if not backend_class:
                return GroupMember.NON_GROUP_MEMBER, None
            # create new process group with accurate rank and size
            if pg.rank() == -1 and pg.size() == -1:
                pg = ProcessGroup(backend_prefix_store, backend_class.rank(), backend_class.size(), base_pg_options)
        elif backend_str == Backend.GLOO:
            # TODO: remove this check after lazy initialization is supported
            # if pg_options is not None:
            #     raise RuntimeError("GLOO options not supported")
            backend_class = ProcessGroupGloo(backend_prefix_store, group_rank, group_size, timeout=timeout)
            backend_type = ProcessGroup.BackendType.GLOO
        elif backend_str == Backend.NCCL:
            if not is_nccl_available():
                raise RuntimeError("Distributed package doesn't have NCCL built in")
            if pg_options is not None:
                assert isinstance(
                    pg_options, ProcessGroupNCCL.Options
                ), "Expected pg_options argument to be of type ProcessGroupNCCL.Options"
                if pg_options._timeout != timeout:
                    warnings.warn(
                        "pg_options._timeout was specified, "
                        "but timeout kwarg has a default value that will always override it. "
                    )
            else:
                # default pg_options for NCCL
                pg_options = ProcessGroupNCCL.Options()
                pg_options.is_high_priority_stream = False
            pg_options._timeout = timeout

            if split_from:
                pg_options.split_from = split_from
                pg_options.split_color = _process_group_color(global_ranks_in_group)
            pg_options.global_ranks_in_group = global_ranks_in_group
            pg_options.group_name = group_name
            backend_class = ProcessGroupNCCL(
                backend_prefix_store, group_rank, group_size, pg_options)
            backend_type = ProcessGroup.BackendType.NCCL
        elif backend_str == Backend.UCC and is_ucc_available():
            # TODO: once UCC plugin is fully deprecated, remove
            # is_ucc_available() from above elif-condition and raise
            # RuntimeError if is_ucc_available() returns false.

            backend_class = ProcessGroupUCC(backend_prefix_store, group_rank, group_size, timeout=timeout)
            backend_type = ProcessGroup.BackendType.UCC
        else:
            assert backend_str.upper() in Backend._plugins, (
                f"Unknown c10d backend type {backend_str.upper()}"
            )

            backend_plugin = Backend._plugins[backend_str.upper()]
            creator_fn = backend_plugin.creator_fn
            extended_api = backend_plugin.extended_api
            backend_type = ProcessGroup.BackendType.CUSTOM

            if not extended_api:
                backend_class = creator_fn(backend_prefix_store, group_rank, group_size, timeout)
            else:
                dist_backend_opts = _DistributedBackendOptions()
                dist_backend_opts.store = backend_prefix_store
                dist_backend_opts.group_rank = group_rank
                dist_backend_opts.group_size = group_size
                dist_backend_opts.timeout = timeout
                dist_backend_opts.group_id = group_name
                dist_backend_opts.global_ranks_in_group = global_ranks_in_group

                backend_class = creator_fn(dist_backend_opts, pg_options)

        # Set sequence numbers for gloo and nccl backends.
        if backend_str == Backend.GLOO:
            assert isinstance(backend_class, ProcessGroupGloo)
            backend_class._set_sequence_number_for_group()
        elif backend_str == Backend.NCCL:
            assert isinstance(backend_class, ProcessGroupNCCL)
            backend_class._set_sequence_number_for_group()

        # If the type is a subclass of ProcessGroup then return this process group immediately
        # TODO: This defaults to the old behavior for PythonProcessGroups which overwrites the
        # ProcessGroup instance
        if issubclass(type(backend_class), ProcessGroup):
            pg = backend_class  # type: ignore[assignment]
            break

        # Process group wrapper initialization for supported PGs when TORCH_DISTRIBUTED_DEBUG is set
        if backend_str in [Backend.GLOO, Backend.NCCL, Backend.UCC]:
            # In debug mode and if GLOO is available, wrap in a wrapper PG that
            # enables enhanced collective checking for debuggability.
            if get_debug_level() == DebugLevel.DETAIL:
                if not _GLOO_AVAILABLE:
                    logger.info(
                        """TORCH_DISTRIBUTED_DEBUG was set to DETAIL, but
                                GLOO is not available. Build with Gloo to
                                create a wrapper process group in debug mode
                                to aid collective desynchronization debugging."""
                    )
                else:
                    backend_class = _create_process_group_wrapper(
                        wrapped_pg=backend_class,
                        store_prefix=group_name,
                        store=backend_prefix_store,
                        rank=group_rank,
                        world_size=group_size,
                        timeout=timeout,
                    )

        # register only a single backend when all get_device_backend_map values are the same
        if len(set(backend_config.get_device_backend_map().values())) == 1:
            for device in backend_config.get_device_backend_map().keys():
                pg._register_backend(torch.device(device), backend_type, backend_class)

            # break out of outer loop to not create any more backends
            break

        pg._register_backend(torch.device(device), backend_type, backend_class)

    if device_id and pg._get_backend(device_id).supports_splitting:
        eager_backend = pg._get_backend(device_id)
        eager_backend.eager_connect_single_device(device_id)

    # update global state
    assert group_name is not None
    assert group_desc is not None
    _world.pg_map[pg] = (backend, prefix_store)
    _world.pg_names[pg] = group_name
    pg._set_group_name(group_name)
<<<<<<< HEAD
=======
    pg._set_group_desc(group_desc)
>>>>>>> f34905f6
    _register_process_group(group_name, pg)

    _world.pg_backend_config[pg] = str(backend_config)
    # "" is the default tag for user PGs
    if pg_tag in [None, ""]:
        pg_tag = f"ptd:{group_name}"
        _world.tags_to_pg.setdefault("", []).append(pg)
    else:
        pg_tag = f"user:{pg_tag}"

    _world.tags_to_pg.setdefault(pg_tag, []).append(pg)
    _world.pg_to_tag[pg] = pg_tag
    return pg, prefix_store

def destroy_process_group(group: Optional[ProcessGroup] = None):
    """
    Destroy a given process group, and deinitialize the distributed package.

    Args:
        group (ProcessGroup, optional): The process group to be destroyed, if
                                        group.WORLD is given, all process
                                        groups including the default one will
                                        be destroyed.
    """
    global _world

    if group == GroupMember.NON_GROUP_MEMBER:
        return

    if group is None:
        pg = GroupMember.WORLD
    else:
        pg = group

    assert pg is not None
    if _world.pg_map.get(pg, None) is None:
        raise ValueError("Invalid process group specified")

    # When users register Python onCompletion hooks, those hooks will run on a
    # different thread than the main thread. Today, the ProcessGroup dtor does
    # wait for that thread. However, the dtor might finish after the Python
    # Interpreter exits. After that grabbing the GIL for the Python hook will crash.
    # We can either revive the interpreter when running hooks or keep the main one
    # alive until all works and hooks are done. The current implementation does the
    # latter. Therefore, we explicitly call _wait_for_pending_works() here to wait
    # for the pending hooks to finish.
    if pg.name().lower() == "nccl" and pg._has_hooks():
        pg._wait_for_pending_works()

    if group is None or group == GroupMember.WORLD:
<<<<<<< HEAD
        if _abort_in_destroy_pg():
            # shutdown all backends in the order of pg names. shutting down in order because
            # ncclCommAbort() was a 'collective' call in some versions of NCCL.
            for pg_to_shutdown in sorted(_world.pg_names, key=lambda x: _world.pg_names[x], reverse=True):
                _shutdown_backend(pg_to_shutdown)
=======
        # shutdown all backends in the order of pg names. shutting down in order because
        # ncclCommAbort() was a 'collective' call in some versions of NCCL.
        for pg_to_shutdown in sorted(_world.pg_names, key=lambda x: _world.pg_names[x], reverse=True):
            _shutdown_backend(pg_to_shutdown)
>>>>>>> f34905f6

        _update_default_pg(None)
        _world.pg_map.clear()
        _world.pg_names.clear()
        _world.pg_group_ranks.clear()
        _world.pg_backend_config.clear()
        _world.pg_to_tag.clear()
        _world.tags_to_pg.clear()
        _world.pg_coalesce_state.clear()
        _world.pg_default_device.clear()
        _unregister_all_process_groups()

        # when process group doesn't have an explicit name (only WORLD (default)
        # process group can have an explicit name), we use global _world.group_count
        # to generate the name. We need to reset the counter on destruction to
        # allow consistent value to be generated when we re-create process
        # groups after some trainers recover from failure
        #
        # We only reset this when WORLD is being destroyed because if this
        # process group is in good state, we aren't dealing with failures.
        _world.group_count = 0
    else:
<<<<<<< HEAD
        if _abort_in_destroy_pg():
            _shutdown_backend(pg)
=======
        _shutdown_backend(pg)
>>>>>>> f34905f6
        del _world.pg_map[pg]
        del _world.pg_names[pg]
        del _world.pg_group_ranks[pg]
        del _world.pg_backend_config[pg]
        if pg in _world.pg_default_device:
            del _world.pg_default_device[pg]
        if pg in _world.pg_coalesce_state.keys():
            warnings.warn(
                "Some coalesced collectives haven't been launched when "
                "ProcessGroup is destroyed. They will be cleaned."
            )
            del _world.pg_coalesce_state[pg]

        tag = _world.pg_to_tag.get(pg)
        del _world.pg_to_tag[pg]
        if tag is not None:
            try:
                _world.tags_to_pg[tag].remove(pg)
                if tag.startswith("ptd:"):
                    _world.tags_to_pg[""].remove(pg)
            except Exception:
                pass
        _unregister_process_group(pg.group_name)


def get_rank(group: Optional[ProcessGroup] = None) -> int:
    """
    Return the rank of the current process in the provided ``group``, default otherwise.

    Rank is a unique identifier assigned to each process within a distributed
    process group. They are always consecutive integers ranging from 0 to
    ``world_size``.

    Args:
        group (ProcessGroup, optional): The process group to work on. If None,
            the default process group will be used.

    Returns:
        The rank of the process group
        -1, if not part of the group

    """
    if _rank_not_in_group(group):
        return -1

    default_pg = _get_default_group()
    if group is None or group is GroupMember.WORLD:
        return default_pg.rank()

    return get_group_rank(group, default_pg.rank())


def get_world_size(group: Optional[ProcessGroup] = None) -> int:
    """
    Return the number of processes in the current process group.

    Args:
        group (ProcessGroup, optional): The process group to work on. If None,
            the default process group will be used.

    Returns:
        The world size of the process group
        -1, if not part of the group

    """
    if _rank_not_in_group(group):
        return -1

    return _get_group_size(group)


def isend(tensor: torch.Tensor, dst: int, group: Optional[ProcessGroup] = None, tag: int = 0) -> Optional[Work]:
    """
    Send a tensor asynchronously.

    .. warning::
        Modifying ``tensor`` before the request completes causes undefined
        behavior.

    .. warning::
        ``tag`` is not supported with the NCCL backend.

    Args:
        tensor (Tensor): Tensor to send.
        dst (int): Destination rank on global process group (regardless of ``group`` argument)
        group (ProcessGroup, optional): The process group to work on. If None,
            the default process group will be used.
        tag (int, optional): Tag to match send with remote recv

    Returns:
        A distributed request object.
        None, if not part of the group

    """
    _check_single_tensor(tensor, "tensor")
    if _rank_not_in_group(group):
        _warn_not_in_group("isend")
        return None

    if tensor.is_complex():
        tensor = torch.view_as_real(tensor)

    if group is None or group is GroupMember.WORLD:
        pg = _get_default_group()
    else:
        pg = group
        dst = get_group_rank(pg, dst)

    return pg.send([tensor], dst, tag)

def irecv(tensor: torch.Tensor, src: Optional[int] = None, group: Optional[ProcessGroup] = None, tag: int = 0) -> Optional[Work]:
    """
    Receives a tensor asynchronously.

    .. warning::
        ``tag`` is not supported with the NCCL backend.

    Args:
        tensor (Tensor): Tensor to fill with received data.
        src (int, optional): Source rank on global process group (regardless of ``group`` argument).
            Will receive from any process if unspecified.
        group (ProcessGroup, optional): The process group to work on. If None,
            the default process group will be used.
        tag (int, optional): Tag to match recv with remote send

    Returns:
        A distributed request object.
        None, if not part of the group

    """
    _check_single_tensor(tensor, "tensor")
    if _rank_not_in_group(group):
        _warn_not_in_group("irecv")
        return None

    if tensor.is_complex():
        tensor = torch.view_as_real(tensor)

    if group is None or group is GroupMember.WORLD:
        pg = _get_default_group()
    else:
        pg = group

    if src is None:
        return pg.recv_anysource([tensor], tag)
    else:
        if pg is GroupMember.WORLD:
            return pg.recv([tensor], src, tag)
        else:
            group_src_rank = get_group_rank(pg, src)
            return pg.recv([tensor], group_src_rank, tag)

@_exception_logger
def send(tensor: torch.Tensor, dst: int, group: Optional[ProcessGroup] = None, tag: int = 0) -> None:
    """
    Send a tensor synchronously.

    Args:
        tensor (Tensor): Tensor to send.
        dst (int): Destination rank on global process group (regardless of ``group`` argument).
            Destination rank should not be the same as the rank of the current process.
        group (ProcessGroup, optional): The process group to work on. If None,
            the default process group will be used.
        tag (int, optional): Tag to match send with remote recv

    """
    if get_rank() == dst:
        raise ValueError(
            "Invalid destination rank: destination rank should not be the same as "
            "the rank of the current process."
        )

    _check_single_tensor(tensor, "tensor")
    if _rank_not_in_group(group):
        _warn_not_in_group("send")
        return None

    if tensor.is_complex():
        tensor = torch.view_as_real(tensor)

    if group is None or group is GroupMember.WORLD:
        default_pg = _get_default_group()
        default_pg.send([tensor], dst, tag).wait()
    else:
        group_dst_rank = get_group_rank(group, dst)
        group.send([tensor], group_dst_rank, tag).wait()

@_exception_logger
def recv(tensor: torch.Tensor, src: Optional[int] = None, group: Optional[ProcessGroup] = None, tag: int = 0) -> int:
    """
    Receives a tensor synchronously.

    Args:
        tensor (Tensor): Tensor to fill with received data.
        src (int, optional): Source rank on global process group (regardless of ``group`` argument).
            Will receive from any process if unspecified.
        group (ProcessGroup, optional): The process group to work on. If None,
            the default process group will be used.
        tag (int, optional): Tag to match recv with remote send

    Returns:
        Sender rank
        -1, if not part of the group

    """
    _check_single_tensor(tensor, "tensor")
    if _rank_not_in_group(group):
        _warn_not_in_group("recv")
        return -1

    if tensor.is_complex():
        tensor = torch.view_as_real(tensor)

    if group is None:
        pg = _get_default_group()
    else:
        pg = group

    if src is None:
        work = pg.recv_anysource([tensor], tag)
        work.wait()
        src_rank = work._source_rank()
        if group is None or group is GroupMember.WORLD:
            return src_rank
        else:
            return get_global_rank(pg, src_rank)
    else:
        if group is None or group is GroupMember.WORLD:
            pg.recv([tensor], src, tag).wait()
        else:
            group_src_rank = get_group_rank(pg, src)
            pg.recv([tensor], group_src_rank, tag).wait()
        return src


class _IllegalWork(Work):
    def __getattribute__(self, name):
        if name in ["is_success", "exception", "wait", "source_rank", "_source_rank", "result", "synchronize"]:
            raise ValueError(f"Illegal to call {name} on IllegalWork object")


class _CoalescingManager:
    def __init__(self):
        self.works: List[Work] = []

    def append(self, work: Work):
        if work:
            self.works.append(work)

    def wait(self):
        for work in self.works:
            work.wait()


@contextlib.contextmanager
def _coalescing_manager(
    group: Optional[ProcessGroup] = None,
    device: Optional[torch.device] = None,
    async_ops: Optional[bool] = False,
):
    """
    Context manager used to coalesce collectives or P2P operations when possible.

    Args:
        group (`ProcessGroup`, optional): The process group to work on. If None,
            the default process group will be used.
        device (`torch.device`, optional): Default is None, set to a device if
            there isn't a `**_coalesced` implementation by the backend.
        async_ops (`bool`, optional): whether the coalesced ops are async ops.

    Examples:
        >>> # xdoctest: +SKIP("no rank")
        >>> # Synchronous ops
        >>> with _coalescing_manager():
        >>>     for i in range(num_colls):
        >>>         dist.all_reduce(tensors[i])
        >>> # Asynchronous ops
        >>> with _coalescing_manager(async_ops=True) as cm:
        >>>     for i in range(num_colls):
        >>>         dist.all_reduce(tensors[i])
        >>> cm.wait()

    .. warning::
       :func:`_coalescing_manager` currently do not support coalescing
       all-reduces with different reduce operators, e.g.  `ReduceOp.SUM` mixed
       with `ReduceOp.PRODUCT`.
    """
    group = group or _get_default_group()
    op_list = _world.pg_coalesce_state.setdefault(group, [])
    if op_list:
        raise ValueError("ProcessGroup has non-empty op list at the start of coalescing")
    if device:
        group._start_coalescing(device)
    cm = _CoalescingManager()
    yield cm
    op_list = _world.pg_coalesce_state.pop(group)
    if op_list:
        # Collectives supporting "Fast Path" coalescing are captured.
        # See implementation in corresponding collective APIs.
        # Currently supported:
        # - coalesced `all_reduce`
        # - coalesced `all_gather_into_tensor`
        # - coalesced `reduce_scatter_tensor`
        op0 = op_list[0].op
        if op0 == all_reduce:
            tensors = []
            for op in op_list:
                tensors.append(op.tensor)
            all_reduce_opts = AllreduceCoalescedOptions()
            all_reduce_opts.reduceOp = not_none(op_list[0].redop)
            work = group.allreduce_coalesced(tensors, all_reduce_opts)
        elif op0 == all_gather_into_tensor:
            inputs = []
            outputs = []
            for op in op_list:
                inputs.append(op.tensor)
                outputs.append(not_none(op.dst_tensor))
            work = group.allgather_into_tensor_coalesced(outputs, inputs)
        elif op0 == reduce_scatter_tensor:
            inputs = []
            outputs = []
            for op in op_list:
                inputs.append(op.tensor)
                outputs.append(not_none(op.dst_tensor))
            reduce_opts = ReduceScatterOptions()
            reduce_opts.reduceOp = not_none(op_list[0].redop)
            work = group.reduce_scatter_tensor_coalesced(outputs, inputs, reduce_opts)
        else:
            raise AssertionError(
                f"Coalescing manager does not support fast-path coalescing of {op0}, "
                f"yet {op0} is still recorded in op list. This is an internal error of c10d."
            )

    if device:
        # Old style of letting each coll inside the context manager to call into C++ counterpart via python binding
        work = group._end_coalescing(device)

    if async_ops:
        cm.append(work)  # type: ignore[possibly-undefined]
    else:
        work.wait()  # type: ignore[possibly-undefined]


def batch_isend_irecv(p2p_op_list):
    """
    Send or Receive a batch of tensors asynchronously and return a list of requests.

    Process each of the operations in ``p2p_op_list`` and return the corresponding
    requests. NCCL, Gloo, and UCC backend are currently supported.

    Args:
        p2p_op_list: A list of point-to-point operations(type of each operator is
            ``torch.distributed.P2POp``). The order of the isend/irecv in the list
            matters and it needs to match with corresponding isend/irecv on the
            remote end.

    Returns:
        A list of distributed request objects returned by calling the corresponding
        op in the op_list.

    Examples:
        >>> # xdoctest: +SKIP("no rank")
        >>> send_tensor = torch.arange(2, dtype=torch.float32) + 2 * rank
        >>> recv_tensor = torch.randn(2, dtype=torch.float32)
        >>> send_op = dist.P2POp(dist.isend, send_tensor, (rank + 1)%world_size)
        >>> recv_op = dist.P2POp(dist.irecv, recv_tensor, (rank - 1 + world_size)%world_size)
        >>> reqs = batch_isend_irecv([send_op, recv_op])
        >>> for req in reqs:
        >>>     req.wait()
        >>> recv_tensor
        tensor([2, 3])     # Rank 0
        tensor([0, 1])     # Rank 1

    .. note:: Note that when this API is used with the NCCL PG backend, users must set
        the current GPU device with `torch.cuda.set_device`, otherwise it will
        lead to unexpected hang issues.

        In addition, if this API is the first collective call in the ``group``
        passed to ``dist.P2POp``, all ranks of the ``group`` must participate in
        this API call; otherwise, the behavior is undefined. If this API call is
        not the first collective call in the ``group``, batched P2P operations
        involving only a subset of ranks of the ``group`` are allowed.
    """
    _check_p2p_op_list(p2p_op_list)
    group = p2p_op_list[0].group
    device = p2p_op_list[0].tensor.device
    if device.type == "cuda":
        # NCCL style coalescing
        with _coalescing_manager(group, device, async_ops=True) as cm:
            for p2p_op in p2p_op_list:
                p2p_op.op(p2p_op.tensor, p2p_op.peer, p2p_op.group, p2p_op.tag)
        return cm.works
    else:
        # Backward support for Gloo
        reqs = []
        for p2p_op in p2p_op_list:
            work = p2p_op.op(p2p_op.tensor, p2p_op.peer, p2p_op.group, p2p_op.tag)
            if work:
                reqs.append(work)
        return reqs


@_exception_logger
def broadcast(tensor, src, group=None, async_op=False):
    """
    Broadcasts the tensor to the whole group.

    ``tensor`` must have the same number of elements in all processes
    participating in the collective.

    Args:
        tensor (Tensor): Data to be sent if ``src`` is the rank of current
            process, and tensor to be used to save received data otherwise.
        src (int): Source rank on global process group (regardless of ``group`` argument).
        group (ProcessGroup, optional): The process group to work on. If None,
            the default process group will be used.
        async_op (bool, optional): Whether this op should be an async op

    Returns:
        Async work handle, if async_op is set to True.
        None, if not async_op or if not part of the group

    """
    _check_single_tensor(tensor, "tensor")
    if _rank_not_in_group(group):
        _warn_not_in_group("broadcast")
        return

    opts = BroadcastOptions()
    opts.rootRank = src
    opts.rootTensor = 0
    opts.asyncOp = async_op

    if group is None or group is GroupMember.WORLD:
        default_pg = _get_default_group()
        work = default_pg.broadcast([tensor], opts)
    else:
        group_src_rank = get_group_rank(group, src)
        opts.rootRank = group_src_rank
        work = group.broadcast([tensor], opts)
    if async_op:
        return work
    else:
        work.wait()

@_exception_logger
def all_reduce(tensor, op=ReduceOp.SUM, group=None, async_op=False):
    """
    Reduces the tensor data across all machines in a way that all get the final result.

    After the call ``tensor`` is going to be bitwise identical in all processes.

    Complex tensors are supported.

    Args:
        tensor (Tensor): Input and output of the collective. The function
            operates in-place.
        op (optional): One of the values from
            ``torch.distributed.ReduceOp``
            enum.  Specifies an operation used for element-wise reductions.
        group (ProcessGroup, optional): The process group to work on. If None,
            the default process group will be used.
        async_op (bool, optional): Whether this op should be an async op

    Returns:
        Async work handle, if async_op is set to True.
        None, if not async_op or if not part of the group

    Examples:
        >>> # xdoctest: +SKIP("no rank")
        >>> # All tensors below are of torch.int64 type.
        >>> # We have 2 process groups, 2 ranks.
        >>> device = torch.device(f'cuda:{rank}')
        >>> tensor = torch.arange(2, dtype=torch.int64, device=device) + 1 + 2 * rank
        >>> tensor
        tensor([1, 2], device='cuda:0') # Rank 0
        tensor([3, 4], device='cuda:1') # Rank 1
        >>> dist.all_reduce(tensor, op=ReduceOp.SUM)
        >>> tensor
        tensor([4, 6], device='cuda:0') # Rank 0
        tensor([4, 6], device='cuda:1') # Rank 1

        >>> # All tensors below are of torch.cfloat type.
        >>> # We have 2 process groups, 2 ranks.
        >>> tensor = torch.tensor([1+1j, 2+2j], dtype=torch.cfloat, device=device) + 2 * rank * (1+1j)
        >>> tensor
        tensor([1.+1.j, 2.+2.j], device='cuda:0') # Rank 0
        tensor([3.+3.j, 4.+4.j], device='cuda:1') # Rank 1
        >>> dist.all_reduce(tensor, op=ReduceOp.SUM)
        >>> tensor
        tensor([4.+4.j, 6.+6.j], device='cuda:0') # Rank 0
        tensor([4.+4.j, 6.+6.j], device='cuda:1') # Rank 1

    """
    _check_single_tensor(tensor, "tensor")
    if _rank_not_in_group(group):
        _warn_not_in_group("all_reduce")
        return

    if tensor.is_complex():
        if not supports_complex(op):
            raise ValueError(f"all_reduce does not support {op} on complex tensors")
        tensor = torch.view_as_real(tensor)

    opts = AllreduceOptions()
    opts.reduceOp = op
    if group is None:
        group = _get_default_group()

    if group in _world.pg_coalesce_state.keys():
        # We are in coalescing context, do not issue single operation, just append a collective representation
        coll = _CollOp(all_reduce, tensor, None, op, None)
        _world.pg_coalesce_state[group].append(coll)
        if async_op:
            return _IllegalWork()
        else:
            return None

    work = group.allreduce([tensor], opts)

    if async_op:
        return work
    else:
        work.wait()

@_exception_logger
def all_reduce_coalesced(tensors, op=ReduceOp.SUM, group=None, async_op=False):
    """
    WARNING: at this time individual shape checking is not implemented across nodes.

    For example, if the rank 0 node passes [torch.rand(4), torch.rand(2)] and the
    rank 1 node passes [torch.rand(2), torch.rand(2), torch.rand(2)], the allreduce
    operation will proceed without complaint and return erroneous outputs. This lack
    of shape checking results in significant performance improvements but users of this
    function should take extra care to ensure that each node passes in tensors whose
    shapes match across nodes.

    Reduces each tensor in tensors (residing on the same device) across all machines
    in such a way that all get the final result.

    After the call each tensor in tensors is going to bitwise identical
    in all processes.

    Complex tensors are supported.

    Args:
        tensors (Union[List[Tensor], Tensor]): Input and output of the collective.
            The function operates in-place.
        op (Optional[ReduceOp]): One of the values from
            ``torch.distributed.ReduceOp`` enum. Specifies an operation used for
            element-wise reductions.
        group (ProcessGroup, optional): The process group to work on. If None,
            the default process group will be used.
        async_op (Optional[bool]): Whether this op should be an async op.

    Returns:
        Async work handle, if async_op is set to True.
        None, if not async_op or if not part of the group.

    """
    warnings.warn(
        "torch.distributed.all_reduce_coalesced will be deprecated. If you must "
        "use it, please revisit our documentation later at "
        "https://pytorch.org/docs/main/distributed.html#collective-functions"
    )
    if isinstance(tensors, torch.Tensor):
        tensors = [tensors]
    _check_tensor_list(tensors, "tensor")
    _ensure_all_tensors_same_dtype(tensors)
    if _rank_not_in_group(group):
        _warn_not_in_group("all_reduce_coalesced")
        return

    if any(t.is_complex() for t in tensors) and not supports_complex(op):
        raise ValueError(f"all_reduce does not support {op} on complex tensors")

    tensors = [t if not t.is_complex() else torch.view_as_real(t) for t in tensors]

    opts = AllreduceCoalescedOptions()
    opts.reduceOp = op
    if group is None:
        default_pg = _get_default_group()
        work = default_pg.allreduce_coalesced(tensors, opts)
    else:
        work = group.allreduce_coalesced(tensors, opts)

    if async_op:
        return work.get_future()
    else:
        work.wait()

@_exception_logger
def reduce(tensor, dst, op=ReduceOp.SUM, group=None, async_op=False):
    """
    Reduces the tensor data across all machines.

    Only the process with rank ``dst`` is going to receive the final result.

    Args:
        tensor (Tensor): Input and output of the collective. The function
            operates in-place.
        dst (int): Destination rank on global process group (regardless of ``group`` argument)
        op (optional): One of the values from
            ``torch.distributed.ReduceOp``
            enum.  Specifies an operation used for element-wise reductions.
        group (ProcessGroup, optional): The process group to work on. If None,
            the default process group will be used.
        async_op (bool, optional): Whether this op should be an async op

    Returns:
        Async work handle, if async_op is set to True.
        None, if not async_op or if not part of the group

    """
    _check_single_tensor(tensor, "tensor")
    if _rank_not_in_group(group):
        _warn_not_in_group("reduce")
        return

    opts = ReduceOptions()
    opts.reduceOp = op
    opts.rootRank = dst

    if group is None or group is GroupMember.WORLD:
        default_pg = _get_default_group()
        work = default_pg.reduce([tensor], opts)
    else:
        group_dst_rank = get_group_rank(group, dst)
        opts.rootRank = group_dst_rank
        work = group.reduce([tensor], opts)

    if async_op:
        return work
    else:
        work.wait()

def _object_to_tensor(obj, device, group):
    f = io.BytesIO()
    _pickler(f).dump(obj)
    byte_storage = torch.ByteStorage._from_buffer(f.getvalue())  # type: ignore[attr-defined]
    # Do not replace `torch.ByteTensor` or `torch.LongTensor` with torch.tensor and specifying dtype.
    # Otherwise, it will casue 100X slowdown.
    # See: https://github.com/pytorch/pytorch/issues/65696
    byte_tensor = torch.ByteTensor(byte_storage).to(device)
    if get_debug_level() == DebugLevel.DETAIL and is_nccl_available():
        backend = get_backend(group)
        if backend == Backend.NCCL:
            hash = torch._C._distributed_c10d._hash_tensors([byte_tensor])
            logger.warning("_object_to_tensor size: %s hash value: %s", byte_tensor.numel(), hash)
    local_size = torch.LongTensor([byte_tensor.numel()]).to(device)
    return byte_tensor, local_size


def _tensor_to_object(tensor, tensor_size, group):
    if get_debug_level() == DebugLevel.DETAIL and is_nccl_available():
        backend = get_backend(group)
        if backend == Backend.NCCL:
            hash = torch._C._distributed_c10d._hash_tensors([tensor])
            logger.warning("_tensor_to_object size: %s hash value: %s", tensor.numel(), hash)
    tensor = tensor.cpu()
    buf = tensor.numpy().tobytes()[:tensor_size]
    return _unpickler(io.BytesIO(buf)).load()


@_exception_logger
def all_gather_object(object_list, obj, group=None):
    """
    Gathers picklable objects from the whole group into a list.

    Similar to :func:`all_gather`, but Python objects can be passed in.
    Note that the object must be picklable in order to be gathered.

    Args:
        object_list (list[Any]): Output list. It should be correctly sized as the
            size of the group for this collective and will contain the output.
        obj (Any): Pickable Python object to be broadcast from current process.
        group (ProcessGroup, optional): The process group to work on. If None,
            the default process group will be used. Default is ``None``.

    Returns:
        None. If the calling rank is part of this group, the output of the
        collective will be populated into the input ``object_list``. If the
        calling rank is not part of the group, the passed in ``object_list`` will
        be unmodified.

    .. note:: Note that this API differs slightly from the :func:`all_gather`
        collective since it does not provide an ``async_op`` handle and thus
        will be a blocking call.

    .. note:: For NCCL-based processed groups, internal tensor representations
        of objects must be moved to the GPU device before communication takes
        place. In this case, the device used is given by
        ``torch.cuda.current_device()`` and it is the user's responsiblity to
        ensure that this is set so that each rank has an individual GPU, via
        ``torch.cuda.set_device()``.

    .. warning::
        :func:`all_gather_object` uses ``pickle`` module implicitly, which is
        known to be insecure. It is possible to construct malicious pickle data
        which will execute arbitrary code during unpickling. Only call this
        function with data you trust.

    .. warning::
        Calling :func:`all_gather_object` with GPU tensors is not well supported
        and inefficient as it incurs GPU -> CPU transfer since tensors would be
        pickled. Please consider using :func:`all_gather` instead.

    Example::
        >>> # xdoctest: +SKIP("need process group init")
        >>> # Note: Process group initialization omitted on each rank.
        >>> import torch.distributed as dist
        >>> # Assumes world_size of 3.
        >>> gather_objects = ["foo", 12, {1: 2}] # any picklable object
        >>> output = [None for _ in gather_objects]
        >>> dist.all_gather_object(output, gather_objects[dist.get_rank()])
        >>> output
        ['foo', 12, {1: 2}]
    """
    if _rank_not_in_group(group):
        _warn_not_in_group("all_gather_object")
        return

    current_device = _get_pg_default_device(group)
    input_tensor, local_size = _object_to_tensor(obj, current_device, group)

    # Gather all local sizes. This is so that we can find the max size, and index
    # until the correct size when deserializing the tensors.
    group_size = get_world_size(group=group)
    object_sizes_tensor = torch.zeros(
        group_size, dtype=torch.long, device=current_device
    )
    object_size_list = [
        object_sizes_tensor[i].unsqueeze(dim=0) for i in range(group_size)
    ]
    # Allgather tensor sizes
    all_gather(object_size_list, local_size, group=group)
    max_object_size = int(max(object_size_list).item())  # type: ignore[type-var]
    # Resize tensor to max size across all ranks.
    input_tensor.resize_(max_object_size)
    coalesced_output_tensor = torch.empty(
        max_object_size * group_size, dtype=torch.uint8, device=current_device
    )
    # Output tensors are nonoverlapping views of coalesced_output_tensor
    output_tensors = [
        coalesced_output_tensor[max_object_size * i : max_object_size * (i + 1)]
        for i in range(group_size)
    ]
    all_gather(output_tensors, input_tensor, group=group)
    # Deserialize outputs back to object.
    for i, tensor in enumerate(output_tensors):
        tensor = tensor.type(torch.uint8)
        tensor_size = object_size_list[i]
        object_list[i] = _tensor_to_object(tensor, tensor_size, group)


@_exception_logger
def gather_object(obj, object_gather_list=None, dst=0, group=None):
    """
    Gathers picklable objects from the whole group in a single process.

    Similar to :func:`gather`, but Python objects can be passed in. Note that the
    object must be picklable in order to be gathered.

    Args:
        obj (Any): Input object. Must be picklable.
        object_gather_list (list[Any]): Output list. On the ``dst`` rank, it
            should be correctly sized as the size of the group for this
            collective and will contain the output. Must be ``None`` on non-dst
            ranks. (default is ``None``)
        dst (int, optional): Destination rank on global process group (regardless of ``group`` argument). (default is 0)
        group: (ProcessGroup, optional): The process group to work on. If None,
            the default process group will be used. Default is ``None``.

    Returns:
        None. On the ``dst`` rank, ``object_gather_list`` will contain the
        output of the collective.

    .. note:: Note that this API differs slightly from the gather collective
        since it does not provide an async_op handle and thus will be a blocking
        call.

    .. note:: For NCCL-based processed groups, internal tensor representations
        of objects must be moved to the GPU device before communication takes
        place. In this case, the device used is given by
        ``torch.cuda.current_device()`` and it is the user's responsiblity to
        ensure that this is set so that each rank has an individual GPU, via
        ``torch.cuda.set_device()``.

    .. warning::
        :func:`gather_object` uses ``pickle`` module implicitly, which is
        known to be insecure. It is possible to construct malicious pickle data
        which will execute arbitrary code during unpickling. Only call this
        function with data you trust.

    .. warning::
        Calling :func:`gather_object` with GPU tensors is not well supported
        and inefficient as it incurs GPU -> CPU transfer since tensors would be
        pickled. Please consider using :func:`gather` instead.

    Example::
        >>> # xdoctest: +SKIP("need process group init")
        >>> # Note: Process group initialization omitted on each rank.
        >>> import torch.distributed as dist
        >>> # Assumes world_size of 3.
        >>> gather_objects = ["foo", 12, {1: 2}] # any picklable object
        >>> output = [None for _ in gather_objects]
        >>> dist.gather_object(
        ...     gather_objects[dist.get_rank()],
        ...     output if dist.get_rank() == 0 else None,
        ...     dst=0
        ... )
        >>> # On rank 0
        >>> output
        ['foo', 12, {1: 2}]
    """
    if _rank_not_in_group(group):
        _warn_not_in_group("gather_object")
        return

    # Ensure object_gather_list is specified appropriately.
    my_rank = get_rank()
    _validate_output_list_for_rank(my_rank, dst, object_gather_list)
    current_device = _get_pg_default_device(group)
    input_tensor, local_size = _object_to_tensor(obj, current_device, group)

    # Gather all local sizes. This is so that we can find the max size, and index
    # until the correct size when deserializing the tensors.
    group_size = get_world_size(group=group)
    object_sizes_tensor = torch.zeros(
        group_size, dtype=torch.long, device=current_device
    )
    object_size_list = [
        object_sizes_tensor[i].unsqueeze(dim=0) for i in range(group_size)
    ]
    # Allgather tensor sizes. An all-gather is needed here despite this being a
    # gather, since each rank needs to broadcast a tensor of the same (maximal)
    # size.
    all_gather(object_size_list, local_size, group=group)
    max_object_size = int(max(object_size_list).item())  # type: ignore[type-var]
    # Resize tensor to max size across all ranks.
    input_tensor.resize_(max_object_size)
    # Avoid populating output tensors if the result won't be gathered on this rank.
    if my_rank == dst:
        coalesced_output_tensor = torch.empty(
            max_object_size * group_size, dtype=torch.uint8, device=current_device
        )
        # Output tensors are nonoverlapping views of coalesced_output_tensor
        output_tensors = [
            coalesced_output_tensor[max_object_size * i : max_object_size * (i + 1)]
            for i in range(group_size)
        ]
    # All ranks call gather with equal-sized tensors.
    gather(
        input_tensor,
        gather_list=output_tensors if my_rank == dst else None,  # type: ignore[possibly-undefined]
        dst=dst,
        group=group,
    )
    if my_rank != dst:
        return
    for i, tensor in enumerate(output_tensors):
        tensor = tensor.type(torch.uint8)
        tensor_size = object_size_list[i]
        object_gather_list[i] = _tensor_to_object(tensor, tensor_size, group)


@_exception_logger
def broadcast_object_list(object_list, src=0, group=None, device=None):
    """
    Broadcasts picklable objects in ``object_list`` to the whole group.

    Similar to :func:`broadcast`, but Python objects can be passed in.
    Note that all objects in ``object_list`` must be picklable in order to be
    broadcasted.

    Args:
        object_list (List[Any]): List of input objects to broadcast.
            Each object must be picklable. Only objects on the ``src`` rank will
            be broadcast, but each rank must provide lists of equal sizes.
        src (int): Source rank from which to broadcast ``object_list``.
            Source rank is based on global process group (regardless of ``group`` argument)
        group: (ProcessGroup, optional): The process group to work on. If None,
            the default process group will be used. Default is ``None``.
        device (``torch.device``, optional): If not None, the objects are
            serialized and converted to tensors which are moved to the
            ``device`` before broadcasting. Default is ``None``.

    Returns:
        ``None``. If rank is part of the group, ``object_list`` will contain the
        broadcasted objects from ``src`` rank.

    .. note:: For NCCL-based process groups, internal tensor representations
        of objects must be moved to the GPU device before communication takes
        place. In this case, the device used is given by
        ``torch.cuda.current_device()`` and it is the user's responsibility to
        ensure that this is set so that each rank has an individual GPU, via
        ``torch.cuda.set_device()``.

    .. note:: Note that this API differs slightly from the :func:`all_gather`
        collective since it does not provide an ``async_op`` handle and thus
        will be a blocking call.

    .. warning::
        :func:`broadcast_object_list` uses ``pickle`` module implicitly, which
        is known to be insecure. It is possible to construct malicious pickle
        data which will execute arbitrary code during unpickling. Only call this
        function with data you trust.

    .. warning::
        Calling :func:`broadcast_object_list` with GPU tensors is not well supported
        and inefficient as it incurs GPU -> CPU transfer since tensors would be
        pickled. Please consider using :func:`broadcast` instead.

    Example::
        >>> # xdoctest: +SKIP("need process group init")
        >>> # Note: Process group initialization omitted on each rank.
        >>> import torch.distributed as dist
        >>> if dist.get_rank() == 0:
        >>>     # Assumes world_size of 3.
        >>>     objects = ["foo", 12, {1: 2}] # any picklable object
        >>> else:
        >>>     objects = [None, None, None]
        >>> # Assumes backend is not NCCL
        >>> device = torch.device("cpu")
        >>> dist.broadcast_object_list(objects, src=0, device=device)
        >>> objects
        ['foo', 12, {1: 2}]
    """
    if _rank_not_in_group(group):
        _warn_not_in_group("broadcast_object_list")
        return

    # Current device selection.
    # To preserve backwards compatibility, ``device`` is default to ``None``
    # in which case we run current logic of device selection, i.e.
    # ``current_device`` is CUDA if backend is NCCL otherwise CPU device. In the
    # case it is not ``None`` we move the size and object tensors to be
    # broadcasted to this device.
    current_device = device or _get_pg_default_device(group)
    my_rank = get_rank()
    # Serialize object_list elements to tensors on src rank.
    if my_rank == src:
        tensor_list, size_list = zip(*[_object_to_tensor(obj, current_device, group) for obj in object_list])
        object_sizes_tensor = torch.cat(size_list)
    else:
        object_sizes_tensor = torch.empty(len(object_list), dtype=torch.long, device=current_device)

    # Broadcast object sizes
    broadcast(object_sizes_tensor, src=src, group=group)

    # Concatenate and broadcast serialized object tensors
    # Note: torch.cat will do an extra memory copy to the current device, if the tensor_list
    # has only one element, we can skip the copy.
    if my_rank == src:
        if len(tensor_list) == 1:  # type: ignore[possibly-undefined]
            object_tensor = tensor_list[0]
        else:
            object_tensor = torch.cat(tensor_list)
    else:
        object_tensor = torch.empty(  # type: ignore[call-overload]
            torch.sum(object_sizes_tensor).item(),  # type: ignore[arg-type]
            dtype=torch.uint8,
            device=current_device
        )

    broadcast(object_tensor, src=src, group=group)
    # Deserialize objects using their stored sizes.
    offset = 0
    if my_rank != src:
        for i, obj_size in enumerate(object_sizes_tensor):
            obj_view = object_tensor[offset : offset + obj_size]
            obj_view = obj_view.type(torch.uint8)
            offset += obj_size
            object_list[i] = _tensor_to_object(obj_view, obj_size, group)


@_exception_logger
def scatter_object_list(
    scatter_object_output_list, scatter_object_input_list, src=0, group=None
):
    """
    Scatters picklable objects in ``scatter_object_input_list`` to the whole group.

    Similar to :func:`scatter`, but Python objects can be passed in. On
    each rank, the scattered object will be stored as the first element of
    ``scatter_object_output_list``. Note that all objects in
    ``scatter_object_input_list`` must be picklable in order to be scattered.

    Args:
        scatter_object_output_list (List[Any]): Non-empty list whose first
            element will store the object scattered to this rank.
        scatter_object_input_list (List[Any]): List of input objects to scatter.
            Each object must be picklable. Only objects on the ``src`` rank will
            be scattered, and the argument can be ``None`` for non-src ranks.
        src (int): Source rank from which to scatter ``scatter_object_input_list``.
            Source rank is based on global process group (regardless of ``group`` argument).
        group: (ProcessGroup, optional): The process group to work on. If None,
            the default process group will be used. Default is ``None``.

    Returns:
        ``None``. If rank is part of the group, ``scatter_object_output_list``
        will have its first element set to the scattered object for this rank.

    .. note:: Note that this API differs slightly from the scatter collective
        since it does not provide an ``async_op`` handle and thus will be a
        blocking call.

    .. warning::
        :func:`scatter_object_list` uses ``pickle`` module implicitly, which
        is known to be insecure. It is possible to construct malicious pickle
        data which will execute arbitrary code during unpickling. Only call this
        function with data you trust.

    .. warning::
        Calling :func:`scatter_object_list` with GPU tensors is not well supported
        and inefficient as it incurs GPU -> CPU transfer since tensors would be
        pickled. Please consider using :func:`scatter` instead.

    Example::
        >>> # xdoctest: +SKIP("need process group init")
        >>> # Note: Process group initialization omitted on each rank.
        >>> import torch.distributed as dist
        >>> if dist.get_rank() == 0:
        >>>     # Assumes world_size of 3.
        >>>     objects = ["foo", 12, {1: 2}] # any picklable object
        >>> else:
        >>>     # Can be any list on non-src ranks, elements are not used.
        >>>     objects = [None, None, None]
        >>> output_list = [None]
        >>> dist.scatter_object_list(output_list, objects, src=0)
        >>> # Rank i gets objects[i]. For example, on rank 2:
        >>> output_list
        [{1: 2}]
    """
    if _rank_not_in_group(group):
        _warn_not_in_group("scatter_object_list")
        return

    if (
        not isinstance(scatter_object_output_list, list)
        or len(scatter_object_output_list) < 1
    ):
        raise ValueError(
            "Expected argument scatter_object_output_list to be a list of size at least 1."
        )

    my_rank = get_rank()
    pg_device = _get_pg_default_device(group)
    if my_rank == src:
        tensor_list, tensor_sizes = zip(
            *[_object_to_tensor(obj, pg_device, group) for obj in scatter_object_input_list]
        )
        tensor_list, tensor_sizes = list(tensor_list), list(tensor_sizes)

    # Src rank broadcasts the maximum tensor size. This is because all ranks are
    # expected to call into scatter() with equal-sized tensors.
    if my_rank == src:
        max_tensor_size = max(tensor_sizes)  # type: ignore[possibly-undefined]
        for tensor in tensor_list:  # type: ignore[possibly-undefined]
            tensor.resize_(max_tensor_size)
    else:
        max_tensor_size = torch.tensor([0], dtype=torch.long, device=pg_device)
    broadcast(max_tensor_size, src=src, group=group)

    # Scatter actual serialized objects
    output_tensor = torch.empty(max_tensor_size.item(), dtype=torch.uint8, device=pg_device)
    scatter(
        output_tensor,
        scatter_list=None if my_rank != src else tensor_list,  # type: ignore[possibly-undefined]
        src=src,
        group=group,
    )

    # Scatter per-object sizes to trim tensors when deserializing back to object
    obj_tensor_size = torch.tensor([0], dtype=torch.long, device=pg_device)
    scatter(
        obj_tensor_size,
        scatter_list=None if my_rank != src else tensor_sizes,  # type: ignore[possibly-undefined]
        src=src,
        group=group,
    )

    # Deserialize back to object
    scatter_object_output_list[0] = _tensor_to_object(output_tensor, obj_tensor_size, group)


@_exception_logger
def all_gather(tensor_list, tensor, group=None, async_op=False):
    """
    Gathers tensors from the whole group in a list.

    Complex tensors are supported.

    Args:
        tensor_list (list[Tensor]): Output list. It should contain
            correctly-sized tensors to be used for output of the collective.
        tensor (Tensor): Tensor to be broadcast from current process.
        group (ProcessGroup, optional): The process group to work on. If None,
            the default process group will be used.
        async_op (bool, optional): Whether this op should be an async op

    Returns:
        Async work handle, if async_op is set to True.
        None, if not async_op or if not part of the group

    Examples:
        >>> # xdoctest: +SKIP("need process group init")
        >>> # All tensors below are of torch.int64 dtype.
        >>> # We have 2 process groups, 2 ranks.
        >>> device = torch.device(f'cuda:{rank}')
        >>> tensor_list = [torch.zeros(2, dtype=torch.int64, device=device) for _ in range(2)]
        >>> tensor_list
        [tensor([0, 0], device='cuda:0'), tensor([0, 0], device='cuda:0')] # Rank 0
        [tensor([0, 0], device='cuda:0'), tensor([0, 0], device='cuda:1')] # Rank 1
        >>> tensor = torch.arange(2, dtype=torch.int64, device=device) + 1 + 2 * rank
        >>> tensor
        tensor([1, 2], device='cuda:0') # Rank 0
        tensor([3, 4], device='cuda:1') # Rank 1
        >>> dist.all_gather(tensor_list, tensor)
        >>> tensor_list
        [tensor([1, 2], device='cuda:0'), tensor([3, 4], device='cuda:0')] # Rank 0
        [tensor([1, 2], device='cuda:1'), tensor([3, 4], device='cuda:1')] # Rank 1

        >>> # All tensors below are of torch.cfloat dtype.
        >>> # We have 2 process groups, 2 ranks.
        >>> tensor_list = [torch.zeros(2, dtype=torch.cfloat, device=device) for _ in range(2)]
        >>> tensor_list
        [tensor([0.+0.j, 0.+0.j], device='cuda:0'), tensor([0.+0.j, 0.+0.j], device='cuda:0')] # Rank 0
        [tensor([0.+0.j, 0.+0.j], device='cuda:1'), tensor([0.+0.j, 0.+0.j], device='cuda:1')] # Rank 1
        >>> tensor = torch.tensor([1+1j, 2+2j], dtype=torch.cfloat, device=device) + 2 * rank * (1+1j)
        >>> tensor
        tensor([1.+1.j, 2.+2.j], device='cuda:0') # Rank 0
        tensor([3.+3.j, 4.+4.j], device='cuda:1') # Rank 1
        >>> dist.all_gather(tensor_list, tensor)
        >>> tensor_list
        [tensor([1.+1.j, 2.+2.j], device='cuda:0'), tensor([3.+3.j, 4.+4.j], device='cuda:0')] # Rank 0
        [tensor([1.+1.j, 2.+2.j], device='cuda:1'), tensor([3.+3.j, 4.+4.j], device='cuda:1')] # Rank 1

    """
    _check_tensor_list(tensor_list, "tensor_list")
    _check_single_tensor(tensor, "tensor")
    _ensure_all_tensors_same_dtype(tensor_list, tensor)
    if _rank_not_in_group(group):
        _warn_not_in_group("all_gather")
        return

    tensor_list = [
        t if not t.is_complex() else torch.view_as_real(t) for t in tensor_list
    ]
    tensor = tensor if not tensor.is_complex() else torch.view_as_real(tensor)

    if group is None:
        default_pg = _get_default_group()
        work = default_pg.allgather([tensor_list], [tensor])
    else:
        work = group.allgather([tensor_list], [tensor])

    if async_op:
        return work
    else:
        work.wait()


@_exception_logger
def all_gather_into_tensor(output_tensor, input_tensor, group=None, async_op=False):
    """
    Gather tensors from all ranks and put them in a single output tensor.

    Args:
        output_tensor (Tensor): Output tensor to accommodate tensor elements
            from all ranks. It must be correctly sized to have one of the
            following forms:
            (i) a concatenation of all the input tensors along the primary
            dimension; for definition of "concatenation", see ``torch.cat()``;
            (ii) a stack of all the input tensors along the primary dimension;
            for definition of "stack", see ``torch.stack()``.
            Examples below may better explain the supported output forms.
        input_tensor (Tensor): Tensor to be gathered from current rank.
            Different from the ``all_gather`` API, the input tensors in this
            API must have the same size across all ranks.
        group (ProcessGroup, optional): The process group to work on. If None,
            the default process group will be used.
        async_op (bool, optional): Whether this op should be an async op

    Returns:
        Async work handle, if async_op is set to True.
        None, if not async_op or if not part of the group

    Examples:
        >>> # xdoctest: +SKIP("need process group init")
        >>> # All tensors below are of torch.int64 dtype and on CUDA devices.
        >>> # We have two ranks.
        >>> device = torch.device(f'cuda:{rank}')
        >>> tensor_in = torch.arange(2, dtype=torch.int64, device=device) + 1 + 2 * rank
        >>> tensor_in
        tensor([1, 2], device='cuda:0') # Rank 0
        tensor([3, 4], device='cuda:1') # Rank 1
        >>> # Output in concatenation form
        >>> tensor_out = torch.zeros(world_size * 2, dtype=torch.int64, device=device)
        >>> dist.all_gather_into_tensor(tensor_out, tensor_in)
        >>> tensor_out
        tensor([1, 2, 3, 4], device='cuda:0') # Rank 0
        tensor([1, 2, 3, 4], device='cuda:1') # Rank 1
        >>> # Output in stack form
        >>> tensor_out2 = torch.zeros(world_size, 2, dtype=torch.int64, device=device)
        >>> dist.all_gather_into_tensor(tensor_out2, tensor_in)
        >>> tensor_out2
        tensor([[1, 2],
                [3, 4]], device='cuda:0') # Rank 0
        tensor([[1, 2],
                [3, 4]], device='cuda:1') # Rank 1

    .. warning::
        The Gloo backend does not support this API.

    """
    _check_single_tensor(input_tensor, "input_tensor")
    _check_single_tensor(output_tensor, "output_tensor")
    if _rank_not_in_group(group):
        _warn_not_in_group("all_gather_into_tensor")
        return

    output_tensor = (
        output_tensor
        if not output_tensor.is_complex()
        else torch.view_as_real(output_tensor)
    )
    input_tensor = (
        input_tensor
        if not input_tensor.is_complex()
        else torch.view_as_real(input_tensor)
    )

    opts = AllgatherOptions()
    opts.asyncOp = async_op

    group = group or _get_default_group()

    if group in _world.pg_coalesce_state.keys():
        # We are in coalescing context, do not issue single operation, just append a collective representation
        coll = _CollOp(all_gather_into_tensor, input_tensor, output_tensor)
        _world.pg_coalesce_state[group].append(coll)
        if async_op:
            return _IllegalWork()
        else:
            return None

    work = group._allgather_base(output_tensor, input_tensor, opts)

    if async_op:
        return work
    else:
        work.wait()


@_exception_logger
def _all_gather_base(output_tensor, input_tensor, group=None, async_op=False):
    """
    Single tensor all gather. Gathers a single tensor from all ranks, and puts them in a single output tensor.

    Args:
        output_tensor (Tensor): Output tensor. It should contain
            correctly-sized tensors to be used for output of the collective.
        input_tensor (Tensor): Tensor to be broadcast from current process.
        group (ProcessGroup, optional): The process group to work on. If None,
            the default process group will be used.
        async_op (bool, optional): Whether this op should be an async op

    Returns:
        Async work handle, if async_op is set to True.
        None, if not async_op or if not part of the group

    .. warning::
        `_all_gather_base` is a private function. Users should use
        `all_gather_into_tensor` instead.

    """
    warnings.warn(
        "torch.distributed._all_gather_base is a private function and will be "
        "deprecated. Please use torch.distributed.all_gather_into_tensor "
        "instead."
    )
    return all_gather_into_tensor(output_tensor, input_tensor, group, async_op)


@_exception_logger
def all_gather_coalesced(
    output_tensor_lists, input_tensor_list, group=None, async_op=False
):
    """
    Gathers input tensors from the whole group in a list in a coalesced manner.

    Complex tensors are supported.

    Args:
        output_tensor_lists (list[list[Tensor]]): Output list. It should contain
            correctly-sized tensors to be used for output of the collective.
        input_tensor_list (list[Tensor]): Tensors to be broadcast from
            current process. At least one tensor has to be non empty.
        group (ProcessGroup, optional): The process group to work on. If None,
            the default process group will be used.
        async_op (bool, optional): Whether this op should be an async op.

    Returns:
        Async work handle, if async_op is set to True.
        None, if not async_op or if not part of the group

    Example:
        we have 2 process groups, 2 ranks.
        rank 0 passes:
            input_tensor_list = [[[1, 1], [1, 1]], [2], [3, 3]]
            output_tensor_lists =
               [[[[-1, -1], [-1, -1]], [-1], [-1, -1]],
                [[[-1, -1], [-1, -1]], [-1], [-1, -1]]]
        rank 1 passes:
            input_tensor_list = [[[3, 3], [3, 3]], [5], [1, 1]]
            output_tensor_lists =
               [[[[-1, -1], [-1, -1]], [-1], [-1, -1]],
                [[[-1, -1], [-1, -1]], [-1], [-1, -1]]]
        both rank 0 and 1 get:
            output_tensor_lists =
               [[[1, 1], [1, 1]], [2], [3, 3]],
                [[3, 3], [3, 3]], [5], [1, 1]]].

    WARNING: at this time individual shape checking is not implemented across nodes.
    For example, if the rank 0 node passes [torch.rand(4), torch.rand(2)] and the
    rank 1 node passes [torch.rand(2), torch.rand(2), torch.rand(2)], the
    all_gather_coalesced operation will proceed without complaint and return
    erroneous outputs. This lack of shape checking results in significant
    performance improvements but users of this function should take extra care
    to ensure that each node passes in tensors whose shapes match across nodes.
    """
    warnings.warn(
        "torch.distributed.all_gather_coalesced will be deprecated. If you must "
        "use it, please revisit our documentation later at "
        "https://pytorch.org/docs/main/distributed.html#collective-functions"
    )
    # We only check basic compatibility with C++ params here, C++ code will
    # do shape and type checking.
    if _rank_not_in_group(group):
        _warn_not_in_group("all_gather_coalesced")
        return
    _check_tensor_list(input_tensor_list, "input_tensor_list")
    _ensure_all_tensors_same_dtype(input_tensor_list)
    if not isinstance(output_tensor_lists, list):
        raise TypeError(
            "Invalid function argument: output_tensor_lists should be a list"
        )
    for output_tensor_list in output_tensor_lists:
        _check_tensor_list(output_tensor_list, "output_tensor_lists")
        _ensure_all_tensors_same_dtype(output_tensor_list)

    output_tensor_lists = [
        [t if not t.is_complex() else torch.view_as_real(t) for t in l]
        for l in output_tensor_lists
    ]
    input_tensor_list = [
        t if not t.is_complex() else torch.view_as_real(t) for t in input_tensor_list
    ]

    if group is None:
        default_pg = _get_default_group()
        work = default_pg.allgather_coalesced(output_tensor_lists, input_tensor_list)
    else:
        work = group.allgather_coalesced(output_tensor_lists, input_tensor_list)

    if async_op:
        return work.get_future()
    else:
        work.wait()


def _validate_output_list_for_rank(my_rank, dst, gather_list):
    if dst == my_rank:
        if not gather_list:
            raise ValueError(
                "Argument ``gather_list`` must be specified on destination rank."
            )
    elif gather_list:
        raise ValueError(
            "Argument ``gather_list`` must NOT be specified "
            "on non-destination ranks."
        )


@_exception_logger
def gather(tensor, gather_list=None, dst=0, group=None, async_op=False):
    """
    Gathers a list of tensors in a single process.

    Args:
        tensor (Tensor): Input tensor.
        gather_list (list[Tensor], optional): List of appropriately-sized
            tensors to use for gathered data (default is None, must be specified
            on the destination rank)
        dst (int, optional): Destination rank on global process group (regardless of ``group`` argument). (default is 0)
        group (ProcessGroup, optional): The process group to work on. If None,
            the default process group will be used.
        async_op (bool, optional): Whether this op should be an async op

    Returns:
        Async work handle, if async_op is set to True.
        None, if not async_op or if not part of the group

    """
    _check_single_tensor(tensor, "tensor")

    # Parameter ``gather_list`` may be left unspecified on non-dst ranks.
    if gather_list:
        _check_tensor_list(gather_list, "gather_list")
    else:
        gather_list = []
    _ensure_all_tensors_same_dtype(tensor, gather_list)

    if _rank_not_in_group(group):
        _warn_not_in_group("gather")
        return

    my_rank = get_rank()
    _validate_output_list_for_rank(my_rank, dst, gather_list)
    output_tensors = [gather_list] if dst == my_rank else []
    input_tensors = [tensor]

    opts = GatherOptions()
    opts.rootRank = dst

    if group is None or group is GroupMember.WORLD:
        default_pg = _get_default_group()
        work = default_pg.gather(output_tensors, input_tensors, opts)
    else:
        group_dst_rank = get_group_rank(group, dst)
        opts.rootRank = group_dst_rank
        work = group.gather(output_tensors, input_tensors, opts)

    if async_op:
        return work
    else:
        work.wait()


@_exception_logger
def scatter(tensor, scatter_list=None, src=0, group=None, async_op=False):
    """
    Scatters a list of tensors to all processes in a group.

    Each process will receive exactly one tensor and store its data in the
    ``tensor`` argument.

    Complex tensors are supported.

    Args:
        tensor (Tensor): Output tensor.
        scatter_list (list[Tensor]): List of tensors to scatter (default is
            None, must be specified on the source rank)
        src (int): Source rank on global process group (regardless of ``group`` argument).
            Default is 0
        group (ProcessGroup, optional): The process group to work on. If None,
            the default process group will be used.
        async_op (bool, optional): Whether this op should be an async op

    Returns:
        Async work handle, if async_op is set to True.
        None, if not async_op or if not part of the group

    .. note:: Note that all Tensors in scatter_list must have the same size.

    Example::
        >>> # xdoctest: +SKIP("need process group init")
        >>> # Note: Process group initialization omitted on each rank.
        >>> import torch.distributed as dist
        >>> tensor_size = 2
        >>> t_ones = torch.ones(tensor_size)
        >>> t_fives = torch.ones(tensor_size) * 5
        >>> output_tensor = torch.zeros(tensor_size)
        >>> if dist.get_rank() == 0:
        >>>     # Assumes world_size of 2.
        >>>     # Only tensors, all of which must be the same size.
        >>>     scatter_list = [t_ones, t_fives]
        >>> else:
        >>>     scatter_list = None
        >>> dist.scatter(output_tensor, scatter_list, src=0)
        >>> # Rank i gets scatter_list[i]. For example, on rank 1:
        >>> output_tensor
        tensor([5., 5.])

    """
    _check_single_tensor(tensor, "tensor")

    # Parameter ``scatter_list`` may be left unspecified on non-src ranks.
    if scatter_list:
        _check_tensor_list(scatter_list, "scatter_list")
    else:
        scatter_list = []
    _ensure_all_tensors_same_dtype(tensor, scatter_list)

    if _rank_not_in_group(group):
        _warn_not_in_group("scatter")
        return
    scatter_list = [
        t if not t.is_complex() else torch.view_as_real(t) for t in scatter_list
    ]
    tensor = tensor if not tensor.is_complex() else torch.view_as_real(tensor)

    my_rank = get_rank()
    if src == my_rank:
        if not scatter_list:
            raise ValueError(
                "Argument ``scatter_list`` must be specified on source rank."
            )
        input_tensors = [scatter_list]
        output_tensors = [tensor]
    else:
        if scatter_list:
            raise ValueError(
                "Argument ``scatter_list`` must NOT be specified "
                "on non-source ranks."
            )
        input_tensors = []
        output_tensors = [tensor]

    opts = ScatterOptions()
    opts.rootRank = src
    opts.asyncOp = async_op

    if group is None or group is GroupMember.WORLD:
        default_pg = _get_default_group()
        work = default_pg.scatter(output_tensors, input_tensors, opts)
    else:
        group_src_rank = get_group_rank(group, src)
        opts.rootRank = group_src_rank
        work = group.scatter(output_tensors, input_tensors, opts)

    if async_op:
        return work
    else:
        work.wait()


@_exception_logger
def reduce_scatter(output, input_list, op=ReduceOp.SUM, group=None, async_op=False):
    """
    Reduces, then scatters a list of tensors to all processes in a group.

    Args:
        output (Tensor): Output tensor.
        input_list (list[Tensor]): List of tensors to reduce and scatter.
        op (optional): One of the values from
            ``torch.distributed.ReduceOp``
            enum.  Specifies an operation used for element-wise reductions.
        group (ProcessGroup, optional): The process group to work on. If None,
            the default process group will be used.
        async_op (bool, optional): Whether this op should be an async op.

    Returns:
        Async work handle, if async_op is set to True.
        None, if not async_op or if not part of the group.

    """
    _check_single_tensor(output, "output")
    _check_tensor_list(input_list, "input_list")
    _ensure_all_tensors_same_dtype(output, input_list)
    if _rank_not_in_group(group):
        _warn_not_in_group("reduce_scatter")
        return

    opts = ReduceScatterOptions()
    opts.reduceOp = op

    if group is None:
        default_pg = _get_default_group()
        work = default_pg.reduce_scatter([output], [input_list], opts)
    else:
        work = group.reduce_scatter([output], [input_list], opts)

    if async_op:
        return work
    else:
        work.wait()


@_exception_logger
def reduce_scatter_tensor(output, input, op=ReduceOp.SUM, group=None, async_op=False):
    """
    Reduces, then scatters a tensor to all ranks in a group.

    Args:
        output (Tensor): Output tensor. It should have the same size across all
            ranks.
        input (Tensor): Input tensor to be reduced and scattered. Its size
            should be output tensor size times the world size. The input tensor
            can have one of the following shapes:
            (i) a concatenation of the output tensors along the primary
            dimension, or
            (ii) a stack of the output tensors along the primary dimension.
            For definition of "concatenation", see ``torch.cat()``.
            For definition of "stack", see ``torch.stack()``.
        group (ProcessGroup, optional): The process group to work on. If None,
            the default process group will be used.
        async_op (bool, optional): Whether this op should be an async op.

    Returns:
        Async work handle, if async_op is set to True.
        None, if not async_op or if not part of the group.

    Examples:
        >>> # xdoctest: +SKIP("need process group init")
        >>> # All tensors below are of torch.int64 dtype and on CUDA devices.
        >>> # We have two ranks.
        >>> device = torch.device(f'cuda:{rank}')
        >>> tensor_out = torch.zeros(2, dtype=torch.int64, device=device)
        >>> # Input in concatenation form
        >>> tensor_in = torch.arange(world_size * 2, dtype=torch.int64, device=device)
        >>> tensor_in
        tensor([0, 1, 2, 3], device='cuda:0') # Rank 0
        tensor([0, 1, 2, 3], device='cuda:1') # Rank 1
        >>> dist.reduce_scatter_tensor(tensor_out, tensor_in)
        >>> tensor_out
        tensor([0, 2], device='cuda:0') # Rank 0
        tensor([4, 6], device='cuda:1') # Rank 1
        >>> # Input in stack form
        >>> tensor_in = torch.reshape(tensor_in, (world_size, 2))
        >>> tensor_in
        tensor([[0, 1],
                [2, 3]], device='cuda:0') # Rank 0
        tensor([[0, 1],
                [2, 3]], device='cuda:1') # Rank 1
        >>> dist.reduce_scatter_tensor(tensor_out, tensor_in)
        >>> tensor_out
        tensor([0, 2], device='cuda:0') # Rank 0
        tensor([4, 6], device='cuda:1') # Rank 1

    .. warning::
        The Gloo backend does not support this API.

    """
    _check_single_tensor(output, "output")
    _check_single_tensor(input, "input")

    if _rank_not_in_group(group):
        _warn_not_in_group("reduce_scatter_tensor")
        return

    opts = ReduceScatterOptions()
    opts.reduceOp = op
    opts.asyncOp = async_op

    group = group or _get_default_group()

    # Check if we are in coalescing context
    # If we are, do not issue single operation, just append a collective representation
    if group in _world.pg_coalesce_state.keys():
        coll = _CollOp(reduce_scatter_tensor, input, output, op, None)
        _world.pg_coalesce_state[group].append(coll)
        if async_op:
            return _IllegalWork()
        else:
            return None

    work = group._reduce_scatter_base(output, input, opts)

    if async_op:
        return work
    else:
        work.wait()


def _reduce_scatter_base(output, input, op=ReduceOp.SUM, group=None, async_op=False):
    """
    Reduces, then scatters a flattened tensor to all processes in a group.

    Args:
        output (Tensor): Output tensor.
        input (Tensor): Input tensor that is of size output tensor size times world size
        group (ProcessGroup, optional): The process group to work on. If None,
            the default process group will be used.
        async_op (bool, optional): Whether this op should be an async op.

    Returns:
        Async work handle, if async_op is set to True.
        None, if not async_op or if not part of the group.

    .. warning::
        `_reduce_scatter_base` is a private function. Users should use
        `reduce_scatter_tensor` instead.

    """
    warnings.warn(
        "torch.distributed._reduce_scatter_base is a private function and will "
        "be deprecated. Please use torch.distributed.reduce_scatter_tensor "
        "instead."
    )
    return reduce_scatter_tensor(output, input, op, group, async_op)


@_exception_logger
def all_to_all_single(
    output,
    input,
    output_split_sizes=None,
    input_split_sizes=None,
    group=None,
    async_op=False,
):
    """
    Split input tensor and then scatter the split list to all processes in a group.

    Later the received tensors are concatenated from all the processes in the group
    and returned as a single output tensor.

    Complex tensors are supported.

    Args:
        output (Tensor): Gathered concatenated output tensor.
        input (Tensor): Input tensor to scatter.
        output_split_sizes: (list[Int], optional): Output split sizes for dim 0
            if specified None or empty, dim 0 of ``output`` tensor must divide
            equally by ``world_size``.
        input_split_sizes: (list[Int], optional): Input split sizes for dim 0
            if specified None or empty, dim 0 of ``input`` tensor must divide
            equally by ``world_size``.
        group (ProcessGroup, optional): The process group to work on. If None,
            the default process group will be used.
        async_op (bool, optional): Whether this op should be an async op.

    Returns:
        Async work handle, if async_op is set to True.
        None, if not async_op or if not part of the group.

    .. warning::
        `all_to_all_single` is experimental and subject to change.

    Examples:
        >>> # xdoctest: +SKIP("Undefined rank")
        >>> input = torch.arange(4) + rank * 4
        >>> input
        tensor([0, 1, 2, 3])     # Rank 0
        tensor([4, 5, 6, 7])     # Rank 1
        tensor([8, 9, 10, 11])   # Rank 2
        tensor([12, 13, 14, 15]) # Rank 3
        >>> output = torch.empty([4], dtype=torch.int64)
        >>> dist.all_to_all_single(output, input)
        >>> output
        tensor([0, 4, 8, 12])    # Rank 0
        tensor([1, 5, 9, 13])    # Rank 1
        tensor([2, 6, 10, 14])   # Rank 2
        tensor([3, 7, 11, 15])   # Rank 3

        >>> # Essentially, it is similar to following operation:
        >>> scatter_list = list(input.chunk(world_size))
        >>> gather_list  = list(output.chunk(world_size))
        >>> for i in range(world_size):
        >>>     dist.scatter(gather_list[i], scatter_list if i == rank else [], src = i)

        >>> # Another example with uneven split
        >>> input
        tensor([0, 1, 2, 3, 4, 5])                                       # Rank 0
        tensor([10, 11, 12, 13, 14, 15, 16, 17, 18])                     # Rank 1
        tensor([20, 21, 22, 23, 24])                                     # Rank 2
        tensor([30, 31, 32, 33, 34, 35, 36])                             # Rank 3
        >>> input_splits
        [2, 2, 1, 1]                                                     # Rank 0
        [3, 2, 2, 2]                                                     # Rank 1
        [2, 1, 1, 1]                                                     # Rank 2
        [2, 2, 2, 1]                                                     # Rank 3
        >>> output_splits
        [2, 3, 2, 2]                                                     # Rank 0
        [2, 2, 1, 2]                                                     # Rank 1
        [1, 2, 1, 2]                                                     # Rank 2
        [1, 2, 1, 1]                                                     # Rank 3
        >>> output = ...
        >>> dist.all_to_all_single(output, input, output_splits, input_splits)
        >>> output
        tensor([ 0,  1, 10, 11, 12, 20, 21, 30, 31])                     # Rank 0
        tensor([ 2,  3, 13, 14, 22, 32, 33])                             # Rank 1
        tensor([ 4, 15, 16, 23, 34, 35])                                 # Rank 2
        tensor([ 5, 17, 18, 24, 36])                                     # Rank 3


        >>> # Another example with tensors of torch.cfloat type.
        >>> input = torch.tensor([1+1j, 2+2j, 3+3j, 4+4j], dtype=torch.cfloat) + 4 * rank * (1+1j)
        >>> input
        tensor([1+1j, 2+2j, 3+3j, 4+4j])                                # Rank 0
        tensor([5+5j, 6+6j, 7+7j, 8+8j])                                # Rank 1
        tensor([9+9j, 10+10j, 11+11j, 12+12j])                          # Rank 2
        tensor([13+13j, 14+14j, 15+15j, 16+16j])                        # Rank 3
        >>> output = torch.empty([4], dtype=torch.int64)
        >>> dist.all_to_all_single(output, input)
        >>> output
        tensor([1+1j, 5+5j, 9+9j, 13+13j])                              # Rank 0
        tensor([2+2j, 6+6j, 10+10j, 14+14j])                            # Rank 1
        tensor([3+3j, 7+7j, 11+11j, 15+15j])                            # Rank 2
        tensor([4+4j, 8+8j, 12+12j, 16+16j])                            # Rank 3
    """
    if _rank_not_in_group(group):
        _warn_not_in_group("all_to_all_single")
        return

    opts = AllToAllOptions()
    _check_single_tensor(output, "output")
    _check_single_tensor(input, "input")
    _ensure_all_tensors_same_dtype(output, input)

    if input.is_complex():
        input = torch.view_as_real(input)
    if output.is_complex():
        output = torch.view_as_real(output)

    output_split_sizes = [] if output_split_sizes is None else output_split_sizes
    input_split_sizes = [] if input_split_sizes is None else input_split_sizes

    if group is None:
        default_pg = _get_default_group()
        work = default_pg.alltoall_base(
            output, input, output_split_sizes, input_split_sizes, opts
        )
    else:
        work = group.alltoall_base(
            output, input, output_split_sizes, input_split_sizes, opts
        )

    if async_op:
        return work
    else:
        work.wait()


@_exception_logger
def all_to_all(output_tensor_list, input_tensor_list, group=None, async_op=False):
    """
    Scatters list of input tensors to all processes in a group and return gathered list of tensors in output list.

    Complex tensors are supported.

    Args:
        output_tensor_list (list[Tensor]): List of tensors to be gathered one
            per rank.
        input_tensor_list (list[Tensor]): List of tensors to scatter one per rank.
        group (ProcessGroup, optional): The process group to work on. If None,
            the default process group will be used.
        async_op (bool, optional): Whether this op should be an async op.

    Returns:
        Async work handle, if async_op is set to True.
        None, if not async_op or if not part of the group.

    .. warning::
        `all_to_all` is experimental and subject to change.

    Examples:
        >>> # xdoctest: +SKIP("Undefined rank")
        >>> input = torch.arange(4) + rank * 4
        >>> input = list(input.chunk(4))
        >>> input
        [tensor([0]), tensor([1]), tensor([2]), tensor([3])]     # Rank 0
        [tensor([4]), tensor([5]), tensor([6]), tensor([7])]     # Rank 1
        [tensor([8]), tensor([9]), tensor([10]), tensor([11])]   # Rank 2
        [tensor([12]), tensor([13]), tensor([14]), tensor([15])] # Rank 3
        >>> output = list(torch.empty([4], dtype=torch.int64).chunk(4))
        >>> dist.all_to_all(output, input)
        >>> output
        [tensor([0]), tensor([4]), tensor([8]), tensor([12])]    # Rank 0
        [tensor([1]), tensor([5]), tensor([9]), tensor([13])]    # Rank 1
        [tensor([2]), tensor([6]), tensor([10]), tensor([14])]   # Rank 2
        [tensor([3]), tensor([7]), tensor([11]), tensor([15])]   # Rank 3

        >>> # Essentially, it is similar to following operation:
        >>> scatter_list = input
        >>> gather_list  = output
        >>> for i in range(world_size):
        >>>     dist.scatter(gather_list[i], scatter_list if i == rank else [], src=i)

        >>> input
        tensor([0, 1, 2, 3, 4, 5])                                       # Rank 0
        tensor([10, 11, 12, 13, 14, 15, 16, 17, 18])                     # Rank 1
        tensor([20, 21, 22, 23, 24])                                     # Rank 2
        tensor([30, 31, 32, 33, 34, 35, 36])                             # Rank 3
        >>> input_splits
        [2, 2, 1, 1]                                                     # Rank 0
        [3, 2, 2, 2]                                                     # Rank 1
        [2, 1, 1, 1]                                                     # Rank 2
        [2, 2, 2, 1]                                                     # Rank 3
        >>> output_splits
        [2, 3, 2, 2]                                                     # Rank 0
        [2, 2, 1, 2]                                                     # Rank 1
        [1, 2, 1, 2]                                                     # Rank 2
        [1, 2, 1, 1]                                                     # Rank 3
        >>> input = list(input.split(input_splits))
        >>> input
        [tensor([0, 1]), tensor([2, 3]), tensor([4]), tensor([5])]                   # Rank 0
        [tensor([10, 11, 12]), tensor([13, 14]), tensor([15, 16]), tensor([17, 18])] # Rank 1
        [tensor([20, 21]), tensor([22]), tensor([23]), tensor([24])]                 # Rank 2
        [tensor([30, 31]), tensor([32, 33]), tensor([34, 35]), tensor([36])]         # Rank 3
        >>> output = ...
        >>> dist.all_to_all(output, input)
        >>> output
        [tensor([0, 1]), tensor([10, 11, 12]), tensor([20, 21]), tensor([30, 31])]   # Rank 0
        [tensor([2, 3]), tensor([13, 14]), tensor([22]), tensor([32, 33])]           # Rank 1
        [tensor([4]), tensor([15, 16]), tensor([23]), tensor([34, 35])]              # Rank 2
        [tensor([5]), tensor([17, 18]), tensor([24]), tensor([36])]                  # Rank 3

        >>> # Another example with tensors of torch.cfloat type.
        >>> input = torch.tensor([1+1j, 2+2j, 3+3j, 4+4j], dtype=torch.cfloat) + 4 * rank * (1+1j)
        >>> input = list(input.chunk(4))
        >>> input
        [tensor([1+1j]), tensor([2+2j]), tensor([3+3j]), tensor([4+4j])]            # Rank 0
        [tensor([5+5j]), tensor([6+6j]), tensor([7+7j]), tensor([8+8j])]            # Rank 1
        [tensor([9+9j]), tensor([10+10j]), tensor([11+11j]), tensor([12+12j])]      # Rank 2
        [tensor([13+13j]), tensor([14+14j]), tensor([15+15j]), tensor([16+16j])]    # Rank 3
        >>> output = list(torch.empty([4], dtype=torch.int64).chunk(4))
        >>> dist.all_to_all(output, input)
        >>> output
        [tensor([1+1j]), tensor([5+5j]), tensor([9+9j]), tensor([13+13j])]          # Rank 0
        [tensor([2+2j]), tensor([6+6j]), tensor([10+10j]), tensor([14+14j])]        # Rank 1
        [tensor([3+3j]), tensor([7+7j]), tensor([11+11j]), tensor([15+15j])]        # Rank 2
        [tensor([4+4j]), tensor([8+8j]), tensor([12+12j]), tensor([16+16j])]        # Rank 3

    """
    if _rank_not_in_group(group):
        _warn_not_in_group("all_to_all")
        return

    opts = AllToAllOptions()
    _check_tensor_list(output_tensor_list, "output_tensor_list")
    _check_tensor_list(input_tensor_list, "input_tensor_list")
    _ensure_all_tensors_same_dtype(output_tensor_list, input_tensor_list)

    input_tensor_list = [
        t if not t.is_complex() else torch.view_as_real(t) for t in input_tensor_list
    ]
    output_tensor_list = [
        t if not t.is_complex() else torch.view_as_real(t) for t in output_tensor_list
    ]

    if group is None:
        default_pg = _get_default_group()
        work = default_pg.alltoall(output_tensor_list, input_tensor_list, opts)
    else:
        work = group.alltoall(output_tensor_list, input_tensor_list, opts)

    if async_op:
        return work
    else:
        work.wait()

@_exception_logger
def barrier(group=GroupMember.WORLD, async_op=False, device_ids=None):
    """
    Synchronize all processes.

    This collective blocks processes until the whole group enters this function,
    if async_op is False, or if async work handle is called on wait().

    Args:
        group (ProcessGroup, optional): The process group to work on. If None,
            the default process group will be used.
        async_op (bool, optional): Whether this op should be an async op
        device_ids ([int], optional): List of device/GPU ids.

    Returns:
        Async work handle, if async_op is set to True.
        None, if not async_op or if not part of the group

    .. note:: `ProcessGroupNCCL` now relies on stream synchronization instead of
              device synchronization to block the CPU. Thus, please do not assume that
              `barrier()` would perform a device synchronization.
    """
    if _rank_not_in_group(group):
        _warn_not_in_group("barrier")
        return

    opts = BarrierOptions()
    opts.device = _get_pg_default_device(group)
    if device_ids is not None:
        if isinstance(device_ids, list):
            opts.device_ids = device_ids
        else:
            raise TypeError(
                "Invalid function argument: device_ids type should be List[int]"
            )

    if group is None:
        default_pg = _get_default_group()
        work = default_pg.barrier(opts=opts)
    else:
        work = group.barrier(opts=opts)

    if async_op:
        return work
    else:
        work.wait()


def monitored_barrier(group=GroupMember.WORLD, timeout=None, wait_all_ranks=False):
    """
    Synchronize processes similar to ``torch.distributed.barrier``, but consider a configurable timeout.

    It is able to report ranks that did not pass this barrier within the provided timeout.
    Specifically, for non-zero ranks, will block until a send/recv is processed from rank 0.
    Rank 0 will block until all send /recv from other ranks are processed, and will report
    failures for ranks that failed to respond in time. Note that if one rank does not reach the
    monitored_barrier (for example due to a hang), all other ranks would fail in monitored_barrier.

    This collective will block all processes/ranks in the group, until the
    whole group exits the function successfully, making it useful for debugging
    and synchronizing. However, it can have a performance impact and should only
    be used for debugging or scenarios that require full synchronization points
    on the host-side. For debugging purposes, this barrier can be inserted
    before the application's collective calls to check if any ranks are
    desynchronized.

    .. note:: Note that this collective is only supported with the GLOO backend.

    Args:
        group (ProcessGroup, optional): The process group to work on. If
            ``None``, the default process group will be used.
        timeout (datetime.timedelta, optional): Timeout for monitored_barrier.
            If ``None``, the default process group timeout will be used.
        wait_all_ranks (bool, optional): Whether to collect all failed ranks or
            not. By default, this is ``False`` and ``monitored_barrier`` on rank 0
            will throw on the first failed rank it encounters in order to fail
            fast. By setting ``wait_all_ranks=True`` ``monitored_barrier`` will
            collect all failed ranks and throw an error containing information
            about all failed ranks.

    Returns:
        ``None``.

    Example::
        >>> # xdoctest: +SKIP("need process group init")
        >>> # Note: Process group initialization omitted on each rank.
        >>> import torch.distributed as dist
        >>> if dist.get_rank() != 1:
        >>>     dist.monitored_barrier() # Raises exception indicating that
        >>> # rank 1 did not call into monitored_barrier.
        >>> # Example with wait_all_ranks=True
        >>> if dist.get_rank() == 0:
        >>>     dist.monitored_barrier(wait_all_ranks=True) # Raises exception
        >>> # indicating that ranks 1, 2, ... world_size - 1 did not call into
        >>> # monitored_barrier.
    """
    # Need to call rank not in group before using the group, otherwise
    # "Invalid process group" error is raised.
    if _rank_not_in_group(group):
        _warn_not_in_group("monitored_barrier")
        return

    if get_backend(group) != Backend.GLOO:
        raise ValueError("monitored_barrier is only implemented for GLOO backend.")

    if timeout is None:
        timeout = _get_default_timeout(get_backend(group))
    elif isinstance(timeout, float):
        # TODO(whc) aparently some existing test case for monitored_barrier passes in a timeout in float format?
        warnings.warn(
            "Please specify timeout arg as a timedelta. "
            f"Converting current value of {timeout} assuming it represents seconds",
        )
        timeout = timedelta(seconds=timeout)

    _check_valid_timeout(timeout)

    group_to_use = _get_default_group() if group is None else group
    return group_to_use.monitored_barrier(timeout, wait_all_ranks=wait_all_ranks)


def _create_process_group_wrapper(
    wrapped_pg: torch._C._distributed_c10d.Backend,
    store_prefix: str,
    store: Store,
    rank: int,
    world_size: int,
    timeout: timedelta = default_pg_timeout,
):
    assert _GLOO_AVAILABLE, "ProcessGroupWrapper unsupported without GLOO backend."

    # (whc) this appears to be just for the gloo backend? if so, `default_pg_timeout` is appropriate...

    # Create a separate prefix store for the helper process group.
    prefix = f"{PG_WRAPPER_STORE_PREFIX}:{store_prefix}"
    store = PrefixStore(prefix, store)
    helper_pg = ProcessGroupGloo(store, rank, world_size, timeout=timeout)
    # Wrap the underlying pg with ProcessGroupWrapper.
    wrapped_pg = _ProcessGroupWrapper(wrapped_pg, helper_pg)
    return wrapped_pg

# helper function for deterministically hashing a list of ranks
def _hash_ranks(ranks: List[int]):
    return hashlib.sha1(bytes("_".join(map(str, ranks)), "utf-8")).hexdigest()

# Takes a list of ranks and computes an integer color
def _process_group_color(ranks: List[int]) -> int:
    # Convert our hash to an int, but avoid negative numbers by shifting a bit.
    return int(_hash_ranks(ranks), 16) % (sys.maxsize >> 1)

def _process_group_name(ranks, use_hashed_name):
    global _world
    if use_hashed_name:
        pg_name = _hash_ranks(ranks)
        while pg_name in _world.pg_names.values():
            pg_name = hashlib.sha1(bytes(pg_name + "_", "utf-8")).hexdigest()
    else:
        pg_name = str(_world.group_count)
        _world.group_count += 1
    return pg_name

def _get_backend_from_str(backend: Optional[str] = None) -> Backend:
    # Default to the same backend as the global process group
    #  if backend is not specified.
    if not backend:
        backend = get_backend(_get_default_group())
    return Backend(backend)


@_time_logger
def new_group(ranks=None, timeout=None, backend=None, pg_options=None, use_local_synchronization=False, group_desc=None):
    """
    Create a new distributed group.

    This function requires that all processes in the main group (i.e. all
    processes that are part of the distributed job) enter this function, even
    if they are not going to be members of the group. Additionally, groups
    should be created in the same order in all processes.

    .. warning::
        Using multiple process groups with the ``NCCL`` backend concurrently
        is not safe and the user should perform explicit synchronization in
        their application to ensure only one process group is used at a time.
        This means collectives from one process group should have completed
        execution on the device (not just enqueued since CUDA execution is
        async) before collectives from another process group are enqueued.
        See `Using multiple NCCL communicators concurrently <https://docs.nvid
        ia.com/deeplearning/nccl/user-guide/docs/usage/communicators.html#using
        -multiple-nccl-communicators-concurrently>`_ for more details.

    Args:
        ranks (list[int]): List of ranks of group members. If ``None``, will be
            set to all ranks. Default is ``None``.
        timeout (timedelta, optional): see `init_process_group` for details and default value.
        backend (str or Backend, optional): The backend to use. Depending on
            build-time configurations, valid values are ``gloo`` and ``nccl``.
            By default uses the same backend as the global group. This field
            should be given as a lowercase string (e.g., ``"gloo"``), which can
            also be accessed via :class:`Backend` attributes (e.g.,
            ``Backend.GLOO``). If ``None`` is passed in, the backend
            corresponding to the default process group will be used. Default is
            ``None``.
        pg_options (ProcessGroupOptions, optional): process group options
            specifying what additional options need to be passed in during
            the construction of specific process groups. i.e. for the ``nccl``
            backend, ``is_high_priority_stream`` can be specified so that
            process group can pick up high priority cuda streams.
        use_local_synchronization (bool, optional): perform a group-local
            barrier at the end of the process group creation. This is different
            in that non-member ranks don't need to call into API and don't
            join the barrier.
        group_desc (str, optional): a string to describe the process group.

    Returns:
        A handle of distributed group that can be given to collective calls or None if the rank is not part of ``ranks``.

    N.B. use_local_synchronization doesn't work with MPI.

    N.B. While use_local_synchronization=True can be significantly faster with larger
    clusters and small process groups, care must be taken since it changes cluster behavior
    as non-member ranks don't join the group barrier().

    N.B. use_local_synchronization=True can lead to deadlocks when each rank creates
    multiple overlaping process groups. To avoid that, make sure all ranks follow the
    same global creation order.
    """
    return _new_group_with_tag(
        ranks,
        timeout,
        backend,
        pg_options,
        None,
        use_local_synchronization=use_local_synchronization,
        group_desc=group_desc,
    )

def _new_group_with_tag(
    ranks=None,
    timeout=None,
    backend=None,
    pg_options=None,
    pg_tag=None,
    use_local_synchronization=False,
    group_desc=None
):
    """
    Variant of ``new_group`` that exposes tag creation.

    :: N.B. The mechanism is experimental and tied to the functional collectives effort, see
    ``torch.distributed._functional_collectives`` for reference on how to use it.
    """
    global _world

    default_pg = _get_default_group()
    default_backend, default_store = _world.pg_map[default_pg]
    global_rank = default_pg.rank()
    global_world_size = default_pg.size()


    # Default to the same backend as the global process group
    # if the backend is not specified.
    if not backend:
        backend = default_backend
    backend = Backend(backend)

    # this timeout defaulting/validation is used for all the new_groups/new_subgroups variants,
    # which may just pass their timeout value (or None)
    if timeout is None:
        timeout = _get_default_timeout(backend)
    _check_valid_timeout(timeout)

    if use_local_synchronization:
        # MPI backend doesn't have have a way for us to perform a partial sync
        if backend == Backend.MPI:
            raise ValueError("MPI backend doesn't support use_local_synchronization=True")
        if ranks is not None and get_rank() not in ranks:
            return None

    # checks the input ranks
    if ranks is not None:
        ranks = sorted(ranks)
        group_world_size = len(ranks)
        if group_world_size > global_world_size:
            raise ValueError(
                "the new group's world size should be less or "
                "equal to the world size set by "
                "init_process_group"
            )
        # check ranks' sanity
        for rank in ranks:
            if rank < 0 or rank >= global_world_size:
                raise ValueError(
                    "The new group's rank should be within "
                    "the world_size set by init_process_group"
                )
        if global_rank in ranks:
            group_rank = ranks.index(global_rank)
        else:
            group_rank = None
    else:
        ranks = list(range(global_world_size))
        group_world_size = global_world_size
        group_rank = global_rank

    group_name = _process_group_name(ranks, use_hashed_name=use_local_synchronization)

    pg, pg_store = _new_process_group_helper(
        group_world_size,
        group_rank,
        ranks,
        backend,
        default_store,
        group_name,
        pg_options=pg_options,
        timeout=timeout,
        pg_tag=pg_tag,
        group_desc=group_desc
    )

    # Create the global rank to group rank mapping
    _world.pg_group_ranks[pg] = {
        global_rank: group_rank for group_rank, global_rank in enumerate(ranks)
    }

    if _is_barrier_after_init() == 1:
        # barrier at the end to ensure that once we return from this method, all
        # process groups including global variables (if any) are updated
        # correctly on all ranks.
        # Update 04/2023: for large-scale runs, this barrier (esp. store-based
        # barrier) may be costly and/or unscalable. Also, in a lot of cases,
        # these barriers may be unnecessary, as proven by a green CI after
        # removal. An environment variable `TORCH_DIST_INIT_BARRIER` has been
        # added which enables this barrier only when set to 1.
        logger.info(
            "Performing barrier after ProcessGroup initialization since "
            "TORCH_DIST_INIT_BARRIER = 1"
        )
        if backend == Backend.MPI:
            # MPI doesn't have store.
            barrier()
        else:
            barrier_store = pg_store if use_local_synchronization else default_store
            world_size = len(ranks) if use_local_synchronization else get_world_size()
            # Use store based barrier here since barrier() used a bunch of
            # default devices and messes up NCCL internal state.
            _store_based_barrier(global_rank, barrier_store, group_name, world_size, timeout)

    return pg


def new_subgroups(
    group_size=None,
    group=None,
    timeout=None,
    backend=None,
    pg_options=None,
    group_desc=None,
):
    """
    Create subgroups of equal size.

    By default, it creates intra-machine subgroups,
    where each of which contains all the ranks of a machine, based on the assumption
    that each machine has the same number of devices.

    This is a convenience API that calls ``new_group`` to generate multiple subgroups.
    It requires that all processes in the main group (i.e. all
    processes that are part of the distributed job) enter this function, even
    if they are not going to be members of the group.

    .. warning::
        If ``group_size`` is passed in, the world size must be divisible by ``group_size``.
        If no ``group_size`` is passed in, it believe that you are creating a group based
        on CUDA and determining the group size by number of CUDA devices, and if not all
        the machines have the same number of devices, the subgroup division will be
        different across nodes and can cause unexpected behaviors. Therefore, if you are
        creating a subgroup that does not depend on CUDA (such as Gloo on CPU), please
        pass in ``group_size`` correctly.

    .. warning::
        Using multiple process groups with the ``NCCL`` backend concurrently
        is not safe and the user should perform explicit synchronization in
        their application to ensure only one process group is used at a time.
        This means collectives from one process group should have completed
        execution on the device (not just enqueued since CUDA execution is
        async) before collectives from another process group are enqueued.
        See `Using multiple NCCL communicators concurrently <https://docs.nvid
        ia.com/deeplearning/nccl/user-guide/docs/usage/communicators.html#using
        -multiple-nccl-communicators-concurrently>`_ for more details.

    Args:
        group_size (int, optional): The size of each subgroup. If ``None``,
            the default subgroup size is equal to the number of devices on each machine,
            based on the assumption that each machine has exactly the same
            number of devices. Default is ``None``.
        timeout (timedelta, optional): see `init_process_group` for details and default value.
        backend (str or Backend, optional): The backend to use. Depending on
            build-time configurations, valid values are ``gloo`` and ``nccl``.
            By default uses the same backend as the global group. This field
            should be given as a lowercase string (e.g., ``"gloo"``), which can
            also be accessed via :class:`Backend` attributes (e.g.,
            ``Backend.GLOO``). If ``None`` is passed in, the backend
            corresponding to the default process group will be used. Default is
            ``None``.
        pg_options (ProcessGroupOptions, optional): process group options
            specifying what additional options need to be passed in during
            the construction of specific process groups. i.e. for the ``nccl``
            backend, ``is_high_priority_stream`` can be specified so that
            process group can pick up high priority cuda streams.
        group_desc (str, optional): A string describing the group. Each subgroup will
            inherit its group_desc

    Returns:
        The subgroup containing the current rank, and all the subgroups used for cleanup.

    Examples:
        >>> # Create intra-machine subgroups.
        >>> # xdoctest: +SKIP("need process group init")
        >>> cur_subgroup, subgroups = dist.new_subgroups()
        >>> # Allreduce within the machine.
        >>> rank = dist.get_rank()
        >>> tensor = torch.ones(1, device=rank) * rank
        >>> dist.all_reduce(tensor, group=cur_subgroup)
        >>> tensor
        tensor([28])  # Assume 8 CUDA devices per machine.  28 is sum(range(8)).
        >>> # Cleanup.
        >>> for subgroup in subgroups:
        >>>     dist.destroy_process_group(subgroup)
    """
    if group_size is None:
        if not torch.cuda.is_available():
            raise ValueError("Default group size only takes effect when CUDA is available."
                             "If your subgroup using a backend that does not depend on CUDA,"
                             "please pass in 'group_size' correctly.")
        group_size = torch.cuda.device_count()
    if group_size <= 0:
        raise ValueError(f"The arg 'group_size' ({group_size}) must be positive")

    world_size = get_world_size()
    if world_size < group_size:
        raise ValueError(f"The arg 'group_size' ({group_size}) must not exceed the world size ({world_size})")
    if world_size % group_size != 0:
        raise ValueError("The world size must be divisible by 'group_size'")

    subgroups = []
    cur_subgroup = None

    for subgroup_id in range(world_size // group_size):
        start_rank = subgroup_id * group_size
        end_rank = start_rank + group_size
        ranks_in_subgroup = list(range(start_rank, end_rank))
        subgroup = new_group(
            ranks=ranks_in_subgroup,
            timeout=timeout,
            backend=backend,
            pg_options=pg_options,
            group_desc=group_desc,
        )
        subgroups.append(subgroup)

        rank = get_rank()
        if rank in ranks_in_subgroup:
            cur_subgroup = subgroup
            logger.info(
                "Rank %s is assigned to subgroup %s",
                rank, ranks_in_subgroup
            )

    return cur_subgroup, subgroups


def new_subgroups_by_enumeration(
    ranks_per_subgroup_list,
    timeout=None,
    backend=None,
    pg_options=None,
    group_desc=None,
):
    """
    Create subgroups by dividing the global world.

    The division is specified by a nested list of ranks. The subgroups cannot have
    overlap, and some ranks may not have to be in any subgroup.

    This is a convenience API that calls ``new_group`` to generate multiple subgroups.
    It requires that all processes in the main group (i.e. all
    processes that are part of the distributed job) enter this function, even
    if they are not going to be members of the group.

    .. warning::
        Using multiple process groups with the ``NCCL`` backend concurrently
        is not safe and the user should perform explicit synchronization in
        their application to ensure only one process group is used at a time.
        This means collectives from one process group should have completed
        execution on the device (not just enqueued since CUDA execution is
        async) before collectives from another process group are enqueued.
        See `Using multiple NCCL communicators concurrently <https://docs.nvid
        ia.com/deeplearning/nccl/user-guide/docs/usage/communicators.html#using
        -multiple-nccl-communicators-concurrently>`_ for more details.

    Args:
        ranks_per_subgroup_list (list[list[int]]): A nested list of ranks of
            group members.
        timeout (timedelta, optional): see `init_process_group` for details and default value.
        backend (str or Backend, optional): The backend to use. Depending on
             build-time configurations, valid values are ``gloo`` and ``nccl``.
             By default uses the same backend as the global group. This field
             should be given as a lowercase string (e.g., ``"gloo"``), which can
             also be accessed via :class:`Backend` attributes (e.g.,
             ``Backend.GLOO``). If ``None`` is passed in, the backend
             corresponding to the default process group will be used. Default is
             ``None``.
        pg_options (ProcessGroupOptions, optional): process group options
            specifying what additional options need to be passed in during
            the construction of specific process groups. i.e. for the ``nccl``
            backend, ``is_high_priority_stream`` can be specified so that
            process group can pick up high priority cuda streams.
        group_desc (str, optional): A string describing the group. Each subgroup will
            inherit its group_desc.

    Returns:
        The subgroup containing the current rank, and all the subgroups used for cleanup.

    Examples:
        >>> # Create two subgroups, where each has 2 processes.
        >>> # xdoctest: +SKIP("need process group init")
        >>> cur_subgroup, subgroups = dist.new_subgroups(ranks=[[0, 2], [1, 3]])
        >>> rank = dist.get_rank()
        >>> tensor = torch.ones(1, device=rank) * rank
        >>> dist.all_reduce(tensor, group=cur_subgroup)
        >>> tensor
        tensor([2])     # Subgroup 0: ranks 0 and 2
        tensor([4])     # Subgroup 1: ranks 1 and 3
    """
    if ranks_per_subgroup_list is None or len(ranks_per_subgroup_list) == 0:
        raise ValueError("The arg 'ranks_per_subgroup_list' cannot be empty")

    subgroups = []
    cur_subgroup = None
    # Create a mapping from rank to subgroup to check if there is any subgroup overlap.
    rank_to_ranks_dict = {}  # type: ignore[var-annotated]
    for ranks in ranks_per_subgroup_list:
        subgroup = new_group(
            ranks=ranks,
            timeout=timeout,
            backend=backend,
            pg_options=pg_options,
            group_desc=group_desc,
        )
        subgroups.append(subgroup)
        my_rank = get_rank()
        for rank in ranks:
            if rank in rank_to_ranks_dict:
                raise ValueError(
                    f"Rank {rank} has appeared in both subgroup {rank_to_ranks_dict[rank]} and {ranks}"
                )
            rank_to_ranks_dict[rank] = ranks
            if my_rank == rank:
                cur_subgroup = subgroup
                logger.info("Rank %s is assigned to subgroup %s", rank, ranks)

    return cur_subgroup, subgroups


def _find_pg_by_ranks_and_tag(tag: str, ranks: List[int]) -> Optional[ProcessGroup]:
    if len(tag) > 0 and not tag.startswith("ptd:") and not tag.startswith("user:"):
        tag = f"user:{tag}"

    for group in _world.tags_to_pg.get(tag, []):
        if group.size() != len(ranks):
            continue

        group_ranks = get_process_group_ranks(group)
        good = all(r in group_ranks for r in ranks)
        if good:
            return group
    return None

def _find_or_create_pg_by_ranks_and_tag(tag: str, ranks: List[int], stride: int) -> ProcessGroup:
    assert len(ranks) % stride == 0, f"Ranks length ({len(ranks)}) must be divisible by stride ({stride})"

    my_rank = get_rank()
    my_ranks = None

    if stride == len(ranks):
        my_ranks = ranks.copy()
        assert my_rank in my_ranks, "rankset doesn't include the current node"
    else:
        for i in range(0, len(ranks), stride):
            rank_set = ranks[i : i + stride]
            if my_rank in rank_set:
                my_ranks = rank_set
        assert my_ranks is not None, "rankset doesn't include the current node"

    my_ranks.sort()

    pg = _find_pg_by_ranks_and_tag(tag, my_ranks)
    if pg is not None:
        return pg
    if tag == "":
        raise ValueError("Cannot automatically create PG with empty tag")
    # TODO copy settings and timeout from default PG
    return _new_group_with_tag(my_ranks, pg_tag=tag)

def _get_group_tag(pg: ProcessGroup) -> str:
    """Return the tag associated with ``pg``."""
    tag = _world.pg_to_tag[pg]
    if tag.startswith("user:"):
        tag = tag[5:]
    return tag

def _get_process_group_name(pg: ProcessGroup) -> str:
    return _world.pg_names.get(pg, "None")

def _get_process_group_store(pg: ProcessGroup) -> Store:
    return _world.pg_map[pg][1]

# This ops are not friendly to TorchDynamo. So, we decide to disallow these ops
# in FX graph, allowing them to run them on eager, with torch.compile.
dynamo_unsupported_distributed_c10d_ops = [
    recv,
    all_gather_object,
    all_gather_coalesced,
    all_to_all_single,
    all_reduce,
    gather_object,
    all_to_all,
    all_reduce_coalesced,
    gather,
    broadcast_object_list,
    barrier,
    scatter,
    scatter_object_list,
    reduce,
    all_gather,
    reduce_scatter,
    all_gather_into_tensor,
    broadcast,
    reduce_scatter_tensor,
    send,
]<|MERGE_RESOLUTION|>--- conflicted
+++ resolved
@@ -562,11 +562,7 @@
             config_info.append(
                 {
                     "pg_name": self.pg_names[pg],
-<<<<<<< HEAD
-                    "uid": _get_process_group_uid(pg),
-=======
                     "pg_desc": pg.group_desc,
->>>>>>> f34905f6
                     "backend_config": self.pg_backend_config[pg],
                     "ranks": list(ranks.keys())
                     if len(ranks) != default_pg_size
@@ -1000,12 +996,6 @@
     return int(os.getenv("TORCH_DIST_INIT_BARRIER", "0"))
 
 
-def _abort_in_destroy_pg() -> bool:
-    # Environment variable to control whether to abort the communicators when users call destroy_process_group()
-    env = os.getenv("TORCH_NCCL_ABORT_IN_DESTROY_PG", "0")
-    return env == "1" or env.lower() == "true"
-
-
 def _get_default_group() -> ProcessGroup:
     """Get the default process group created by init_process_group."""
     if not is_initialized():
@@ -1101,11 +1091,7 @@
         pg = group
     return {
         "pg_name": _get_process_group_name(pg),
-<<<<<<< HEAD
-        "uid": _get_process_group_uid(pg),
-=======
         "pg_desc": pg.group_desc,
->>>>>>> f34905f6
         "backend_config": get_backend_config(pg),
         "pg_size": _get_group_size(pg),
         "ranks": get_process_group_ranks(pg),
@@ -1128,8 +1114,6 @@
     """
     return _world.group_count
 
-<<<<<<< HEAD
-=======
 def get_node_local_rank() -> int:
     """
     Return the local rank of the current process relative to the node.
@@ -1152,7 +1136,6 @@
         "Consider using torchrun or updating your process launcher to specify LOCAL_RANK."
     )
 
->>>>>>> f34905f6
 def _set_pg_timeout(timeout: timedelta, group: Optional[ProcessGroup] = None) -> None:
     """
     Set the timeout for the given process group when users want to use a different timeout instead of
@@ -1433,11 +1416,7 @@
         backend = pg._get_backend(torch.device("cuda"))
     except RuntimeError:
         pass
-<<<<<<< HEAD
-    if isinstance(backend, ProcessGroupNCCL):
-=======
     if is_nccl_available() and isinstance(backend, ProcessGroupNCCL):
->>>>>>> f34905f6
         # explictly call shutdown to ensure that NCCL resources are released
         backend._shutdown()
 
@@ -1665,10 +1644,7 @@
     _world.pg_map[pg] = (backend, prefix_store)
     _world.pg_names[pg] = group_name
     pg._set_group_name(group_name)
-<<<<<<< HEAD
-=======
     pg._set_group_desc(group_desc)
->>>>>>> f34905f6
     _register_process_group(group_name, pg)
 
     _world.pg_backend_config[pg] = str(backend_config)
@@ -1719,18 +1695,10 @@
         pg._wait_for_pending_works()
 
     if group is None or group == GroupMember.WORLD:
-<<<<<<< HEAD
-        if _abort_in_destroy_pg():
-            # shutdown all backends in the order of pg names. shutting down in order because
-            # ncclCommAbort() was a 'collective' call in some versions of NCCL.
-            for pg_to_shutdown in sorted(_world.pg_names, key=lambda x: _world.pg_names[x], reverse=True):
-                _shutdown_backend(pg_to_shutdown)
-=======
         # shutdown all backends in the order of pg names. shutting down in order because
         # ncclCommAbort() was a 'collective' call in some versions of NCCL.
         for pg_to_shutdown in sorted(_world.pg_names, key=lambda x: _world.pg_names[x], reverse=True):
             _shutdown_backend(pg_to_shutdown)
->>>>>>> f34905f6
 
         _update_default_pg(None)
         _world.pg_map.clear()
@@ -1753,12 +1721,7 @@
         # process group is in good state, we aren't dealing with failures.
         _world.group_count = 0
     else:
-<<<<<<< HEAD
-        if _abort_in_destroy_pg():
-            _shutdown_backend(pg)
-=======
         _shutdown_backend(pg)
->>>>>>> f34905f6
         del _world.pg_map[pg]
         del _world.pg_names[pg]
         del _world.pg_group_ranks[pg]
