--- conflicted
+++ resolved
@@ -13,13 +13,7 @@
 import torch.distributed.tensor._random as random
 from torch.distributed.device_mesh import DeviceMesh
 from torch.distributed.tensor._dtensor_spec import DTensorSpec, TensorMeta
-from torch.distributed.tensor._op_schema import (
-    _is_inplace_op,
-    _is_out_variant_op,
-    OpInfo,
-    OpSchema,
-    OutputSpecType,
-)
+from torch.distributed.tensor._op_schema import OpInfo, OpSchema, OutputSpecType
 from torch.distributed.tensor._random import is_rng_supported_mesh
 from torch.distributed.tensor._redistribute import redistribute_local_tensor
 from torch.distributed.tensor._sharding_prop import ShardingPropagator
@@ -140,20 +134,11 @@
         kwargs: dict[str, object],
     ) -> object:
         """
-        Main dispatching logic
+        Main dispatching logic.  Follows precedence order:
+        (1) custom_op_handler
+        (2) registered sharding strategy, then rule
+        (3) composite implicit autograd decomposition
         """
-<<<<<<< HEAD
-        # operators that does not need to go through sharding propagation
-        if torch._C._dispatch_has_kernel_for_dispatch_key(
-            op_call.name(), torch._C.DispatchKey.CompositeImplicitAutograd
-        ):
-            # When running under inference mode, CompositeImplicitAutograd ops show up in __torch_dispatch__,
-            # so we manually decompose them, here
-            out = op_call.decompose(*args, **kwargs)
-            assert out is not NotImplemented
-            return out
-=======
->>>>>>> eaa5d9d3
         if op_call in self._custom_op_handlers:
             return self._custom_op_handlers[op_call](op_call, args, kwargs)  # type: ignore[operator]
 
@@ -161,7 +146,20 @@
         op_info = self.unwrap_to_op_info(op_call, args, kwargs)
         logger.debug("Dispatching op_call: %s", op_info.schema)
 
-        self.sharding_propagator.propagate(op_info)
+        try:
+            self.sharding_propagator.propagate(op_info)
+        except NotImplementedError:
+            if torch._C._dispatch_has_kernel_for_dispatch_key(
+                op_call.name(), torch._C.DispatchKey.CompositeImplicitAutograd
+            ):
+                # When running under inference mode, CompositeImplicitAutograd ops show up in __torch_dispatch__,
+                # so we manually decompose them, here
+                out = op_call.decompose(*args, **kwargs)
+                assert out is not NotImplemented
+                return out
+            else:
+                raise
+
         output_sharding = op_info.output_sharding
         logger.debug("output_sharding for %s: %s", op_call, output_sharding)
         assert output_sharding is not None, "output sharding should not be None"
@@ -175,7 +173,9 @@
                 # on args first, which could potentially modify args (i.e. allgather certain arg)
                 assert output_sharding.redistribute_schema is not None
                 self.redistribute_local_args(
-                    op_info, output_sharding.redistribute_schema
+                    op_info,
+                    output_sharding.redistribute_schema,
+                    output_sharding.use_val_from_redistribute_schema,
                 )
 
             local_tensor_args = (
@@ -276,7 +276,7 @@
                 # perform reduce on the collection with AND op
                 local_results = functools.reduce(operator.and_, obj_list, True)
 
-        if _is_inplace_op(op_call):
+        if op_info.schema.is_inplace_op():
             # inplace op should return self instead of re-wrapping
             if output_sharding.output_spec is not None:
                 # NOTE: aten.squeeze_.dim is an inplace op but it also may change
@@ -295,7 +295,7 @@
                     return args[0]
             else:
                 return None
-        elif _is_out_variant_op(op_call):
+        elif op_info.schema.is_out_variant_op():
             # out variant could possibly have multiple out args (i.e. lu_unpack.out)
             output_specs = (
                 (output_sharding.output_spec,)
@@ -324,6 +324,7 @@
     def redistribute_local_args(
         op_info: OpInfo,
         suggested_input_schema: OpSchema,
+        use_val_from_redistribute_schema: bool,
     ) -> None:
         # NOTE: it's very rare that we need to reshard kwargs so we intentionally skip it
         if op_info.args_tree_spec is not None:
@@ -346,7 +347,12 @@
                 else:
                     new_local_args.append(local_tensor)
             else:
-                new_local_args.append(reshard_arg_spec)
+                if use_val_from_redistribute_schema:
+                    # args can be updated for view related ops, we refer to the
+                    # update in redistribute_schema.
+                    new_local_args.append(reshard_arg_spec)
+                else:
+                    new_local_args.append(arg_spec)
 
         op_info.local_args = tuple(new_local_args)
 
@@ -473,7 +479,7 @@
                 "Found a non-scalar tensor with numel=1 and ndim!=0, "
                 "we are implicitly creating a replicated DTensor for it. "
                 "However, please consider changing it to a scalar tensor "
-                "or explicitly create a DTensor under distributed enviroment."
+                "or explicitly create a DTensor under distributed environment."
             )
 
         if tensor_arg.numel() == 1 or self._allow_implicit_replication:
