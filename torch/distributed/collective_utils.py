--- conflicted
+++ resolved
@@ -9,10 +9,7 @@
 
 from __future__ import annotations
 
-<<<<<<< HEAD
-=======
 import importlib
->>>>>>> ffa1ce76
 import logging
 from collections import defaultdict
 from dataclasses import dataclass
@@ -282,17 +279,10 @@
     torch.distributed.all_gather(all_state_tensors, state_tensor)
     state_ranks = defaultdict(set)
     for rank, state_tensor in enumerate(all_state_tensors):
-<<<<<<< HEAD
-        # Hacky way to summarize the state vector of the CPU rng. Is there a better way to do this?
-        # The properties that matter most are (1) its different if there is a state difference, (2) its printable
-        # (see desync table- not viable to print whole state vector of size 5k)
-        state_ranks[hash(tuple(state_tensor.tolist()))].add(rank)
-=======
         # Summarize the state vector of the CPU rng.
         # The properties that matter most are (1) its different if there is a state difference, (2) its printable
         # (see desync table- not viable to print whole state vector of size 5k)
         state_ranks[torch.hash_tensor(state_tensor).item()].add(rank)
->>>>>>> ffa1ce76
     return state_ranks, "Generator state hash"
 
 
@@ -314,21 +304,6 @@
     rank_values = [
         [_summarize_ranks(ranks), str(value)] for value, ranks in value_ranks.items()
     ]
-<<<<<<< HEAD
-    from tabulate import tabulate
-
-    # todo do the try import tabulate thing
-    return tabulate(rank_values, headers=headers)
-
-
-def _check_rng_sync(generator: torch.Generator, group: dist.ProcessGroup) -> None:
-    value_ranks, value_header = _check_rng_sync_internal(generator, group)
-    if len(value_ranks) > 1:
-        logger.error(
-            "Generator desync detected:\n%s",
-            _desync_table_str(value_header, value_ranks),
-        )
-=======
     if importlib.util.find_spec("tabulate"):
         from tabulate import tabulate
 
@@ -345,5 +320,4 @@
     if len(value_ranks) > 1:
         log_str = f"Generator desync detected:\n{_desync_table_str(value_header, value_ranks)}"
         logger.error(log_str)
-    return log_str
->>>>>>> ffa1ce76
+    return log_str