--- conflicted
+++ resolved
@@ -198,6 +198,8 @@
         pg_init_info: _ProcessGroupInitInfo,
         parent_conn,
     ) -> None:
+        # Phase 1: Process Group Initialization
+        # Only needs to execute once during the lifetime of the checkpoint background process.
         try:
             _init_logger(pg_init_info.global_rank)
 
@@ -218,8 +220,15 @@
 
             logger.info("Checkpoint background process is running...")
             parent_conn.send(_CheckpointSaveProcessControlOpts.INIT_COMPLETE)
-
-            # Serving loop.
+        except BaseException as e:  # noqa: B036
+            logger.error(
+                f"Checkpoint background process failed during initialization: {e}"  # noqa: G004
+            )
+            parent_conn.send(e)
+            return
+
+        # Phase 2: Serving Loop
+        try:
             while True:
                 logger.info("Waiting for checkpoint save request...")
                 obj = parent_conn.recv()
@@ -234,24 +243,6 @@
                     f"Received async checkpoint request with id={obj.checkpoint_request_id.checkpoint_id}"  # noqa: G004
                 )
 
-<<<<<<< HEAD
-                response = _AsyncCheckpointProcess._execute_save(
-                    obj.staged_state_dict,
-                    checkpoint_request_id=obj.checkpoint_request_id,
-                    storage_writer=obj.storage_writer,
-                    planner=obj.planner,
-                )
-                parent_conn.send(response)
-                logger.info(
-                    f"Submitted checkpoint save request for checkpoint_id={obj.checkpoint_request_id}"  # noqa: G004
-                )
-        except BaseException as e:
-            logger.error(
-                f"Checkpoint background process encountered an exception: {e}"  # noqa: G004
-            )
-            parent_conn.send(e)
-            raise
-=======
                 try:
                     response = _AsyncCheckpointProcess._execute_save(
                         obj.staged_state_dict,
@@ -271,7 +262,6 @@
                     )
                     parent_conn.send(e)
                     # Continue serving loop - don't exit process
->>>>>>> eaa5d9d3
         finally:
             logger.info("Checkpoint background process is shutting down...")
             dist.destroy_process_group()
@@ -289,7 +279,7 @@
     def _execute_save_impl(
         *,
         pg_init_info: Optional[_ProcessGroupInitInfo],
-        staged_state_dict: STATE_DICT_TYPE,
+        staging_future_or_state_dict: Union[Future[STATE_DICT_TYPE], STATE_DICT_TYPE],
         checkpoint_id: Union[str, os.PathLike, None] = None,
         storage_writer: Optional[StorageWriter] = None,
         planner: Optional[SavePlanner] = None,
@@ -313,6 +303,11 @@
             create_checkpoint_daemon_process()
 
         assert _CHECKPOINT_PROCESS is not None
+        staged_state_dict = (
+            staging_future_or_state_dict.result()
+            if isinstance(staging_future_or_state_dict, Future)
+            else staging_future_or_state_dict
+        )
         return _CHECKPOINT_PROCESS.save(
             staged_state_dict=staged_state_dict,
             checkpoint_id=checkpoint_id,
@@ -324,7 +319,7 @@
 
     def execute_save(
         self,
-        staged_state_dict: STATE_DICT_TYPE,
+        staging_future_or_state_dict: Union[Future[STATE_DICT_TYPE], STATE_DICT_TYPE],
         *,
         checkpoint_id: Union[str, os.PathLike, None] = None,
         storage_writer: Optional[StorageWriter] = None,
@@ -358,7 +353,7 @@
         f: Future = self._executor.submit(
             self._execute_save_impl,
             pg_init_info=pg_init_info,
-            staged_state_dict=staged_state_dict,
+            staging_future_or_state_dict=staging_future_or_state_dict,
             checkpoint_id=checkpoint_id,
             storage_writer=storage_writer,
             planner=planner,
