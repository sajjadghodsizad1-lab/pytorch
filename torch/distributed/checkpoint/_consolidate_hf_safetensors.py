# pyre-strict

import concurrent.futures
import glob
import json
import logging
import math
import mmap
import os
import struct
import time
from dataclasses import dataclass, field
from typing import Any, Optional

import torch
from torch import distributed as dist
from torch.distributed.checkpoint._hf_utils import (
    _gen_file_name,
    _get_dcp_custom_metadata,
    _get_dtype,
    _get_safetensors_file_metadata,
    _metadata_fn,
    DATA_OFFSETS_KEY,
    DEFAULT_EXTRA_METADATA_KEY,
    DTYPE_KEY,
    SAVED_OFFSETS_KEY,
    SHAPE_KEY,
    SUFFIX,
)


logger: logging.Logger = logging.getLogger(__name__)


@dataclass
class _FqnData:
    """
    Dataclass to store information about a tensor (identified by its fully qualified name).

    Attributes:
        offset_in_file: Byte offset where this tensor's data begins in the output file
        shape_in_file: Shape of the tensor in the output file
        dtype_size: Size of the tensor's data type in bytes
        dtype_str: String representation of the tensor's data type
    """

    offset_in_file: int = 0
    shape_in_file: list[int] = field(default_factory=list)
    dtype_size: int = 0
    dtype_str: str = ""


@dataclass
class _OutputFileData:
    """
    Dataclass to store information about an output safetensors file.

    Attributes:
        metadata_size: Size of the metadata section in bytes
        fqn_data: Dictionary mapping tensor names to their metadata
    """

    metadata_size: int = 0
    fqn_data: dict[str, _FqnData] = field(default_factory=dict)


@dataclass
class _InputFileData:
    """
    Dataclass to store information about an input safetensors file.

    Attributes:
        metadata_size: Size of the metadata section in bytes
        metadata: Json metadata from the safetensors file
    """

    metadata_size: int = 0
    metadata: Any = None


def _parse_input_metadata(
    input_files_data: dict[str, _InputFileData],
    output_files_data: dict[str, _OutputFileData],
) -> None:
    """
    Parse metadata from input safetensors files to determine the full tensor shapes and types.

    This function analyzes the metadata from all input files to determine the complete shape
    of each tensor after consolidation. It updates the output_files_data with this information.

    Args:
        input_files_data: dict of metadata from input safetensors files
        output_files_data: Dictionary mapping output file paths to their metadata

    Raises:
        ValueError: If no DCP custom metadata is found in a safetensors file
    """
    # Dictionary to track the full size of each tensor across all shards
    fqn_to_size_mapping: dict[str, tuple[list[int], str]] = {}

    for file_data in input_files_data.values():
        safetensors_metadata = file_data.metadata
        dcp_sharding_info = _get_dcp_custom_metadata(safetensors_metadata)
        if not dcp_sharding_info:
            raise ValueError(
                "No DCP custom metadata found in safetensors file. The file must be saved with DCP to be consolidated."
            )

        for key, val in safetensors_metadata.items():
            if key == DEFAULT_EXTRA_METADATA_KEY:
                continue

            # Get the shape of this tensor shard and its offset in the full tensor
            sizes = val[SHAPE_KEY]
            offsets = dcp_sharding_info[key][SAVED_OFFSETS_KEY]

            if key not in fqn_to_size_mapping:
                # First time seeing this tensor - calculate its full size by adding offsets to dimensions
                cur_size = [size + offset for size, offset in zip(sizes, offsets)]
                fqn_to_size_mapping[key] = (cur_size, val[DTYPE_KEY])
            else:
                # We've seen this tensor before - update its size if this shard extends beyond current known dimensions
                cur_size = fqn_to_size_mapping[key][0]
                for i in range(len(sizes)):
                    cur_size[i] = max(cur_size[i], sizes[i] + offsets[i])

    # Now that we know the full size of each tensor, populate the output file data
    for fqn, tensor_info in fqn_to_size_mapping.items():
        tensor_size = tensor_info[0]
        dtype_str = tensor_info[1]
        for output_data in output_files_data.values():
            # Add this tensor to the output file if it's already assigned there
            if fqn in output_data.fqn_data:
                output_data.fqn_data[fqn] = _FqnData(
                    shape_in_file=tensor_size,
                    dtype_size=torch.finfo(_get_dtype(dtype_str)).bits
                    // 8,  # Convert bits to bytes
                    dtype_str=dtype_str,
                )


def _write_metadata(
    output_files_data: dict[str, _OutputFileData],
) -> None:
    """
    Write metadata to the beginning of each output safetensors file.

    This function writes the metadata section to each output file, including information
    about tensor shapes, data types, and offsets. It also updates the offset_in_file
    field for each tensor in the output_files_data.

    Args:
        output_files_data: Dictionary mapping output file paths to their metadata
    """
    # Process each output file
    for file_path, output_data in output_files_data.items():
        with open(file_path, "wb") as f:
            metadata = {}
            curr_offset = 0

            # Calculate offsets for each tensor in the file
            for fqn, fqn_data in output_data.fqn_data.items():
                # Calculate the end offset by multiplying all dimensions and the data type size
                end_offset = (
                    curr_offset
                    + math.prod(fqn_data.shape_in_file) * fqn_data.dtype_size
                )

                # Store metadata for this tensor
                metadata[fqn] = {
                    SHAPE_KEY: fqn_data.shape_in_file,
                    DTYPE_KEY: fqn_data.dtype_str,
                    DATA_OFFSETS_KEY: [
                        curr_offset,
                        end_offset,
                    ],  # Start and end byte offsets
                }
                # Store the offset for later use when writing the actual tensor data
                fqn_data.offset_in_file = curr_offset

                # Update current offset for the next tensor
                curr_offset = end_offset

            # Convert metadata to JSON and encode as bytes
            json_metadata = json.dumps(metadata)
            json_bytes = json_metadata.encode("utf-8")

            # Write the metadata size as an 8-byte unsigned integer (little-endian)
            size_in_bytes = len(json_bytes)
            header_len = struct.pack("<Q", size_in_bytes)

            # Write the header length and metadata to the file
            f.write(header_len)
            f.write(json_bytes)

            # Store the total metadata size (header + JSON) for later use
            output_data.metadata_size = f.tell()


def _read_tensor_data_mmap(
    file_path: str,
    start_offset: int,
    end_offset: int,
    metadata_size: int,
) -> bytes:
    """
    Read tensor data from a safetensors file using memory mapping for efficiency.

    Args:
        file_path: Path to the safetensors file
        start_offset: Start offset of tensor data within the data section
        end_offset: End offset of tensor data within the data section
        metadata_size: Size of the metadata header

    Returns:
        Raw tensor data as bytes
    """
    # Use mmap for efficient access
    with open(file_path, "rb") as f:
        with mmap.mmap(f.fileno(), 0, access=mmap.ACCESS_READ) as mm:
            absolute_start = metadata_size + start_offset
            absolute_end = metadata_size + end_offset
            return bytes(mm[absolute_start:absolute_end])


def _process_output_file(
    output_file: str,
    output_data: _OutputFileData,
    input_files_data: dict[str, _InputFileData],
) -> None:
    """
    Process a single output file by writing tensor data from input files using memory mapping.

    This function is designed to be run in parallel for different output files.

    Args:
        output_file: Path to the output file
        output_data: Metadata for the output file
        input_files_data: Dictionary mapping input file paths to their metadata
    """
    # Process each input safetensors file
    for safetensors_file in input_files_data.keys():
        file_metadata = input_files_data[safetensors_file].metadata
        input_metadata_size = input_files_data[safetensors_file].metadata_size

        for fqn, metadata in file_metadata.items():
            if fqn == DEFAULT_EXTRA_METADATA_KEY:
                continue

            # Skip if this tensor doesn't belong in this output file
            if fqn not in output_data.fqn_data:
                continue

            data_offsets = metadata[DATA_OFFSETS_KEY]

            # Use memory mapping to read tensor data efficiently
            data_to_write = _read_tensor_data_mmap(
                safetensors_file,
                data_offsets[0],
                data_offsets[1],
                input_metadata_size,
            )

            # Get the offsets of this tensor shard within the full tensor
            custom_metadata = _get_dcp_custom_metadata(file_metadata)
            offsets_of_tensor_being_read = custom_metadata[fqn][SAVED_OFFSETS_KEY]  # type: ignore[index]

            # Get metadata for this tensor in the output file
            fqn_data = output_data.fqn_data[fqn]

            # Write this tensor shard to the appropriate position in the output file
            _write_sub_tensor_to_file_optimized(
                data_to_write,
                fqn_data.dtype_size,  # Size of each element in bytes
                fqn_data.shape_in_file,  # Full tensor shape
                offsets_of_tensor_being_read,  # Where this shard belongs in the full tensor
                metadata[SHAPE_KEY],  # Shape of this shard
                output_file,
                # Calculate the exact byte position where this tensor data should start
                output_data.metadata_size + fqn_data.offset_in_file,
            )


def _write_data(
    input_files_data: dict[str, _InputFileData],
    output_files_data: dict[str, _OutputFileData],
    num_threads: int = 1,
) -> None:
    """
    Write tensor data from input files to the output files using memory mapping.

    This function reads tensor data from each input file and writes it to the appropriate
    position in the output files based on the tensor's offsets. When num_threads > 1,
    the work is split across threads with each thread handling a different output file.

    Args:
        input_files_data: Dictionary mapping input file paths to their metadata
        output_files_data: Dictionary mapping output file paths to their metadata
        num_threads: Number of threads to use for parallel processing
    """
    if num_threads <= 1 or len(output_files_data) <= 1:
        # Sequential processing
        for output_file, output_data in output_files_data.items():
            _process_output_file(output_file, output_data, input_files_data)
    else:
        # Parallel processing with ThreadPoolExecutor
        with concurrent.futures.ThreadPoolExecutor(
            max_workers=min(num_threads, len(output_files_data))
        ) as executor:
            futures = []
            for output_file, output_data in output_files_data.items():
                futures.append(
                    executor.submit(
                        _process_output_file,
                        output_file,
                        output_data,
                        input_files_data,
                    )
                )

            # Wait for all futures to complete
            for future in concurrent.futures.as_completed(futures):
                # Handle any exceptions that might have occurred
                try:
                    future.result()
                except Exception as e:
                    print(f"Error processing output file: {e}")
                    raise


def _write_sub_tensor_to_file_optimized(
    sub_tensor_bytes: bytes,
    element_size: int,
    tensor_shape: list[int],
    sub_tensor_offsets: list[int],
    sub_tensor_shape: list[int],
    output_file_path: str,
    output_start_byte: int,
) -> None:
    """
    Optimized version that writes the maximum number of contiguous bytes possible.

    Uses a unified algorithm that calculates the maximum contiguous bytes that can be
    written in each iteration and continues until the entire subtensor is written.
    Handles all sharding patterns efficiently:
    - Full sub-tensor at once for row-wise sharding
    - Row-by-row for column-wise sharding
    - Optimized chunks for other patterns

    Args:
        sub_tensor_bytes: Raw tensor data as bytes
        element_size: Size of each element in bytes
        tensor_shape: Shape of the full tensor
        sub_tensor_offsets: Starting offsets of the sub-tensor within the full tensor
        sub_tensor_shape: Shape of the sub-tensor
        output_file_path: Path to the output file
        output_start_byte: Starting byte position of the tensor in the file
    """
    # Handle empty tensors
    if not tensor_shape or not sub_tensor_shape:
        return

    # Calculate tensor strides for efficient indexing
    tensor_strides = [1]
    for i in range(len(tensor_shape) - 1, 0, -1):
        tensor_strides.insert(0, tensor_strides[0] * tensor_shape[i])
<<<<<<< HEAD

    sub_tensor_strides = [1]
    for i in range(len(sub_tensor_shape) - 1, 0, -1):
        sub_tensor_strides.insert(0, sub_tensor_strides[0] * sub_tensor_shape[i])

    total_elements = math.prod(sub_tensor_shape)

    with open(output_file_path, "r+b") as out_f:
        elements_written = 0

        while elements_written < total_elements:
            # Convert linear index to multi-dimensional indices
            temp_idx = elements_written
            indices = []
            for dim_size in reversed(sub_tensor_shape):
                indices.append(temp_idx % dim_size)
                temp_idx //= dim_size
            indices.reverse()

            # Calculate maximum contiguous elements we can write from this position
            max_contiguous = _calculate_max_contiguous_elements(
                indices, sub_tensor_shape, tensor_shape
            )

            # Calculate source position in bytes
            src_pos = sum(
                idx * stride for idx, stride in zip(indices, sub_tensor_strides)
            )
            src_byte_offset = src_pos * element_size

            # Calculate destination position in bytes
            dest_indices = [
                idx + offset for idx, offset in zip(indices, sub_tensor_offsets)
            ]
            dest_pos = sum(
                idx * stride for idx, stride in zip(dest_indices, tensor_strides)
            )
            dest_byte_offset = output_start_byte + dest_pos * element_size
=======

    sub_tensor_strides = [1]
    for i in range(len(sub_tensor_shape) - 1, 0, -1):
        sub_tensor_strides.insert(0, sub_tensor_strides[0] * sub_tensor_shape[i])

    total_elements = math.prod(sub_tensor_shape)

    with fs.open(output_file_path, "r+b") as out_f:
        elements_written = 0

        while elements_written < total_elements:
            # Convert linear index to multi-dimensional indices
            temp_idx = elements_written
            indices = []
            for dim_size in reversed(sub_tensor_shape):
                indices.append(temp_idx % dim_size)
                temp_idx //= dim_size
            indices.reverse()

            # Calculate maximum contiguous elements we can write from this position
            max_contiguous = _calculate_max_contiguous_elements(
                indices, sub_tensor_shape, tensor_shape
            )

            # Calculate source position in bytes
            src_pos = sum(
                idx * stride for idx, stride in zip(indices, sub_tensor_strides)
            )
            src_byte_offset = src_pos * element_size

            # Calculate destination position in bytes
            dest_indices = [
                idx + offset for idx, offset in zip(indices, sub_tensor_offsets)
            ]
            dest_pos = sum(
                idx * stride for idx, stride in zip(dest_indices, tensor_strides)
            )
            dest_byte_offset = output_start_byte + dest_pos * element_size

            # Write the contiguous chunk
            bytes_to_write = max_contiguous * element_size
            out_f.seek(dest_byte_offset)
            chunk_data = sub_tensor_bytes[
                src_byte_offset : src_byte_offset + bytes_to_write
            ]
            out_f.write(chunk_data)

            elements_written += max_contiguous
>>>>>>> eed9dbf7

            # Write the contiguous chunk
            bytes_to_write = max_contiguous * element_size
            out_f.seek(dest_byte_offset)
            chunk_data = sub_tensor_bytes[
                src_byte_offset : src_byte_offset + bytes_to_write
            ]
            out_f.write(chunk_data)

<<<<<<< HEAD
            elements_written += max_contiguous


def _calculate_max_contiguous_elements(
    indices: list[int],
    sub_tensor_shape: list[int],
    tensor_shape: list[int],
) -> int:
    """
    Calculate the maximum number of contiguous elements that can be written from current position.

    This determines the largest chunk by checking how elements are laid out in memory
    and finding natural boundaries where contiguity breaks.
    """
    # Start with elements remaining in the last dimension
    max_contiguous = sub_tensor_shape[-1] - indices[-1]

    # Check if we can extend across multiple dimensions
    # We can write across dimension boundaries if we're writing complete "rows"
    # and the layout in destination tensor maintains contiguity

    # For 2D case: check if we can write multiple complete rows
    if len(sub_tensor_shape) >= 2:
        # If we're at the start of a row and can write complete rows
        if indices[-1] == 0:  # At start of last dimension (column)
            rows_remaining = sub_tensor_shape[-2] - indices[-2]  # Rows left to write

            # Check if writing complete rows maintains contiguity in destination
            # This is true for row-wise sharding or when sub-tensor spans full width
            if sub_tensor_shape[-1] == tensor_shape[-1]:  # Full width
                max_contiguous = rows_remaining * sub_tensor_shape[-1]

            # For higher dimensions, check if we can extend further
            if len(sub_tensor_shape) >= 3 and indices[-2] == 0:
                # Check if we can write complete 2D slices
                remaining_in_dim = sub_tensor_shape[-3] - indices[-3]
                if (
                    sub_tensor_shape[-1] == tensor_shape[-1]
                    and sub_tensor_shape[-2] == tensor_shape[-2]
                ):
                    max_contiguous = (
                        remaining_in_dim * sub_tensor_shape[-2] * sub_tensor_shape[-1]
                    )

=======
def _calculate_max_contiguous_elements(
    indices: list[int],
    sub_tensor_shape: list[int],
    tensor_shape: list[int],
) -> int:
    """
    Calculate the maximum number of contiguous elements that can be written from current position.

    This determines the largest chunk by checking how elements are laid out in memory
    and finding natural boundaries where contiguity breaks.

    Args:
        indices: Current position indices in the sub-tensor
        sub_tensor_shape: Shape of the sub-tensor being written
        tensor_shape: Shape of the full tensor

    Raises:
        ValueError: If input lists are empty, have mismatched lengths, or contain invalid values
    """
    # Validate input lists are not empty
    if not indices or not sub_tensor_shape or not tensor_shape:
        raise ValueError("Input lists cannot be empty")

    # Validate all lists have the same length (same number of dimensions)
    if not (len(indices) == len(sub_tensor_shape) == len(tensor_shape)):
        raise ValueError(
            f"All input lists must have the same length. Got indices: {len(indices)}, "
            f"sub_tensor_shape: {len(sub_tensor_shape)}, tensor_shape: {len(tensor_shape)}"
        )

    # Validate indices are within bounds of sub_tensor_shape
    for i, (idx, sub_dim) in enumerate(zip(indices, sub_tensor_shape)):
        if idx >= sub_dim:
            raise ValueError(
                f"Index {idx} at dimension {i} is out of bounds for sub-tensor shape {sub_tensor_shape}"
            )

    # Validate sub_tensor dimensions don't exceed tensor dimensions
    for i, (sub_dim, tensor_dim) in enumerate(zip(sub_tensor_shape, tensor_shape)):
        if sub_dim > tensor_dim:
            raise ValueError(
                f"Sub-tensor dimension {sub_dim} at position {i} exceeds tensor dimension {tensor_dim}"
            )

    # Start with elements remaining in the last dimension
    max_contiguous = sub_tensor_shape[-1] - indices[-1]

    # Check if we can extend across multiple dimensions
    # We can write across dimension boundaries if we're writing complete "rows"
    # and the layout in destination tensor maintains contiguity

    # For 2D case: check if we can write multiple complete rows
    if len(sub_tensor_shape) >= 2:
        # If we're at the start of a row and can write complete rows
        if indices[-1] == 0:  # At start of last dimension (column)
            rows_remaining = sub_tensor_shape[-2] - indices[-2]  # Rows left to write

            # Check if writing complete rows maintains contiguity in destination
            # This is true for row-wise sharding or when sub-tensor spans full width
            if sub_tensor_shape[-1] == tensor_shape[-1]:  # Full width
                max_contiguous = rows_remaining * sub_tensor_shape[-1]

            # For higher dimensions, check if we can extend further
            if len(sub_tensor_shape) >= 3 and indices[-2] == 0:
                # Check if we can write complete 2D slices
                remaining_in_dim = sub_tensor_shape[-3] - indices[-3]
                if (
                    sub_tensor_shape[-1] == tensor_shape[-1]
                    and sub_tensor_shape[-2] == tensor_shape[-2]
                ):
                    max_contiguous = (
                        remaining_in_dim * sub_tensor_shape[-2] * sub_tensor_shape[-1]
                    )

>>>>>>> eed9dbf7
    return max_contiguous


def _write_overall_metadata_file(
    output_dir: str,
    output_files_data: dict[str, _OutputFileData],
) -> None:
    """
    Write the overall metadata file that maps tensor names to their file locations.

    This creates a model.safetensors.index.json file that HuggingFace models use
    to locate tensors across multiple files.

    Args:
        output_dir: Directory where the metadata file will be written
        output_files_data: Dictionary mapping output file paths to their metadata
    """
    total_size = 0
    weight_map = {}
    for output_path, value in output_files_data.items():
        for fqn, fqn_data in value.fqn_data.items():
            total_size += math.prod(fqn_data.shape_in_file) * fqn_data.dtype_size
            weight_map[fqn] = os.path.basename(output_path)

    metadata_to_write: dict[str, Any] = {}
    metadata_to_write["metadata"] = {"total_size": total_size}
    metadata_to_write["weight_map"] = weight_map

    metadata_path = os.path.join(output_dir, f"{_metadata_fn}")
    with open(metadata_path, "w") as metadata_file:
        json.dump(metadata_to_write, metadata_file, indent=2)


def _consolidate_safetensors_files(
    input_dir: str,
    output_dir: str,
    fqn_to_file_mapping: dict[str, str],
    num_threads: int,
) -> dict[str, _OutputFileData]:
    output_files_data: dict[str, _OutputFileData] = {}
    # Create multiple output files based on the provided mapping
    for fqn, filename in fqn_to_file_mapping.items():
        output_path = os.path.join(output_dir, filename)

        if output_path not in output_files_data:
            output_files_data[output_path] = _OutputFileData(fqn_data={fqn: _FqnData()})
        else:
            output_files_data[output_path].fqn_data[fqn] = _FqnData()

    # Find all safetensors files in the input directory
    safetensors_files = glob.glob(os.path.join(input_dir, f"*{SUFFIX}"))

    # Read metadata from all input files
    input_files_data: dict[str, _InputFileData] = {}
    for safetensor_file in safetensors_files:
        with open(safetensor_file, "rb") as f:
            metadata, size = _get_safetensors_file_metadata(f)
            input_files_data[safetensor_file] = _InputFileData(
                metadata_size=size, metadata=metadata
            )
    # Step 1: Parse metadata to determine tensor shapes and types
    _parse_input_metadata(input_files_data, output_files_data)

    # Step 2: Write metadata headers to output files
    _write_metadata(output_files_data)
    # Step 3: Write actual tensor data from input files to output files
    _write_data(input_files_data, output_files_data, num_threads)

    return output_files_data


def consolidate_safetensors_files(
    input_dir: str,
    output_dir: str,
    fqn_to_index_mapping: dict[str, int],
    num_threads: int = 1,
) -> None:
    """
    Main function to consolidate sharded safetensors files into one or more output files.

    This function orchestrates the entire consolidation process:
    1. Sets up the output file structure based on the fqn_to_index_mapping
    2. Finds all safetensors files in the input directory
    3. Parses metadata from all input files
    4. Writes metadata to the output files
    5. Writes tensor data from input files to output files
    6. Writes overall model.index.safetensors.json file with weight map

    Args:
        input_dir: Directory containing sharded safetensors files
        output_dir: Directory where consolidated files will be written
        fqn_to_index_mapping: Optional mapping of tensor names to output file indices.
                             If None, all tensors will be consolidated into a single file.
        num_threads: Number of threads to use for parallel processing of saving data to output files.
    """
    start_time = time.time()
    logger.info(
        "Consolidating safetensors files from %s to %s. Beginning at time %f",
        input_dir,
        output_dir,
        start_time,
    )

<<<<<<< HEAD
    max_index = max(fqn_to_index_mapping.values())
    fqn_to_file_mapping = {
        fqn: _gen_file_name(idx, max_index) for fqn, idx in fqn_to_index_mapping.items()
    }
=======
    # Initialize the output file structure
    output_files_data: dict[str, _OutputFileData] = {}
    if fqn_to_index_mapping is not None:
        # Create multiple output files based on the provided mapping
        for fqn, index in fqn_to_index_mapping.items():
            # Generate names like "model-00001-of-00005.safetensors"
            file_name = _gen_file_name(index, max(fqn_to_index_mapping.values()))
            output_path = os.path.join(local_output_dir, file_name)

            if output_path not in output_files_data:
                output_files_data[output_path] = _OutputFileData(
                    fqn_data={fqn: _FqnData()}
                )
            else:
                output_files_data[output_path].fqn_data[fqn] = _FqnData()
    else:
        # If no mapping is provided, create a single output file
        file_name = _gen_file_name(1, 1)
        output_path = os.path.join(local_output_dir, file_name)
        output_files_data[output_path] = _OutputFileData()
>>>>>>> eed9dbf7

    output_files_data = _consolidate_safetensors_files(
        input_dir, output_dir, fqn_to_file_mapping, num_threads
    )

    # Step 4: Write overall model.index.safetensors.json file with weight map
    _write_overall_metadata_file(output_dir, output_files_data)

    logger.info("Done consolidating. Took %.2f secs.", time.time() - start_time)


def consolidate_safetensors_files_on_every_rank(
    input_dir: str,
    output_dir: str,
    fqn_to_index_mapping: dict[str, int],
    num_threads: int = 1,
    rank: Optional[int] = None,
    world_size: Optional[int] = None,
) -> None:
    """
    Consolidate sharded safetensors files across multiple ranks, with each rank handling a subset of output files.

    This function distributes the consolidation work by assigning output files to different ranks.
    All tensors with the same index in fqn_to_index_mapping are processed by the same rank,
    as they belong to the same output file.

    If rank and world_size are not provided, they will be automatically detected from the
    distributed environment if available.

    Args:
        input_dir: Directory containing sharded safetensors files
        output_dir: Directory where consolidated files will be written
        fqn_to_index_mapping: Mapping of tensor names to output file indices
        num_threads: Number of threads to use for parallel processing on each rank
        rank: Current process rank (default: None, will be auto-detected)
        world_size: Total number of ranks/processes (default: None, will be auto-detected)
    """

    start_time = time.time()
    # Auto-detect rank and world_size if not provided
    if rank is None or world_size is None:
        if dist.is_available() and dist.is_initialized():
            if rank is None:
                rank = dist.get_rank()
            if world_size is None:
                world_size = dist.get_world_size()
        else:
            # Default to single process mode if distributed is not initialized
            rank = 0
            world_size = 1
            logger.warning(
                "Distributed environment not initialized. Running in single process mode."
            )

    start_time = time.time()
    logger.info(
        "Rank %d/%d: Consolidating safetensors files from %s to %s",
        rank,
        world_size,
        input_dir,
        output_dir,
    )

    # Find all unique indices in the mapping
    unique_indices = set(fqn_to_index_mapping.values())

    # Distribute indices across ranks
    indices_for_this_rank = []
    for idx in unique_indices:
        # Simple distribution: index % world_size == rank
        if idx % world_size == rank:
            indices_for_this_rank.append(idx)

    logger.info(
        "Rank %d: Assigned %d output files out of %d total files",
        rank,
        len(indices_for_this_rank),
        len(unique_indices),
    )

    # Filter the fqn_to_index_mapping to only include tensors for this rank
    filtered_mapping = {
        fqn: idx
        for fqn, idx in fqn_to_index_mapping.items()
        if idx in indices_for_this_rank
    }

    if not filtered_mapping:
        logger.info("Rank %d: No files to process, exiting early", rank)
        # Wait for all ranks to complete
        if dist.is_available() and dist.is_initialized():
            dist.barrier()
        return

    # Convert index mapping to filename mapping
    max_index = max(unique_indices)
    filtered_filename_mapping = {}
    for fqn, idx in filtered_mapping.items():
        filename = _gen_file_name(idx, max_index)
        filtered_filename_mapping[fqn] = filename

    # Call the existing consolidation function with the filtered mapping
    _consolidate_safetensors_files(
        input_dir=input_dir,
        output_dir=output_dir,
        fqn_to_file_mapping=filtered_filename_mapping,
        num_threads=num_threads,
    )

    logger.info(
        "Rank %d: Done consolidating. Processed %d unique indices in %.2f secs.",
        rank,
        len(indices_for_this_rank),
        time.time() - start_time,
    )

    # Wait for all ranks to complete
    if dist.is_available() and dist.is_initialized():
        logger.info("Rank %d: Waiting for all ranks to complete...", rank)
        dist.barrier()
        logger.info("Rank %d: All ranks have completed.", rank)
        if rank == 0:
            logger.info("Total time taken: %.2f secs.", time.time() - start_time)<|MERGE_RESOLUTION|>--- conflicted
+++ resolved
@@ -17,7 +17,6 @@
 from torch.distributed.checkpoint._hf_utils import (
     _gen_file_name,
     _get_dcp_custom_metadata,
-    _get_dtype,
     _get_safetensors_file_metadata,
     _metadata_fn,
     DATA_OFFSETS_KEY,
@@ -95,6 +94,9 @@
     Raises:
         ValueError: If no DCP custom metadata is found in a safetensors file
     """
+
+    from safetensors.torch import _getdtype  # type: ignore[import]
+
     # Dictionary to track the full size of each tensor across all shards
     fqn_to_size_mapping: dict[str, tuple[list[int], str]] = {}
 
@@ -133,7 +135,7 @@
             if fqn in output_data.fqn_data:
                 output_data.fqn_data[fqn] = _FqnData(
                     shape_in_file=tensor_size,
-                    dtype_size=torch.finfo(_get_dtype(dtype_str)).bits
+                    dtype_size=torch.finfo(_getdtype(dtype_str)).bits
                     // 8,  # Convert bits to bytes
                     dtype_str=dtype_str,
                 )
@@ -364,7 +366,6 @@
     tensor_strides = [1]
     for i in range(len(tensor_shape) - 1, 0, -1):
         tensor_strides.insert(0, tensor_strides[0] * tensor_shape[i])
-<<<<<<< HEAD
 
     sub_tensor_strides = [1]
     for i in range(len(sub_tensor_shape) - 1, 0, -1):
@@ -403,45 +404,6 @@
                 idx * stride for idx, stride in zip(dest_indices, tensor_strides)
             )
             dest_byte_offset = output_start_byte + dest_pos * element_size
-=======
-
-    sub_tensor_strides = [1]
-    for i in range(len(sub_tensor_shape) - 1, 0, -1):
-        sub_tensor_strides.insert(0, sub_tensor_strides[0] * sub_tensor_shape[i])
-
-    total_elements = math.prod(sub_tensor_shape)
-
-    with fs.open(output_file_path, "r+b") as out_f:
-        elements_written = 0
-
-        while elements_written < total_elements:
-            # Convert linear index to multi-dimensional indices
-            temp_idx = elements_written
-            indices = []
-            for dim_size in reversed(sub_tensor_shape):
-                indices.append(temp_idx % dim_size)
-                temp_idx //= dim_size
-            indices.reverse()
-
-            # Calculate maximum contiguous elements we can write from this position
-            max_contiguous = _calculate_max_contiguous_elements(
-                indices, sub_tensor_shape, tensor_shape
-            )
-
-            # Calculate source position in bytes
-            src_pos = sum(
-                idx * stride for idx, stride in zip(indices, sub_tensor_strides)
-            )
-            src_byte_offset = src_pos * element_size
-
-            # Calculate destination position in bytes
-            dest_indices = [
-                idx + offset for idx, offset in zip(indices, sub_tensor_offsets)
-            ]
-            dest_pos = sum(
-                idx * stride for idx, stride in zip(dest_indices, tensor_strides)
-            )
-            dest_byte_offset = output_start_byte + dest_pos * element_size
 
             # Write the contiguous chunk
             bytes_to_write = max_contiguous * element_size
@@ -452,18 +414,6 @@
             out_f.write(chunk_data)
 
             elements_written += max_contiguous
->>>>>>> eed9dbf7
-
-            # Write the contiguous chunk
-            bytes_to_write = max_contiguous * element_size
-            out_f.seek(dest_byte_offset)
-            chunk_data = sub_tensor_bytes[
-                src_byte_offset : src_byte_offset + bytes_to_write
-            ]
-            out_f.write(chunk_data)
-
-<<<<<<< HEAD
-            elements_written += max_contiguous
 
 
 def _calculate_max_contiguous_elements(
@@ -476,7 +426,40 @@
 
     This determines the largest chunk by checking how elements are laid out in memory
     and finding natural boundaries where contiguity breaks.
-    """
+
+    Args:
+        indices: Current position indices in the sub-tensor
+        sub_tensor_shape: Shape of the sub-tensor being written
+        tensor_shape: Shape of the full tensor
+
+    Raises:
+        ValueError: If input lists are empty, have mismatched lengths, or contain invalid values
+    """
+    # Validate input lists are not empty
+    if not indices or not sub_tensor_shape or not tensor_shape:
+        raise ValueError("Input lists cannot be empty")
+
+    # Validate all lists have the same length (same number of dimensions)
+    if not (len(indices) == len(sub_tensor_shape) == len(tensor_shape)):
+        raise ValueError(
+            f"All input lists must have the same length. Got indices: {len(indices)}, "
+            f"sub_tensor_shape: {len(sub_tensor_shape)}, tensor_shape: {len(tensor_shape)}"
+        )
+
+    # Validate indices are within bounds of sub_tensor_shape
+    for i, (idx, sub_dim) in enumerate(zip(indices, sub_tensor_shape)):
+        if idx >= sub_dim:
+            raise ValueError(
+                f"Index {idx} at dimension {i} is out of bounds for sub-tensor shape {sub_tensor_shape}"
+            )
+
+    # Validate sub_tensor dimensions don't exceed tensor dimensions
+    for i, (sub_dim, tensor_dim) in enumerate(zip(sub_tensor_shape, tensor_shape)):
+        if sub_dim > tensor_dim:
+            raise ValueError(
+                f"Sub-tensor dimension {sub_dim} at position {i} exceeds tensor dimension {tensor_dim}"
+            )
+
     # Start with elements remaining in the last dimension
     max_contiguous = sub_tensor_shape[-1] - indices[-1]
 
@@ -507,82 +490,6 @@
                         remaining_in_dim * sub_tensor_shape[-2] * sub_tensor_shape[-1]
                     )
 
-=======
-def _calculate_max_contiguous_elements(
-    indices: list[int],
-    sub_tensor_shape: list[int],
-    tensor_shape: list[int],
-) -> int:
-    """
-    Calculate the maximum number of contiguous elements that can be written from current position.
-
-    This determines the largest chunk by checking how elements are laid out in memory
-    and finding natural boundaries where contiguity breaks.
-
-    Args:
-        indices: Current position indices in the sub-tensor
-        sub_tensor_shape: Shape of the sub-tensor being written
-        tensor_shape: Shape of the full tensor
-
-    Raises:
-        ValueError: If input lists are empty, have mismatched lengths, or contain invalid values
-    """
-    # Validate input lists are not empty
-    if not indices or not sub_tensor_shape or not tensor_shape:
-        raise ValueError("Input lists cannot be empty")
-
-    # Validate all lists have the same length (same number of dimensions)
-    if not (len(indices) == len(sub_tensor_shape) == len(tensor_shape)):
-        raise ValueError(
-            f"All input lists must have the same length. Got indices: {len(indices)}, "
-            f"sub_tensor_shape: {len(sub_tensor_shape)}, tensor_shape: {len(tensor_shape)}"
-        )
-
-    # Validate indices are within bounds of sub_tensor_shape
-    for i, (idx, sub_dim) in enumerate(zip(indices, sub_tensor_shape)):
-        if idx >= sub_dim:
-            raise ValueError(
-                f"Index {idx} at dimension {i} is out of bounds for sub-tensor shape {sub_tensor_shape}"
-            )
-
-    # Validate sub_tensor dimensions don't exceed tensor dimensions
-    for i, (sub_dim, tensor_dim) in enumerate(zip(sub_tensor_shape, tensor_shape)):
-        if sub_dim > tensor_dim:
-            raise ValueError(
-                f"Sub-tensor dimension {sub_dim} at position {i} exceeds tensor dimension {tensor_dim}"
-            )
-
-    # Start with elements remaining in the last dimension
-    max_contiguous = sub_tensor_shape[-1] - indices[-1]
-
-    # Check if we can extend across multiple dimensions
-    # We can write across dimension boundaries if we're writing complete "rows"
-    # and the layout in destination tensor maintains contiguity
-
-    # For 2D case: check if we can write multiple complete rows
-    if len(sub_tensor_shape) >= 2:
-        # If we're at the start of a row and can write complete rows
-        if indices[-1] == 0:  # At start of last dimension (column)
-            rows_remaining = sub_tensor_shape[-2] - indices[-2]  # Rows left to write
-
-            # Check if writing complete rows maintains contiguity in destination
-            # This is true for row-wise sharding or when sub-tensor spans full width
-            if sub_tensor_shape[-1] == tensor_shape[-1]:  # Full width
-                max_contiguous = rows_remaining * sub_tensor_shape[-1]
-
-            # For higher dimensions, check if we can extend further
-            if len(sub_tensor_shape) >= 3 and indices[-2] == 0:
-                # Check if we can write complete 2D slices
-                remaining_in_dim = sub_tensor_shape[-3] - indices[-3]
-                if (
-                    sub_tensor_shape[-1] == tensor_shape[-1]
-                    and sub_tensor_shape[-2] == tensor_shape[-2]
-                ):
-                    max_contiguous = (
-                        remaining_in_dim * sub_tensor_shape[-2] * sub_tensor_shape[-1]
-                    )
-
->>>>>>> eed9dbf7
     return max_contiguous
 
 
@@ -686,33 +593,10 @@
         start_time,
     )
 
-<<<<<<< HEAD
     max_index = max(fqn_to_index_mapping.values())
     fqn_to_file_mapping = {
         fqn: _gen_file_name(idx, max_index) for fqn, idx in fqn_to_index_mapping.items()
     }
-=======
-    # Initialize the output file structure
-    output_files_data: dict[str, _OutputFileData] = {}
-    if fqn_to_index_mapping is not None:
-        # Create multiple output files based on the provided mapping
-        for fqn, index in fqn_to_index_mapping.items():
-            # Generate names like "model-00001-of-00005.safetensors"
-            file_name = _gen_file_name(index, max(fqn_to_index_mapping.values()))
-            output_path = os.path.join(local_output_dir, file_name)
-
-            if output_path not in output_files_data:
-                output_files_data[output_path] = _OutputFileData(
-                    fqn_data={fqn: _FqnData()}
-                )
-            else:
-                output_files_data[output_path].fqn_data[fqn] = _FqnData()
-    else:
-        # If no mapping is provided, create a single output file
-        file_name = _gen_file_name(1, 1)
-        output_path = os.path.join(local_output_dir, file_name)
-        output_files_data[output_path] = _OutputFileData()
->>>>>>> eed9dbf7
 
     output_files_data = _consolidate_safetensors_files(
         input_dir, output_dir, fqn_to_file_mapping, num_threads
