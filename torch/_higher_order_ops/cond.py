# mypy: allow-untyped-decorators
# mypy: allow-untyped-defs
import contextlib
import logging
import warnings
from typing import Any, Callable, Optional, Union

import torch
import torch._subclasses.functional_tensor
import torch.utils._pytree as pytree
from torch._C import DispatchKey
from torch._C._functorch import (
    _add_batch_dim,
    get_unwrapped,
    is_batchedtensor,
    maybe_get_bdim,
)
from torch._functorch.utils import exposed_in
from torch._higher_order_ops.utils import (
<<<<<<< HEAD
    _has_potential_branch_input_alias,
    _has_potential_branch_input_mutation,
    _maybe_run_with_interpreter,
    _set_compilation_env,
    create_bw_fn,
=======
    _maybe_run_with_interpreter,
    _set_compilation_env,
>>>>>>> 2e6f5316
    materialize_as_graph,
    reenter_make_fx,
    save_tensors_and_symints_for_backward,
    saved_tensors_and_symints,
    unique_graph_id,
    validate_subgraph_args_types,
)
from torch._ops import HigherOrderOperator
from torch._subclasses.fake_tensor import FakeTensor, FakeTensorMode
from torch.fx.experimental.proxy_tensor import (
    _temp_remove_metadata_torch_function_mode,
    _temp_remove_pre_dispatch_torch_function_mode,
    ProxyTorchDispatchMode,
    track_tensor_tree,
)
from torch.utils._python_dispatch import _get_current_dispatch_mode

<<<<<<< HEAD
=======
from .utils import clone_outputs_aliasing_inputs

>>>>>>> 2e6f5316

log = logging.getLogger(__name__)

"""
We're going to define a `cond_op` operation.
In order to do this, we need implementations for each of the dispatch keys.
"""


class CondOp(HigherOrderOperator):
    def __init__(self):
        super().__init__("cond")

    def __call__(self, pred, true_fn, false_fn, operands):
        validate_subgraph_args_types(operands)
        return super().__call__(pred, true_fn, false_fn, operands)


cond_op = CondOp()


@exposed_in("torch")
def cond(
    pred: Union[bool, int, float, torch.Tensor],
    true_fn: Callable,
    false_fn: Callable,
    operands: Union[tuple, list] = (),
) -> Any:
    r"""
    Conditionally applies `true_fn` or `false_fn`.

    .. warning::
        `torch.cond` is a prototype feature in PyTorch. It has limited support for input and output types and
        doesn't support training currently. Please look forward to a more stable implementation in a future version of PyTorch.
        Read more about feature classification at: https://pytorch.org/blog/pytorch-feature-classification-changes/#prototype

    `cond` is structured control flow operator. That is, it is like a Python if-statement,
    but has restrictions on `true_fn`, `false_fn`, and `operands` that enable it to be
    capturable using torch.compile and torch.export.

    Assuming the constraints on `cond`'s arguments are met, `cond` is equivalent to the following::

        def cond(pred, true_branch, false_branch, operands):
            if pred:
                return true_branch(*operands)
            else:
                return false_branch(*operands)

    Args:
        pred (Union[bool, torch.Tensor]): A boolean expression or a tensor with one element,
          indicating which branch function to apply.

        true_fn (Callable): A callable function (a -> b) that is within the
          scope that is being traced.

        false_fn (Callable): A callable function (a -> b) that is within the
          scope that is being traced. The true branch and false branch must
          have consistent input and outputs, meaning the inputs have to be
          the same, and the outputs have to be the same type and shape. Int
          output is also allowed. We'll make the output dynamic by turning it
          into a symint.

        operands (Tuple of possibly nested dict/list/tuple of torch.Tensor): A tuple of inputs to the
          true/false functions. It can be empty if true_fn/false_fn doesn't require input. Defaults to ().

    Example::

        def true_fn(x: torch.Tensor):
            return x.cos()
        def false_fn(x: torch.Tensor):
            return x.sin()
        return cond(x.shape[0] > 4, true_fn, false_fn, (x,))

    Restrictions:
        - The conditional statement (aka `pred`) must meet one of the following constraints:

          - It's a `torch.Tensor` with only one element, and torch.bool dtype

          - It's a boolean expression, e.g. `x.shape[0] > 10` or `x.dim() > 1 and x.shape[1] > 10`

        - The branch function (aka `true_fn`/`false_fn`) must meet all of the following constraints:

          - The function signature must match with operands.

          - The function must return a tensor with the same metadata, e.g. shape,
            dtype, etc.

          - The function cannot have in-place mutations on inputs or global variables.
            (Note: in-place tensor operations such as `add_` for intermediate results
            are allowed in a branch)

    """
    if torch.compiler.is_dynamo_compiling():
        return cond_op(pred, true_fn, false_fn, operands)

    from torch._dynamo.backends.debugging import (
        make_eager_backend_with_torch_function_mode,
    )

    if isinstance(pred, (bool, int, float)):
        # This is the non-strict export case. Strict export and torch.compile are
        # handled above in dynamo.
        if torch.compiler.is_compiling():
            warnings.warn(
                "Pred is a Python constant. When used with torch.cond, it specializes on one of the branches."
                " If you want torch.cond to preserve two branches, please make the predicate a boolean tensor or a SymBool.",
                UserWarning,
            )
        # This is the eager case. We can just run the true or false branch.
        if pred:
            return true_fn(*operands)
        else:
            return false_fn(*operands)

    def _validate_input(pred, true_fn, false_fn, operands):
        if not isinstance(pred, (bool, torch.Tensor, torch.SymBool)):
            raise RuntimeError(f"Expected pred to be bool or tensor, but got {pred}.")

        if isinstance(pred, torch.Tensor) and pred.numel() != 1:
            raise RuntimeError(
                f"Expected pred to be bool or single-element tensor, but got {pred}."
            )

        if not callable(true_fn) or not callable(false_fn):
            raise RuntimeError("Expect both branches to be callable.")

        if not isinstance(operands, (tuple, list)) or pytree.tree_any(
            lambda t: not isinstance(t, torch.Tensor), operands
        ):
            raise RuntimeError(
                "Expect operands to be a tuple of possibly nested dict/list/tuple that only "
                f"consists of tensor leaves, but got {operands}."
            )

    _validate_input(pred, true_fn, false_fn, operands)

    if not torch._dynamo.is_dynamo_supported():
        raise RuntimeError("torch.cond requires dynamo support.")

    # Dynamo is expecting a callable with "__code__" attribute.
    # We cannot directly pass cond_op to it. So we wrap it in a dummy function.
    def _cond_op_wrapper(*args, **kwargs):
        return cond_op(*args, **kwargs)

    with _set_compilation_env(), torch._dynamo.utils.disable_cache_limit(), _temp_remove_pre_dispatch_torch_function_mode():
        with _temp_remove_metadata_torch_function_mode() as metadata_mode:
            if metadata_mode:
                backend = make_eager_backend_with_torch_function_mode(metadata_mode)
            else:
                backend = "eager"
            return torch.compile(_cond_op_wrapper, backend=backend, fullgraph=True)(
                pred, true_fn, false_fn, operands
            )


<<<<<<< HEAD
=======
def create_bw_fn(fn: Callable, args: tuple[Any]) -> Callable:
    """
    For a fn that accepts flat inputs and returns flat outputs:
        fw_out = fn(*args),
    this function returns:
        grad_args = bw_fn(*args_and_grad_output)
    with the following invariants:
      1. args + fw_out has an 1-1 correspondence to args_and_grad_output
      2. grad_args has an 1-1 corresponsence to args
      3. for tensor arg whose requires_grad is False, its corresponding grad in
         grad_args will be a zero tensor with the same shape.
    """

    from torch._functorch.aot_autograd import AOTConfig, create_joint
    from torch._higher_order_ops.utils import prepare_fw_with_masks_all_requires_grad

    dummy_aot_config = AOTConfig(
        fw_compiler=None,  # type: ignore[arg-type]
        bw_compiler=None,  # type: ignore[arg-type]
        partition_fn=None,  # type: ignore[arg-type]
        decompositions={},
        num_params_buffers=0,
        aot_id=0,
        keep_inference_input_mutations=False,
    )
    n_primals = len(args)

    bw_fn = create_joint(
        prepare_fw_with_masks_all_requires_grad(fn), aot_config=dummy_aot_config
    )

    def flat_fn(*args_and_grad_outs):
        primals = args_and_grad_outs[:n_primals]
        tangents = args_and_grad_outs[n_primals:]
        grad_args = bw_fn(primals, tangents)[1]
        assert len(args) == len(grad_args)
        # In order to keep HOPs functional where the backward graph,
        # would have outputs that are aliasing inputs.
        # For example in cases where the backward of the function is simply
        # passing the upstream gradients through.
        maybe_clone = clone_outputs_aliasing_inputs(args_and_grad_outs)

        return [
            (
                torch.zeros_like(arg)
                if isinstance(arg, torch.Tensor) and grad is None
                else maybe_clone(grad)
            )
            for grad, arg in zip(grad_args, primals)
        ]

    return flat_fn


>>>>>>> 2e6f5316
def trace_cond(proxy_mode, func_overload, pred, true_fn, false_fn, operands):
    assert isinstance(
        operands, (list, tuple)
    ), f"Cond operands must be a list or tuple of tensors and SymInts {operands}"

    true_graph = reenter_make_fx(true_fn)(*operands)
    false_graph = reenter_make_fx(false_fn)(*operands)

    true_outs = []
    false_outs = []
    for node in true_graph.graph.nodes:
        if node.op == "output":
            true_outs.extend(node.args)

    for node in false_graph.graph.nodes:
        if node.op == "output":
            false_outs.extend(node.args)

    flat_true_outs = pytree.arg_tree_leaves(*true_outs)
    flat_false_outs = pytree.arg_tree_leaves(*false_outs)
    if len(flat_true_outs) != len(flat_false_outs):
        raise torch._dynamo.exc.CondOpArgsMismatchError(
            f"Expected to return same number of outputs but got:"
            f"\n  true branch returns {len(flat_true_outs)} item(s)"
            f"\n  false branch returns {len(flat_false_outs)} item(s)"
        )

    i, true_name = unique_graph_id(proxy_mode, prefix="true_graph")

    false_name = f"false_graph_{i}"
    assert not hasattr(proxy_mode.tracer.root, false_name)

    proxy_mode.tracer.root.register_module(true_name, true_graph)
    proxy_mode.tracer.root.register_module(false_name, false_graph)

    args = (pred, true_graph, false_graph, operands)

    proxy_args = pytree.tree_map(proxy_mode.tracer.unwrap_proxy, args)

    out_proxy = proxy_mode.tracer.create_proxy(
        "call_function", func_overload, proxy_args, {}
    )

    out = func_overload(pred, true_graph, false_graph, operands)

    return track_tensor_tree(out, out_proxy, constant=None, tracer=proxy_mode.tracer)


@cond_op.py_impl(DispatchKey.CompositeExplicitAutograd)
def cond_op_dense(pred, true_fn, false_fn, operands):
    assert all(
        isinstance(o, (torch.Tensor, int)) for o in operands
    ), f"Dense implementation operands must be a list of tensors and ints {operands}"
    mode = _get_current_dispatch_mode()
    assert mode is None, "Mode should never be enabled for CPU/CUDA key"
    if pred:
        return true_fn(*operands)
    else:
        return false_fn(*operands)


class CondAutogradOp(torch.autograd.Function):
    @staticmethod
    def forward(
        ctx,
        pred,
        true_fn,
        false_fn,
        *operands,
    ):
        ctx._pred = pred
        ctx._true_bw_fn = create_bw_fn(
            true_fn,
            operands,
        )
        ctx._false_bw_fn = create_bw_fn(
            false_fn,
            operands,
        )
        # We snapshot the dispatch keys in forward for materializing the
        # the bw_graph in backward.
        ctx._fw_include_key_set = torch._C._dispatch_tls_local_include_set()
        ctx._fw_exclude_key_set = torch._C._dispatch_tls_local_exclude_set()
        save_tensors_and_symints_for_backward(ctx, operands)

        with torch._C._AutoDispatchBelowAutograd():
            return cond_op(pred, true_fn, false_fn, operands)

    @staticmethod
    def backward(ctx, *flat_grads):
        operands = saved_tensors_and_symints(ctx)
        args = operands + flat_grads
        # TODO: we need to materialize the bw graphs because dynamo is unable to
        # trace through the joint funcion when torch.compile torch.autograd.grad.
        true_bw_gm = materialize_as_graph(
            ctx._true_bw_fn,
            args,
            ctx._fw_include_key_set,
            ctx._fw_exclude_key_set,
            force_enable_grad=True,
        )
        false_bw_gm = materialize_as_graph(
            ctx._false_bw_fn,
            args,
            ctx._fw_include_key_set,
            ctx._fw_exclude_key_set,
            force_enable_grad=True,
        )
        grads = cond_op(
            ctx._pred,
            true_bw_gm,
            false_bw_gm,
            args,
        )
        return None, None, None, *grads


# Note:
# As long as one of the tensors in pred or operands requires grad,
# all the output would require grad with backward fn set to be the CondAutogradOp.
# This is consistent with autograd.Function's semantic.
@cond_op.py_autograd_impl
def cond_autograd(pred, true_fn, false_fn, operands):
    return CondAutogradOp.apply(
        pred,
        true_fn,
        false_fn,
        *operands,
    )


@cond_op.py_impl(ProxyTorchDispatchMode)
def inner(mode, pred, true_fn, false_fn, operands):
    return trace_cond(mode, cond_op, pred, true_fn, false_fn, operands)


@cond_op.py_impl(FakeTensorMode)
def cond_fake_tensor_mode(mode, pred, true_fn, false_fn, operands):
    # Ignore here, because if you've gotten here but you're not manually
    # tracing the inner graphs, that means that you intend to reuse the graph
    # directly.  Which means the old unbacked symbol bindings are appropriate.
    # This strategy will not work if unbacked symbols can escape.
    ignore_fresh_unbacked = contextlib.nullcontext()
    if mode.shape_env:
        ignore_fresh_unbacked = mode.shape_env.ignore_fresh_unbacked_symbols()

    with mode, ignore_fresh_unbacked:
        flat_true_outs, true_out_spec = pytree.tree_flatten(true_fn(*operands))
        flat_false_outs, false_out_spec = pytree.tree_flatten(false_fn(*operands))
        if true_out_spec != false_out_spec:
            raise RuntimeError(
                "Unmatched output spec from torch.cond branches: "
                f"true branch tree_spec {true_out_spec} vs false branch tree_spec {false_out_spec}."
            )

    merged_outs = []
    for true_out, false_out in zip(flat_true_outs, flat_false_outs):
        merged_outs.append(_merge_output(true_out, false_out, mode))
    return pytree.tree_unflatten(merged_outs, true_out_spec)


def check_tensor_meta_match(
    t1: torch.Tensor, t2: torch.Tensor, attr_names: tuple[str, ...], msg_prefix: str
) -> None:
    def _get_attr_maybe_call(t: torch.Tensor, attr_name: str) -> Any:
        attr = getattr(t, attr_name)
        if callable(attr):
            return attr()
        return attr

    for attr_name in attr_names:
        lattr = _get_attr_maybe_call(t1, attr_name)
        rattr = _get_attr_maybe_call(t2, attr_name)
        torch._check(
            lattr == rattr,
            lambda: f"{msg_prefix} expected same {attr_name} but got {lattr} and {rattr}.",
        )


def _merge_output(
    a: Optional[Union[torch.Tensor, int]],
    b: Optional[Union[torch.Tensor, int]],
    mode: FakeTensorMode,
):
    from torch.fx.experimental.symbolic_shapes import (
        has_free_unbacked_symbols,
        SymIntEqByExpr,
    )

    if a is None or b is None:
        assert a is None and b is None, (a, b)
        return None

    def min_max(s0, s1):
        def _bound(s0, lower_bound: bool):
            if isinstance(s0, int):
                return s0
            r = mode.shape_env.var_to_range.get(  # type: ignore[union-attr]
                s0.node.expr,
                torch.utils._sympy.value_ranges.ValueRanges.unknown(),
            )
            return r.lower if lower_bound else r.upper

        return min(_bound(s0, True), _bound(s1, True)), max(
            _bound(s0, False), _bound(s1, False)
        )

    if type(a) is int and type(b) is int:
        if a == b:
            return a
        assert mode.shape_env is not None
        merged_out = mode.shape_env.create_unbacked_symint()
        mode.shape_env.constrain_symbol_range(merged_out.node.expr, *min_max(a, b))
        return merged_out

    assert type(a) is FakeTensor and type(b) is FakeTensor, (a, type(a), b, type(b))

    # Note: we don't check size, stride because
    # they'll be merged with unbacked symints if they differ.
    _meta_to_check = {
        "dtype",
        "device",
        "layout",
        "dim",
        "is_quantized",
        "is_conj",
        "is_sparse",
        "storage_offset",
    }
    check_tensor_meta_match(
        a,
        b,
        tuple(_meta_to_check),
        msg_prefix="When merging two branches' output in torch.cond, ",
    )
    # NYI
    assert not a.is_quantized and not b.is_quantized
    assert not a.is_sparse and not b.is_sparse
    assert not a.is_conj() and not b.is_conj()

    """
    Step 1: create unbacked symints for sizes that are different
    along the same axis. For example:
        a.size is [s0, 4, s0, 5, 4, 5]
        b.size is [s1, 4, s2, 8, 4, 7]
        merged_size will be [u0, 4, u1, u2, 4, u3], where
        u0 has range [min(s0, s1), max(s0, s1)]
        u1 has range [min(s0, s2), max(s0, s2)]
        u2 has range [5, 8]
        u3 has range [5, 7]
    """
    merged_size: list[Union[int, torch.SymInt]] = []

    def _has_unbacked_symbols(s: Union[int, torch.SymInt]) -> bool:
        if isinstance(s, int):
            return False
        else:
            return has_free_unbacked_symbols(s.node.expr)

    for s0, s1 in zip(a.size(), b.size()):
        # If there are unbacked symbols leaked out of true_branch or false_branch
        # we need to merge them with a new unbacked symbol and track in parent graph.
        if (
            not _has_unbacked_symbols(s0)
            and not _has_unbacked_symbols(s1)
            and SymIntEqByExpr(s0) == SymIntEqByExpr(s1)
        ):
            merged_size.append(s0)
        else:
            assert mode.shape_env is not None
            new_size = mode.shape_env.create_unbacked_symint()
            mode.shape_env.constrain_symbol_range(new_size.node.expr, *min_max(s0, s1))
            merged_size.append(new_size)

    """
    This follows the logic in symbolic_shapes._compute_symbolic_stride
    Step 2: Since tensor stride is an accumulative muliplication of the sizes, which is a permutated
        (due to view ops) non-decending sequence.

        Case 1: No size is 1. In this case, strides have unique values.
            For example, suppose we have a tenosr with:
            size [3, 4, 3, 5, 4, 5],
            stride (1200, 300, 1, 12, 3, 60),
            merged_size [u0, u1, u2, u3, u4, u5].

            We visit the strides in ascending order: 1, 3, 12, 60, 300, 1200. In each step, we check whether
            the current stride is bounded or not and bound next stride by setting.
                stride_expr[next_stride] = current_stride_expr * current_size_expr
            1st round:
                current_stride is 1, current_size is 3, so next_stride is 1 * 3 = 3,
                current_stride_expr is set to 1, current_size_expr is u2, so stride_expr[3] is therefore 1 * u2 = u2
            2nd round:
                current_stride is 3, current_size is 4, so next_stride is 3 * 4 = 12,
                current_stride_expr is stride_expr[3] i.e. u2, current_size_expr is u4, so stride_expr[12] = u2 * u4
                ...

        Case 2: At least one dimension has size 1, which can produce duplicates in strides.
            In this case, theorectically, we cannot uniquely determine the expr of strides because
            the accessing stride_expr with same key in different order causes the final stride expression
            to be different.

            Suppose we have:
                size: (3, 1)
                stride: (1, 1)
                merged_size: (u0, u1)

            The stride expr could either be (u1, 1) or (1, u0) depending on whether we start with u1 or u0.
            For this reason, we try to break tie by sorting via decending index so we always get (u1, 1).

            Note that backend might optimize the strides anyway so this is usually not a problem as long
            as two branches matches. See relevant discussions in https://github.com/pytorch/pytorch/issues/142024.

        Case 3: Dim has 0 stride. 0 stride doesn't participate in the accumulative multiplication of
            sizes. So they're always treated as constant even if their corresponding size is turned into unbacked symint.

            Suppose we have:
                size: (3, 3)
                stride: (0, 1)
                merged_size: (u0, u1)

            The merged stride would be (0, 1)
    """

    def _bound_stride(
        a_ex_size: torch.Size,
        b_ex_size: torch.Size,
        a_ex_stride: tuple[int, ...],
        b_ex_stride: tuple[int, ...],
        merged_size: list[Union[int, torch.SymInt]],
    ) -> list[Union[int, torch.SymInt]]:
        from torch._inductor.ir import get_stride_order

        a_sorted_stride_idx = get_stride_order(a_ex_stride, mode.shape_env)
        b_sorted_stride_idx = get_stride_order(b_ex_stride, mode.shape_env)

        a_stride_li: list[Optional[tuple[Union[int, torch.SymInt], int]]] = [
            None
        ] * len(a_ex_stride)
        b_stride_li: list[Optional[tuple[Union[int, torch.SymInt], int]]] = [
            None
        ] * len(b_ex_stride)
        for i, idx in enumerate(a_sorted_stride_idx):
            a_stride_li[idx] = (a_ex_stride[i], -i)
        for i, idx in enumerate(b_sorted_stride_idx):
            b_stride_li[idx] = (b_ex_stride[i], -i)

        for a_pair, b_pair in zip(a_stride_li, b_stride_li):
            assert a_pair is not None and b_pair is not None
            _, a_idx = a_pair
            _, b_idx = b_pair

            if a_idx != b_idx:
                raise RuntimeError(
                    f"The sorted order of strides of the two branches' output doesn't match."
                    f"this indicates the contiguousness of the two branches are different. "
                    f"True branch has stride {a_ex_stride} but false branch has stride {b_ex_stride}."
                    f"Consider using contiguous() to make the two branches have the same contiguousness."
                )

        def _maybe_expr(s: Union[int, torch.SymInt]):
            if isinstance(s, int):
                return s
            return s.node.expr

        a_stride_expr: dict[Any, Union[int, torch.SymInt]] = {}
        b_stride_expr: dict[Any, Union[int, torch.SymInt]] = {}
        merged_strides: list[Union[int, torch.SymInt]] = [None] * len(a_ex_stride)  # type: ignore[list-item]
        for a_pair, b_pair in zip(a_stride_li, b_stride_li):
            assert a_pair is not None and b_pair is not None
            a_val, neg_i = a_pair
            b_val, _ = b_pair

            i = -neg_i
            if a_val == 0:
                assert b_val == 0, (a_val, b_val)
                merged_strides[i] = 0
                continue

            if _maybe_expr(a_val) in a_stride_expr:
                a_expr = a_stride_expr[_maybe_expr(a_val)]
                assert (
                    b_stride_expr[_maybe_expr(b_val)] == a_expr
                ), f"a_stride_expr:{a_stride_expr}, b_stride_expr:{b_stride_expr}"
                merged_strides[i] = a_expr
            else:
                if a_val == 1:
                    assert b_val == 1
                    a_stride_expr[_maybe_expr(a_val)] = 1
                    b_stride_expr[_maybe_expr(b_val)] = 1
                    merged_strides[i] = 1
                else:
                    # If we cannot find the expr of a_val in a_stride_expr, it means
                    # the strides is not a simple accumulative multiplication of sizes.
                    # In this case, we cannot determine the expr of strides from the new
                    # shapes so we error out and hint users to call contiguous().
                    raise RuntimeError(
                        f"It seems one of cond's output stride is not a simple accumulative multiplication of sizes. "
                        f"This could be because cond returns a slice of a tensor, which is not dense in memory. "
                        f"True branch has size {a_ex_size}, stride {a_ex_stride} and false branch has size {b_ex_size} "
                        f"stride {b_ex_stride}. Hint: can call t.contiguous(). "
                    )
            nxt_merged_stride_expr = merged_strides[i] * merged_size[i]
            a_stride_expr[_maybe_expr(a_val * a_ex_size[i])] = nxt_merged_stride_expr
            b_stride_expr[_maybe_expr(b_val * b_ex_size[i])] = nxt_merged_stride_expr
        return merged_strides

    merged_stride: list[Union[int, torch.SymInt]] = _bound_stride(
        a.size(), b.size(), a.stride(), b.stride(), merged_size
    )

    with mode:
        return torch.empty_strided(
            merged_size, merged_stride, dtype=a.dtype, device=a.device
        )


@cond_op.py_functionalize_impl
def cond_func(ctx, pred, true_fn, false_fn, inputs):
    from torch._higher_order_ops.utils import _check_alias_and_mutation

    unwrapped_inputs = ctx.unwrap_tensors(inputs)
    unwrapped_pred = ctx.unwrap_tensors(pred)
    with ctx.redispatch_to_next():
        functional_true = ctx.functionalize(_maybe_run_with_interpreter(true_fn))
        functional_false = ctx.functionalize(_maybe_run_with_interpreter(false_fn))
        pre_dispatch = hasattr(ctx, "mode") and ctx.mode.pre_dispatch
        for branch, branch_name in [(true_fn, "cond_true"), (false_fn, "cond_false")]:
            _check_alias_and_mutation(
                branch, unwrapped_inputs, branch_name, pre_dispatch
            )

        cond_return = cond_op(
            unwrapped_pred, functional_true, functional_false, unwrapped_inputs
        )
        return ctx.wrap_tensors(cond_return)


@cond_op.py_impl(torch._C._functorch.TransformType.Vmap)
def cond_batch_rule(interpreter, pred, true_fn, false_fn, inputs):
    assert isinstance(
        inputs, (list, tuple)
    ), "Cond inputs must be a list or tuple of tensors"
    assert all(
        isinstance(i, torch.Tensor) for i in inputs
    ), "Cond inputs must be a list of tensors"

    pred_is_batched = isinstance(pred, torch.Tensor) and is_batchedtensor(pred)
    pred_ = get_unwrapped(pred) if pred_is_batched else pred

    # unbatched tensors are not vmapped
    tensors, in_dims = zip(
        *[
            (get_unwrapped(t), maybe_get_bdim(t)) if is_batchedtensor(t) else (t, None)
            for t in inputs
        ]
    )

    if pred_is_batched:
        # prepend "pred" and vmap everything
        tensors = (pred_,) + tensors
        in_dims = (0,) + in_dims

        def fn(p, *args):
            t = true_fn(*args)
            f = false_fn(*args)
            return torch.where(p, t[0], f[0])

        with interpreter.lower():
            result = torch.vmap(fn, in_dims=in_dims)(*tensors)

    else:
        # predicate is known at this stage and it is a boolean expression or a
        # tensor with one element.
        true_fn = torch.vmap(true_fn, in_dims=in_dims)
        false_fn = torch.vmap(false_fn, in_dims=in_dims)

        with interpreter.lower():
            result = cond_op(pred, true_fn, false_fn, tensors)

    if not isinstance(result, tuple):
        result = (result,)
    lvl = interpreter.level()
    return tuple([_add_batch_dim(r, 0, lvl) for r in result])<|MERGE_RESOLUTION|>--- conflicted
+++ resolved
@@ -17,16 +17,9 @@
 )
 from torch._functorch.utils import exposed_in
 from torch._higher_order_ops.utils import (
-<<<<<<< HEAD
-    _has_potential_branch_input_alias,
-    _has_potential_branch_input_mutation,
     _maybe_run_with_interpreter,
     _set_compilation_env,
     create_bw_fn,
-=======
-    _maybe_run_with_interpreter,
-    _set_compilation_env,
->>>>>>> 2e6f5316
     materialize_as_graph,
     reenter_make_fx,
     save_tensors_and_symints_for_backward,
@@ -44,11 +37,6 @@
 )
 from torch.utils._python_dispatch import _get_current_dispatch_mode
 
-<<<<<<< HEAD
-=======
-from .utils import clone_outputs_aliasing_inputs
-
->>>>>>> 2e6f5316
 
 log = logging.getLogger(__name__)
 
@@ -204,63 +192,6 @@
             )
 
 
-<<<<<<< HEAD
-=======
-def create_bw_fn(fn: Callable, args: tuple[Any]) -> Callable:
-    """
-    For a fn that accepts flat inputs and returns flat outputs:
-        fw_out = fn(*args),
-    this function returns:
-        grad_args = bw_fn(*args_and_grad_output)
-    with the following invariants:
-      1. args + fw_out has an 1-1 correspondence to args_and_grad_output
-      2. grad_args has an 1-1 corresponsence to args
-      3. for tensor arg whose requires_grad is False, its corresponding grad in
-         grad_args will be a zero tensor with the same shape.
-    """
-
-    from torch._functorch.aot_autograd import AOTConfig, create_joint
-    from torch._higher_order_ops.utils import prepare_fw_with_masks_all_requires_grad
-
-    dummy_aot_config = AOTConfig(
-        fw_compiler=None,  # type: ignore[arg-type]
-        bw_compiler=None,  # type: ignore[arg-type]
-        partition_fn=None,  # type: ignore[arg-type]
-        decompositions={},
-        num_params_buffers=0,
-        aot_id=0,
-        keep_inference_input_mutations=False,
-    )
-    n_primals = len(args)
-
-    bw_fn = create_joint(
-        prepare_fw_with_masks_all_requires_grad(fn), aot_config=dummy_aot_config
-    )
-
-    def flat_fn(*args_and_grad_outs):
-        primals = args_and_grad_outs[:n_primals]
-        tangents = args_and_grad_outs[n_primals:]
-        grad_args = bw_fn(primals, tangents)[1]
-        assert len(args) == len(grad_args)
-        # In order to keep HOPs functional where the backward graph,
-        # would have outputs that are aliasing inputs.
-        # For example in cases where the backward of the function is simply
-        # passing the upstream gradients through.
-        maybe_clone = clone_outputs_aliasing_inputs(args_and_grad_outs)
-
-        return [
-            (
-                torch.zeros_like(arg)
-                if isinstance(arg, torch.Tensor) and grad is None
-                else maybe_clone(grad)
-            )
-            for grad, arg in zip(grad_args, primals)
-        ]
-
-    return flat_fn
-
-
->>>>>>> 2e6f5316
 def trace_cond(proxy_mode, func_overload, pred, true_fn, false_fn, operands):
     assert isinstance(
         operands, (list, tuple)
