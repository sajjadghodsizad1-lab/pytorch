# mypy: allow-untyped-defs
import contextlib
import functools
from contextlib import contextmanager, ExitStack, nullcontext
from dataclasses import dataclass
from typing import Any, Callable, Optional, Union

import torch
import torch.fx.traceback as fx_traceback
import torch.utils._pytree as pytree
from torch._dispatch.python import suspend_functionalization
from torch._guards import detect_fake_mode
from torch._higher_order_ops.schema import HopSchema
from torch._ops import HigherOrderOperator, OperatorBase, OpOverload
from torch._subclasses.fake_tensor import FakeTensor
from torch._subclasses.functional_tensor import (
    disable_functional_mode,
    FunctionalTensor,
)
from torch.fx.experimental.proxy_tensor import (
    _temp_remove_metadata_torch_function_mode,
    disable_proxy_modes_tracing,
    make_fx,
)
from torch.fx.passes.runtime_assert import insert_deferred_runtime_asserts
from torch.fx.passes.shape_prop import _extract_tensor_metadata, TensorMetadata
from torch.multiprocessing.reductions import StorageWeakRef


@dataclass
class UnsupportedAliasMutationException(RuntimeError):
    reason: str


def autograd_not_implemented_inner(
    operator: OperatorBase, delayed_error: bool, *args: Any, **kwargs: Any
) -> Any:
    """If autograd is enabled and any of the arguments require grad this will either
    raise an error or return a DelayedError depending on the value of delayed.

    Args:
        operator: The Operator to call with the *args and **kwargs with
        op_name: The name of the Operator
        delayed_error: If True, return a DelayedError instead of raising an error
        args: The flattened operands to the Operator
        kwargs: The keyword arguments to the Operator

    Raises:
        RuntimeError: If autograd is enabled and any of the arguments to the Operator
    """
    with torch._C._AutoDispatchBelowAutograd():
        result = operator(*args, **kwargs)
        flat_operands = pytree.arg_tree_leaves(*args)
        if torch.is_grad_enabled() and any(
            f.requires_grad for f in flat_operands if isinstance(f, torch.Tensor)
        ):
            if delayed_error:
                err_fn = torch._C._functions.DelayedError(
                    f"Autograd not implemented for {str(operator)}",
                    1,
                )

                def fake_requires_grad(tensor):
                    if torch.is_floating_point(tensor) or torch.is_complex(tensor):
                        tensor = tensor.detach()
                        tensor.requires_grad = True
                    return tensor

                return pytree.tree_map_only(
                    torch.Tensor, lambda x: err_fn(fake_requires_grad(x)), result
                )
            else:
                raise RuntimeError(f"Autograd not implemented for {str(operator)}")
        return result


def autograd_not_implemented(op: OperatorBase, deferred_error: bool) -> Callable:
    def inner(*args, **kwargs):
        return autograd_not_implemented_inner(op, deferred_error, *args, **kwargs)

    return inner


def _maybe_run_with_interpreter(fn):
    maybe_interpreted_fn = fn
    if isinstance(fn, torch.fx.GraphModule) and fx_traceback.has_preserved_node_meta():
        # Running graph with interpreter is needed for propagating the stack_trace
        def graph_with_interpreter(*args):
            with fx_traceback.preserve_node_meta():
                return torch.fx.Interpreter(fn).run(*args)

        maybe_interpreted_fn = graph_with_interpreter
    return maybe_interpreted_fn


def _maybe_compile_and_run_fn(fn, *args):
    if not torch.compiler.is_dynamo_compiling():
        from torch._dynamo.backends.debugging import (
            make_eager_backend_with_torch_function_mode,
        )

        with _set_compilation_env(), torch._dynamo.utils.disable_cache_limit():
            with _temp_remove_metadata_torch_function_mode() as metadata_mode:
                if metadata_mode:
                    backend = make_eager_backend_with_torch_function_mode(metadata_mode)
                else:
                    backend = "eager"
                return torch.compile(fn, backend=backend, fullgraph=True)(*args)
    else:
        return fn(*args)


def reenter_make_fx(fn):
    from torch.fx.experimental.proxy_tensor import _CURRENT_MAKE_FX_TRACER

    @functools.wraps(fn)
    def wrapped(*args):
        assert (
            _CURRENT_MAKE_FX_TRACER is not None
        ), "Cannot reenter make_fx when we're not under a make_fx tracing session"
        return _CURRENT_MAKE_FX_TRACER.trace_subgraph(
            _maybe_run_with_interpreter(fn), *args
        )

    return wrapped


def _maybe_reenter_make_fx(fn):
    from torch.fx.experimental.proxy_tensor import _CURRENT_MAKE_FX_TRACER

    if _CURRENT_MAKE_FX_TRACER is not None:
        return reenter_make_fx(fn)
    else:

        def _maybe_make_fx_with_fake_mode(fn):
            @functools.wraps(fn)
            def wrapped(*args):
                from torch._guards import detect_fake_mode

                fake_mode = detect_fake_mode(args)
                if fake_mode is None:
                    # we creaeta a fake_mode here to make sure we could
                    # trace the graph with data-dependent calls e.g. .item()
                    return make_fx(fn, tracing_mode="fake")(*args)
                # Tracing with real if all inputs have been fakfied
                return make_fx(fn)(*args)

            return wrapped

        return _maybe_make_fx_with_fake_mode(fn)


def check_meta_consistency(
    lhs_list: list[Union[torch.Tensor, torch.SymInt, int]],
    rhs_list: list[Union[torch.Tensor, torch.SymInt, int]],
    lhs_name: str,
    rhs_name: str,
    include_contiguity: bool = True,
) -> None:
    def diff_meta_pairs(
        lhs_list: list[Union[torch.Tensor, torch.SymInt, int]],
        rhs_list: list[Union[torch.Tensor, torch.SymInt, int]],
    ) -> list[str]:
        def diff_meta(
            lhs: Union[torch.Tensor, torch.SymInt, int],
            rhs: Union[torch.Tensor, torch.SymInt, int],
        ) -> str:
            if isinstance(lhs, torch.Tensor) and isinstance(rhs, torch.Tensor):
                return ", ".join(
                    diff_tensor_meta(
                        _extract_tensor_metadata(
                            lhs, include_contiguity=include_contiguity
                        ),
                        _extract_tensor_metadata(
                            rhs, include_contiguity=include_contiguity
                        ),
                        check_grad=False,
                    )
                )
            else:

                def _both_int_types(lhs, rhs):
                    return isinstance(lhs, (int, torch.SymInt)) and isinstance(
                        rhs, (int, torch.SymInt)
                    )

                def _both_tensor(lhs, rhs):
                    return isinstance(lhs, torch.Tensor) and isinstance(
                        rhs, torch.Tensor
                    )

                if not _both_int_types(lhs, rhs) and not _both_tensor(lhs, rhs):
                    return f"type: {lhs} vs {rhs}"

            return ""

        # Manually check the device of lhs and rhs as this field is currently not part of TensorMetadata
        def diff_device(
            lhs: Union[torch.Tensor, torch.SymInt, int],
            rhs: Union[torch.Tensor, torch.SymInt, int],
        ) -> str:
            if isinstance(lhs, torch.Tensor) and isinstance(rhs, torch.Tensor):
                if (
                    rhs.device.type == lhs.device.type
                    and rhs.device.index == lhs.device.index
                ):
                    return ""
                else:
                    return "device"
            return ""

        if len(lhs_list) != len(rhs_list):
            raise torch._dynamo.exc.UncapturedHigherOrderOpError(
                f"Expected {lhs_name} and {rhs_name} to have same number of outputs but got lhs:{lhs_list} and rhs:{rhs_list}"
            )
        all_diffs = []
        for i, (lhs, rhs) in enumerate(zip(lhs_list, rhs_list)):
            if diff := diff_meta(lhs, rhs):
                all_diffs.append(
                    f"pair[{i}] differ in {diff}, where lhs is {lhs} and rhs is {rhs}"
                )
            if diff := diff_device(lhs, rhs):
                all_diffs.append(
                    f"pair[{i}] differ in {diff}, where lhs is {lhs} and rhs is {rhs}"
                )
        return all_diffs

    if all_diffs := diff_meta_pairs(lhs_list, rhs_list):
        diff_str = "\n".join(all_diffs)
        raise torch._dynamo.exc.UncapturedHigherOrderOpError(
            f"Expected {lhs_name} and {rhs_name} to have same metadata but found:\n{diff_str}"
        )


@contextmanager
def _set_compilation_env():
    _old_is_tracing = torch.fx._symbolic_trace._is_fx_tracing_flag
    _old_allow_empty_graphs = torch._dynamo.config.allow_empty_graphs
    # The issue is tracked in https://github.com/pytorch/pytorch/issues/144360: when dynamo finds
    # the top-level frame produces no graph, the default behavior is to fallback to eager.
    # Then when it encounters an inner function, it will try to trace that function again, which is unnecessary.
    # For while_loop, during inspecting the inner call, we trace into the python dispathcer
    # logic, which is not tracable as of today. So the proper fix can be either 1. allow dispatch
    # logic to be dynamo tracable or 2. fixing https://github.com/pytorch/pytorch/issues/144360.
    # but it exposes some bugs in existing tests so we have to have a temporary flag to control
    # the behavior, which allows dynamo to store an empty graph for a frame without falling back to eager
    try:
        # We need to turn off the is_fx_tracing_flag. Remove this flag check from dyanmo
        # once we are confident fx tracing works with dynamo.
        torch.fx._symbolic_trace._is_fx_tracing_flag = False
        torch._dynamo.config.allow_empty_graphs = True
        yield
    finally:
        torch.fx._symbolic_trace._is_fx_tracing_flag = _old_is_tracing
        torch._dynamo.config.allow_empty_graphs = _old_allow_empty_graphs


# The invariant here is that we always trace the branch with fake tensor
def _maybe_fake_tracing(fn, inputs: list[Any], pre_dispatch):
    fake_mode = detect_fake_mode(inputs)
    tracing_mode = "real"
    if fake_mode is None:
        fake_mode = nullcontext()
        tracing_mode = "fake"

    # Note: we need to turn off proxy tensor mode to avoid tracing infra
    # code that happens in make_fx e.g. we now call as_strided when wrapping tensor
    # as fake tensor.
    with fake_mode, disable_proxy_modes_tracing():
        gm = make_fx(
            fn,
            tracing_mode=tracing_mode,
            pre_dispatch=pre_dispatch,
            _error_on_data_dependent_ops=False,
        )(*inputs)
        if not isinstance(fake_mode, nullcontext) and fake_mode.shape_env is not None:
            insert_deferred_runtime_asserts(
                gm, fake_mode.shape_env, "hoo_maybe_fake_tracing", export=True
            )
        return gm


def potential_input_alias_or_mutation(gm, inputs, pre_dispatch=False):
    if not isinstance(gm, torch.fx.GraphModule):
        try:
            gm = _maybe_fake_tracing(gm, inputs, pre_dispatch)
        except UnsupportedAliasMutationException:
            # this can happen when nested cond_op is
            # functionalized
            return True
        except Exception as e:
            raise e

    example_inputs = [
        ph.meta.get("val", None)
        if "val" in ph.meta
        else ph.meta.get("example_value", None)
        for ph in gm.graph.find_nodes(op="placeholder")
    ]
    (
        inp_inp_alias_map,
        inp_out_alias_map,
        out_out_alias_map,
        inp_mutation,
    ) = check_input_alias_and_mutation(gm, example_inputs)
    return (inp_inp_alias_map, inp_out_alias_map, out_out_alias_map), inp_mutation


def analyze_potential_input_alias_or_mutation(name, aliases, input_mutations):
    if any(len(a) > 0 for a in aliases):
        # TODO: Investigate here further which node is exactly aliasing
        raise RuntimeError(
            f"{name} where aliases appear. "
            + f"In particular, these inputs \
            {set(el for el_map in aliases if len(el_map.keys()) > 0 for el in el_map.keys())} "  # noqa: C401
            + "get aliased. Please ensure that this doesn't happen."
        )
    if len(input_mutations):
        # TODO: Investigate here further which node is exactly mutating the inputs
        raise RuntimeError(
            f"{name} where the inputs are mutated. "
            + f"In particular, these nodes are mutating the inputs \
            {set(el for el in input_mutations)}."  # noqa: C401
            + "Please ensure that this doesn't happen."
        )


def _has_potential_branch_input_mutation(gm, inputs, pre_dispatch=False):
    (
        _,
        _,
        _,
    ), inp_mutation = potential_input_alias_or_mutation(gm, inputs, pre_dispatch)

    return len(inp_mutation) > 0


def has_potential_input_alias_or_mutation(gm, inputs, pre_dispatch=False):
    (
        inp_inp_alias_map,
        inp_out_alias_map,
        out_out_alias_map,
    ), inp_mutation = potential_input_alias_or_mutation(gm, inputs, pre_dispatch)
    return (
        any(
            (
                len(inp_inp_alias_map) > 0,
                len(inp_out_alias_map) > 0,
                len(out_out_alias_map) > 0,
            )
        ),
        len(inp_mutation) > 0,
    )


def _collect_fake_inputs(inputs):
    from torch._subclasses.fake_tensor import FakeTensor

    # Get the example values of the inputs.
    inputs_fake: list[Union[FakeTensor, torch.Tensor, int]] = []
    for inp in inputs:
        if isinstance(inp, (torch.fx.proxy.Proxy, torch.fx.node.Node)):
            inp = inp.node if isinstance(inp, torch.fx.proxy.Proxy) else inp
            if hasattr(inp, "meta"):
                val = inp.meta["example_value"]
                if isinstance(val, torch.Tensor):
                    if torch._C._functorch.is_batchedtensor(
                        val
                    ) or torch._C._functorch.is_functionaltensor(val):
                        # This case is for batched or functional tensors
                        # Unwrap the tensors
                        while torch._C._functorch.is_batchedtensor(
                            val
                        ) or torch._C._functorch.is_functionaltensor(val):
                            val = torch._C._functorch.get_unwrapped(val)
                        assert isinstance(val, FakeTensor)
                        inputs_fake.append(val)
                    else:
                        # This is the standard case of a TensorVariable
                        assert isinstance(val, FakeTensor)
                        inputs_fake.append(val)
                else:
                    # This case is for SymInts and other non-Tensor elements
                    assert not isinstance(val, torch.Tensor)
                    inputs_fake.append(val)
        else:
            # This case is for ints
            assert isinstance(inp, int)
            inputs_fake.append(inp)

    return inputs_fake


def _check_alias_and_mutation(graph_module, inputs_fake, name, pre_dispatch):
    aliases, inp_mutation = has_potential_input_alias_or_mutation(
        graph_module, inputs_fake, pre_dispatch=pre_dispatch
    )
    if aliases:
        raise RuntimeError(
            f"{name} might be aliasing the input or the output!"
        )  # noqa: F541
    if inp_mutation:
        raise RuntimeError(f"{name} might be modifying the input!")  # noqa: F541


def unique_graph_id(proxy_mode, prefix):
    """Returns a unique name and id for a graph to be added to a proxy_mode tracer"""
    # There are probably better ways - I know that create_arg has some self incrementing name
    # magic to it, but since we explicitly have to get the name for register_module,
    # I was not sure how to do that. This kinda simulates it.
    return unique_graph_name_with_root(proxy_mode.tracer.root, prefix)


def unique_graph_name_with_root(
    root: torch.fx.GraphModule, prefix: str
) -> tuple[int, str]:
    next_name = None
    i = 0
    while not next_name:
        candidate = f"{prefix}_{i}"
        if hasattr(root, candidate):
            i += 1
        else:
            next_name = candidate
    return i, next_name


def _from_fun(t):
    from torch._functorch.aot_autograd import from_fun

    if isinstance(t, torch.Tensor):
        if t.dtype != torch.bool:
            return torch.empty_strided(
                t.size(),
                t.stride(),
                dtype=t.dtype,
                requires_grad=t.requires_grad,
                device=t.device,
            )
        else:
            # clone of a functional tensor produces a functional tensor
            # but we want to avoid it so we clone a non-functional version
            maybe_unfunc_t = t
            if isinstance(t, FunctionalTensor):
                torch._sync(t)
                maybe_unfunc_t = from_fun(t)
            elif torch._is_functional_tensor(t):
                # need to handle both types of functionalization here:
                # these are the tensors that came from the user,
                # which could be either FunctionalTensorWrapper or FunctionalTensor
                torch._sync(t)
                maybe_unfunc_t = torch._from_functional_tensor(t)
            return maybe_unfunc_t.clone()
    return t


def clone_outputs_aliasing_inputs(args):
    input_storage = {
        StorageWeakRef(arg._typed_storage())
        for arg in args
        if isinstance(arg, torch.Tensor)
    }

    def maybe_clone(t):
        if (
            isinstance(t, torch.Tensor)
            and StorageWeakRef(t._typed_storage()) in input_storage
        ):
            return t.clone()
        return t

    return maybe_clone


def prepare_fw_with_masks(fn):
    def fw_with_masks(*args):
        fw_out = fn(*args)
        return fw_out, [
            True if isinstance(ret, torch.Tensor) and ret.requires_grad else False
            for ret in fw_out
        ]

    return fw_with_masks


def prepare_fw_with_masks_all_requires_grad(fn):
    def fw_with_masks(*args):
        fw_out = fn(*args)
        # Note [force all outputs to be require grad]
        # Instead of using the original fn, we set the output of original
        # fn to all require grad. This is consistent with the behavior
        # of autograd.Function, where if any one of the inputs requires grad
        # all output will be require grad. This also makes the downstream
        # require_gradness reasoning much easier.
        if pytree.tree_any_only(torch.Tensor, lambda t: t.requires_grad, args):
            fw_out = pytree.tree_map_only(
                torch.Tensor, lambda x: x.requires_grad_(True), fw_out
            )
        return fw_out, pytree.tree_map_only(
            torch.Tensor, lambda x: x.requires_grad, fw_out
        )

    return fw_with_masks


# This function replaces None gradients with all-zero gradients.
# `None` gradients are problematic for CUDA graphs. Those gradients are
# replaced with an all-zero tensor for better optimization
def unmask_none_gradients(grads, operands):
    allowed_types = (torch.Tensor, int, torch.SymInt)
    assert all(
        isinstance(o, allowed_types) for o in operands
    ), f"operands can only be of {allowed_types} but got {[type(o) for o in operands]}"

    unmasked_grads = []
    for g, o in zip(grads, operands):
        if g is not None:
            unmasked_grads.append(g)
        else:
            # In case the operand is an int or a torch.SymInt, return None
            # This can happen for lifted_arguments. E.g., the shapes of a dynamic tensor are lifted and passed
            # as additional arguments
            unmasked_grads.append(
                torch.zeros_like(o) if isinstance(o, torch.Tensor) else None
            )

    return unmasked_grads


def _maybe_fake_prop_ignore_unbacked(fn, args):
    with ExitStack() as ctx_stack:
        if (fake_mode := detect_fake_mode(args)) is not None:
            ctx_stack.enter_context(fake_mode)
            if fake_mode.shape_env is not None:
                ctx_stack.enter_context(
                    fake_mode.shape_env.ignore_fresh_unbacked_symbols()
                )
        return fn(*args)


def redirect_to_mode(hop: OperatorBase, mode):
    """Utility for redispatching HOP to underlying mode

    Args:
        hop: The HOP to redispatch
        mode: The mode to redispatch to

    Returns:
        A decorated function that implements the HOP for the given mode
    """

    @hop.py_impl(mode)
    def impl(mode, *args, **kwargs):
        return mode.__torch_dispatch__(hop, [], args, kwargs)

    return impl


# TODO: The parameter use_output_and_grad_bw is required because some operations
# that utilize this function, such as the while_loop, may require (grad, fwd_outputs)
def create_fw_bw_graph(fn, use_output_and_grad_bw, fw_inputs, fw_outputs):
    from torch._functorch.aot_autograd import AOTConfig, create_joint

    # Note:[HOP create fw_bw graph] We create "clean" environments for make_fx by suspending all dispatch keys
    # between Autograd and Python key. Currently, we only suspend functionalization but more can be
    # added when required. Will encounter two problems if we don't suspend functionalization:
    #
    # 1. make_fx fails to capture operations on input: the inputs are wrapped as _to_functional_tensor_wrapper,
    # but they will be unwrapped before entering ProxyTorchDispatchMode as part of the dispatching.
    # However, it's the outside wrapper that tracer creates proxies for. This casuses tracer fail to
    # fetch the proxy for the inputs and fail to capture any operations on them.
    #
    # 2. make_fx fails to capture output: the outputs after ProxyTorchDispatchMode are further
    # wrapped as FunctionalTensorWrapper in Functionalize key after return. However, the tracer
    # only associates the inner tensor with proxy in ProxyTorchDispatchMode. Therefore,
    # when creating the output node, it fails to associate the wrapped tensor with its proxy.
    # Instead, it will create _tensor_constant as output.

    dummy_aot_config = AOTConfig(
        fw_compiler=None,  # type: ignore[arg-type]
        bw_compiler=None,  # type: ignore[arg-type]
        partition_fn=None,  # type: ignore[arg-type]
        decompositions={},
        num_params_buffers=0,
        aot_id=0,
        keep_inference_input_mutations=False,
    )

    example_grad = [_from_fun(out) for out in fw_outputs]
    num_grads = len(example_grad)
    fw_graph = _maybe_reenter_make_fx(fn)(*fw_inputs)

    def joint_fn(*joint_operands_grads):
        if use_output_and_grad_bw:
            grads = joint_operands_grads[0]
            inputs = joint_operands_grads[1][-1:]
        else:
            grads = joint_operands_grads[:num_grads]
            inputs = joint_operands_grads[num_grads:]

        joint = create_joint(prepare_fw_with_masks(fn), aot_config=dummy_aot_config)
        _, grads = joint(
            list(inputs),
            [grad for grad in grads if grad is not None and grad.requires_grad],
        )

        # Unmask None gradients to all-zero gradients
        unmasked_grads = unmask_none_gradients(grads, inputs)

        # In order to keep map functional for backward graph,
        # we clone outputs that are aliasing inputs
        maybe_clone = clone_outputs_aliasing_inputs(joint_operands_grads)

        return pytree.tree_map(maybe_clone, unmasked_grads)

    if use_output_and_grad_bw:
        example_xs_out = list(fw_inputs) + list(fw_outputs)
        joint_graph = _maybe_reenter_make_fx(joint_fn)(
            (list(example_grad), list(example_xs_out))
        )
    else:
        example_xs_out = list(fw_inputs)
        joint_graph = _maybe_reenter_make_fx(joint_fn)(
            *(list(example_grad) + list(example_xs_out))
        )

    return fw_graph, joint_graph


def _unstack_pytree(xs):
    flat_xs, inspec = pytree.tree_flatten(xs)
    if not all(isinstance(xs, torch.Tensor) for xs in flat_xs):
        raise RuntimeError(f"Leaves of xs must be Tensor {flat_xs}")

    if not all(xs.shape[0] == flat_xs[0].shape[0] for xs in flat_xs):
        raise RuntimeError(
            f"Leaves of xs must have same leading dimension size {[xs.shape for xs in flat_xs]}"
        )

    a = zip(*flat_xs)

    pytrees = [pytree.tree_unflatten(tuple, inspec) for tuple in a]
    return pytrees


def _stack_pytree(pytrees):
    flat_out = []
    out_spec = None
    for pt in pytrees:
        flat_pt, out_spec = pytree.tree_flatten(pt)
        flat_out.append(flat_pt)
    assert out_spec is not None
    b = zip(*flat_out)
    stacked_out = []
    for leaves in b:
        if all(isinstance(leaf, torch.Tensor) for leaf in leaves):
            stacked_out.append(torch.stack(leaves))
        elif all(leaf is None for leaf in leaves):
            # Backward graph can return None output when forward inputs doesn't require grad.
            # When we eagerly execute backward graph, we need to call _stack_pytree on its output,
            # therefore we need to deal with None output.
            stacked_out.append(None)  # type: ignore[arg-type]
        else:
            raise RuntimeError(f"Cannot stack {leaves}.")
    return pytree.tree_unflatten(stacked_out, out_spec)


# We cannot call save_for_backward for symints. This helper function
# can be used to save symints as direct attributes of ctx in autograd.Function.
#
# For example, if args = (x, y, s0, z, s1),
# save_tensors_and_symints_for_backward will partition the args into two lists, and a bookkeeping list pos:
#   partitioned_args[0] = (x, y, z)
#   partitioned_args[1] = (s0, s1)
#   pos = (0, 0, 1, 0, 1)
# pos list keeps track of which partition the args
# is partitioned into in order to recover it in saved_tensors_and_symints.
#
# In saved_tensors_and_symints, we can recover the original args by:
# iterating over the pos list and pop one item from the front of paritioned_args[pos[i]].
# We use t_idx and s_idx to keep track of the next index of the item we are going to pop for the two lists.
def save_tensors_and_symints_for_backward(ctx, args):
    assert all(
        isinstance(arg, (torch.Tensor, torch.SymInt, int, type(None))) for arg in args
    ), args
    partitioned_args: list[Any] = [[], []]
    pos = []
    for arg in args:
        idx = 0 if isinstance(arg, torch.Tensor) else 1
        partitioned_args[idx].append(arg)
        pos.append(idx)

    assert not hasattr(ctx, "sym_int_args"), "ctx already has sym_int_args attribute."
    assert not hasattr(ctx, "pos"), "ctx already has pos attribute."
    ctx.save_for_backward(*partitioned_args[0])
    ctx.sym_int_args = partitioned_args[1]
    ctx.pos = pos


def saved_tensors_and_symints(ctx):
    args = []
    t_idx = 0
    s_idx = 0
    saved_tensors = ctx.saved_tensors
    for p in ctx.pos:
        if p == 0:
            args.append(saved_tensors[t_idx])
            t_idx += 1
        else:
            args.append(ctx.sym_int_args[s_idx])
            s_idx += 1
    assert t_idx + s_idx == len(ctx.pos)
    return tuple(args)


def get_dummy_aot_autograd_config():
    from torch._functorch.aot_autograd import AOTConfig

    return AOTConfig(
        fw_compiler=None,  # type: ignore[arg-type]
        bw_compiler=None,  # type: ignore[arg-type]
        partition_fn=None,  # type: ignore[arg-type]
        decompositions={},
        num_params_buffers=0,
        aot_id=0,
        keep_inference_input_mutations=False,
    )


# Slices off the first element of a given dimension
def first_slice_copy(t: torch.Tensor, dim: int = 0) -> torch.Tensor:
    return torch.select_copy(t, dim, 0)


# Reports the difference between meta of two tensors in a string
def diff_tensor_meta(
    meta1: TensorMetadata, meta2: TensorMetadata, check_grad=True
) -> list[str]:
    from torch.fx.experimental.symbolic_shapes import GuardOnDataDependentSymNode

    pair_diffs = []
    for meta_name in TensorMetadata._fields:
        if not check_grad and meta_name == "requires_grad":
            continue
        val1 = getattr(meta1, meta_name)
        val2 = getattr(meta2, meta_name)
        try:
            if val1 != val2:
                pair_diffs.append(f"'{meta_name}: {val1} vs {val2}'")
        except GuardOnDataDependentSymNode as _:
            pair_diffs.append(f"'{meta_name}: {val1} vs {val2}'")
            continue
    return pair_diffs


# Note [lifted arg types in hop]
# For dynamoed hops, we automatically lift the free symbols in tensors as arguments.
# This has implications for the types of lifted args for different dispatch keys:
#   1. functionalization, FakeTensorMode, ProxyTorchDispatchMode, Autograd need to support torch.Symint
#      lifted args because it's on the path of torch.compile(dynamic=True).
#   2. functionalization, FakeTensorMode, ProxyTorchDispatchMode, Autograd, CompositeExplicitAutograd need
#      to support int arguments. In the eager run case, we re-trace the subgraph in AutogradKey, so inner
#      hops may receive int inputs from the shape of outer tensor inputs.
#      However, CompositeExplicitAutograd won't receive SymInt inputs because it only accepts real tensor inputs.
def validate_subgraph_args_types(lifted_args: Union[tuple[Any, ...], list[Any]]):
    allowed_types = (torch.Tensor, int, torch.SymInt)
    assert all(
        isinstance(arg, (torch.Tensor, int, torch.SymInt)) for arg in lifted_args
    ), f"{lifted_args} can only be of {allowed_types} but got {tuple(type(arg) for arg in lifted_args)}"


# TODO: Return a more detailed information as to which node
# causes a mutation or an alias. This may requires a per operator tensor version checking
def check_input_alias_and_mutation(
    gm: torch.fx.GraphModule,
    fake_args: list[FakeTensor],
) -> tuple[dict[int, int], dict[int, int], dict[int, int], list[int]]:
    (
        inp_inp_alias_map,
        inp_out_alias_map,
        out_out_alias_map,
        mutated_inputs,
    ) = check_input_alias_and_mutation_return_outputs(gm, fake_args)[:-1]
    return inp_inp_alias_map, inp_out_alias_map, out_out_alias_map, mutated_inputs


def _maybe_unwrap_functional(arg: Any) -> Any:
    if not isinstance(arg, torch.Tensor):
        return arg

    if isinstance(arg, FunctionalTensor):
        from torch._functorch.aot_autograd import from_fun

        torch._sync(arg)
        return from_fun(arg)
    elif torch._is_functional_tensor(arg):
        torch._sync(arg)
        return torch._from_functional_tensor(arg)
    else:
        if not isinstance(arg, FakeTensor):
            raise RuntimeError(f"Unexpected tensor type {type(arg)}")
        return arg


def check_input_alias_and_mutation_return_outputs(
    gm: torch.fx.GraphModule,
    fake_args: Union[list[FakeTensor], tuple[FakeTensor, ...]],
) -> tuple[
    dict[int, int],
    dict[int, int],
    dict[int, int],
    list[int],
    Union[tuple[Any, ...], list[Any]],
]:
    # This function can be called under autograd, functional, proxy and fake tensor mode.
    # We need to return either a fake tensor or a real tensor depending on the mode.
    # to detect the input mutation/aliasing.
    with disable_proxy_modes_tracing(), disable_functional_mode(), suspend_functionalization():

        def _from_functional_tensor(t: torch.Tensor) -> torch.Tensor:
            if isinstance(t, FunctionalTensor) or torch._is_functional_tensor(t):
                return torch.empty_strided(
                    t.size(),
                    t.stride(),
                    dtype=t.dtype,
                    requires_grad=t.requires_grad,
                    device=t.device,
                )
            return t

        fake_args = pytree.tree_map_only(
            torch.Tensor, _from_functional_tensor, fake_args
        )
    # We want to disable active functional, proxy and fake modes if any.
    # to create a encapsulated environment for fake tensor prop
    with torch.utils._python_dispatch._disable_current_modes():
        """This function returns mutated inputs, inp-inp alias, inp-out alias, out-out alias
        in the graph module gm. It checks whether input tensor versions have
        changed after run gm once to detect mutation and checks tensor storage
        to detect alias.
        """

        def _tensor_version(t) -> Optional[int]:
            if isinstance(t, torch.Tensor):
                if not isinstance(t, FakeTensor):
                    raise RuntimeError("Only fake tensor is allowed")
                return t._version
            return None

        def _tensor_storage(t) -> StorageWeakRef:
            return StorageWeakRef(t._typed_storage())

        def _get_shape_env(
            fake_args,
        ) -> Optional[torch.fx.experimental.symbolic_shapes.ShapeEnv]:
            # detect_fake_mode requires there could be only one active fake mode. This
            # restricts the usage of this function because the global TracingContext
            # has a persistent fake mode but fake tensors can be created
            # outside of the tracing context (e.g. in testing).
            # Instead, we just look at fake_args fake tensor mode
            if len(fake_args) == 0:
                return torch.fx.experimental.symbolic_shapes.ShapeEnv()

            for arg in fake_args:
                if isinstance(arg, FakeTensor):
                    return arg.fake_mode.shape_env
            return None

        # Clone the fake args to avoid mutating the original fake args
        with ExitStack() as ctx_stack:
            # We need to re-use prev_fake_mode's shape env to resolve
            # the runtime assertions for unbacked symbols.
            new_fake_mode = torch._subclasses.FakeTensorMode(
                shape_env=_get_shape_env(fake_args),
                allow_non_fake_inputs=False,
            )
            # We need to temporarily turn inference_mode off because
            # under inference mode, tensor version counter is not tracked.
            no_inference_mode_ctx = torch.inference_mode(False)
            ctx_stack.enter_context(new_fake_mode)
            ctx_stack.enter_context(no_inference_mode_ctx)
            if new_fake_mode.shape_env is not None:
                ctx_stack.enter_context(
                    new_fake_mode.shape_env.ignore_fresh_unbacked_symbols()
                )

            # create new fake tensors in new fake mode to avoid mutating original tensors
            with suspend_functionalization(), disable_functional_mode():
                cloned = [
                    torch.empty_strided(
                        arg.size(),
                        arg.stride(),
                        dtype=arg.dtype,
                        device=arg.device,
                        requires_grad=arg.requires_grad,
                        layout=arg.layout,
                    ).detach()
                    if isinstance(arg, torch.Tensor)
                    else arg
                    for arg in fake_args
                ]
                cloned = pytree.tree_map(_maybe_unwrap_functional, cloned)
                before = [
                    _tensor_version(arg) if isinstance(arg, torch.Tensor) else -1
                    for arg in cloned
                ]
                outputs = gm(*cloned)
                outputs = (
                    [outputs] if not isinstance(outputs, (list, tuple)) else outputs
                )
                after = [
                    _tensor_version(arg) if isinstance(arg, torch.Tensor) else -1
                    for arg in cloned
                ]
                mutated_inputs = [
                    i for i, (v1, v2) in enumerate(zip(before, after)) if v1 != v2
                ]
        # We need to analyze the original fake_args to detect
        # inp-inp alias.
        inp_storage_map = {
            _tensor_storage(inp): i
            for i, inp in enumerate(fake_args)
            if isinstance(inp, torch.Tensor)
        }
        inp_inp_alias_map = {
            i: inp_storage_map[_tensor_storage(inp)]
            for i, inp in enumerate(fake_args)
            if isinstance(inp, torch.Tensor)
            and inp_storage_map[_tensor_storage(inp)] != i
        }
        out_storage_map = {
            _tensor_storage(out): i
            for i, out in enumerate(outputs)
            if isinstance(out, torch.Tensor)
        }
        out_out_alias_map = {
            i: out_storage_map[_tensor_storage(out)]
            for i, out in enumerate(outputs)
            if isinstance(out, torch.Tensor)
            and out_storage_map[_tensor_storage(out)] != i
        }
        inp_out_alias_map = {
            i: out_storage_map[_tensor_storage(inp)]
            for i, inp in enumerate(cloned)
            if isinstance(inp, torch.Tensor) and _tensor_storage(inp) in out_storage_map
        }
        return (
            inp_inp_alias_map,
            inp_out_alias_map,
            out_out_alias_map,
            mutated_inputs,
            outputs,
        )


registered_hop_fake_fns: dict[torch._ops.OpOverload, Callable] = {}


def register_fake(hop, fn=None):
    """
    Register a fake function for a HOP. This is conceptually equivalent of the
    register_fake utility for the custom ops. The registered function is called
    inside the fake_tensor _dispatch_impl.
    """
    assert hop not in registered_hop_fake_fns

    def register(func):
        from torch._subclasses.fake_tensor import FakeTensorMode

        redirect_to_mode(hop, FakeTensorMode)

        registered_hop_fake_fns[hop] = func
        return func

    if fn is None:
        return register
    return register(fn)


class FunctionalizeCtxWrapper:
    """
    This is a dummy wrapper to facilitate fake tensor caching.

    For AOT Dispatcher metadata collection pass, HOPs go from functionalization
    key to fake tensor key. The functionalization key wraps the subgraphs in a
    function, which changes from call to call even though the subgraph might
    still be same.

    To enable fake tensor caching, we just wrap the ctx and subgraph in this
    class and then use the subgraph as the hash.
    """

    # Prevents PYTORCH_TEST_WITH_DYNAMO=1 test failures
    @torch._disable_dynamo
    def __init__(self, ctx, subgraph):
        self.ctx = ctx
        self.subgraph = subgraph

    def __hash__(self):
        return id(self.subgraph)

    def __repr__(self):
        return f"FunctionalizeCtxWrapper on subgraph {self.subgraph})"

    def __call__(self, *args, **kwargs):
        if isinstance(self.subgraph, torch.fx.GraphModule):
            # Running graph with interpreter is needed for propagating the stack_trace
            with fx_traceback.preserve_node_meta():
                return self.ctx.functionalize(torch.fx.Interpreter(self.subgraph).run)(
                    *args, **kwargs
                )
        return self.ctx.functionalize(self.subgraph)(*args, **kwargs)


# A wrapper over HigherOrderOperator that also carries its schema
class HopInstance:
    def __init__(self, op: HigherOrderOperator, schema: HopSchema):
        assert isinstance(op, HigherOrderOperator), op
        self._op = op
        # Using "_" to be consistent with how we access _schema of OpOverload
        self._schema = schema

    def __call__(self, *args, **kwargs):
        return self._op(*args, **kwargs)

    @staticmethod
    def create(hop: HigherOrderOperator, *args, **kwargs):
        return HopInstance(hop, hop.gen_schema(*args, **kwargs))


# This call_op can be used to call a HopInstance with
# flat args and kwargs. We need to make use of the hop's schema's tree_spec
# to unflatten the args and kwargs before calling the hop.
def call_op(op: Union[OpOverload, HopInstance], args, kwargs):
    if isinstance(op, OpOverload):
        return op(*args, **kwargs)

    assert isinstance(op, HopInstance), op
    schema = op._schema
    bound_args = list(args)
    bound_kwargs = {}
    for arg in schema.arguments[len(bound_args) :]:
        assert arg.name in kwargs, (arg.name, kwargs)
        val = kwargs[arg.name]
        if not arg.kwarg_only:
            bound_args.append(val)
        else:
            bound_kwargs[arg.name] = val

    if schema.tree_spec is not None:
        assert len(bound_args) == len(schema.arguments) and len(bound_kwargs) == 0
        args, kwargs = pytree.tree_unflatten(bound_args, schema.tree_spec)
        return op(*args, **kwargs)
    else:
        assert len(bound_args) + len(bound_kwargs) == len(schema.arguments)
        return op(*bound_args, **bound_kwargs)


def materialize_as_graph(
    fn: Callable,
    args: tuple[Any],
    include_key_set: Optional[torch._C.DispatchKeySet] = None,
    exclude_key_set: Optional[torch._C.DispatchKeySet] = None,
    force_enable_grad=False,
) -> torch.fx.GraphModule:
    if include_key_set is None:
        include_key_set = torch._C._dispatch_tls_local_include_set()
    if exclude_key_set is None:
        exclude_key_set = torch._C._dispatch_tls_local_exclude_set()

    @torch._dynamo.disable(recursive=True, reason=None)
    def _materialize_as_graph_inner():
<<<<<<< HEAD
        with contextlib.ExitStack() as stack:
            if force_enable_grad:
                stack.enter_context(torch.enable_grad())
            with suspend_functionalization(), disable_functional_mode():
                with disable_proxy_modes_tracing():
                    unfunc_t = pytree.tree_map_only(
                        torch.Tensor, lambda arg: _from_fun(arg).clone(), args
                    )
            stack.enter_context(
                torch._C._ForceDispatchKeyGuard(include_key_set, exclude_key_set),
            )
            return _maybe_reenter_make_fx(fn)(*unfunc_t)
=======
        with suspend_functionalization(), disable_functional_mode():
            with disable_proxy_modes_tracing():
                unfunc_t = [_from_fun(arg) for arg in args]
            with contextlib.ExitStack() as stack:
                stack.enter_context(
                    torch._C._ForceDispatchKeyGuard(include_key_set, exclude_key_set),
                )
                if force_enable_grad:
                    stack.enter_context(torch.enable_grad())
                return _maybe_reenter_make_fx(fn)(*unfunc_t)
>>>>>>> d53a495f

    gm = _materialize_as_graph_inner()
    assert gm is not None
    return gm


def materialize_callable_in_args(op: HopInstance, args, kwargs):
    schema = op._schema
    hop = op._op
    flat_args, flat_spec = pytree.tree_flatten((args, kwargs))

    def wrapped_fn(*flat_args):
        return call_op(op, args, kwargs)

    # We need to trace the higher order op in order to materilaize the callable inputs that
    # are a callable (e.g. after functionalization key)
    gm = reenter_make_fx(wrapped_fn)(*flat_args)
    hop_node = gm.graph.find_nodes(op="call_function", target=hop)[0]
    arg_proxies = pytree.tree_leaves((hop_node.args, hop_node.kwargs))
    assert isinstance(schema, torch._C.FunctionSchema) and len(arg_proxies) == len(
        schema.arguments
    )

    # call_op preserves ordering of proxies via schema
    materialized_args = []
    for i, (proxy, arg) in enumerate(zip(arg_proxies, schema.arguments)):
        if (
            isinstance(proxy, torch.fx.Node)
            and proxy.op == "get_attr"
            and isinstance(getattr(gm, proxy.target), torch.fx.GraphModule)  # type: ignore[arg-type]
        ):
            assert callable(flat_args[i]), (schema, args, kwargs)
            materialized_args.append(getattr(gm, proxy.target))  # type: ignore[arg-type]
        else:
            materialized_args.append(flat_args[i])

    return pytree.tree_unflatten(materialized_args, flat_spec)


def _has_gen_schema(op: HigherOrderOperator):
    # There is an InvokeQuant argument we cannot gen_schema.
    if op is torch.ops.higher_order.invoke_quant_packed:
        return False
    method = "gen_schema"
    return hasattr(type(op), method) and getattr(type(op), method) is not getattr(
        HigherOrderOperator, method
    )<|MERGE_RESOLUTION|>--- conflicted
+++ resolved
@@ -1070,20 +1070,6 @@
 
     @torch._dynamo.disable(recursive=True, reason=None)
     def _materialize_as_graph_inner():
-<<<<<<< HEAD
-        with contextlib.ExitStack() as stack:
-            if force_enable_grad:
-                stack.enter_context(torch.enable_grad())
-            with suspend_functionalization(), disable_functional_mode():
-                with disable_proxy_modes_tracing():
-                    unfunc_t = pytree.tree_map_only(
-                        torch.Tensor, lambda arg: _from_fun(arg).clone(), args
-                    )
-            stack.enter_context(
-                torch._C._ForceDispatchKeyGuard(include_key_set, exclude_key_set),
-            )
-            return _maybe_reenter_make_fx(fn)(*unfunc_t)
-=======
         with suspend_functionalization(), disable_functional_mode():
             with disable_proxy_modes_tracing():
                 unfunc_t = [_from_fun(arg) for arg in args]
@@ -1094,7 +1080,6 @@
                 if force_enable_grad:
                     stack.enter_context(torch.enable_grad())
                 return _maybe_reenter_make_fx(fn)(*unfunc_t)
->>>>>>> d53a495f
 
     gm = _materialize_as_graph_inner()
     assert gm is not None
