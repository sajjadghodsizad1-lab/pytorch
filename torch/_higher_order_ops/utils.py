--- conflicted
+++ resolved
@@ -507,12 +507,6 @@
         # all output will be require grad. This also makes the downstream
         # require_gradness reasoning much easier.
         if pytree.tree_any_only(torch.Tensor, lambda t: t.requires_grad, args):
-<<<<<<< HEAD
-            fw_out = pytree.tree_map_only(
-                torch.Tensor,
-                lambda x: x.requires_grad_(True) if x.dtype.is_floating_point else x,
-                fw_out,
-=======
             fw_out = pytree.tree_map(
                 lambda x: x.requires_grad_(True) if _is_float_tensor(x) else x, fw_out
             )
@@ -523,7 +517,6 @@
         else:
             raise RuntimeError(
                 f"Requires the fw function to have at least one tensor input that requires grad but got {args}"
->>>>>>> f1606208
             )
 
     return fw_with_masks
