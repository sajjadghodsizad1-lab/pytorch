--- conflicted
+++ resolved
@@ -188,14 +188,7 @@
 
     from torch._higher_order_ops.utils import _maybe_compile_and_run_fn
 
-<<<<<<< HEAD
-    return pytree.tree_unflatten(
-        map_impl(flat_fn, flat_xs, args),
-        out_spec,  # type: ignore[arg-type]
-    )
-=======
     return _maybe_compile_and_run_fn(run_flattened_map, f, flat_xs, flat_args)
->>>>>>> 020da744
 
 
 class MapAutogradOp(torch.autograd.Function):
