#pragma once

// TODO ASAP: THIS FILE SHOULD BE HEADER ONLY BUT ISN'T ENFORCED:
// I only need it for AOTI_TORCH_ERROR_CODE_CHECK, see #154908
#include <torch/csrc/inductor/aoti_runtime/utils.h>

#include <torch/csrc/inductor/aoti_torch/c/shim.h>

#include <c10/core/ScalarType.h>
#include <c10/core/ScalarTypeToTypeMeta.h>

namespace torch::stable {

using DeviceIndex =
    int8_t; // this is from c10/core/Device.h and can be header only

// The torch::stable::Tensor class is a highlevel C++ wrapper around
// the C shim Tensor APIs. We've modeled this class after TensorBase, as custom
// op kernels only really need to interact with Tensor metadata (think sizes,
// strides, device, dtype). Other functions on Tensor (like empty_like) should
// live like the ATen op that they are and exist outside of this struct.
//
// There are several goals of this class over AtenTensorHandle and
// RAIIAtenTensorHandle:
// 1. torch::stable::Tensor is a nicer UX much closer to torch::Tensor than the
//    C APIs with AtenTensorHandle. Under the hood we still call to these C shim
//    APIs to preserve stability.
// 2. RAIIAtenTensorHandle boils down to a uniq_ptr that forces the user to pass
//    around ownership. This makes it difficult to pass one input into 2
//    different functions, e.g., doing something like c = a(t) + b(t) for
//    stable::Tensor t. Thus, we use a shared_ptr here.
class Tensor {
 private:
  std::shared_ptr<AtenTensorOpaque> ath_;

 public:
  Tensor() {
    AtenTensorHandle ret;
    AOTI_TORCH_ERROR_CODE_CHECK(aoti_torch_new_uninitialized_tensor(&ret));
    ath_ = std::shared_ptr<AtenTensorOpaque>(ret, [](AtenTensorHandle ath) {
      AOTI_TORCH_ERROR_CODE_CHECK(aoti_torch_delete_tensor_object(ath));
    });
  }

  // Construct a stable::Tensor from an AtenTensorHandle (ATH)
  // Steals ownership from the ATH
  explicit Tensor(AtenTensorHandle ath)
      : ath_(ath, [](AtenTensorHandle ath) {
          AOTI_TORCH_ERROR_CODE_CHECK(aoti_torch_delete_tensor_object(ath));
        }) {}

  // Copy and move constructors can be default cuz the underlying handle is a
  // shared_ptr
  Tensor(const Tensor& other) = default;
  Tensor(Tensor&& other) noexcept = default;

  // Copy and move assignment operators can be default cuz the underlying handle
  // is a shared_ptr
  Tensor& operator=(const Tensor& other) = default;
  Tensor& operator=(Tensor&& other) noexcept = default;

  // Destructor can be default: shared ptr has custom deletion logic
  ~Tensor() = default;

  // Returns a borrowed reference to the AtenTensorHandle
  AtenTensorHandle get() const {
    return ath_.get();
  }

  // =============================================================================
  // C-shimified TensorBase APIs: the below APIs have the same signatures and
  // semantics as their counterparts in TensorBase.h.
  // =============================================================================

  void* data_ptr() const {
    void* data_ptr;
    AOTI_TORCH_ERROR_CODE_CHECK(aoti_torch_get_data_ptr(ath_.get(), &data_ptr));
    return data_ptr;
  }

  int64_t dim() const {
    int64_t dim;
    AOTI_TORCH_ERROR_CODE_CHECK(aoti_torch_get_dim(ath_.get(), &dim));
    return dim;
  }

  int64_t numel() const {
    int64_t numel;
    AOTI_TORCH_ERROR_CODE_CHECK(aoti_torch_get_numel(ath_.get(), &numel));
    return numel;
  }

  // note: this is a subset of the original TensorBase API. It takes no
  // arguments whereas the original API takes in a kwarg of memory format.
  // Here, we assume the default contiguous memory format.
  bool is_contiguous() const {
    bool is_contiguous;
    AOTI_TORCH_ERROR_CODE_CHECK(
        aoti_torch_is_contiguous(ath_.get(), &is_contiguous));
    return is_contiguous;
  }

  int64_t stride(int64_t dim) const {
    int64_t stride;
    AOTI_TORCH_ERROR_CODE_CHECK(
        aoti_torch_get_stride(ath_.get(), dim, &stride));
    return stride;
  }

  DeviceIndex get_device() const {
    int32_t device_index;
    AOTI_TORCH_ERROR_CODE_CHECK(
        aoti_torch_get_device_index(ath_.get(), &device_index));
    return static_cast<DeviceIndex>(device_index);
  }

  bool is_cuda() const {
    int32_t device_type;
    AOTI_TORCH_ERROR_CODE_CHECK(
        aoti_torch_get_device_type(ath_.get(), &device_type));
    return device_type == aoti_torch_device_type_cuda();
  }

  int64_t size(int64_t dim) const {
    int64_t size;
    AOTI_TORCH_ERROR_CODE_CHECK(aoti_torch_get_size(ath_.get(), dim, &size));
    return size;
  }

<<<<<<< HEAD
  // Temporarily add a dtype() API here for fa3, pending header only-ness
  caffe2::TypeMeta dtype() const {
    int32_t dtype;
    AOTI_TORCH_ERROR_CODE_CHECK(aoti_torch_get_dtype(ath_.get(), &dtype));
    return c10::scalarTypeToTypeMeta(static_cast<c10::ScalarType>(dtype));
  }

  c10::ScalarType scalar_type() const {
    int32_t dtype;
    AOTI_TORCH_ERROR_CODE_CHECK(aoti_torch_get_dtype(ath_.get(), &dtype));
    return static_cast<c10::ScalarType>(dtype);
=======
  bool defined() const {
    bool defined;
    AOTI_TORCH_ERROR_CODE_CHECK(aoti_torch_is_defined(ath_.get(), &defined));
    return defined;
>>>>>>> a4df9e78
  }

  // =============================================================================
  // END of C-shimified TensorBase APIs
  // =============================================================================
};

} // namespace torch::stable<|MERGE_RESOLUTION|>--- conflicted
+++ resolved
@@ -127,7 +127,12 @@
     return size;
   }
 
-<<<<<<< HEAD
+  bool defined() const {
+    bool defined;
+    AOTI_TORCH_ERROR_CODE_CHECK(aoti_torch_is_defined(ath_.get(), &defined));
+    return defined;
+  }
+
   // Temporarily add a dtype() API here for fa3, pending header only-ness
   caffe2::TypeMeta dtype() const {
     int32_t dtype;
@@ -139,12 +144,6 @@
     int32_t dtype;
     AOTI_TORCH_ERROR_CODE_CHECK(aoti_torch_get_dtype(ath_.get(), &dtype));
     return static_cast<c10::ScalarType>(dtype);
-=======
-  bool defined() const {
-    bool defined;
-    AOTI_TORCH_ERROR_CODE_CHECK(aoti_torch_is_defined(ath_.get(), &defined));
-    return defined;
->>>>>>> a4df9e78
   }
 
   // =============================================================================
