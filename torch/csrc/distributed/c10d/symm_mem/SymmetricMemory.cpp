--- conflicted
+++ resolved
@@ -253,7 +253,7 @@
     const at::Tensor& tensor,
     const std::optional<std::string>& group_name) {
   auto allocator = get_allocator(tensor.device().type());
-  return allocator->rendezvous(tensor, group_name);
+  return allocator->rendezvous(tensor.storage().data_ptr().get(), group_name);
 }
 
 TORCH_API bool has_multicast_support(
@@ -267,27 +267,6 @@
   }
 }
 
-<<<<<<< HEAD
-static std::unordered_map<c10::DeviceType, std::shared_ptr<c10::Allocator>>
-    _mempool_allocators;
-
-void register_mempool_allocator(
-    c10::DeviceType device_type,
-    std::shared_ptr<c10::Allocator> allocator) {
-  _mempool_allocators[device_type] = std::move(allocator);
-}
-
-// Get allocator for MemPool given device
-std::shared_ptr<c10::Allocator> get_mempool_allocator(c10::Device device) {
-  auto it = _mempool_allocators.find(device.type());
-  if (it == _mempool_allocators.end()) {
-    TORCH_CHECK(
-        false,
-        "SymmetricMemory MemPool does not find backend for device type ",
-        device.type());
-  }
-  return it->second;
-=======
 // MemPool Support
 
 // A map from device type to allocator for MemPool.
@@ -446,7 +425,6 @@
       .options(options)
       .target_device(device)
       .make_tensor();
->>>>>>> 524b78d4
 }
 
 } // namespace c10d::symmetric_memory
