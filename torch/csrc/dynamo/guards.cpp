#include <ATen/PythonTorchFunctionTLS.h>
#include <ATen/autocast_mode.h>
#include <c10/core/SafePyObject.h>
#include <c10/core/impl/PyInterpreter.h>
#define PY_SSIZE_T_CLEAN
#include <ATen/EmptyTensor.h>
#include <ATen/SparseCsrTensorUtils.h>
#include <c10/util/flat_hash_map.h>
#include <fmt/format.h>
#include <torch/csrc/autograd/grad_mode.h>
#include <torch/csrc/autograd/utils/wrap_outputs.h>
#include <torch/csrc/dynamo/guards.h>
#include <torch/csrc/inductor/inductor_ops.h>
#include <torch/csrc/utils/disable_torch_function.h>
#include <torch/csrc/utils/python_arg_parser.h>
#include <torch/csrc/utils/python_compat.h>
#include <torch/csrc/utils/python_numbers.h>
#include <torch/csrc/utils/python_symnode.h>
#include <torch/csrc/utils/pythoncapi_compat.h>
#include <torch/extension.h>

#include <torch/csrc/dynamo/debug_macros.h>

#include <nlohmann/json.hpp>

#ifdef USE_CUDA
#include <ATen/cuda/EmptyTensor.h>
#endif

#ifdef USE_XPU
#include <ATen/xpu/EmptyTensor.h>
#endif

#include <chrono>
#include <sstream>
#include <tuple>
#include <utility>

// Uncomment next line to count instructions for guard eval.
// #define GUARD_INSTRUCTION_COUNT
#ifdef GUARD_INSTRUCTION_COUNT
#include <linux/perf_event.h>
#include <sys/ioctl.h>
#include <sys/syscall.h>
#include <unistd.h>
#include <cstdint>
#include <functional>

int open_counter() {
  perf_event_attr attr{};
  attr.type = PERF_TYPE_HARDWARE;
  attr.size = sizeof(attr);
  attr.config = PERF_COUNT_HW_INSTRUCTIONS; // retired instructions
  attr.disabled = 1; // start stopped
  attr.exclude_kernel = 1; // user-space only
  attr.exclude_hv = 1;

  return syscall(__NR_perf_event_open, &attr, 0, -1, -1, 0);
}

uint64_t count_instructions(const std::function<void()>& fn) {
  int fd = open_counter();
  if (fd == -1)
    throw std::runtime_error("perf_event_open failed");

  ioctl(fd, PERF_EVENT_IOC_RESET, 0);
  ioctl(fd, PERF_EVENT_IOC_ENABLE, 0);
  fn(); // run the code you care about
  ioctl(fd, PERF_EVENT_IOC_DISABLE, 0);

  uint64_t count;
  read(fd, &count, sizeof(count));
  close(fd);
  return count;
}
#endif

// Certain CPython data structures are defined in `.c` files in earlier Python
// versions, e.g., for TupleIteratorGetItemAccessor, we need a fast way to
// retrieve the underlying tuple and access the item. Before Python 3.12
// version, the data structure is in tupleobject.c file -
// https://github.com/python/cpython/blob/9afc6d102d16080535325f645849cd84eb04d57d/Objects/tupleobject.c#L1058-L1062
//
// To handle the older python versions, we manually copy the struct here and
// manually cast it to this new struct. For newer versions, the struct is
// included in the header file.
#if IS_PYTHON_3_12_PLUS

#define Py_BUILD_CORE
#include <internal/pycore_range.h> // _PyRangeIterObject
#include <internal/pycore_tuple.h> // _PyTupleIterObject
#undef Py_BUILD_CORE

#else

// Manually create _PyTupleIterObject struct
typedef struct {
  PyObject_HEAD
  Py_ssize_t it_index;
  PyTupleObject* it_seq; /* Set to NULL when iterator is exhausted */
} _PyTupleIterObject;

// Copied from CPython, and given a unified name for different Python versions.
// https://github.com/python/cpython/blob/7f71003b222ad398713514c2b55d34dc05dba6bc/Objects/rangeobject.c#L765-L771
typedef struct {
  PyObject_HEAD
  // NOTE for Python 3.12+, `index` is removed, and `start` is updated in place
  // instead, upon each `next(...)` call. See
  // https://github.com/python/cpython/pull/27986
  long index;
  long start;
  long step;
  long len;
} _PyRangeIterObject;

#endif // IS_PYTHON_3_12_PLUS

namespace torch::dynamo {

// Macro to skip addition of duplicate guards like EQUALS_MATCH
#define SKIP_IF_GUARD_ALREADY_PRESENT(name) \
  if (self.is_leaf_guard_present(name)) {   \
    return;                                 \
  }                                         \
  self.insert_leaf_guard(name);

TensorCheck::TensorCheck(
    const LocalState& state,
    PyTypeObject* pt,
    const at::Tensor& v,
    c10::DispatchKeySet dispatch_key_set,
    std::vector<std::optional<c10::SymInt>> dynamic_dims_sizes,
    std::vector<std::optional<c10::SymInt>> dynamic_dims_strides)
    : pytype(pt),
      dispatch_key_(state.apply(dispatch_key_set).raw_repr()),
      dtype_(v.dtype().toScalarType()),
      device_index_(v.device().index()),
      requires_grad_(v.requires_grad()),
      sizes_(std::move(dynamic_dims_sizes)),
      strides_(std::move(dynamic_dims_strides)),
      dim_(static_cast<int64_t>(sizes_.size())) {
  // TODO(voz): In cases where sizes_ and strides_ are fully dynamic, should
  // we just treat this as optional?
}

TensorCheck::TensorCheck(
    const LocalState& state,
    PyTypeObject* pt,
    c10::DispatchKeySet dispatch_key_set,
    at::ScalarType dtype,
    at::DeviceIndex device_index,
    bool requires_grad,
    std::vector<std::optional<c10::SymInt>> dynamic_dims_sizes,
    std::vector<std::optional<c10::SymInt>> dynamic_dims_strides)
    : pytype(pt),
      dispatch_key_(state.apply(dispatch_key_set).raw_repr()),
      dtype_(dtype),
      device_index_(device_index),
      requires_grad_(requires_grad),
      sizes_(std::move(dynamic_dims_sizes)),
      strides_(std::move(dynamic_dims_strides)),
      dim_(static_cast<int64_t>(sizes_.size())) {}

// See note in guards.py [Note - On Export Tensor Guards]
// Logic parallel to here must be maintained in python
bool TensorCheck::check(const LocalState& state, const at::Tensor& v) {
  // In terms of a sparse_csr tensor, it does not support strides information
  c10::SymIntArrayRef sym_strides(std::vector<SymInt>(v.ndimension(), -1));
  bool does_not_support_stride = v.layout() == c10::kSparseCsr ||
      v.layout() == c10::kSparseCsc || v.layout() == c10::kSparseBsc ||
      v.layout() == c10::kSparseBsr;
  if (!does_not_support_stride) {
    sym_strides = v.sym_strides();
  }

  return check(
      state,
      v.key_set(),
      v.dtype().toScalarType(),
      v.device(),
      v.sym_sizes(),
      sym_strides,
      v.requires_grad());
}

bool TensorCheck::check(
    const LocalState& state,
    const c10::DispatchKeySet& dispatch_key_set,
    const at::ScalarType& dtype,
    const c10::Device& device,
    const c10::SymIntArrayRef& sym_sizes,
    const c10::SymIntArrayRef& sym_strides,
    const bool& requires_grad) {
  if (dispatch_key_ != state.apply(dispatch_key_set).raw_repr() ||
      dtype_ != dtype || device_index_ != device.index() ||
      requires_grad_ != requires_grad) {
    return false;
  }

  auto ndim = sym_sizes.size();
  if (ndim != static_cast<size_t>(dim_)) {
    return false;
  }

  const auto& sizes = sym_sizes;
  const auto& strides = sym_strides;
  for (auto i : c10::irange(ndim)) {
    auto known_size = sizes_[i];
    auto known_stride = strides_[i];
    if (known_size.has_value()) {
      if (known_size.value() != sizes[i]) {
        return false;
      }
    }
    if (known_stride.has_value()) {
      if (known_stride.value() != strides[i]) {
        return false;
      }
    }
  }
  return true;
}

std::string TensorCheck::check_verbose(
    const LocalState& state,
    const at::Tensor& v,
    const std::string& tensor_name) {
  std::stringstream fail_reason;
  fail_reason << "tensor '" << tensor_name << "' ";
  if (dispatch_key_ != state.apply(v.key_set()).raw_repr()) {
    // return fmt::format("tensor dispatch key mismatch. expected {}, actual
    // {}", dispatch_key_, state.apply(v.key_set()).raw_repr());
    fail_reason << "dispatch key set mismatch. expected "
                << c10::DispatchKeySet(c10::DispatchKeySet::RAW, dispatch_key_)
                << ", actual " << state.apply(v.key_set());
    return fail_reason.str();
  } else if (dtype_ != v.dtype().toScalarType()) {
    // return fmt::format("tensor dtype mismatch. expected {}, actual {}",
    // dtype_, v.dtype().toScalarType());
    fail_reason << "dtype mismatch. expected " << dtype_ << ", actual "
                << v.dtype().toScalarType();
    return fail_reason.str();
  } else if (device_index_ != v.device().index()) {
    fail_reason << "Tensor device index mismatch. Expected device index to be "
                << device_index_ << ", actual " << v.device().index();
    return fail_reason.str();
  } else if (requires_grad_ != v.requires_grad()) {
    // return fmt::format("tensor requires_grad mismatch. expected {}",
    // requires_grad_);
    fail_reason << "requires_grad mismatch. expected requires_grad="
                << requires_grad_;
    return fail_reason.str();
  }
  auto ndim = v.ndimension();
  if (ndim != dim_) {
    // return fmt::format("tensor rank mismatch. expected {}, actual {}",
    // sizes_.size(), ndim);
    fail_reason << "rank mismatch. expected " << sizes_.size() << ", actual "
                << ndim;
    return fail_reason.str();
  }
  const auto& sizes = v.sym_sizes();
  for (auto i : c10::irange(ndim)) {
    auto known_size = sizes_[i];
    if (known_size.has_value() && (known_size.value() != sizes[i])) {
      fail_reason << "size mismatch at index " << i << ". expected "
                  << known_size.value() << ", actual " << sizes[i];
      return fail_reason.str();
    }
  }
  const bool supports_stride =
      !v.is_sparse() && !at::sparse_csr::is_sparse_compressed(v);
  if (supports_stride) {
    const auto& strides = v.sym_strides();
    for (auto i : c10::irange(ndim)) {
      auto known_stride = strides_[i];
      if (known_stride.has_value() && known_stride.value() != strides[i]) {
        fail_reason << "stride mismatch at index " << i << ". expected "
                    << known_stride.value() << ", actual " << strides[i];
        return fail_reason.str();
      }
    }
  }
  return "";
}

namespace {

typedef std::vector<TensorCheck> ChecksList;

typedef struct {
  PyObject_HEAD
  ChecksList* checks;
} TensorGuards;

static void TensorGuards_dealloc(TensorGuards* self) {
  if (self->checks != nullptr) {
    delete self->checks;
    self->checks = nullptr;
  }
  Py_TYPE(self)->tp_free((PyObject*)self);
}

static PyObject* TensorGuards_new(
    PyTypeObject* type,
    PyObject* args,
    PyObject* kwds) {
  TensorGuards* self = (TensorGuards*)type->tp_alloc(type, 0);
  if (self != nullptr) {
    self->checks = new ChecksList();
  }
  return (PyObject*)self;
}

static std::vector<std::optional<c10::SymInt>> wrapIntegersInOptional(
    const c10::SymIntArrayRef& intArray) {
  std::vector<std::optional<c10::SymInt>> optVec(intArray.size());
  std::transform(
      intArray.begin(),
      intArray.end(),
      optVec.begin(),
      [](const c10::SymInt& value) { return value; });
  return optVec;
}

static std::vector<std::optional<c10::SymInt>> pyListToVecOptInt(
    PyObject* pyList) {
  std::vector<std::optional<c10::SymInt>> vec;
  Py_ssize_t size = PyList_Size(pyList);
  for (Py_ssize_t i = 0; i < size; i++) {
    PyObject* item = PyList_GetItem(pyList, i);
    auto handle = py::handle(item);
    if (item == Py_None) {
      vec.emplace_back(std::nullopt);
    } else if (torch::is_symint(handle)) {
      vec.emplace_back(py::cast<c10::SymInt>(handle));
    } else {
      int64_t value = PyLong_AsLongLong(item);
      if (value == -1 && PyErr_Occurred()) {
        PyErr_SetString(
            PyExc_TypeError,
            "Size or stride list item is not a valid integer.");
        TORCH_CHECK(false, "Size or stride list item is not a valid integer.");
      }
      vec.emplace_back(c10::SymInt(value));
    }
  }
  return vec;
}

static std::vector<std::vector<std::optional<c10::SymInt>>> get_dynamic_dims(
    PyObject* dynamic_dims_py) {
  std::vector<std::vector<std::optional<c10::SymInt>>> per_tensor_dynamic_dims;
  if (dynamic_dims_py != Py_None) {
    Py_ssize_t size = PyList_Size(dynamic_dims_py);
    for (Py_ssize_t i = 0; i < size; i++) {
      PyObject* py_list = PyList_GetItem(dynamic_dims_py, i);
      std::vector<std::optional<c10::SymInt>> vec = pyListToVecOptInt(py_list);
      per_tensor_dynamic_dims.push_back(std::move(vec));
    }
  }
  return per_tensor_dynamic_dims;
}

static int TensorGuards_init(
    TensorGuards* self,
    PyObject* args,
    PyObject* kwds) {
  if (!PyTuple_CheckExact(args)) {
    PyErr_SetString(PyExc_TypeError, "expected tuple()");
    return -1;
  }
  // Top level structure is List[List[Union[int, None]]]
  PyObject* dynamic_dims_sizes_py =
      PyDict_GetItemString(kwds, "dynamic_dims_sizes");
  if (dynamic_dims_sizes_py == nullptr) {
    PyErr_SetString(PyExc_TypeError, "missing dynamic_dims_sizes=...");
    return -1;
  }
  PyObject* dynamic_dims_strides_py =
      PyDict_GetItemString(kwds, "dynamic_dims_strides");
  if (dynamic_dims_strides_py == nullptr) {
    PyErr_SetString(PyExc_TypeError, "missing dynamic_dims_strides=...");
    return -1;
  }

  // dynamic_dims_strides/sizes_py is None when dynamic_shapes=False - this is
  // an optimization to avoid invoking .size()/.stride() in python needlessly
  std::vector<std::vector<std::optional<c10::SymInt>>>
      per_tensor_dynamic_dims_sizes = get_dynamic_dims(dynamic_dims_sizes_py);
  std::vector<std::vector<std::optional<c10::SymInt>>>
      per_tensor_dynamic_dims_strides =
          get_dynamic_dims(dynamic_dims_strides_py);

  auto& checks = *self->checks;
  auto len = PyTuple_GET_SIZE(args);
  checks.reserve(len);
  LocalState state;

  for (auto i : c10::irange(len)) {
    PyObject* item = PyTuple_GET_ITEM(args, i);
    if (!THPVariable_CheckExact(item) && !THPVariable_Check(item)) {
      PyErr_SetString(PyExc_TypeError, "expected Tensor()");
      return -1;
    }
    auto tensor = THPVariable_Unpack(item);
    std::vector<std::optional<c10::SymInt>> tensor_dims_size =
        per_tensor_dynamic_dims_sizes.empty()
        ? wrapIntegersInOptional(tensor.sym_sizes())
        : per_tensor_dynamic_dims_sizes[i];
    std::vector<std::optional<c10::SymInt>> tensor_dims_stride =
        per_tensor_dynamic_dims_strides.empty()
        ? wrapIntegersInOptional(tensor.sym_strides())
        : per_tensor_dynamic_dims_strides[i];

    checks.emplace_back(
        state,
        Py_TYPE(item),
        std::move(tensor),
        tensor.key_set(),
        std::move(tensor_dims_size),
        std::move(tensor_dims_stride));
  }
  return 0;
}

PyObject* TensorGuards_check(
    TensorGuards* self,
    PyObject* args,
    PyObject* kwargs) {
  if (!PyTuple_CheckExact(args)) {
    PyErr_SetString(PyExc_TypeError, "expected tuple()");
    return nullptr;
  }
  auto& checks = *self->checks;
  auto len = PyTuple_GET_SIZE(args);

  // kwargs is just ignored here

  if (static_cast<decltype(len)>(checks.size()) != len) {
    PyErr_SetString(PyExc_TypeError, "wrong length");
    return nullptr;
  }

  LocalState state;
  // Note - all the tensors that make it to guards must be unique. Dynamo
  // builder handles guarding for positive aliases (X is Y). However, we do not
  // create guards for negative alias (X is not Y) as that is an N^2
  // relationship. Instead, we rely on the uniqueness upstream to verify, at
  // check_fn time (this function).
  ska::flat_hash_map<PyObject*, std::nullptr_t> unique_tensors;
  for (auto i : c10::irange(len)) {
    PyObject* item = PyTuple_GET_ITEM(args, i);

    if (Py_TYPE(item) != checks[i].pytype) {
      Py_RETURN_FALSE;
    }
    auto insertion = unique_tensors.insert({item, nullptr});
    if (!insertion.second) {
      // Violates uniqueness
      Py_RETURN_FALSE;
    }
    if (!checks[i].check(state, THPVariable_Unpack(item))) {
      Py_RETURN_FALSE;
    }
  }

  Py_RETURN_TRUE;
}

PyObject* TensorGuards_check_verbose(
    TensorGuards* self,
    PyObject* args,
    PyObject* kwargs) {
  if (!PyTuple_CheckExact(args)) {
    PyErr_SetString(PyExc_TypeError, "expected tuple()");
    return nullptr;
  }
  auto& checks = *self->checks;
  auto len = PyTuple_GET_SIZE(args);

  if (static_cast<decltype(len)>(checks.size()) != len) {
    PyErr_SetString(PyExc_TypeError, "wrong length");
    return nullptr;
  }

  PyObject* tensor_check_names_py =
      PyDict_GetItemString(kwargs, "tensor_check_names");
  if (tensor_check_names_py == nullptr) {
    PyErr_SetString(PyExc_TypeError, "missing tensor_check_names kwarg");
    return nullptr;
  }

  if (!PyList_Check(tensor_check_names_py)) {
    PyErr_SetString(PyExc_TypeError, "tensor_check_names kwarg must be a list");
    return nullptr;
  }

  auto names_size = PyList_Size(tensor_check_names_py);
  if (names_size != static_cast<decltype(names_size)>(checks.size())) {
    PyErr_SetString(
        PyExc_TypeError,
        "tensor_check_names should be the same size as # tensors");
    return nullptr;
  }

  std::vector<std::string> tensor_check_names;
  tensor_check_names.reserve(names_size);
  for (auto i : c10::irange(names_size)) {
    PyObject* value = PyList_GetItem(tensor_check_names_py, i);
    if (!PyUnicode_Check(value)) {
      PyErr_SetString(
          PyExc_TypeError, "tensor_check_names must only contain strings");
      return nullptr;
    }
    tensor_check_names.emplace_back(PyUnicode_AsUTF8(value));
  }

  LocalState state;
  ska::flat_hash_map<PyObject*, std::nullptr_t> unique_tensors;
  for (auto i : c10::irange(len)) {
    PyObject* item = PyTuple_GET_ITEM(args, i);
    if (Py_TYPE(item) != checks[i].pytype) {
      std::stringstream fail_reason;
      PyObject* type_str = PyObject_Str(PyObject_Type(item));
      fail_reason << "expected type of '" << tensor_check_names[i]
                  << "' to be a tensor type, ";
      if (!type_str) {
        fail_reason << "but found a different type";
      } else {
        fail_reason << "' but found " << PyUnicode_AsUTF8(type_str);
      }
      return Py_BuildValue("s", fail_reason.str().c_str());
    }

    auto insertion = unique_tensors.insert({item, nullptr});
    if (!insertion.second) {
      std::stringstream fail_reason;
      fail_reason << "Duplicate tensor found where not expected! ";
      fail_reason << tensor_check_names[i]
                  << "should not alias to anything, but is aliased";
      return Py_BuildValue("s", fail_reason.str().c_str());
    }
    std::string fail_reason = checks[i].check_verbose(
        state, THPVariable_Unpack(item), tensor_check_names[i]);
    if (!fail_reason.empty()) {
      return Py_BuildValue("s", fail_reason.c_str());
    }
  }

  Py_RETURN_TRUE;
}

// NOLINTNEXTLINE(modernize-avoid-c-arrays,cppcoreguidelines-avoid-c-arrays)
static PyMethodDef TensorGuards_methods[] = {
    {"check",
     (PyCFunction)(void*)TensorGuards_check,
     METH_VARARGS | METH_KEYWORDS,
     ""},
    {"check_verbose",
     (PyCFunction)(void*)TensorGuards_check_verbose,
     METH_VARARGS | METH_KEYWORDS,
     "verbose fail reasons for failed checks"},
    {nullptr} /* Sentinel */
};

static PyTypeObject TensorGuardsType = { PyVarObject_HEAD_INIT(nullptr, 0)
};

struct AutocastState {
  static constexpr auto& DEVICES = at::autocast::_AUTOCAST_SUPPORTED_DEVICES;
  std::array<bool, DEVICES.size()> enabled{};
  std::array<at::ScalarType, DEVICES.size()> dtype{};
  bool cache_enabled;

  AutocastState() {
    for (size_t i = 0; i < DEVICES.size(); i++) {
      enabled[i] = at::autocast::is_autocast_enabled(DEVICES[i]);
      dtype[i] = at::autocast::get_autocast_dtype(DEVICES[i]);
    }
    cache_enabled = at::autocast::is_autocast_cache_enabled();
  }

  bool operator==(const AutocastState& o) const {
    for (size_t i = 0; i < DEVICES.size(); i++) {
      // If disabled audocast, autocast_dtype comparison not occur
      if (enabled[i] == false && o.enabled[i] == false) {
        continue;
      }
      if (enabled[i] != o.enabled[i] || dtype[i] != o.dtype[i]) {
        return false;
      }
    }
    if (cache_enabled != o.cache_enabled) {
      return false;
    }
    return true;
  }

  template <typename T>
  friend void to_json(T& json_j, const AutocastState& json_t) {
    json_j["enabled"] = json_t.enabled;
    json_j["dtype"] = json_t.dtype;
    json_j["cached_enabled"] = json_t.cache_enabled;
  }

  template <typename T>
  friend void from_json(const T& json_j, AutocastState& json_t) {
    json_t.enabled = json_j.at("enabled");
    json_t.dtype = json_j.at("dtype");
    json_t.cache_enabled = json_j.at("cached_enabled");
  }
};

// TODO (janimesh) - Remove the PyObject_HEAD part when C++ guard manager is
// merged.
// NOLINTNEXTLINE(cppcoreguidelines-pro-type-member-init)
struct GlobalStateGuard {
  PyObject_HEAD

  inline void init() {
    auto& ctx = at::globalContext();
    _grad_mode = at::GradMode::is_enabled();
    _autocast_state = AutocastState();
    // The below two flags disambiguate
    // if torch function disabled state is
    // 1) enabled, 2) all disabled, 3) subclasses disabled
    // we guard on the stack separately
    _torch_function = torch::torch_function_enabled();
    _torch_function_all_disabled = at::impl::torch_function_all_disabled();
    _deterministic_algorithms = ctx.deterministicAlgorithms();
    _deterministic_algorithms_warn_only = ctx.deterministicAlgorithmsWarnOnly();
    _allow_tf32 = ctx.float32Precision("cuda", "matmul") == "tf32";
    _allow_fp16_reduce = ctx.allowFP16ReductionCuBLAS();
    _allow_bf16_reduce = ctx.allowBF16ReductionCuBLAS();
    _num_threads = at::get_num_threads();
    _default_dtype = at::get_default_dtype();
  }

  inline bool check() const {
    auto& ctx = at::globalContext();
    return (_grad_mode == at::GradMode::is_enabled() &&
            _autocast_state == AutocastState() &&
            _torch_function == torch::torch_function_enabled() &&
            _torch_function_all_disabled ==
                at::impl::torch_function_all_disabled() &&
            _deterministic_algorithms == ctx.deterministicAlgorithms() &&
            _deterministic_algorithms_warn_only ==
                ctx.deterministicAlgorithmsWarnOnly() &&
            _allow_tf32 == (ctx.float32Precision("cuda", "matmul") == "tf32") &&
            _allow_fp16_reduce == ctx.allowFP16ReductionCuBLAS() &&
            _allow_bf16_reduce == ctx.allowBF16ReductionCuBLAS() &&
            _num_threads == at::get_num_threads()) &&
        _default_dtype == at::get_default_dtype();
  }

  inline std::string reason() const {
    std::ostringstream os;
    auto& ctx = at::globalContext();
    if (_grad_mode != at::GradMode::is_enabled())
      os << "grad_mode ";
    if (!(_autocast_state == AutocastState()))
      os << "autocast ";
    if (_torch_function != torch::torch_function_enabled())
      os << "torch_function ";
    if (_deterministic_algorithms != ctx.deterministicAlgorithms())
      os << "deterministic_algorithms ";
    if (_deterministic_algorithms_warn_only !=
        ctx.deterministicAlgorithmsWarnOnly())
      os << "deterministic_algorithms_warn_only ";
    if (_allow_tf32 != (ctx.float32Precision("cuda", "matmul") == "tf32"))
      os << "allow_tf32 ";
    if (_allow_fp16_reduce != ctx.allowFP16ReductionCuBLAS())
      os << "allow_fp16_reduce ";
    if (_allow_bf16_reduce != ctx.allowBF16ReductionCuBLAS())
      os << "allow_bf16_reduce ";
    if (_num_threads != at::get_num_threads())
      os << "num_threads ";
    if (_default_dtype != at::get_default_dtype())
      os << "default_dtype ";
    return os.str();
  }

  template <typename T>
  friend void to_json(T& json_j, const GlobalStateGuard& json_t) {
    json_j["grad_mode"] = json_t._grad_mode;
    json_j["autocast_state"] = json_t._autocast_state;
    json_j["torch_function"] = json_t._torch_function;
    json_j["torch_function_all_disabled"] = json_t._torch_function_all_disabled;
    json_j["deterministic_algorithms"] = json_t._deterministic_algorithms;
    json_j["deterministic_algorithms_warn_only"] =
        json_t._deterministic_algorithms_warn_only;
    json_j["allow_tf32"] = json_t._allow_tf32;
    json_j["allow_fp16_reduce"] = json_t._allow_fp16_reduce;
    json_j["allow_bf16_reduce"] = json_t._allow_bf16_reduce;
    json_j["num_threads"] = json_t._num_threads;
    json_j["default_dtype"] = json_t._default_dtype.toScalarType();
  }

  template <typename T>
  friend void from_json(const T& json_j, GlobalStateGuard& json_t) {
    json_t._grad_mode = json_j.at("grad_mode");
    json_t._autocast_state = json_j.at("autocast_state");
    json_t._torch_function = json_j.at("torch_function");
    json_t._torch_function_all_disabled =
        json_j.at("torch_function_all_disabled");
    json_t._deterministic_algorithms = json_j.at("deterministic_algorithms");
    json_t._deterministic_algorithms_warn_only =
        json_j.at("deterministic_algorithms_warn_only");
    json_t._allow_tf32 = json_j.at("allow_tf32");
    json_t._allow_fp16_reduce = json_j.at("allow_fp16_reduce");
    json_t._allow_bf16_reduce = json_j.at("allow_bf16_reduce");
    json_t._num_threads = json_j.at("num_threads");
    json_t._default_dtype =
        caffe2::TypeMeta::fromScalarType(json_j.at("default_dtype"));
  }

  bool _grad_mode;
  AutocastState _autocast_state;
  bool _torch_function;
  bool _torch_function_all_disabled;
  bool _deterministic_algorithms;
  bool _deterministic_algorithms_warn_only;
  bool _allow_tf32;
  bool _allow_fp16_reduce;
  bool _allow_bf16_reduce;
  int _num_threads;
  caffe2::TypeMeta _default_dtype;
  // TODO(jansel): we should guard on more state as inductor starts using it
};

int GlobalStateGuard_init(
    GlobalStateGuard* self,
    PyObject* args,
    PyObject* kwargs) {
  self->init();
  return 0;
}

PyObject* GlobalStateGuard_check(
    GlobalStateGuard* self,
    PyObject* args,
    PyObject* kwargs) {
  if (self->check()) {
    Py_RETURN_TRUE;
  } else {
    Py_RETURN_FALSE;
  }
}

PyObject* GlobalStateGuard_reason(
    GlobalStateGuard* self,
    PyObject* args,
    PyObject* kwargs) {
  return PyUnicode_FromString(self->reason().c_str());
}

PyObject* GlobalStateGuard_dump(
    GlobalStateGuard* self,
    PyObject* args,
    PyObject* kwargs) {
  return PyUnicode_FromString(nlohmann::json(*self).dump().c_str());
}

PyObject* GlobalStateGuard_load(
    GlobalStateGuard* self,
    PyObject* args,
    PyObject* kwargs) {
  char* json;
  if (!PyArg_ParseTuple(args, "s", &json)) {
    throw std::runtime_error("Cannot parse as json string.");
  }
  nlohmann::json::parse(json).get_to(*self);
  Py_RETURN_NONE;
}

// NOLINTNEXTLINE(*array*)
static PyMethodDef GlobalStateGuard_methods[] = {
    {"check",
     (PyCFunction)(void*)GlobalStateGuard_check,
     METH_NOARGS,
     "Return true if global state was the same as at creation time"},
    {"reason",
     (PyCFunction)(void*)GlobalStateGuard_reason,
     METH_NOARGS,
     "Return string reason for guard check failing"},
    {"__getstate__",
     (PyCFunction)(void*)GlobalStateGuard_dump,
     METH_NOARGS,
     "Return serialized json format"},
    {"__setstate__",
     (PyCFunction)(void*)GlobalStateGuard_load,
     METH_VARARGS,
     "Parse serialized json format"},
    {nullptr}};
static PyTypeObject GlobalStateGuardType = { PyVarObject_HEAD_INIT(nullptr, 0)
};

static PyObject* check_type_id(PyObject* dummy, PyObject* args) {
  // faster `lambda obj, expected: id(type(obj)) == expected`
  PyObject* obj = nullptr;
  unsigned long long expected = 0;
  if (!PyArg_ParseTuple(args, "OK", &obj, &expected)) {
    return nullptr;
  }
  // NOLINTNEXTLINE(performance-no-int-to-ptr)
  if (Py_TYPE(obj) == (void*)expected) {
    Py_RETURN_TRUE;
  } else {
    Py_RETURN_FALSE;
  }
}

static PyObject* check_obj_id(PyObject* dummy, PyObject* args) {
  // faster `lambda obj, expected: id(obj) == expected`
  PyObject* obj = nullptr;
  unsigned long long expected = 0;
  if (!PyArg_ParseTuple(args, "OK", &obj, &expected)) {
    return nullptr;
  }
  // NOLINTNEXTLINE(performance-no-int-to-ptr)
  if (obj == (void*)expected) {
    Py_RETURN_TRUE;
  } else {
    Py_RETURN_FALSE;
  }
}

#if IS_PYTHON_3_12_PLUS

static std::unordered_map<PyObject*, uint64_t> dict_version_map;
static int dict_version_watcher_id;
static uint64_t global_dict_version_id = 1;
static int dict_version_watch_callback(
    PyDict_WatchEvent event,
    PyObject* dict,
    PyObject* key,
    PyObject* new_value) noexcept {
  if (event == PyDict_EVENT_DEALLOCATED) {
    dict_version_map.erase(dict);
  } else if (event != PyDict_EVENT_CLONED) {
    dict_version_map[dict] = global_dict_version_id++;
  }
  return 0;
}

#endif

static uint64_t get_dict_version_unchecked(PyObject* dict) {
#if IS_PYTHON_3_12_PLUS

  if (PyDict_Watch(dict_version_watcher_id, dict)) {
    throw std::runtime_error("failed to add version watcher to dict!");
  }
  if (!dict_version_map.count(dict)) {
    dict_version_map[dict] = global_dict_version_id++;
  }
  return dict_version_map[dict];

#else

  return ((PyDictObject*)dict)->ma_version_tag;

#endif
}

static PyObject* dict_version(PyObject* dummy, PyObject* args) {
  // Retrieves the version of a dictionary.
  PyObject* obj = nullptr;
  if (!PyArg_ParseTuple(args, "O", &obj)) {
    return nullptr;
  }
  if (!PyDict_Check(obj)) {
    return nullptr;
  }
  return THPUtils_packUInt64(get_dict_version_unchecked(obj));
}

static PyObject* assert_size_stride(PyObject* dummy, PyObject* args) {
  /*
   Assert that a given tensor has a given size/stride, but ignore strides
   of size==1 dimensions.  Implemented in C++ as this is on the hot path.
  */
  PyObject* item = nullptr;
  PyObject* size = nullptr;
  PyObject* stride = nullptr;
  const char* op_name = nullptr;

  if (!PyArg_ParseTuple(args, "OOO|s", &item, &size, &stride, &op_name)) {
    return nullptr;
  }
  if (!THPVariable_CheckExact(item) && !THPVariable_Check(item)) {
    std::stringstream msg;
    msg << "expected Tensor()";
    if (op_name) {
      msg << " for op: " << op_name;
    }
    PyErr_SetString(PyExc_TypeError, msg.str().c_str());
    return nullptr;
  }
  if (!PyTuple_CheckExact(size) || !PyTuple_CheckExact(stride)) {
    std::stringstream msg;
    msg << "expected tuple()";
    if (op_name) {
      msg << " for op: " << op_name;
    }
    PyErr_SetString(PyExc_TypeError, msg.str().c_str());
    return nullptr;
  }
  at::Tensor tensor = THPVariable_Unpack(item);
  int64_t ndim = tensor.ndimension();
  if (PyTuple_GET_SIZE(size) != ndim || PyTuple_GET_SIZE(stride) != ndim) {
    std::stringstream msg;
    msg << "wrong number of dimensions" << ndim;
    if (op_name) {
      msg << " for op: " << op_name;
    }
    PyErr_SetString(PyExc_AssertionError, msg.str().c_str());
    return nullptr;
  }

  // We may add the size/stride assert at compile time due to unbacked symint,
  // but at runtime, the tensor can be empty.
  if (tensor.numel() == 0) {
    Py_RETURN_TRUE;
  }

  std::stringstream msg;
  int num_errors = 0;
  for (auto i : c10::irange(ndim)) {
    int64_t want_size = THPUtils_unpackLong(PyTuple_GET_ITEM(size, i));
    int64_t want_stride = THPUtils_unpackLong(PyTuple_GET_ITEM(stride, i));
    int64_t actual_size = tensor.size(i);
    int64_t actual_stride = tensor.stride(i);
    if (want_size != actual_size ||
        // ignore stride differences when size is 1
        (want_stride != actual_stride && actual_size > 1)) {
      if (num_errors > 0)
        msg << "; ";
      msg << "expected size " << actual_size << "==" << want_size << ", stride "
          << actual_stride << "==" << want_stride << " at dim=" << i;
      num_errors++;
    }
  }

  if (num_errors) {
    if (op_name) {
      msg << "\nError in op: " << op_name;
    }
    msg << "\nThis error most often comes from a incorrect fake (aka meta) kernel for a custom op.";
    msg << "\nUse torch.library.opcheck to test your custom op.";
    msg << "\nSee https://pytorch.org/docs/stable/library.html#torch.library.opcheck";
    PyErr_SetString(PyExc_AssertionError, msg.str().c_str());
    return nullptr;
  }

  Py_RETURN_TRUE;
}

static PyObject* assert_alignment(PyObject* dummy, PyObject* args) {
  /*
   * Asserts that a given tensor meets certain alignment.
   * This C++ version of torch._inductor.utils.tensor_is_aligned
   */
  PyObject* item = nullptr;
  unsigned long alignment = 0;
  const char* op_name = nullptr;

  if (!PyArg_ParseTuple(args, "Ok|s", &item, &alignment, &op_name)) {
    return nullptr;
  }
  if (!THPVariable_CheckExact(item) && !THPVariable_Check(item)) {
    std::stringstream msg;
    msg << "expected Tensor()";
    if (op_name) {
      msg << " for op: " << op_name;
    }
    PyErr_SetString(PyExc_TypeError, msg.str().c_str());
    return nullptr;
  }
  if (alignment == 0) {
    std::stringstream msg;
    msg << "alignment cannot be 0";
    if (op_name) {
      msg << " in op: " << op_name;
    }
    PyErr_SetString(PyExc_AssertionError, msg.str().c_str());
    return nullptr;
  }

  at::Tensor tensor = THPVariable_Unpack(item);

  int64_t storage_offset = tensor.storage_offset();
  size_t itemsize = tensor.itemsize();
  if (storage_offset * itemsize % alignment != 0) {
    std::stringstream msg;
    if (op_name) {
      msg << "\nError in op: " << op_name;
    }
    msg << "\nExpect the tensor to be " << alignment
        << " bytes aligned. Fail due to storage_offset=" << storage_offset
        << " itemsize=" << itemsize;
    PyErr_SetString(PyExc_AssertionError, msg.str().c_str());
    return nullptr;
  }

  Py_RETURN_TRUE;
}

template <typename T>
static void unwrap_size_tuple(PyObject* obj, T& output) {
  TORCH_CHECK(PyTuple_CheckExact(obj));
  size_t len = PyTuple_GET_SIZE(obj);
  output.reserve(len);
  for (size_t i = 0; i < len; ++i) {
    auto result = PyLong_AsSsize_t(PyTuple_GET_ITEM(obj, i));
    TORCH_CHECK(result >= 0);
    output.emplace_back(result);
  }
}

template <typename T>
static void _parse_empty_strided_args(
    PyObject* args,
    T& sizes,
    T& strides,
    at::ScalarType& dtype) {
  TORCH_CHECK(PyTuple_CheckExact(args));
  TORCH_CHECK(PyTuple_GET_SIZE(args) == 3);
  // note PyTuple_GET_ITEM returns a borrowed ref, so no need for refcounts
  unwrap_size_tuple(PyTuple_GET_ITEM(args, 0), sizes);
  unwrap_size_tuple(PyTuple_GET_ITEM(args, 1), strides);
  PyObject* py_dtype = PyTuple_GET_ITEM(args, 2);
  TORCH_CHECK(THPDtype_Check(py_dtype));
  dtype = reinterpret_cast<THPDtype*>(py_dtype)->scalar_type;
}

static PyObject* _empty_strided_device(
    PyObject* dummy,
    PyObject* args,
    c10::DeviceType device_type,
    bool is_pinned = false) {
  HANDLE_TH_ERRORS;
  at::SmallVector<int64_t, 8> sizes;
  at::SmallVector<int64_t, 8> strides;
  at::ScalarType dtype{at::ScalarType::Undefined};
  _parse_empty_strided_args(args, sizes, strides, dtype);
  if (device_type == c10::DeviceType::CPU) {
    return THPVariable_Wrap(
        at::detail::empty_strided_cpu(sizes, strides, dtype, is_pinned));
  }
#ifdef USE_CUDA
  else if (device_type == c10::DeviceType::CUDA) {
    return THPVariable_Wrap(at::detail::empty_strided_cuda(
        sizes, strides, dtype, c10::DeviceType::CUDA));
  }
#endif
#ifdef USE_XPU
  else if (device_type == c10::DeviceType::XPU) {
    return THPVariable_Wrap(at::detail::empty_strided_xpu(
        sizes, strides, dtype, c10::DeviceType::XPU));
  }
#endif
  else {
    TORCH_CHECK(
        false, "PyTorch compiled without support for the specified device.");
  }

  END_HANDLE_TH_ERRORS;
}

static PyObject* _empty_strided_cpu(PyObject* dummy, PyObject* args) {
  // at::empty_strided is surprising slow.  This is a lower-overhead
  // version that saves ~2us on every allocation.
  return _empty_strided_device(dummy, args, c10::DeviceType::CPU);
}

static PyObject* _empty_strided_cpu_pinned(PyObject* dummy, PyObject* args) {
  // at::empty_strided is surprising slow.  This is a lower-overhead
  // version that saves ~2us on every allocation.
  return _empty_strided_device(
      dummy, args, c10::DeviceType::CPU, /*is_pinned=*/true);
}

static PyObject* _empty_strided_cuda(PyObject* dummy, PyObject* args) {
  // at::empty_strided is surprising slow.  This is lower-overhead.
  return _empty_strided_device(dummy, args, c10::DeviceType::CUDA);
}

static PyObject* _empty_strided_xpu(PyObject* dummy, PyObject* args) {
  // at::empty_strided is surprising slow.  This is lower-overhead.
  return _empty_strided_device(dummy, args, c10::DeviceType::XPU);
}

static PyObject* _reinterpret_tensor(PyObject* dummy, PyObject* args) {
  HANDLE_TH_ERRORS;
  static PythonArgParser parser(
      {"_reinterpret_tensor(Tensor base, IntArrayRef sizes, IntArrayRef strides, int64_t offset_increment=0)"},
      /*traceable=*/true);

  ParsedArgs<4> parsed_args;
  auto r = parser.parse(args, /*kwargs=*/nullptr, parsed_args);

  Tensor self = r.tensor(0);
  auto sizes = r.intlist(1);
  auto strides = r.intlist(2);
  auto offset_increment = r.toInt64(3);

  auto res = torch::inductor::_reinterpret_tensor(
      self, sizes, strides, offset_increment);
  return torch::autograd::utils::wrap(res);

  END_HANDLE_TH_ERRORS;
}

// NOLINTNEXTLINE(modernize-avoid-c-arrays,cppcoreguidelines-avoid-c-arrays)
static PyMethodDef _methods[] = {
    {"check_type_id", check_type_id, METH_VARARGS, nullptr},
    {"check_obj_id", check_obj_id, METH_VARARGS, nullptr},
    {"assert_size_stride", assert_size_stride, METH_VARARGS, nullptr},
    {"assert_alignment", assert_alignment, METH_VARARGS, nullptr},
    {"dict_version", dict_version, METH_VARARGS, nullptr},
    {"_empty_strided_cpu", _empty_strided_cpu, METH_VARARGS, nullptr},
    {"_empty_strided_cpu_pinned",
     _empty_strided_cpu_pinned,
     METH_VARARGS,
     nullptr},
    {"_empty_strided_cuda", _empty_strided_cuda, METH_VARARGS, nullptr},
    {"_empty_strided_xpu", _empty_strided_xpu, METH_VARARGS, nullptr},
    {"_reinterpret_tensor", _reinterpret_tensor, METH_VARARGS, nullptr},
    {nullptr, nullptr, 0, nullptr}};

static struct PyModuleDef _module = {
    PyModuleDef_HEAD_INIT,
    "torch._C._dynamo.guards",
    "Module containing checks on tensors",
    -1,
    _methods};

std::string get_exception_message() {
  PyObject *ptype = nullptr, *pvalue = nullptr, *ptraceback = nullptr;
  PyErr_Fetch(&ptype, &pvalue, &ptraceback);

  PyObject* exc_message_pyobj = PyObject_Str(pvalue);
  std::string exc_message = PyUnicode_AsUTF8(exc_message_pyobj);

  Py_DECREF(exc_message_pyobj);
  Py_XDECREF(ptype);
  Py_XDECREF(pvalue);
  Py_XDECREF(ptraceback);
  return exc_message;
}

bool is_immutable_object(py::handle example_value) {
  py::object config_module = py::module_::import("torch._dynamo.config");

  bool is_tensor_immutable =
      config_module.attr("skip_tensor_guards_with_matching_dict_tags")
          .cast<bool>();

  if (PyTuple_Check(example_value.ptr())) {
    // Check that each element is immutable
    for (Py_ssize_t i = 0; i < PyTuple_Size(example_value.ptr()); ++i) {
      if (!is_immutable_object(
              py::handle(PyTuple_GetItem(example_value.ptr(), i)))) {
        return false;
      }
    }
    return true;
  }

  return (example_value.ptr() == Py_None) ||
      PyLong_Check(example_value.ptr()) || PyFloat_Check(example_value.ptr()) ||
      PyBool_Check(example_value.ptr()) ||
      PyUnicode_Check(example_value.ptr()) ||
      (is_tensor_immutable && THPVariable_Check(example_value.ptr()));
}

bool is_parameter(py::handle tensor) {
  py::object parameter = py::module::import("torch.nn").attr("Parameter");
  return py::isinstance(tensor, parameter);
}

/**
 * Dispatches metadata functions to the methods that return integer values,
 * i.e. used whenever static shapes are being used.
 *
 * These are used by the tensor storage overlapping check. Even though their
 * symbolic counterpart does work whenever static shapes are being used, the
 * introduced overhead might significantly worsen the performance.
 */
struct StaticMeta {
  static int64_t numel(const Tensor& t) {
    return t.numel();
  }

  static int64_t storage_offset(const Tensor& t) {
    return t.storage_offset();
  }

  static int64_t size(const Tensor& t, int64_t i) {
    return t.size(i);
  }

  static int64_t stride(const Tensor& t, int64_t i) {
    return t.stride(i);
  }
};

/**
 * Dispatches metadata functions to the methods that return c10::SymInt
 * values, i.e. used whenever dynamic shapes are being used.
 */
struct DynamicMeta {
  static SymInt numel(const Tensor& t) {
    return t.sym_numel();
  }

  static SymInt storage_offset(const Tensor& t) {
    return t.sym_storage_offset();
  }

  static SymInt size(const Tensor& t, int64_t i) {
    return t.sym_size(i);
  }

  static SymInt stride(const Tensor& t, int64_t i) {
    return t.sym_stride(i);
  }
};

/**
 * Assumption: x and y are known to share a storage, and we are trying to
 * determine if their memory is actually completely disjoint, based on
 * sizes/strides/storage_offset
 *
 * "Meta" should be one of the "*Meta" classes above. They dictate which
 * version of the metadata functions we should be using (symbolic vs.
 * concrete). Even though they have the same apparent behavior, the symbolic
 * version introduces a bit of overhead. Such an overhead might end up
 * becoming relevant if it's run enough times.
 */
template <class Meta>
bool tensors_definitely_do_not_overlap(const Tensor& x, const Tensor& y) {
  if (x.is_same(y)) {
    return false;
  }
  if (Meta::numel(x) == 0 || Meta::numel(y) == 0) {
    return true;
  }

  // Make x always on the left
  if (Meta::storage_offset(x) > Meta::storage_offset(y)) {
    return tensors_definitely_do_not_overlap<Meta>(y, x);
  }

  // Short-circuit in the "obvious" overlapping case: both tensors are
  // contiguous
  if (x.is_contiguous() && y.is_contiguous()) {
    if (Meta::storage_offset(x) + Meta::numel(x) > Meta::storage_offset(y)) {
      // definitely overlap
      return false;
    } else {
      // definitely no overlap
      return true;
    }
  }

  // Short-circuit: if last memory address of x is < start of y, then not
  // overlapping.
  auto x_last = Meta::storage_offset(x);
  for (int64_t i = 0; i < x.dim(); i++) {
    x_last += (Meta::size(x, i) - 1) * Meta::stride(x, i);
  }
  if (x_last < Meta::storage_offset(y)) {
    return true;
  }

  if (x.dim() == 2 && y.dim() == 2 && Meta::stride(x, 1) == 1 &&
      Meta::stride(y, 1) == 1) {
    // This cases is needed for the shampoo optimizer.
    // All tensors are 2d (non-contiguous), have the same outer stride, and have
    // an inner stride of 1 (so rows are contiguous)
    if (Meta::stride(x, 0) == Meta::stride(y, 0)) {
      auto offset_delta = Meta::storage_offset(y) - Meta::storage_offset(x);
      if (offset_delta < Meta::size(x, 1)) {
        // definitely overlaps (row 0 of y overlaps with row 0 of x)
        // Example:
        //   base = torch.arange(32).reshape(4, 8)
        //   x = base.narrow(1, 0, 4)
        //     x: size=(4, 4), stride=(8, 1), offset=0
        //   y = base.narrow(1, 3, 4)
        //     y: size=(4, 4), stride=(8, 1), offset=3
        return false;
      }
      auto x_total_elems_covered =
          Meta::stride(x, 0) * (Meta::size(x, 0) - 1) + Meta::size(x, 1);
      if (x_total_elems_covered <= offset_delta) {
        // definitely does not overlap (last byte of x is before start of y)
        // Example:
        //   x: size=(4, 4), stride=(8, 1), offset=0 (last byte is 27)
        //   y: size=(4, 4), stride=(8, 1), offset=28 (start byte is 28)
        return true;
      }
      // At this point, we want to check if the 0th row of y
      // overlaps with **some** row of x.
      // We can check this by shifting y backward by the shared stride,
      // repeatedly, until the first row of y is before the first row of x. Then
      // we can check if these rows overlap. We can accomplish this by modding
      // our offset by the stride.
      auto offset_delta_mod = offset_delta % Meta::stride(x, 0);
      // Example:
      // 0 1 2 3
      // 9 10 11 12
      // 18 19 20 21
      // 27 28 29 30
      //   x: size=(4, 4), stride=(9, 1), offset=0
      //   y: size=(4, 4), stride=(9, 1), offset=22 (this would not overlap)
      //   y: size=(4, 4), stride=(9, 1), offset=23 (this would not overlap)
      //   y: size=(4, 4), stride=(9, 1), offset=24 (this would overlap)
      //   y: size=(4, 4), stride=(9, 1), offset=25 (this would overlap)
      // If the interval [modded_offset, modded_offset + x_size] falls entirely
      // without
      if (offset_delta_mod + Meta::size(y, 1) <= Meta::stride(x, 0)) {
        return true;
      }
    }
  }
  return false;
}

/**
 * Computes the indices of the tensors that might overlap.
 *
 * Checks which of the given tensors have overlapping storages with ANY of
 * the other tensors.
 *
 * So, for example, if tensor 1 overlaps with tensor 2, and tensor 3 with
 * tensor 4, all of them will be in the output of this function. Even if
 * tensor 1 and 4 don't overlap.
 */
template <class Meta>
std::unordered_set<int64_t> compute_overlapping_tensors(
    const std::vector<Tensor>& tensors) {
  std::unordered_set<int64_t> aliased_tensor_indices;
  for (int64_t i = 0; i < static_cast<int64_t>(tensors.size()); i++) {
    const auto& tensor_i = tensors[i];
    for (int64_t j = 0; j < i; j++) {
      if (!tensors_definitely_do_not_overlap<Meta>(tensor_i, tensors[j])) {
        aliased_tensor_indices.insert(i);
        aliased_tensor_indices.insert(j);
      }
    }
  }
  return aliased_tensor_indices;
}

/**
 * Checks whether the storage overlapping relation is preserved.
 *
 * At this point, `non_overlapping` represents the tensors that should not
 * have overlapping storages. Similarly, `overlapping` represents the tensors
 * that should have overlapping storage in some way (or that we can't be sure).
 *
 * This function checks whether the assumption above is true or not.
 */
bool check_overlapping(
    const std::vector<Tensor>& overlapping,
    const std::vector<Tensor>& non_overlapping) {
  // Merge the tensor lists.
  std::vector<Tensor> tensors;
  tensors.reserve(overlapping.size() + non_overlapping.size());
  tensors.insert(tensors.end(), overlapping.begin(), overlapping.end());
  tensors.insert(tensors.end(), non_overlapping.begin(), non_overlapping.end());
  // Check what is the current storage overlapping relation.
  auto indices = compute_overlapping_tensors<StaticMeta>(tensors);
  // Check that the set of indices of tensors that might overlap is equal to
  // the indices of the first `overlapping.size()` tensors. That's because
  // `overlapping` tensors were in the beginning of `tensors` list.
  auto range = c10::irange(overlapping.size());
  return indices.size() == overlapping.size() &&
      std::all_of(range.begin(), range.end(), [&](int64_t i) {
           return indices.count(i) == 1;
         });
}

/**
 * Class responsible for collecting and checking the storage overlap relations.
 *
 * The way GuardManager is implemented, when STORAGE_OVERLAPPING guard check is
 * run on a given tensor, we don't know if it is an overlapping or
 * non-overlapping tensor. There's no order to which GuardManager runs the guard
 * check so that we can split it in 2.
 *
 * Since we are only interested in the classification of each tensor (not
 * necessarily the order), we can just issue 2 STORAGE_OVERLAPPING guards
 * representing the overlapping tensors and the non-overlapping ones.
 *
 * In order to collect the information from both guards (so that we can call
 * `check_overlapping` function correctly), we need this class which stores
 * both kinds of tensors, and knows when it has collected each one of them.
 */
class StorageOverlapChecker {
 public:
  StorageOverlapChecker(
      size_t expected_overlapping,
      size_t expected_non_overlapping)
      : _expected_overlapping(expected_overlapping),
        _expected_non_overlapping(expected_non_overlapping) {}

  /**
   * Adds a tensor to the corresponding storage, based on whether it should be
   * an `overlapping` tensor or not.
   */
  void add(PyObject* obj, bool overlapping) {
    // Just check that `obj` is actually a tensor, so that we can keep it alive
    // by incrementing its ref-count.
    TORCH_CHECK(THPVariable_CheckExact(obj) || THPVariable_Check(obj));
    Py_INCREF(obj);
    _get(overlapping).push_back(obj);
  }

  void reset(bool overlapping) {
    auto& vec = _get(overlapping);
    for (auto item : vec) {
      Py_DECREF(item);
    }
    vec.clear();
  }

  /**
   * Maybe checks the storage overlapping relation.
   *
   * Before actually calling `check_overlapping` function, this function makes
   * sure it has collected all expected tensors.
   */
  bool maybe_check() {
    TORCH_CHECK(_expected_overlapping >= _overlapping.size());
    TORCH_CHECK(_expected_non_overlapping >= _non_overlapping.size());
    if (_expected_overlapping == _overlapping.size() &&
        _expected_non_overlapping == _non_overlapping.size()) {
      // Transform each list of PyObject* into an actual list of Tensors.
      auto overlapping_tensors =
          _tensors_from(_overlapping, _expected_overlapping);
      auto non_overlapping_tensors =
          _tensors_from(_non_overlapping, _expected_non_overlapping);
      return check_overlapping(overlapping_tensors, non_overlapping_tensors);
    } else {
      // If we haven't collected them all yet, keep on running.
      return true;
    }
  }

 private:
  /**
   * Returns a reference to the container that corresponds to the given
   * overlapping relation.
   */
  std::vector<PyObject*>& _get(bool overlapping) {
    return overlapping ? _overlapping : _non_overlapping;
  }

  /**
   * Transforms a given list of PyObject* into a list of Tensor.
   */
  std::vector<Tensor> _tensors_from(
      const std::vector<PyObject*>& objects,
      size_t size) {
    std::vector<Tensor> tensors;
    tensors.reserve(size);
    std::transform(
        objects.begin(),
        objects.end(),
        std::back_inserter(tensors),
        [=](PyObject* obj) { return THPVariable_Unpack(obj); });
    return tensors;
  }

  // Expected number of possibly overlapping tensors.
  size_t _expected_overlapping;
  // Expected number of non-overlapping tensors.
  size_t _expected_non_overlapping;
  // Collected possibly overlapping tensors.
  std::vector<PyObject*> _overlapping;
  // Collected non-overlapping tensors.
  std::vector<PyObject*> _non_overlapping;
};

/**
 * Stores relevant guard debug information, e.g., failure str for a LeafGuard
 * failure. The data structure is also accessible in Python.
 */

class GuardDebugInfo {
 public:
  GuardDebugInfo(
      bool result,
      py::list verbose_code_parts,
      int num_guards_executed)
      : result(result),
        verbose_code_parts(std::move(verbose_code_parts)),
        num_guards_executed(num_guards_executed) {}

  // This constructor is used when guard succeeds.
  GuardDebugInfo(bool result, int num_guards_executed)
      : result(result), num_guards_executed(num_guards_executed) {}

  GuardDebugInfo(
      bool result,
      const std::string& failed_reason,
      int num_guards_executed)
      : GuardDebugInfo(result, num_guards_executed) {
    verbose_code_parts.append(failed_reason);
  }

  std::string to_string() {
    std::stringstream ss;
    ss << "GuardDebugInfo(\n"
       << "result=" << result << ",\n"
       << "verbose_code_parts=" << verbose_code_parts << ",\n"
       << "num_guards_executed=" << num_guards_executed << ")\n";
    return ss.str();
  }

  // Whether the guard passed or failed.
  bool result;

  // This is a list of verbose_code_parts for the failed guard. When there are
  // more than one verbose_code_parts, then recompilation reasoning infra on the
  // Python side can iterate over this list and eval each string to pinpoint the
  // exact code part that failed.
  py::list verbose_code_parts;

  // Total number of executed guards so far. This is helpful in debugging if
  // shuffling is working.
  int num_guards_executed;
};

class GuardManager;
class RootGuardManager;
class DictGuardManager;

/**
 * Base class for the leaf guard in the GuardManager hierarchy.
 */
class LeafGuard {
 public:
  LeafGuard(RootGuardManager* root_guard_manager, py::object verbose_code_parts)
      : _root_guard_manager(root_guard_manager),
        _verbose_code_parts(std::move(verbose_code_parts)) {}

  // check function could be called from python. This is useful for debugging
  // purpose.
  bool check(py::handle value) {
    return check_nopybind(value.ptr());
  }

  GuardDebugInfo check_verbose(py::handle value) {
    return check_verbose_nopybind(value.ptr());
  }

  virtual GuardDebugInfo check_verbose_nopybind(
      PyObject* value) { // borrowed ref
    bool result = check_nopybind(value);
    if (!result) {
      return GuardDebugInfo(result, _verbose_code_parts, 0);
    }
    return GuardDebugInfo(true, 0);
  }

  py::list verbose_code_parts() {
    return _verbose_code_parts;
  }

  // This is on the hot path and avoids any refcounting code from pybind. This
  // is not exposed to Python and can only be called from C++.
  virtual bool check_nopybind(PyObject* value) = 0;
  virtual bool check_nopybind(FrameLocalsMapping* map) {
    // throw std::runtime_error("fallback to python");
    // Could fallback to running check on the Python dict (lazily constructed)
    return check_nopybind((PyObject*)map->to_dict());
  }

  virtual ~LeafGuard() = default;

 protected:
  // RootGuardManager has state that is common across all guards like
  // LocalState.
  RootGuardManager* _root_guard_manager{nullptr};

 private:
  // This is set while constructing the leaf guard. This is used for identifying
  // the cause of recompilation.
  py::list _verbose_code_parts;
};

/**
 * Represents a leaf guard that accepts the python guard check function. We
 * would like to have most of the guards in C++ (to avoid a Python function
 * call).  But, it will take some time to reach that goal. Also, there might be
 * cases where its too tedious to write an equivalent C++ guard.
 *
 * LAMBDA_GUARD allows us to gradually move to C++. We can start from all
 * guards of type PythonLambaGuard and incrementally move expensive guards to
 * C++.
 */
class LAMBDA_GUARD : public LeafGuard {
 public:
  LAMBDA_GUARD(
      RootGuardManager* root_guard_manager,
      py::object guard_check_fn,
      py::object verbose_code_parts)
      : LeafGuard(root_guard_manager, std::move(verbose_code_parts)) {
    if (py::isinstance<py::function>(guard_check_fn)) {
      _guard_check_fn = py::cast<py::function>(std::move(guard_check_fn));
    } else {
      throw py::type_error("LAMBDA_GUARD expects (callable, str)");
    }
  }

  // Runs the lambda function with the current f_locals value.
  bool check_nopybind(PyObject* value) override { // borrowed ref
    PyObject* x = PyObject_CallOneArg(_guard_check_fn.ptr(), value); // new ref
    if (x == nullptr) {
      // An exception is caught in the lambda function.
      PyErr_Clear();
      return false;
    }
    bool result = PyObject_IsTrue(x);
    Py_DECREF(x);
    return result;
  }

  GuardDebugInfo check_verbose_nopybind(PyObject* value) override {
    PyObject* x = PyObject_CallOneArg(_guard_check_fn.ptr(), value); // new ref
    if (x == nullptr) {
      // An exception is caught in the lambda function.
      std::string exc_message = get_exception_message();
      PyErr_Clear();
      return GuardDebugInfo(false, exc_message, 0);
    }
    bool result = PyObject_IsTrue(x);
    Py_DECREF(x);
    if (result) {
      return GuardDebugInfo(true, 0);
    }
    return GuardDebugInfo(false, verbose_code_parts(), 0);
  }

 private:
  // The user provided lambda function for check_fn.
  py::function _guard_check_fn;
};

class TYPE_MATCH : public LeafGuard {
 public:
  // type_id = id(type(obj))
  TYPE_MATCH(
      RootGuardManager* root_guard_manager,
      py::object type_id,
      py::object verbose_code_parts)
      : LeafGuard(root_guard_manager, std::move(verbose_code_parts)),
        _expected(py::cast<intptr_t>(std::move(type_id))) {}

  bool check_nopybind(PyObject* value) override { // borrowed ref
    // NOLINTNEXTLINE(performance-no-int-to-ptr)
    return Py_TYPE(value) == (void*)_expected;
  }

 private:
  // id of the type of the original object.
  intptr_t _expected;
};

class ID_MATCH : public LeafGuard {
 public:
  // obj_id = id(obj)
  ID_MATCH(
      RootGuardManager* root_guard_manager,
      py::object obj_id,
      py::object verbose_code_parts)
      : LeafGuard(root_guard_manager, std::move(verbose_code_parts)),
        _expected(py::cast<intptr_t>(std::move(obj_id))) {}

  bool check_nopybind(PyObject* value) override { // borrowed ref
    // NOLINTNEXTLINE(performance-no-int-to-ptr)
    return value == (void*)_expected;
  }

 private:
  // id of the original object.
  intptr_t _expected;
};

class NONE_MATCH : public LeafGuard {
 public:
  NONE_MATCH(
      RootGuardManager* root_guard_manager,
      py::object verbose_code_parts)
      : LeafGuard(root_guard_manager, std::move(verbose_code_parts)) {}

  bool check_nopybind(PyObject* value) override { // borrowed ref
    return value == Py_None;
  }
};

class TRUE_MATCH : public LeafGuard {
 public:
  TRUE_MATCH(
      RootGuardManager* root_guard_manager,
      py::object verbose_code_parts)
      : LeafGuard(root_guard_manager, std::move(verbose_code_parts)) {}

  bool check_nopybind(PyObject* value) override { // borrowed ref
    return value == Py_True;
  }
};

class FALSE_MATCH : public LeafGuard {
 public:
  FALSE_MATCH(
      RootGuardManager* root_guard_manager,
      py::object verbose_code_parts)
      : LeafGuard(root_guard_manager, std::move(verbose_code_parts)) {}

  bool check_nopybind(PyObject* value) override { // borrowed ref
    return value == Py_False;
  }
};

class EQUALS_MATCH : public LeafGuard {
 public:
  EQUALS_MATCH(
      RootGuardManager* root_guard_manager,
      py::object value,
      py::object verbose_code_parts)
      : LeafGuard(root_guard_manager, std::move(verbose_code_parts)),
        _value(value),
        _value_type(Py_TYPE(value.ptr())) {}

  bool check_nopybind(PyObject* value) override { // borrowed ref
    // Fast path - pointer equality check. Pointer equality checks are ok
    // because objects guarded with EQUALS_MATCH are immutable.
    if (value != _value.ptr()) {
      // Check type
      if (Py_TYPE(value) != _value_type) {
        return false;
      }
      int result = PyObject_RichCompareBool(value, _value.ptr(), Py_EQ);
      // Check for exception
      if (result == -1) {
        PyErr_Clear();
        return false;
      }
      return result;
    }
    return true;
  }

 private:
  // value to compare against. This is py::object so that we hold on to the
  // original value and prevent garbage collection. We run EQUALS_MATCH only on
  // selected objects which do not have high memory footprint, so holding on to
  // these objects is ok.
  py::object _value;

  // Type of the value
  PyTypeObject* _value_type;
};

class RANGE_ITERATOR_MATCH : public LeafGuard {
 public:
  RANGE_ITERATOR_MATCH(
      RootGuardManager* root_guard_manager,
      py::object start,
      py::object stop,
      py::object step,
      py::object type_id,
      py::object verbose_code_parts)
      : LeafGuard(root_guard_manager, std::move(verbose_code_parts)),
        _type_id(py::cast<intptr_t>(std::move(type_id))) {
    PyObject* start_obj = start.ptr();
    PyObject* stop_obj = stop.ptr();
    PyObject* step_obj = step.ptr();
    _start = THPUtils_unpackLong(start_obj);
    _stop = THPUtils_unpackLong(stop_obj);
    _step = THPUtils_unpackLong(step_obj);
    TORCH_CHECK(
        !PyErr_Occurred(), "values of start/stop/step must fit in a long type");
  }

  bool check_nopybind(PyObject* value) override { // borrowed ref
    // Do a type match first.
    // NOLINTNEXTLINE(performance-no-int-to-ptr)
    if (Py_TYPE(value) != (void*)_type_id) {
      return false;
    }
    _PyRangeIterObject* iter = (_PyRangeIterObject*)value;

#if IS_PYTHON_3_12_PLUS
    long start = iter->start;
#else
    long start = iter->start + iter->index * iter->step;
#endif // IS_PYTHON_3_12_PLUS

    long stop = iter->start + iter->len * iter->step;
    return start == _start && stop == _stop && iter->step == _step;
  }

 private:
  intptr_t _type_id;
  // Normalized representation of a range iterator.
  long _start;
  long _stop;
  long _step;
};

class TUPLE_ITERATOR_LEN : public LeafGuard {
 public:
  TUPLE_ITERATOR_LEN(
      RootGuardManager* root_guard_manager,
      py::object length,
      py::object type_id,
      py::object verbose_code_parts)
      : LeafGuard(root_guard_manager, std::move(verbose_code_parts)),
        _length(py::cast<Py_ssize_t>(std::move(length))),
        _type_id(py::cast<intptr_t>(std::move(type_id))) {}

  bool check_nopybind(PyObject* value) override { // borrowed ref
    // Do a type match first.
    // NOLINTNEXTLINE(performance-no-int-to-ptr)
    if (Py_TYPE(value) != (void*)_type_id) {
      return false;
    }
    _PyTupleIterObject* it = (_PyTupleIterObject*)value;
    Py_ssize_t length = 0;
    if (it->it_seq)
      length = PyTuple_GET_SIZE(it->it_seq) - it->it_index;
    return length == _length;
  }

 private:
  // Length of the guarded list
  Py_ssize_t _length;
  intptr_t _type_id;
};

class LENGTH_CHECK : public LeafGuard {
 public:
  LENGTH_CHECK(
      RootGuardManager* root_guard_manager,
      py::object value,
      py::object verbose_code_parts)
      : LeafGuard(root_guard_manager, std::move(verbose_code_parts)),
        _length(py::cast<Py_ssize_t>(std::move(value))) {}

  bool check_nopybind(PyObject* value) override { // borrowed ref
    // PySequence_Length returns -1 if the object is not a sequence. So, we
    // don't have to test for PySequence_Check.
    return PySequence_Length(value) == _length;
  }

 private:
  // Length of the guarded list
  Py_ssize_t _length;
};

class DICT_LENGTH : public LeafGuard {
 public:
  DICT_LENGTH(
      RootGuardManager* root_guard_manager,
      py::object value,
      py::object verbose_code_parts)
      : LeafGuard(root_guard_manager, std::move(verbose_code_parts)),
        _length(py::cast<Py_ssize_t>(std::move(value))) {}

  bool check_nopybind(PyObject* value) override { // borrowed ref
    return PyDict_Check(value) && PyDict_Size(value) == _length;
  }

 private:
  // Length of the guarded dict
  Py_ssize_t _length;
};

class NOT_NONE : public LeafGuard {
 public:
  NOT_NONE(RootGuardManager* root_guard_manager, py::object verbose_code_parts)
      : LeafGuard(root_guard_manager, std::move(verbose_code_parts)) {}

  bool check_nopybind(PyObject* value) override { // borrowed ref
    return value != Py_None;
  }
};

class MAPPING_KEYS_MATCH : public LeafGuard {
 public:
  MAPPING_KEYS_MATCH(
      RootGuardManager* root_guard_manager,
      py::object value,
      py::object verbose_code_parts)
      : LeafGuard(root_guard_manager, std::move(verbose_code_parts)) {
    // This is ok to stash in the state because we only support
    // MappingProxyType objects with constant keys. So, the mem overhead is
    // negligible.
    _keys = py::list(value.attr("keys")());
  }

  bool check_nopybind(PyObject* value) override { // borrowed ref
    PyObject* keys = PyMapping_Keys(value); // new ref
    int result = PyObject_RichCompareBool(keys, _keys.ptr(), Py_EQ);
    Py_DECREF(keys);
    return result;
  }

 private:
  py::object _keys;
};

class DEFAULT_DEVICE : public LeafGuard {
 public:
  DEFAULT_DEVICE(
      RootGuardManager* root_guard_manager,
      py::object verbose_code_parts)
      : LeafGuard(root_guard_manager, std::move(verbose_code_parts)) {
    py::handle device_module = py::module::import("torch.utils._device");
    // Save the dict using py::object
    _utils_device_dict = device_module.attr("__dict__");
    _device = _utils_device_dict["CURRENT_DEVICE"];
  }

  template <typename T>
  bool check_nopybind_template(T* value) { // borrowed ref
    // Create a static interned string. Interned string is faster than creating
    // a new string every time. Even though its a new reference, we don't dec
    // ref it. Interned strings are used for things like variable names and are
    // leaked by design.
    static PyObject* current_device_str =
        PyUnicode_InternFromString("CURRENT_DEVICE");
    PyObject* device = PyDict_GetItem(
        _utils_device_dict.ptr(), current_device_str); // borrowed ref
    if (device != _device.ptr()) {
      int result = PyObject_RichCompareBool(device, _device.ptr(), Py_EQ);
      if (result == -1) {
        PyErr_Clear();
        return false;
      }
      return result;
    }
    return true;
  }

  bool check_nopybind(PyObject* value) override {
    return check_nopybind_template(value);
  }

  bool check_nopybind(FrameLocalsMapping* value) override {
    return check_nopybind_template(value);
  }

 private:
  // Save the current device and the module dict during the guard construction.
  py::object _utils_device_dict;
  py::object _device;
};

class GLOBAL_STATE : public LeafGuard {
 public:
  GLOBAL_STATE(
      RootGuardManager* root_guard_manager,
      py::object verbose_code_parts)
      : LeafGuard(root_guard_manager, std::move(verbose_code_parts)),
        _guard(PyObject_New(GlobalStateGuard, &GlobalStateGuardType)) {
    _guard->init();
    owner_ = py::reinterpret_steal<py::object>((PyObject*)_guard);
  }

  GLOBAL_STATE(
      RootGuardManager* root,
      py::object initial_state,
      py::object verbose_code_parts)
      : LeafGuard(root, std::move(verbose_code_parts)),
        owner_(std::move(initial_state)),
        _guard((GlobalStateGuard*)owner_.ptr()) {
    if (!PyObject_TypeCheck(owner_.ptr(), &GlobalStateGuardType)) {
      throw py::type_error("GLOBAL_STATE expects a GlobalStateGuard");
    }
  }

  bool check_nopybind(PyObject* value) override { // borrowed ref
    // Ignore value arg, this is just to satisfy the interface.
    return _guard->check();
  }

  bool check_nopybind(FrameLocalsMapping* value) override {
    // Ignore value arg, this is just to satisfy the interface.
    return _guard->check();
  }

  GuardDebugInfo check_verbose_nopybind(PyObject* value) override {
    if (!_guard->check()) {
      return GuardDebugInfo(
          false, "GLOBAL_STATE changed: " + _guard->reason(), 0);
    }
    return GuardDebugInfo(true, 1);
  }

 private:
  py::object owner_;
  GlobalStateGuard* _guard;
};

// Checks that an attr is absent in the object. We don't need the opposite
// HASATTR guard because we can just rely on GetAttrGuardAccessor to act as
// HASATTR guard.
class NO_HASATTR : public LeafGuard {
 public:
  NO_HASATTR(
      RootGuardManager* root_guard_manager,
      py::object attr_name,
      py::object verbose_code_parts)
      : LeafGuard(root_guard_manager, std::move(verbose_code_parts)),
        _attr_name(std::move(attr_name)) {}

  bool check_nopybind(PyObject* value) override { // borrowed ref
    return PyObject_HasAttr(value, _attr_name.ptr()) == 0;
  }

 private:
  py::object _attr_name;
};

// Checks that dict contains or does not contain a key. This happens for
// PythonSysModulesVariable tracker.
// TODO(janimesh) - Check if we can use DictGuardManager. The downside could be
// large number of keys for sys module, so DICT_CONTAINS might still end up
// being faster.
class DICT_CONTAINS : public LeafGuard {
 public:
  DICT_CONTAINS(
      RootGuardManager* root_guard_manager,
      bool contains,
      py::object key,
      py::object verbose_code_parts)
      : LeafGuard(root_guard_manager, std::move(verbose_code_parts)),
        _contains(contains ? 1 : 0),
        _key(std::move(key)) {}

  bool check_nopybind(PyObject* value) override { // borrowed ref
    int result = PyDict_Check(value) && PyDict_Contains(value, _key.ptr());
    if (result == -1) {
      PyErr_Clear();
      return false;
    }
    return result == _contains;
  }

 private:
  int _contains;
  py::object _key;
};

// Check that set contains an item.
class SET_CONTAINS : public LeafGuard {
 public:
  SET_CONTAINS(
      RootGuardManager* root_guard_manager,
      bool contains,
      py::object item,
      py::object verbose_code_parts)
      : LeafGuard(root_guard_manager, std::move(verbose_code_parts)),
        _contains(contains ? 1 : 0),
        _item(std::move(item)) {}

  bool check_nopybind(PyObject* value) override { // borrowed ref
    int result = (PySet_Check(value) || PyFrozenSet_Check(value)) &&
        PySet_Contains(value, _item.ptr());
    if (result == -1) {
      PyErr_Clear();
      return false;
    }
    return result == _contains;
  }

 private:
  int _contains;
  py::object _item;
};

/**
 * Relational guards compare more than one value. We implement Relational
 * guards by capturing some state in the guard object. For example for tensor
 * aliasing guards - tensor X is not tensor Y - we construct one leaf guard
 * and and install it at as a leaf of two guard managers (one for X and
 * another for Y). Therefore, this guard is run twice. In the first
 * invocation, it saves the first value (state) and returns True. In the
 * second invocation, it compares the saved value with the new value and
 * returns True if they do not alias.
 *
 * We have to be careful about resetting in case the other guards fail and we
 * have some state in the relational guard. This is done by virtual method
 * reset_state(). This is called by the RootGuardManager before it exits.
 *
 */
class RelationalGuard : public LeafGuard {
 public:
  RelationalGuard(
      RootGuardManager* root_guard_manager,
      py::object verbose_code_parts)
      : LeafGuard(root_guard_manager, std::move(verbose_code_parts)) {}

  // reset the relational guard state on guard failure. This is called by the
  // guard manager.
  virtual void reset_state() = 0;
};

/**
 * Checks that object x is object y.
 */
class OBJECT_ALIASING : public RelationalGuard {
 public:
  OBJECT_ALIASING(
      RootGuardManager* root_guard_manager,
      py::object verbose_code_parts)
      : RelationalGuard(root_guard_manager, std::move(verbose_code_parts)) {}

  bool check_nopybind(PyObject* value) override { // borrowed ref
    if (_is_first_call) {
      _first_tensor = value;
      _is_first_call = false;
      return true;
    }
    return _first_tensor == value;
  }

  void reset_state() final {
    _is_first_call = true;
  }

 private:
  bool _is_first_call{true};
  PyObject* _first_tensor{nullptr};
};

/**
 * Checks that none of the tensors alias.
 */
class NO_TENSOR_ALIASING : public RelationalGuard {
 public:
  NO_TENSOR_ALIASING(
      RootGuardManager* root_guard_manager,
      const py::list& tensor_names,
      py::object verbose_code_parts)
      : RelationalGuard(root_guard_manager, std::move(verbose_code_parts)),
        _tensor_names(tensor_names) {
    _unique_tensors.reserve(tensor_names.size());
  }

  bool check_nopybind(PyObject* value) override { // borrowed ref
    auto insertion = _unique_tensors.insert({value, nullptr});
    if (!insertion.second) {
      // No need to clear _unique_tensors, reset_state will do
      // it.
      return false;
    }
    return true;
  }

  GuardDebugInfo check_verbose_nopybind(PyObject* value) override {
    bool result = check_nopybind(value);

    if (!result) {
      return GuardDebugInfo(
          false, "Duplicate tensor found where not expected!", 0);
    }
    return GuardDebugInfo(true, 1);
  }

  void reset_state() final {
    _unique_tensors.clear();
  }

 private:
  py::list _tensor_names;
  ska::flat_hash_map<PyObject*, std::nullptr_t> _unique_tensors;
};

/**
 * Checks the storage overlapping relation of input tensors.
 *
 * This guard is always installed in pairs: one for the possibly overlapping
 * tensors, and another one for the non-overlapping tensors. This is so we can
 * correctly identify the given tensor in the check method as one of the 2
 * classes mentioned above.
 *
 * In the end, the one responsible for storing and checking is the
 * `StorageOverlapChecker` class.
 */
class STORAGE_OVERLAPPING : public RelationalGuard {
 public:
  STORAGE_OVERLAPPING(
      RootGuardManager* root_guard_manager,
      bool overlapping,
      std::shared_ptr<StorageOverlapChecker> checker,
      py::object verbose_code_parts)
      : RelationalGuard(root_guard_manager, std::move(verbose_code_parts)),
        _overlapping(overlapping),
        _checker(std::move(checker)) {}

  bool check_nopybind(PyObject* value) override {
    _checker->add(value, _overlapping);
    return _checker->maybe_check();
  }

  void reset_state() final {
    _checker->reset(_overlapping);
  }

 private:
  // Flag that indicates which kind of tensor this guard is collecting:
  //   1. Possibly overlapping tensors; or
  //   2. Non-overlapping tensors.
  bool _overlapping;
  // Actual checker for this guard.
  std::shared_ptr<StorageOverlapChecker> _checker;
};

/**
 * Symbolic Shape Guard.
 */
class SYMBOLIC_SHAPE_GUARD : public RelationalGuard {
 public:
  SYMBOLIC_SHAPE_GUARD(
      RootGuardManager* root_guard_manager,
      py::int_ nargs_int,
      py::int_ nargs_float,
      py::int_ py_addr,
      py::object py_addr_keep_alive,
      py::object verbose_code_parts)
      : RelationalGuard(root_guard_manager, std::move(verbose_code_parts)),
        _py_addr_keep_alive(std::move(py_addr_keep_alive)) {
    _nargs_int = PyLong_AsSize_t(nargs_int.ptr());
    _nargs_float = PyLong_AsSize_t(nargs_float.ptr());
    _nargs = _nargs_int + _nargs_float;
    if (PyErr_Occurred()) {
      throw py::value_error(
          "SYMBOLIC_SHAPE_GUARD expected a non-negative number of arguments.");
    }
    uintptr_t addr = PyLong_AsUnsignedLongLong(py_addr.ptr());
    if (PyErr_Occurred()) {
      throw py::value_error(
          "SYMBOLIC_SHAPE_GUARD expected an address to a C function.");
    }
    _guard_check_fn = reinterpret_cast<int8_t (*)(int64_t*, double*)>(addr);
    _args_int = std::vector<int64_t>(_nargs_int);
    _args_float = std::vector<double>(_nargs_float);
  }

  bool check_nopybind(PyObject* value) override {
    // We know that these arguments came from
    // IndexedSource(TensorPropertyGuard) and therefore no need to check that
    // the value is a Tuple[int, int].
    PyObject* py_idx = PyTuple_GET_ITEM(value, 0);
    PyObject* py_val = PyTuple_GET_ITEM(value, 1);
    size_t iarg = PyLong_AsSize_t(py_idx);
    if (iarg < _nargs_int) {
      if (!PyLong_Check(py_val)) {
        return false;
      }
      _args_int[iarg] = PyLong_AsLongLong(py_val);
    } else {
      if (!PyFloat_Check(py_val)) {
        return false;
      }
      _args_float[iarg - _nargs_int] = PyFloat_AS_DOUBLE(py_val);
    }
    _args_seen++;

    if (_args_seen == _nargs) {
      _args_seen = 0;
      return _guard_check_fn(_args_int.data(), _args_float.data());
    } else {
      // We don't have all the values yet. Return true until we get all.
      return true;
    }
  }

  GuardDebugInfo check_verbose_nopybind(PyObject* value) override {
    if (!PyTuple_Check(value)) {
      return GuardDebugInfo(false, "Non tuple found!", 0);
    } else if (PyTuple_Size(value) != 2) {
      return GuardDebugInfo(false, "Tuple of size not 2 found!", 0);
    } else {
      PyObject* py_idx = PyTuple_GET_ITEM(value, 0);
      PyObject* py_val = PyTuple_GET_ITEM(value, 1);
      if (!PyLong_Check(py_idx)) {
        return GuardDebugInfo(false, "Non integer index found!", 0);
      }
      size_t iarg = PyLong_AsSize_t(py_idx);
      if (iarg >= _nargs) {
        return GuardDebugInfo(false, "Index out of bounds!", 0);
      } else if (iarg < _nargs_int && !PyLong_Check(py_val)) {
        return GuardDebugInfo(false, "Non integer found!", 0);
      } else if (iarg >= _nargs_int && !PyFloat_Check(py_val)) {
        return GuardDebugInfo(false, "Non float found!", 0);
      }
    }
    bool result = check_nopybind(value);

    if (!result) {
      std::string msg = "\"Shape guard failed with values: ";
      for (auto v : _args_int) {
        msg += std::to_string(v) + ",";
      }
      for (auto v : _args_float) {
        msg += std::to_string(v) + ",";
      }
      msg.pop_back();
      msg += "\"";
      auto msgs = py::list();
      for (auto code_part : verbose_code_parts()) {
        msgs.append(code_part);
      }
      msgs.append(msg);
      return GuardDebugInfo(false, msgs, 0);
    }
    return GuardDebugInfo(true, 1);
  }

  void reset_state() final {
    _args_seen = 0;
  }

 private:
  py::object _py_addr_keep_alive;
  size_t _args_seen{0}, _nargs_float, _nargs_int, _nargs;
  std::vector<int64_t> _args_int;
  std::vector<double> _args_float;
  std::function<int8_t(int64_t*, double*)> _guard_check_fn;
};

class DYNAMIC_INDICES : public LeafGuard {
  // C++ equivalent of
  //  code.append(
  //      f"(({tensor_name}._dynamo_dynamic_indices.issubset({value._dynamo_dynamic_indices}))
  //      if hasattr({tensor_name}, '_dynamo_dynamic_indices') else True)"  #
  //      noqa: B950
 public:
  DYNAMIC_INDICES(
      RootGuardManager* root_guard_manager,
      py::set dynamic_indices,
      py::object verbose_code_parts)
      : LeafGuard(root_guard_manager, std::move(verbose_code_parts)),
        _dynamic_indices(std::move(dynamic_indices)) {}

  bool check_nopybind(PyObject* value) override { // borrowed ref
    // Make an interned string
    static PyObject* dynamic_indices_str =
        PyUnicode_InternFromString("_dynamo_dynamic_indices");
    PyObject* indices = PyObject_GetAttr(value, dynamic_indices_str); // new ref
    if (indices == nullptr) {
      // Attr absent. Clear exception.
      PyErr_Clear();
      // This is true deliberately. If hasattr fails, we return true.
      return true;
    }

    static PyObject* issubset_str = PyUnicode_InternFromString("issubset");
    PyObject* call_result = PyObject_CallMethodObjArgs(
        indices, issubset_str, _dynamic_indices.ptr(), nullptr); // new ref
    bool result = PyObject_IsTrue(call_result);
    Py_DECREF(call_result);
    Py_DECREF(indices);
    return result;
  }

 private:
  py::set _dynamic_indices;
};

class DICT_VERSION : public LeafGuard {
 public:
  DICT_VERSION(
      RootGuardManager* root_guard_manager,
      py::object value,
      py::object verbose_code_parts)
      : LeafGuard(root_guard_manager, std::move(verbose_code_parts)) {
    if (!PyDict_Check(value.ptr())) {
      throw py::type_error("DICT_VERSION expects a dict");
    }
    _tag = get_dict_version_unchecked(value.ptr());
  }
  bool check_nopybind(PyObject* value) override { // borrowed ref
    return PyDict_Check(value) && get_dict_version_unchecked(value) == _tag;
  }

  // Saved dict version.
  uint64_t _tag;
};

// GuardManager can be a pointer to DictGuardManager, but at this point the
// compiler does not know that DictGuardManager is a derived class of
// GuardManager (no way to define inheritance relationships in forward
// declarations), so we forward declare a factory function and define it when
// both DictGuardManager and GuardManager are fully defined.
std::unique_ptr<GuardManager> make_guard_manager(
    RootGuardManager* root,
    std::string source,
    py::handle example_value,
    py::handle guard_manager_enum);

GuardManager* clone_guard_manager(
    GuardManager* from,
    RootGuardManager* root,
    const py::function& clone_filter_fn);
void add_relational_guard_resetter_to_cloned_root(
    RootGuardManager* root,
    std::shared_ptr<RelationalGuard> guard);

/**
 * Base class representing a pair of accessor and the associated guard
 * manager. The accessor defines how to access the child value from the
 * py::object given to the parent check function.
 *
 * GuardAccessors can be considered equivalent to name() method of Source
 * objects in guards.py. In python, name() method returns a str which we can
 * then eval in f_locals and f_globals to retrieve the actual py object.
 * GuardAccessor serves the same purpose. The minor difference is that
 * GuardManager is a tree structure, so a GuardAccessor just has to retrieve
 * the value in the next level in this tree and pass it to the child
 * GuardAccessor.
 *
 * GuardAccessor also owns the GuardManager associated with the retrieved
 * value from the GuardAccessor.
 */
class GuardAccessor {
 public:
  GuardAccessor(
      RootGuardManager* root,
      py::object accessor_key,
      std::string source,
      py::handle example_value,
      py::handle guard_manager_enum);

  // Return by reference as GuardAccessor owns the GuardManager.
  std::unique_ptr<GuardManager>& get_guard_manager() {
    return _guard_manager;
  }

  bool matches_key(const py::handle& key) const {
    return _accessor_key.equal(key);
  }

  std::string get_source() {
    return _source;
  }

  // matches_dict_tag is used by the DictGetItemGuardAccessor to skip the guard
  // subtree on immutable dict getitems.
  virtual bool check_nopybind(PyObject* obj, bool matches_dict_tag = false) = 0;
  virtual bool check_nopybind(FrameLocalsMapping* map, bool matches_dict_tag) {
    // throw std::runtime_error("fallback to python");
    // Could fallback to running check on the Python dict (lazily constructed)
    return check_nopybind((PyObject*)map->to_dict(), matches_dict_tag);
  }
  virtual GuardDebugInfo check_verbose_nopybind(PyObject* obj) = 0;
  virtual std::string repr() const = 0;

  virtual ~GuardAccessor() = default;

  // Cloning related functions
  GuardAccessor(GuardManager* guard_manager, GuardAccessor* from);

  virtual GuardAccessor* clone(
      RootGuardManager* cloned_root,
      const py::function& clone_filter_fn) = 0;

  void clone_visitor(GuardAccessor* to) {
    to->_source = this->_source;
    to->_accessor_key = this->_accessor_key;
  }

  template <typename DerivedGuardAccessor>
  GuardAccessor* clone_common(
      RootGuardManager* cloned_root,
      const py::function& clone_filter_fn) {
    GuardManager* cloned_mgr = clone_guard_manager(
        get_guard_manager().get(), cloned_root, clone_filter_fn);
    if (cloned_mgr == nullptr) {
      return nullptr;
    }
    DerivedGuardAccessor* cloned_accessor =
        new DerivedGuardAccessor(cloned_mgr, (DerivedGuardAccessor*)this);
    return cloned_accessor;
  }

 protected:
  // Guard manager corresponding to the retrieved value from the
  // GuardAccessor.
  std::unique_ptr<GuardManager> _guard_manager;
  // accessor key could be py::str for getattr, getitem or py::function for
  // lambda accessor. It is a py::object because we need to keep these accessor
  // keys alive.
  py::object _accessor_key;

  // A string that can be eval'd on f_locals or f_globals to access the variable
  // value. Only used for debugging.
  std::string _source;
};

/**
 * GuardManager encapsulates all the guards related to a particular
 * py::object. It is a tree structure and consists of 1) Leaf guards - Guards
 * that are run on the user given object 2) Accessors - Guard accessors (like
 * getattr, getitem) to access the next value in the tree hierarchy. Accessor
 * object also holds the child GuardManager.
 *
 * Lets look at an example to understand how it works.
 * class Pair:
 *     int x = 1;
 *     int y = 2;
 *
 * At compile time
 * >> guard_mananger = GuardManager()
 * >> guard_mananger.x.add_lambda_guard(
 *        lambda x: isinstance(x, Pair),
 *        lambda x: f"expected Pair, found {type(x)}"
 *    )
 * >> guard_mananger.x.add_lambda_guard(lambda x: x == 1, lambda x: f"found
 * {x}, expected 1")
 * >> guard_mananger.y.add_lambda_guard(lambda x: x == 2, lambda x: f"found
 * {x}, expected 2")
 *
 * At runtime
 * >> guard_mananger.check(Pair())
 *
 * At compile time we build the tree structure. When we do `guard_manager.x`,
 * it creates an AttrGuardAccessorNode, initializes a child guard manager with
 * this accessor node, and adds it as a child. When we do
 * `guard_manager.x.add_lambda_guard`, we call add_lambda_guard on the newly
 * created guard manager and register a new leaf guard on it.
 *
 * At runtime, the accessor node has an important function of providing a way
 * to access the value for the child guard. In the above example,
 * guard_manager.x adds an AttrGuardAccessorNode with attr_name x. When check
 * function is called, parent GuardManager calls getattr(value, "x") on its
 * value passed to the check function to call the check function of the child
 * guard manager.
 *
 * Performance optimization for fail fast - An optimization for runtime here is
 * to sort the execution of child guards depending on the failure count.  This
 * ensures that we run the guards that are more prone to fail statistically
 * first. This can improve the cache lookup time when we have multiple cache
 * entries.
 */

// NOLINTNEXTLINE(cppcoreguidelines-special-member-functions)
class GuardManager {
 public:
  GuardManager() = delete;
  GuardManager(RootGuardManager* root, std::string source)
      : _root(root), _source(std::move(source)), _is_dict(false) {}

  GuardManager(
      RootGuardManager* root,
      std::string source,
      py::handle example_value)
      : _root(root),
        _source(std::move(source)),
        _is_dict(py::isinstance<py::dict>(example_value)),
<<<<<<< HEAD
        _is_immutable(is_immutable_object(example_value)),
        _is_nn_module(is_nn_module(example_value)),
        _type_str(get_type_str(example_value)) {
=======
        _is_immutable(is_immutable_object(example_value)) {
>>>>>>> eed9dbf7
    if (_is_dict) {
      _dict_tag = get_dict_version_unchecked(example_value.ptr());
    }
<<<<<<< HEAD
=======
    py::object typ = py::type::of(example_value);
    py::object weakref_mod = py::module_::import("weakref");
    _weak_type = weakref_mod.attr("ref")(typ);
    py::object config_module = py::module_::import("torch._dynamo.config");
    _max_saved_pointers_for_recursive_dict_tags_check =
        config_module.attr("max_saved_pointers_for_recursive_dict_tags_check")
            .cast<uint64_t>();
>>>>>>> eed9dbf7
  }

  GuardManager(const GuardManager& m) = delete;
  GuardManager& operator=(const GuardManager&) = delete;
  virtual ~GuardManager() = default;

  RootGuardManager* get_root() {
    return _root;
  }

  std::string get_source() {
    return _source;
  }

  virtual void add_leaf_guard(std::shared_ptr<LeafGuard> leaf_guard) {
    _leaf_guards.emplace_back(std::move(leaf_guard));
  }

 public:
  // relational guard helpers
  void set_has_object_aliasing_guard() {
    _has_object_aliasing_guard = true;
  }

  void set_has_no_tensor_aliasing_guard() {
    _has_no_tensor_aliasing_guard = true;
  }

  bool has_object_aliasing_guard() {
    return _has_object_aliasing_guard;
  }

  bool has_no_tensor_aliasing_guard() {
    return _has_no_tensor_aliasing_guard;
  }

 public:
  // type related helpers
  bool is_guarded_value_immutable() {
    return _is_immutable;
  }

<<<<<<< HEAD
  bool is_guarded_value_nn_module() {
    return _is_nn_module;
  }

  bool is_guarded_value_dict() {
    return _is_dict;
  }

  bool is_guarded_value_empty_dict() {
    return _is_empty_dict;
  }

  std::string type_of_guarded_value() {
    return _type_str;
  }

=======
  bool is_recursive_dict_tag_matching_disabled() {
    return _disable_dict_tag_matching;
  }

  py::object get_type_of_guarded_value() {
    if (!_weak_type || _weak_type.is_none()) {
      return py::type::of(py::none());
    }

    if (!PyCallable_Check(_weak_type.ptr())) {
      throw std::runtime_error("_weak_type is not callable");
    }
    return _weak_type();
  }

 public:
  // tag safety related helpers
  // Seen docstring in guards.py ``find_tag_safe_roots`` for full context
  void mark_tag_safe() {
    _is_tag_safe = true;
  }

  void mark_tag_safe_root() {
    if (!_is_tag_safe) {
      throw std::runtime_error(
          "Marking a node tag_safe_root when its not tag safe");
    }
    _is_tag_safe_root = true;
  }

  bool is_tag_safe() {
    return _is_tag_safe;
  }

  bool is_tag_safe_root() {
    return _is_tag_safe_root;
  }

 public:
  // tag safe optimizations
  void stash_dict_pointers(
      PyObject* value,
      std::vector<std::pair<PyObject*, uint64_t>> dict_pointers) {
    _dict_pointers[value] = dict_pointers;
  }

  void stash_tensor_pointers(
      PyObject* value,
      std::vector<PyObject*> tensor_pointers) {
    _tensor_pointers[value] = tensor_pointers;
  }

>>>>>>> eed9dbf7
 public:
  // For cloning
  GuardManager(
      RootGuardManager* root,
      std::string source,
      bool is_dict,
      bool is_immutable,
<<<<<<< HEAD
      bool is_nn_module,
      std::string type_str)
=======
      py::object weak_type)
>>>>>>> eed9dbf7
      : _root(root),
        _source(std::move(source)),
        _is_dict(is_dict),
        _is_immutable(is_immutable),
<<<<<<< HEAD
        _is_nn_module(is_nn_module),
        _type_str(std::move(type_str)) {}
=======
        _weak_type(weak_type) {}
>>>>>>> eed9dbf7

  void clone_common(
      RootGuardManager* cloned_root,
      GuardManager* cloned_mgr,
      const py::function& clone_filter_fn) {
    for (const auto& guard : _leaf_guards) {
      cloned_mgr->_leaf_guards.emplace_back(guard);
      if (std::shared_ptr<RelationalGuard> relational_guard =
              std::dynamic_pointer_cast<RelationalGuard>(guard)) {
        add_relational_guard_resetter_to_cloned_root(
            cloned_root, relational_guard);
      }
    }

    for (const auto& accessor : _accessors) {
      GuardAccessor* cloned_accessor =
          accessor->clone(cloned_root, clone_filter_fn);
      if (cloned_accessor != nullptr) {
        cloned_mgr->_accessors.emplace_back(
            std::unique_ptr<GuardAccessor>(cloned_accessor));
      }
    }
  }

  virtual GuardManager* clone(
      RootGuardManager* cloned_root,
      const py::function& clone_filter_fn) {
    if (!py::cast<bool>(clone_filter_fn(this))) {
      return nullptr;
    }
    GuardManager* cloned_mgr = new GuardManager(
<<<<<<< HEAD
        cloned_root,
        _source,
        _is_dict,
        _is_empty_dict,
        _is_immutable,
        _is_nn_module,
        _type_str);
=======
        cloned_root, _source, _is_dict, _is_immutable, _weak_type);
    if (is_tag_safe()) {
      cloned_mgr->mark_tag_safe();
      if (is_tag_safe_root()) {
        cloned_mgr->mark_tag_safe_root();
      }
    }
>>>>>>> eed9dbf7
    clone_common(cloned_root, cloned_mgr, clone_filter_fn);
    return cloned_mgr;
  }

  /**
   * Adds a new guard manager with appropriate Accessor. If the accessor is
   * already present, we just return the guard manager.
   */
  template <typename GuardAccessorT>
  GuardManager* get_child_manager(
      const py::object& accessor_key,
      const std::string& source,
      py::handle example_value,
      py::handle guard_manager_enum) {
    // accessor_key type depends on the GuardAccessorT
    // for example for GetAttrGuardAccessor - py::str name

    // Return the manager if the guard accessor exists
    for (const auto& accessor : _accessors) {
      if (accessor->matches_key(accessor_key) &&
          source == accessor->get_source()) {
        return accessor->get_guard_manager().get();
      }
    }

    // Construct a new guard accessor
    _accessors.emplace_back(std::make_unique<GuardAccessorT>(
        _root,
        std::move(accessor_key),
        source,
        example_value,
        guard_manager_enum));
    return _accessors.back()->get_guard_manager().get();
  }

  // Runs the leaf guards check and then child managers check function.
  //
  // NB: There is some code DUPLICATION between this and check_verbose
  // function. This is intentional. check function is in the hot path and is
  // kept very simple. The purpose of check_verbose function is to get guard
  // failure reasoning to understand recompilations. check_verbose function
  // does not change the state of the guard, e.g., it does not shuffle the
  // guards and does not change the fail count. For simplicity, we duplicate
  // the code here.
  template <typename T>
  bool check_nopybind_template(T* value) { // borrowed ref

    if (!this->check_leaf_guards_nopybind(value)) {
      return false;
    }

    return this->check_accessors_nopybind(value);
  }

  virtual bool check_nopybind(PyObject* value) {
<<<<<<< HEAD
    return check_nopybind_template(value);
=======
    // -----------------------------------------------------------------------------
    // Recursive Dict‑Tag Matching
    // -----------------------------------------------------------------------------
    // The GuardManager implements recursive dictionary‑tag matching.
    // During compilation we pre‑compute every `tag_safe_node` and its
    // corresponding `tag_safe_root` (see `find_tag_safe_nodes` in guards.py).
    // These annotations allow the runtime to validate large subtrees with a
    // single, cheap check.
    //
    // Key idea
    // --------
    // For a `tag_safe_root`, the input pointer called `value`, the object the
    // guard is inspecting, serves as a proxy for the entire nested dictionary
    // structure beneath that node.  If this `value` pointer is one we have
    // already recorded, then verifying each dictionary’s tag is sufficient to
    // prove that nothing inside the subtree has changed.
    //
    // Runtime flow
    // -------------
    // 1) Previously‑seen `value` pointer
    //    • Look up the current `value` pointer in our cache.
    //    • If found, perform a recursive tag comparison on the cached subtree.
    //      All tags match means guard passes with no further traversal.
    //
    // 2) First‑time `value` pointer
    //    • Enter recording mode; walk the subtree, each tag safe root collects
    //      dict tag, and cache the new `value` pointer.
    //    • Future executions with this pointer now hit the fast path above.
    //
    // 3) Supporting multiple pointers
    //    • We deliberately cache a bounded number of distinct `value` pointers
    //      to enable regional compilation. Compiling one transformer layer and
    //      reusing it for many identical layers in an LLM requires saving
    //      multiple `value` pointers. This is done by storing `value` pointers
    //      in a dictionary.
    //    • A small fixed cap prevents unbounded growth of the cache.
    //
    // 4) Weak‑reference safety
    //    • Each cached `value` pointer is stored as a weak reference with a
    //      callback.  When the underlying Python object is garbage‑collected,
    //      the callback automatically disables dict‑tag matching for the
    //      entire guard manager.
    //    • This guards against aliasing bugs: CPython can recycle a freed
    //      memory address, so a new object might otherwise appear to match an
    //      old pointer.
    //
    // 5) Guard failure
    //    • If a tag check ever fails for this root, we conservatively disable
    //      dict‑tag matching for that node. In the common case, failures are
    //      rare, so the optimization remains effective.
    //
    // Result
    // ------
    // This strategy shrinks guard‑evaluation overhead to recursive dict tag
    // matching, instead of a full recursive value check on every invocation,
    // yielding significant speed‑ups in torch.compile’s Guard Tree.
    // -----------------------------------------------------------------------------
    bool is_recording = false;
    if (!_disable_dict_tag_matching) {
      if (_is_tag_safe_root) {
        // Check if the `value` object was recorded earlier
        if (_dict_pointers.find(value) != _dict_pointers.end()) {
          // Check for fast path
          // if (is_weakref_valid(value) && check_dict_pointer_tags(value)) {
          if (check_dict_pointer_tags(value)) {
            if (check_no_tensor_aliasing_guards_fast(value)) {
              return true;
            } else {
              _disable_dict_tag_matching = true;
              return false;
            }
          }
          // Something changed, very likely the dict tag checking will fail in
          // future. So disable the recursive tag matching.
          _disable_dict_tag_matching = true;
        } else if (
            _dict_pointers.size() ==
            _max_saved_pointers_for_recursive_dict_tags_check) {
          // Bound the cache size. If there are too many new `value` pointers to
          // be recorded, it is a sign that dict tag matching will never
          // succeed.
          _disable_dict_tag_matching = true;
        } else {
          // Start the recording
          start_recording_dict_pointers(_root, this);
          is_recording = true;
        }
      } else if (_is_tag_safe && is_recording_dict_pointers(_root)) {
        // This is a tag safe node, record the dict pointer
        if (_is_dict) {
          record_dict_pointer(_root, value);
        } else if (_has_no_tensor_aliasing_guard) {
          record_tensor_pointer(_root, value);
        }
      }
    }

    bool result = check_nopybind_template(value);

    if (is_recording) {
      stop_recording_dict_pointers(_root, value, result);
      if (result) {
        if (!register_weakref_callback(value)) {
          // something bad happened, disable the dict tag optimization
          throw std::runtime_error(
              "Could not register a callback for recursive dict tag optimization");
        }
      }
    }
    if (!result) {
      _disable_dict_tag_matching = true;
    }
    return result;
  }

  static PyObject* disable_dict_tag_matching_callback(
      PyObject* self_capsule,
      PyObject* weakref) {
    if (!PyCapsule_IsValid(self_capsule, "GuardManager*")) {
      Py_RETURN_NONE;
    }
    GuardManager* guard_manager = static_cast<GuardManager*>(
        PyCapsule_GetPointer(self_capsule, "GuardManager*"));
    if (guard_manager)
      guard_manager->_disable_dict_tag_matching = true;
    Py_RETURN_NONE;
  }

  bool register_weakref_callback(PyObject* target) {
    // Store a weakref on value PyObject, and register a callback which
    // disables the dict tag optimization if value PyObject gets
    // deallocated. This guards against aliasing bugs: CPython can recycle a
    // freed memory address, so a new object might otherwise appear to match
    // an old pointer.

    // Implementation note - Create a capsule object that will be passed on to
    // the weakref callback.  The capsule wraps the ``this`` GuardManager
    // object, so that we can access the C++ object and set
    // _disable_dict_tag_matching member in the callback.

    // Alternatively, we could have checked that the weakref is valid at
    // runtime. But that would increase latency on the hot path. So we opted for
    // the callback option.
    PyObject* capsule =
        PyCapsule_New(this, "GuardManager*", nullptr); // new reference
    if (!capsule) {
      PyErr_Clear();
      return false;
    }

    static PyMethodDef cb_def = {
        "_guard_manager_gc_callback", // name (unused)
        &GuardManager::disable_dict_tag_matching_callback,
        METH_O,
        "internal weakref callback"};

    PyObject* py_cb = PyCFunction_New(&cb_def, capsule);
    Py_DECREF(capsule); // py_cb holds the capsule object
    if (!py_cb) {
      PyErr_Clear();
      return false;
    }

    PyObject* wr = PyWeakref_NewRef(target, py_cb); // new ref
    Py_DECREF(py_cb); // weakref holds py_cb ref

    if (wr == nullptr) {
      PyErr_Clear();
      return false;
    }
    // These will be decrefed in destructor
    _tag_safe_entries.push_back({wr, capsule});
    return true;
>>>>>>> eed9dbf7
  }

  virtual bool check_nopybind(FrameLocalsMapping* value) {
    return check_nopybind_template(value);
  }

  template <typename T>
  bool check_leaf_guards_nopybind(T* value) {
    // Iterate over leaf guards
    for (const auto& guard : _leaf_guards) {
      if (!guard->check_nopybind(value)) { // early exit
        _fail_count += 1;
        // no need of sorting, just return.
        return false;
      }
    }

    return true;
  }

  template <typename T>
  bool check_accessors_nopybind(T* value) {
    bool matches_dict_tag = false;
    uint64_t new_tag = 0;
    if constexpr (std::is_same_v<T, PyObject>) {
      if (_is_dict) {
        // Check if the dict tag matches. If it does, propagate to the child
        // accessors. This will pass to the child manager via
        // DictGetItemGuardManager.
        // Relational Guards need to keep state, so do not send matches_dict_tag
        // to avoid early exits when dict_tag matches and the object is
        // immutable.
        new_tag = get_dict_version_unchecked(value);
        matches_dict_tag = (new_tag == _dict_tag);
      }
    }

    // Iterate over accessors.
    bool result = true;
    bool failed_on_first = true;
    for (const auto& accessor : _accessors) {
      if (!accessor->check_nopybind(value, matches_dict_tag)) { // early exit
        _fail_count += 1;
        result = false;
        // need to sort, so break the loop.
        break;
      }
      failed_on_first = false;
    }

    // failed_on_first is just an optimization to avoid sorting if we are
    // failing on the first accessor itself. This is helpful when we have
    // already sorted the guards once, and dont need to sort again.
    if (!result && !failed_on_first) {
      // Inplace sort the child guards by fail count. This moves the guard
      // with higher fail count earlier in the queue, and enables fail fast
      // for the next check_verbose.

      // An alternate implementation was to use priority queue directly on
      // _accessors, but it was rejected because of the complexity of
      // popping and creating a new pq on each run_guards. Moreover, this sort
      // is happening on the unhappy path when check_verbose guard
      // fails. So, its probably ok.
      std::sort(
          _accessors.begin(),
          _accessors.end(),
          [](const std::unique_ptr<GuardAccessor>& a,
             const std::unique_ptr<GuardAccessor>& b) {
            return a->get_guard_manager()->fail_count() >
                b->get_guard_manager()->fail_count();
          });
    }

    if (_is_dict && result) {
      // If result is true, reset the _dict_tag. This is useful if there is a
      // mutation on the dict but it does not change the attr values (like
      // swapping).
      _dict_tag = new_tag;
    }

    return result;
  }

  // This function has some code duplication with function check. This is
  // deliberate to keep check function simple and fast.
  virtual GuardDebugInfo check_verbose_nopybind(
      PyObject* value) { // borrowed ref
    int num_guards_executed = 0;

    const GuardDebugInfo& debug_info =
        check_leaf_guards_verbose_nopybind(value, num_guards_executed);
    if (!debug_info.result) {
      return debug_info;
    }

    return check_accessors_verbose_nopybind(value, num_guards_executed);
  }

  GuardDebugInfo check_leaf_guards_verbose_nopybind(
      PyObject* value,
      int& num_guards_executed) {
    // Iterate over leaf guards
    for (const auto& guard : _leaf_guards) {
      const GuardDebugInfo& debug_info = guard->check_verbose_nopybind(value);
      num_guards_executed++;
      if (!debug_info.result) {
        return GuardDebugInfo(
            false, debug_info.verbose_code_parts, num_guards_executed);
      }
    }

    return GuardDebugInfo(true, num_guards_executed);
  }

  GuardDebugInfo check_accessors_verbose_nopybind(
      PyObject* value,
      int& num_guards_executed) {
    // Iterate over accessors
    for (const auto& accessor : _accessors) {
      const GuardDebugInfo& debug_info =
          accessor->check_verbose_nopybind(value);
      num_guards_executed += debug_info.num_guards_executed;
      if (!debug_info.result) {
        return GuardDebugInfo(
            false, debug_info.verbose_code_parts, num_guards_executed);
      }
    }

    return GuardDebugInfo(true, num_guards_executed);
  }

  bool has_no_accessors() {
    return _accessors.empty();
  }

  int64_t fail_count() const {
    return _fail_count;
  }

  // DEBUG function - Returning raw pointers because we can't return unique_ptr
  // and pybind does not accept a unique_ptr reference return type.
  virtual std::vector<GuardAccessor*> get_accessors() const {
    std::vector<GuardAccessor*> ret;
    ret.reserve(_accessors.size());
    for (const auto& accessor : _accessors) {
      ret.emplace_back(accessor.get());
    }
    return ret;
  }

  // DEBUG function - Returning raw pointers because we can't return unique_ptr
  // and pybind does not accept a unique_ptr reference return type.
  virtual std::vector<GuardManager*> get_child_managers() {
    std::vector<GuardManager*> ret;
    ret.reserve(_accessors.size());
    for (const auto& accessor : _accessors) {
      ret.emplace_back(accessor->get_guard_manager().get());
    }
    return ret;
  }

  // DEBUG function - Returning raw pointers because we can't return unique_ptr
  // and pybind does not accept a unique_ptr reference return type.
  std::vector<LeafGuard*> get_leaf_guards() const {
    std::vector<LeafGuard*> ret;
    ret.reserve(_leaf_guards.size());
    for (const auto& guard : _leaf_guards) {
      ret.push_back(guard.get());
    }
    return ret;
  }

  bool is_leaf_guard_present(const std::string& guard_name) {
    return _inserted_leaf_guards.find(guard_name) !=
        _inserted_leaf_guards.end();
  }

  void insert_leaf_guard(const std::string& guard_name) {
    _inserted_leaf_guards.insert(guard_name);
  }

  void add_permitted_leaf_guard(std::shared_ptr<LeafGuard> leaf_guard) {
    // Selectively called for permitted guards. This is used by DictGuardManager
    // which overrides the add_leaf_guard manager to throw runtime error.
    GuardManager::add_leaf_guard(std::move(leaf_guard));
  }

 protected:
  // Keeps a count of how many times this guard manager check function returns
  // False. This is used for sorting optimization.
  int64_t _fail_count{0};

 private:
  // Root of the guard manager, this is the used to install the relational
  // guard resetters.
  RootGuardManager* _root;

  // A string that can be used to eval on f_locals or f_globals to get the
  // value. This is used only to pass on debugging information.
  std::string _source;

  // A map of which leaf guards are inserted. This is to prevent duplicate
  // guards like TYPE_MATCH.
  std::unordered_set<std::string> _inserted_leaf_guards;

  // Leaf guards are the terminal guards on this object, e.g, type check on a
  // list. These guards have to be run before any children are run.
  //
  // These leaf guards are not shufflable. In almost all cases, these guards
  // will have an order, e,g., type(x) is int guard and x == 5 guard. We also
  // expect very few leaf guards per GuardManager node.
  //
  // NB: Why are leaf guards shared ptr? This is primarily to enable relational
  // guards like `tensor X is not tensor Y`. These guards require multiple
  // values. We handle it by creating one guard object that holds state and this
  // guard is installed in many guard managers, hence a shared ptr.
  std::vector<std::shared_ptr<LeafGuard>> _leaf_guards;

  // GuardAccessors nodes to access the child guards. These guards are
  // shufflable. On a guard failure, they are sorted based on their fail count
  // to enable fail fast for the next check.
  std::vector<std::unique_ptr<GuardAccessor>> _accessors;

  // relational guard helpers
  bool _has_object_aliasing_guard = false;
  bool _has_no_tensor_aliasing_guard = false;

  bool _is_dict = false;
  bool _is_immutable = false;
<<<<<<< HEAD
  bool _is_nn_module = false;
  std::string _type_str;
  uint64_t _dict_tag{0};
=======
  uint64_t _dict_tag{0};
  uint64_t _max_saved_pointers_for_recursive_dict_tags_check = 0;

  // tag safe markers
  bool _is_tag_safe = false;
  bool _is_tag_safe_root = false;
  bool _disable_dict_tag_matching = false;
  std::unordered_map<PyObject*, std::vector<std::pair<PyObject*, uint64_t>>>
      _dict_pointers;
  std::unordered_map<PyObject*, std::vector<PyObject*>> _tensor_pointers;
  std::vector<WeakEntry> _tag_safe_entries;

 protected:
  // weakref to the type of guarded value
  // protected because it is used for cloning by DictGuardManager
  py::object _weak_type;
>>>>>>> eed9dbf7
};

GuardAccessor::GuardAccessor(
    RootGuardManager* root,
    py::object accessor_key,
    std::string source,
    py::handle example_value,
    py::handle guard_manager_enum)
    : _guard_manager(
          make_guard_manager(root, source, example_value, guard_manager_enum)),
      _accessor_key(std::move(accessor_key)),
      _source(std::move(source)) {}

// Cloning related functions
GuardAccessor::GuardAccessor(GuardManager* guard_manager, GuardAccessor* from)
    : _guard_manager(std::unique_ptr<GuardManager>(guard_manager)) {
  from->clone_visitor(this);
}

/**
 Note on [Ownership with cloning] - GuardManagers have the facility to clone
 itself. This is useful for cloning a subset of the guard manager in diff guard
 manager.

 As the ownership goes, the model is exactly same as before. We have unique_ptr
 for GuardAccessor and GuardManagers. So, any state required for the accessors
 and managers is copied over using constructors and clone_visitor functions.
 The main thing to notice is leaf guards. The leaf guards are represented using
 shared_ptr, and they are shared (not cloned) with the cloned managers.

 So for leaf guard state to be released, both the original and cloned managers
 have to be destructed.
*/

/**
 * RootGuardManager is the root of the guard tree. This is primarily
 * constructed to hold the relational guard pointers so that we can reset the
 * state of those guards on guard failure. All the other important
 * implementation is in GuardManager class.
 */

class RootGuardManager : public GuardManager {
 public:
  // This is the root node, set its _root member to nullptr
  RootGuardManager() : GuardManager(this, "L") {}

  void add_no_tensor_aliasing_guard(
      std::shared_ptr<RelationalGuard> no_tensor_aliasing_guard) {
    // stash a pointer to the _no_tensor_alising_guard
    _no_tensor_aliasing_guard = no_tensor_aliasing_guard;
    this->add_relational_guard_resetter(std::move(no_tensor_aliasing_guard));
  }

  std::shared_ptr<RelationalGuard> get_no_tensor_aliasing_guard() {
    return _no_tensor_aliasing_guard;
  }

  // Adds the relational guard resetter
  void add_relational_guard_resetter(
      std::shared_ptr<RelationalGuard> relational_guard) {
    _relational_guard_resetters.emplace_back(std::move(relational_guard));
  }

  // Python visible API to check guard function.
  bool check(py::handle value) {
    return check_nopybind(value.ptr());
  }

  // Python visible API to check_verbose guard function.
  GuardDebugInfo check_verbose(py::handle value) {
    return check_verbose_nopybind(value.ptr());
  }

  // Fast check function.
  template <typename T>
  bool check_nopybind_template(T* value) { // borrowed ref
    // Check [Note on GIL interaction with mutex lock] for details on why we
    // need mutex and its interactions with GIL.
    PyThreadState* _save = nullptr;
    Py_UNBLOCK_THREADS; // ; is added to avoid clang-formatting
    std::lock_guard<std::mutex> lock_guard(_lock);
    Py_BLOCK_THREADS; // ; is added to avoid clang-formatting

    // Get the local state. This will be used for TENSOR_MATCH guards.
    if (_init_local_state) {
      LocalState state;
      _local_state = state;
    }

    if (!GuardManager::check_leaf_guards_nopybind(value)) {
      _reset_relational_guard_state();
      return false;
    }

    // Run accessor guards without TorchFunction enabled
    // Dynamo should only be adding guards on values without
    // torch function at this point, because if there
    // was a torch function, we should've traced through it
    const at::impl::TorchFunctionDisabledState old_state =
        at::impl::PythonTorchFunctionTLS::get_disabled_state();
    at::impl::PythonTorchFunctionTLS::set_disabled_state(
        at::impl::TorchFunctionDisabledState::ALL_DISABLED);

    if (!GuardManager::check_accessors_nopybind(value)) {
      at::impl::PythonTorchFunctionTLS::set_disabled_state(old_state);
      _reset_relational_guard_state();
      return false;
    }

    // Iterate over epilogue leaf guards.
    for (const auto& guard : _epilogue_lambda_guards) {
      if (!guard->check_nopybind(value)) { // early exit
        at::impl::PythonTorchFunctionTLS::set_disabled_state(old_state);
        _reset_relational_guard_state();
        return false;
      }
    }

    at::impl::PythonTorchFunctionTLS::set_disabled_state(old_state);
    _reset_relational_guard_state();
    return true;
  }

  bool check_nopybind(PyObject* value) override {
    return check_nopybind_template(value);
  }

  bool check_nopybind(FrameLocalsMapping* value) override {
    return check_nopybind_template(value);
  }

  // Fast check_verbose function.
  GuardDebugInfo check_verbose_nopybind(
      PyObject* value) override { // borrowed ref
    // Check [Note on GIL interaction with mutex lock] for details on why we
    // need mutex and its interactions with GIL.
    PyThreadState* _save = nullptr;
    Py_UNBLOCK_THREADS; // ; is added to avoid clang-formatting
    std::lock_guard<std::mutex> lock_guard(_lock);
    Py_BLOCK_THREADS; // ; is added to avoid clang-formatting

    // Get the local state. This will be used for TENSOR_MATCH guards.
    if (_init_local_state) {
      LocalState state;
      _local_state = state;
    }

    int num_guards_executed = 0;

    // Run leaf guards
    // This includes the GlobalStateGuard and the Torch Function Mode stack
    // guard, which require Torch Function to be in its unmodified state
    const GuardDebugInfo& debug_info_leaf =
        GuardManager::check_leaf_guards_verbose_nopybind(
            value, num_guards_executed);

    if (!debug_info_leaf.result) {
      _reset_relational_guard_state();
      return debug_info_leaf;
    }

    const at::impl::TorchFunctionDisabledState old_state =
        at::impl::PythonTorchFunctionTLS::get_disabled_state();
    at::impl::PythonTorchFunctionTLS::set_disabled_state(
        at::impl::TorchFunctionDisabledState::ALL_DISABLED);
    const GuardDebugInfo& debug_info_accessors =
        GuardManager::check_accessors_verbose_nopybind(
            value, num_guards_executed);

    if (!debug_info_accessors.result) {
      at::impl::PythonTorchFunctionTLS::set_disabled_state(old_state);
      _reset_relational_guard_state();
      return debug_info_accessors;
    }

    // Iterate over epilogue leaf guards
    for (const auto& guard : _epilogue_lambda_guards) {
      const GuardDebugInfo& tmp_debug_info =
          guard->check_verbose_nopybind(value);
      num_guards_executed++;
      if (!tmp_debug_info.result) {
        at::impl::PythonTorchFunctionTLS::set_disabled_state(old_state);
        _reset_relational_guard_state();
        return GuardDebugInfo(
            false, tmp_debug_info.verbose_code_parts, num_guards_executed);
      }
    }
    at::impl::PythonTorchFunctionTLS::set_disabled_state(old_state);
    _reset_relational_guard_state();
    return GuardDebugInfo(true, num_guards_executed);
  }

  void add_epilogue_lambda_guard(std::unique_ptr<LeafGuard> leaf_guard) {
    _epilogue_lambda_guards.emplace_back(std::move(leaf_guard));
  }

  void set_init_local_state_flag() {
    _init_local_state = true;
  }

  // See note on [Ownership with cloning]
  RootGuardManager* clone_manager(const py::function& clone_filter_fn) {
    // Use clone_filter_fn
    if (!py::cast<bool>(clone_filter_fn(this))) {
      return nullptr;
    }
    RootGuardManager* cloned_root = new RootGuardManager();
    clone_common(cloned_root, cloned_root, clone_filter_fn);
    for (const auto& guard : _epilogue_lambda_guards) {
      cloned_root->_epilogue_lambda_guards.emplace_back(guard);
    }
    return cloned_root;
  }

  // DEBUG function - Returning raw pointers because we can't return unique_ptr
  // and pybind does not accept a unique_ptr reference return type.
  std::vector<LeafGuard*> get_epilogue_lambda_guards() const {
    std::vector<LeafGuard*> ret;
    ret.reserve(_epilogue_lambda_guards.size());
    for (const auto& guard : _epilogue_lambda_guards) {
      ret.push_back(guard.get());
    }
    return ret;
  }

 private:
  // Reset the state of all the relational guards on failure.
  void _reset_relational_guard_state() {
    for (auto& guard : _relational_guard_resetters) {
      guard->reset_state();
    }
  }

 public:
  // Local state for TENSOR_MATCH guards.
  LocalState _local_state;

 private:
  // All the relational guards under this guard manager. We only use these
  // when the guard evaluates to False. This ensures that guard state is reset
  // on guard failure so that next invocation is clean.
  std::vector<std::shared_ptr<RelationalGuard>> _relational_guard_resetters;

  // These guards are lambda guards, i.e., the guards that lack C++
  // implementation. For simplicity, we add these guards at the root. They
  // MUST be run after all other guard managers have finished to ensure that
  // the epilogue guards do not step on some nonexistent getattr or getitem.
  // NB - shared_ptr is used to share the epilogue guards with the cloned guard
  // manager.
  std::vector<std::shared_ptr<LeafGuard>> _epilogue_lambda_guards;

  // [Note on GIL interaction with mutex lock]
  // We use std::mutex to prevent multiple threads from running
  // check/check_verbose simultaneously. This is to prevent race condition due
  // to state changes in RelationalGuard.
  //
  // However, we also need to be careful about GIL interaction with mutex. There
  // is a chance of deadlock
  //
  //    Thread 1: has GIL, waiting for lock
  //    Thread 2: has lock, waiting for GIL
  //
  // This can happen when Thread 2 earlier acquired the mutex lock, starting
  // running the critical section of check function and then called some python
  // function (like LAMBDA_GUARD) and reached Cpython codebase that checks if it
  // should release the GIL (typically happens after every few bytecode
  // instructions). Thread 2 here can decide to release the GIL. Thread 1 can
  // acquire GIL and reach the mutex, where it will wait forever.
  //
  // To avoid this, each thread releases the GIL before acquiring the mutex and
  // then acquires the GIL again after acquiring the mutex lock by using
  // Py_BLOCK_THREADS and Py_UNBLOCK_THREADS. This avoids the deadlock.
  std::mutex _lock;

  // We init LocalState only when this flag it set. This flag is set during
  // TENSOR_MATCH guard init.
  bool _init_local_state = false;

  // Pointer to the no tensor relational guard
  std::shared_ptr<RelationalGuard> _no_tensor_aliasing_guard;
};

/*
 * Dicts are common in python code. Therefore, we handle guards for dicts
 * differently and use PyDict_* APIs which are faster than PyObject_* APIs
 * because of no ref count increments/decrements.
 *
 * DictGuardManager relies on the order of dict.keys(). It keeps track of the
 * indices of dict.keys() to access the key, value pair.
 */
typedef std::pair<std::unique_ptr<GuardManager>, std::unique_ptr<GuardManager>>
    KeyValueManager;
class DictGuardManager : public GuardManager {
 public:
  DictGuardManager(
      RootGuardManager* root,
      std::string source,
      py::handle example_value)
      : GuardManager(root, std::move(source), example_value),
        _size(PyDict_Size(example_value.ptr())),
        _expected_type(Py_TYPE(example_value.ptr())),
        _is_exact_dict_type(PyDict_CheckExact(example_value.ptr())) {}

  GuardManager* get_key_manager(
      py::object key_index,
      std::string source,
      py::handle example_value,
      py::handle guard_manager_enum) {
    KeyValueManager& key_value_manager =
        _get_index_manager(std::move(key_index));
    if (!key_value_manager.first) {
      key_value_manager.first = make_guard_manager(
          this->get_root(),
          std::move(source),
          example_value,
          guard_manager_enum);
    };
    return key_value_manager.first.get();
  }

  GuardManager* get_value_manager(
      py::object key_index,
      std::string source,
      py::handle example_value,
      py::handle guard_manager_enum) {
    KeyValueManager& key_value_manager =
        _get_index_manager(std::move(key_index));
    if (!key_value_manager.second) {
      key_value_manager.second = make_guard_manager(
          this->get_root(),
          std::move(source),
          example_value,
          guard_manager_enum);
    };
    return key_value_manager.second.get();
  }

  bool check_nopybind(PyObject* obj) override { // borrowed ref
    // TODO(janimesh) - Implement a fast-path using dict versions.

    if (Py_TYPE(obj) != _expected_type) {
      _fail_count += 1;
      return false;
    }

    if (PyDict_Size(obj) != _size) {
      _fail_count += 1;
      return false;
    }

    // Early return
    if (_size == 0) {
      return true;
    }

    // Invokes the base class's check_nopybind method. We permit a limited set
    // of leaf guards and accessors within the DictGuardManager framework.
    // Integrating certain guards or accessors directly within the
    // DictGuardManager can be challenging. For instance, `type(dict_object)` as
    // an accessor is permissible, which otherwise would be hard to integrate
    // directly into DictGuardManager.  Similarly, incorporating guards such as
    // DICT_CONTAINS and DICT_VERSION as leaf guards offers a simpler solution
    // than embedding these functionalities within the DictGuardManager itself.
    if (!GuardManager::check_nopybind(obj)) {
      _fail_count += 1;
      // No need to shuffle the child guards, just return.
      return false;
    }

    PyObject *key = nullptr, *value = nullptr;
    Py_ssize_t pos = 0;

    // Points to an element in the _indices vector.
    size_t index_pointer = 0;
    // Points to the key index in the dict
    Py_ssize_t dict_pointer = 0;

    while (index_pointer < _indices.size() &&
           PyDict_Next(obj, &pos, &key, &value)) {
      // Skip if dict_pointer is not a saved index.
      if (dict_pointer == _indices[index_pointer]) {
        index_pointer += 1;
        KeyValueManager& key_value_manager = _key_value_managers[dict_pointer];
        std::unique_ptr<GuardManager>& key_manager = key_value_manager.first;
        if (key_manager && !key_manager->check_nopybind(key)) {
          return false;
        }
        std::unique_ptr<GuardManager>& value_manager = key_value_manager.second;
        if (value_manager && !value_manager->check_nopybind(value)) {
          return false;
        }
      }
      dict_pointer += 1;
    }
    return true;
  }

  GuardDebugInfo check_verbose_nopybind(
      PyObject* obj) override { // borrowed ref
    if (Py_TYPE(obj) != _expected_type) {
      return GuardDebugInfo(false, "TYPE_MISMATCH(" + get_source() + ")", 0);
    }

    if (PyDict_Size(obj) != _size) {
      return GuardDebugInfo(
          false, "len(" + get_source() + ") != " + std::to_string(_size), 0);
    }

    // Early return
    if (_size == 0) {
      return GuardDebugInfo(true, 0);
    }

    // Invokes the base class's check_nopybind method. We permit a limited set
    // of leaf guards and accessors within the DictGuardManager framework.
    // Integrating certain guards or accessors directly within the
    // DictGuardManager can be challenging. For instance, `type(dict_object)` as
    // an accessor is permissible, which otherwise would be hard to integrate
    // directly into DictGuardManager.  Similarly, incorporating guards such as
    // DICT_CONTAINS and DICT_VERSION as leaf guards offers a simpler solution
    // than embedding these functionalities within the DictGuardManager itself.
    GuardDebugInfo debug_info = GuardManager::check_verbose_nopybind(obj);
    if (!debug_info.result) {
      return debug_info;
    }

    PyObject *key = nullptr, *value = nullptr;
    Py_ssize_t pos = 0;

    // Points to an element in the _indices vector.
    size_t index_pointer = 0;
    Py_ssize_t dict_pointer = 0;

    int num_guards_executed = 0;
    while (index_pointer < _indices.size() &&
           PyDict_Next(obj, &pos, &key, &value)) {
      // Skip if pos is not a saved index.
      if (dict_pointer == _indices[index_pointer]) {
        index_pointer += 1;
        KeyValueManager& key_value_manager = _key_value_managers[dict_pointer];
        std::unique_ptr<GuardManager>& key_manager = key_value_manager.first;
        if (key_manager) {
          GuardDebugInfo debug_info = key_manager->check_verbose_nopybind(key);
          num_guards_executed += debug_info.num_guards_executed;
          if (!debug_info.result) {
            return GuardDebugInfo(
                false, debug_info.verbose_code_parts, num_guards_executed);
          }
        }
        std::unique_ptr<GuardManager>& value_manager = key_value_manager.second;
        if (value_manager) {
          GuardDebugInfo debug_info =
              value_manager->check_verbose_nopybind(value);
          num_guards_executed += debug_info.num_guards_executed;
          if (!debug_info.result) {
            return GuardDebugInfo(
                false, debug_info.verbose_code_parts, num_guards_executed);
          }
        }
      }
      dict_pointer += 1;
    }
    return GuardDebugInfo(true, num_guards_executed);
  }

  void skip_adding_guard(const py::object& a, const py::object& b) {
    // The `add_leaf_guard` method in `DictGuardManager` is overridden to block
    // the addition of leaf guards. However, this is too strict. Python side of
    // guard management frequently adds TYPE_MATCH and DICT_LENGTH on
    // DictGuardManager. We could refactor Python side to never call these
    // guards on dict objects, but that results in messy code. Instead, we just
    // override these two guards to not go through add_leaf_guard code path and
    // skip adding guards. This makes the python side easy.
  }

  void fail_on_get_child_manager(
      const py::object& a,
      const std::string& source,
      const py::object& b) {
    throw std::runtime_error("Can not add an accessor to DictGuardManager");
  }

  void add_leaf_guard(std::shared_ptr<LeafGuard> leaf_guard) override {
    // If you are calling this, you probably want to go through a key, value
    // child manager and then add a leaf guard on them. DictGuardManager already
    // has TYPE_MATCH and LENGTH_CHECK built in.
    throw std::runtime_error("DictGuardManager does not support a leaf_guard");
  }

  // Debug helper - Returning raw pointers because we can't return unique_ptr
  // and pybind does not accept a unique_ptr reference return type.
  std::unordered_map<Py_ssize_t, std::pair<GuardManager*, GuardManager*>>
  get_key_value_managers() {
    std::unordered_map<Py_ssize_t, std::pair<GuardManager*, GuardManager*>> ret;
    for (auto index : _indices) {
      ret[index] = std::make_pair(
          _key_value_managers[index].first.get(),
          _key_value_managers[index].second.get());
    }
    return ret;
  }

  bool is_exact_dict_type() {
    return _is_exact_dict_type;
  }

 public: // cloning functions
  DictGuardManager(
      RootGuardManager* cloned_root,
      std::string source,
      Py_ssize_t size,
      PyTypeObject* expected_type,
      bool is_exact_dict_type,
      std::vector<Py_ssize_t> indices,
      py::object weak_type)
      : GuardManager(
            cloned_root,
            std::move(source),
            true, // _is_dict
<<<<<<< HEAD
            is_empty_dict,
            false, // _is_nn_module
            false, // _is_immutable
            std::move(type_of)),
=======
            false, // _is_immutable
            weak_type),
>>>>>>> eed9dbf7
        _size(size),
        _expected_type(expected_type),
        _is_exact_dict_type(is_exact_dict_type),
        _indices(std::move(indices)) {}

  template <typename T>
  GuardManager* clone_dict_guard_manager(
      RootGuardManager* cloned_root,
      const py::function& clone_filter_fn) {
    if (!py::cast<bool>(clone_filter_fn(this))) {
      return nullptr;
    }
    T* cloned_mgr = new T(
        cloned_root,
        get_source(),
        _size,
        _expected_type,
        _is_exact_dict_type,
        _indices,
<<<<<<< HEAD
        type_of_guarded_value(),
        is_guarded_value_empty_dict());

=======
        _weak_type);
    if (is_tag_safe()) {
      cloned_mgr->mark_tag_safe();
      if (is_tag_safe_root()) {
        cloned_mgr->mark_tag_safe_root();
      }
    }
>>>>>>> eed9dbf7
    clone_common(cloned_root, cloned_mgr, clone_filter_fn);
    for (auto index : _indices) {
      KeyValueManager& key_value_manager = _key_value_managers[index];
      std::unique_ptr<GuardManager>& key_manager = key_value_manager.first;
      std::unique_ptr<GuardManager>& value_manager = key_value_manager.second;

      cloned_mgr->_key_value_managers[index] = std::make_pair(nullptr, nullptr);

      if (key_manager) {
        GuardManager* cloned_key_manager =
            key_manager->clone(cloned_root, clone_filter_fn);
        if (cloned_key_manager) {
          cloned_mgr->_key_value_managers[index].first =
              std::unique_ptr<GuardManager>(cloned_key_manager);
        }
      }

      if (value_manager) {
        GuardManager* cloned_value_manager =
            value_manager->clone(cloned_root, clone_filter_fn);
        if (cloned_value_manager) {
          cloned_mgr->_key_value_managers[index].second =
              std::unique_ptr<GuardManager>(cloned_value_manager);
        }
      }
    }
    return cloned_mgr;
  }

  GuardManager* clone(
      RootGuardManager* cloned_root,
      const py::function& clone_filter_fn) override {
    return clone_dict_guard_manager<DictGuardManager>(
        cloned_root, clone_filter_fn);
  }

 private:
  /**
   * Adds a new KeyDictGuardAccessor. If the accessor is already present, we
   * just return the guard manager.
   */
  KeyValueManager& _get_index_manager(py::object key_index) {
    // Check if the accessor is already present.
    Py_ssize_t index = py::cast<Py_ssize_t>(std::move(key_index));
    auto it = _key_value_managers.find(index);
    if (it != _key_value_managers.end()) {
      return it->second;
    }
    _indices.push_back(index);
    // Always keep the _indices array sorted
    std::sort(_indices.begin(), _indices.end());
    _key_value_managers[index] = std::make_pair(nullptr, nullptr);
    return _key_value_managers[index];
  }

 protected:
  Py_ssize_t _size;
  // DictGuardManager supports both exact dict type and non-exact dict type.
  // Therefore, we have to compare the type to early exit.
  PyTypeObject* _expected_type;
  bool _is_exact_dict_type; // Useful to check getattr_manager validity.
  std::vector<Py_ssize_t> _indices;
  std::unordered_map<Py_ssize_t, KeyValueManager> _key_value_managers;
};

GuardManager* clone_guard_manager(
    GuardManager* from,
    RootGuardManager* cloned_root,
    const py::function& clone_filter_fn) {
  return from->clone(cloned_root, clone_filter_fn);
}

void add_relational_guard_resetter_to_cloned_root(
    RootGuardManager* root,
    std::shared_ptr<RelationalGuard> guard) {
  root->add_relational_guard_resetter(std::move(guard));
}

std::unique_ptr<GuardManager> make_guard_manager(
    RootGuardManager* root,
    std::string source,
    py::handle example_value,
    py::handle guard_manager_enum) {
#if IS_PYBIND_2_13_PLUS
  using threeobjects = std::tuple<py::object, py::object, py::object>;
  PYBIND11_CONSTINIT static py::gil_safe_call_once_and_store<threeobjects>
      storage;

  auto& [guard_manager_enum_class, base_guard_manager_enum, dict_guard_manager_enum] =
      storage
          .call_once_and_store_result([]() -> threeobjects {
            py::object guard_manager_enum_class =
                py::module_::import("torch._dynamo.guards")
                    .attr("GuardManagerType");
            return {
                guard_manager_enum_class,
                guard_manager_enum_class.attr("GUARD_MANAGER"),
                guard_manager_enum_class.attr("DICT_GUARD_MANAGER")};
          })
          .get_stored();
#else
  static py::object guard_manager_enum_class =
      py::module_::import("torch._dynamo.guards").attr("GuardManagerType");
  static py::object base_guard_manager_enum =
      guard_manager_enum_class.attr("GUARD_MANAGER");
  static py::object dict_guard_manager_enum =
      guard_manager_enum_class.attr("DICT_GUARD_MANAGER");
#endif
  if (py::isinstance<py::dict>(example_value)) {
    if (guard_manager_enum.is(base_guard_manager_enum)) {
      // For dicts that don't need to guard on keys, we can just rely on the
      // base GuardManager.
      return std::make_unique<GuardManager>(
          root, std::move(source), example_value);
    } else if (guard_manager_enum.is(dict_guard_manager_enum)) {
      return std::make_unique<DictGuardManager>(
          root, std::move(source), example_value);
    } else {
      throw py::type_error("Invalid guard manager enum");
    }
  }
  return std::make_unique<GuardManager>(root, std::move(source), example_value);
}

class TORCH_FUNCTION_MODE_STACK : public LeafGuard {
 public:
  TORCH_FUNCTION_MODE_STACK(
      RootGuardManager* root_guard_manager,
      const py::list& initial_stack,
      py::object verbose_code_parts)
      : LeafGuard(root_guard_manager, std::move(verbose_code_parts)) {
    Py_ssize_t len = PyList_Size(initial_stack.ptr());
    for (Py_ssize_t idx = 0; idx < len; idx++) {
      PyObject* mode = PyList_GetItem(initial_stack.ptr(), idx); // borrowed ref
      auto type = Py_TYPE(mode);
      this->_ref_stack.push_back(type);
    }
  }

  template <typename T>
  bool check_nopybind_template(T* value) {
    // Ignore value arg, only used to satisfy the interface
    const size_t len = (size_t)at::impl::PythonTorchFunctionTLS::stack_len();
    const size_t ref_stack_size = this->_ref_stack.size();

    if (len != ref_stack_size) {
      return false;
    }

    for (int64_t idx = 0; (size_t)idx < len; idx++) {
      std::shared_ptr<c10::SafePyObject> mode =
          at::impl::PythonTorchFunctionTLS::get_stack_at(idx);

      PyTypeObject* mode_type = Py_TYPE(mode->ptr(getPyInterpreter()));
      if (mode_type != _ref_stack.at(idx)) {
        return false;
      }
    }

    return true;
  }

  bool check_nopybind(PyObject* value) override {
    return check_nopybind_template(value);
  }

  bool check_nopybind(FrameLocalsMapping* value) override {
    return check_nopybind_template(value);
  }

 private:
  std::vector<PyTypeObject*> _ref_stack;
};

class DISPATCH_KEY_SET_MATCH : public LeafGuard {
 public:
  DISPATCH_KEY_SET_MATCH(
      RootGuardManager* root_guard_manager,
      py::object value,
      py::object verbose_code_parts)
      : LeafGuard(root_guard_manager, std::move(verbose_code_parts)) {
    root_guard_manager->set_init_local_state_flag();
    c10::DispatchKeySet value_ = value.cast<c10::DispatchKeySet>();
    raw_repr = _root_guard_manager->_local_state.apply(value_).raw_repr();
  }

  bool check_nopybind(PyObject* value) override { // borrowed ref
    py::handle handle = py::handle(value);
    c10::DispatchKeySet value_ = handle.cast<c10::DispatchKeySet>();
    return raw_repr ==
        _root_guard_manager->_local_state.apply(value_).raw_repr();
  }

 private:
  uint64_t raw_repr;
};

class TENSOR_MATCH : public LeafGuard {
 public:
  TENSOR_MATCH(
      RootGuardManager* root_guard_manager,
      py::object value,
      py::object dynamic_dims_sizes_py,
      py::object dynamic_dims_strides_py,
      py::object tensor_name,
      py::object verbose_code_parts,
      py::object pytype,
      py::object dispatch_keys)
      : LeafGuard(root_guard_manager, std::move(verbose_code_parts)),
        _tensor_name(py::cast<std::string>(std::move(tensor_name))) {
    root_guard_manager->set_init_local_state_flag();
    PyObject* item = value.ptr();
    if (!THPVariable_CheckExact(item) && !THPVariable_Check(item)) {
      PyErr_SetString(PyExc_TypeError, "expected Tensor()");
      return;
    }
    if (!PyType_Check(pytype.ptr())) {
      PyErr_SetString(PyExc_TypeError, "expected type object");
      return;
    }
    auto tensor = THPVariable_Unpack(item);

    std::vector<std::optional<c10::SymInt>> tensor_dims_size =
        pyListToVecOptInt(dynamic_dims_sizes_py.ptr());
    std::vector<std::optional<c10::SymInt>> tensor_dims_stride =
        pyListToVecOptInt(dynamic_dims_strides_py.ptr());

    tensor_dims_size = tensor_dims_size.empty()
        ? wrapIntegersInOptional(tensor.sym_sizes())
        : tensor_dims_size;
    tensor_dims_stride = tensor_dims_stride.empty()
        ? wrapIntegersInOptional(tensor.sym_strides())
        : tensor_dims_stride;
    LocalState state;
    _tensor_check = std::make_unique<TensorCheck>(
        state,
        (PyTypeObject*)pytype.ptr(),
        std::move(tensor),
        dispatch_keys.cast<c10::DispatchKeySet>(),
        std::move(tensor_dims_size),
        std::move(tensor_dims_stride));
  }

  bool check_nopybind(PyObject* value) override { // borrowed ref
    if (Py_TYPE(value) != _tensor_check->pytype) {
      return false;
    }
    return _tensor_check->check(
        _root_guard_manager->_local_state, THPVariable_Unpack(value));
  }

  GuardDebugInfo check_verbose_nopybind(
      PyObject* value) override { // borrowed ref

    if (Py_TYPE(value) != _tensor_check->pytype) {
      std::stringstream fail_reason;
      PyObject* type_str = PyObject_Str(PyObject_Type(value));
      fail_reason << "expected type of '" << _tensor_name
                  << "' to be a tensor type, ";
      if (!type_str) {
        fail_reason << "but found a different type";
      } else {
        fail_reason << "' but found " << PyUnicode_AsUTF8(type_str);
      }
      return GuardDebugInfo(false, fail_reason.str(), 0);
    }

    std::string fail_reason = _tensor_check->check_verbose(
        _root_guard_manager->_local_state,
        THPVariable_Unpack(value),
        _tensor_name);

    if (!fail_reason.empty()) {
      if (is_parameter(py::handle(value))) {
        fail_reason += ". Guard failed on a parameter, consider using ";
        fail_reason +=
            "torch._dynamo.config.force_parameter_static_shapes = False ";
        fail_reason += "to allow dynamism on parameters.";
      }
      return GuardDebugInfo(false, fail_reason, 0);
    }
    return GuardDebugInfo(true, 1);
  }

 private:
  std::string _tensor_name;
  std::unique_ptr<TensorCheck> _tensor_check;
};

/**
 * Represents __getattr__ accessor.
 */
class GetAttrGuardAccessor : public GuardAccessor {
 public:
  GetAttrGuardAccessor(
      RootGuardManager* root,
      py::str name,
      std::string source,
      py::handle example_value,
      py::handle guard_manager_enum)
      : GuardAccessor(
            root,
            name,
            std::move(source),
            example_value,
            guard_manager_enum),
        _attr_name(name.ptr()) {}

  // NB: Intentional duplication between check_nopybind and
  // check_verbose_nopybind.
  bool check_nopybind(PyObject* obj, bool matches_dict_tag = false)
      override { // borrowed ref
    PyObject* x = PyObject_GetAttr(obj, _attr_name); // new ref
    if (x == nullptr) {
      // Attribute absent, clear the exception and return false.
      PyErr_Clear();
      return false;
    }
    bool result = _guard_manager->check_nopybind(x);
    Py_DECREF(x);
    return result;
  }

  GuardDebugInfo check_verbose_nopybind(
      PyObject* obj) override { // borrowed ref
    PyObject* x = PyObject_GetAttr(obj, _attr_name); // new ref
    if (x == nullptr) {
      // Attribute absent, clear the exception and return false.
      PyErr_Clear();
      return GuardDebugInfo(
          false, "getattr failed on source " + get_source(), 0);
    }
    GuardDebugInfo result = _guard_manager->check_verbose_nopybind(x);
    Py_DECREF(x);
    return result;
  }

  std::string repr() const override {
    // Helpful when printing GuardManager tree structure.
    return "GetAttrGuardAccessor(" + py::str(_attr_name).cast<std::string>() +
        ")";
  }

  std::string get_attr_name() {
    return py::str(_attr_name).cast<std::string>();
  }

 public: // cloning functions
  GetAttrGuardAccessor(GuardManager* guard_manager, GetAttrGuardAccessor* from)
      : GuardAccessor(guard_manager, from) {
    from->clone_visitor(this);
  }

  GuardAccessor* clone(
      RootGuardManager* cloned_root,
      const py::function& clone_filter_fn) override {
    return clone_common<GetAttrGuardAccessor>(cloned_root, clone_filter_fn);
  }

  void clone_visitor(GetAttrGuardAccessor* to) {
    to->_attr_name = _attr_name;
  }

 private:
  // no need of py::object here because the attr_name is already passed on to
  // the base class as accessor_key which is a py::object.
  PyObject* _attr_name{nullptr};
};

/**
 * Represents object.__getattribute__(obj, attr_name) accessor.
 */
class GenericGetAttrGuardAccessor : public GuardAccessor {
 public:
  GenericGetAttrGuardAccessor(
      RootGuardManager* root,
      py::str name,
      std::string source,
      py::handle example_value,
      py::handle guard_manager_enum)
      : GuardAccessor(
            root,
            name,
            std::move(source),
            example_value,
            guard_manager_enum),
        _attr_name(name.ptr()) {}

  // NB: Intentional duplication between check_nopybind and
  // check_verbose_nopybind.
  bool check_nopybind(PyObject* obj, bool matches_dict_tag = false)
      override { // borrowed ref
    PyObject* x = PyObject_GenericGetAttr(obj, _attr_name); // new ref
    if (x == nullptr) {
      // Attribute absent, clear the exception and return false.
      PyErr_Clear();
      return false;
    }
    bool result = _guard_manager->check_nopybind(x);
    Py_DECREF(x);
    return result;
  }

  GuardDebugInfo check_verbose_nopybind(
      PyObject* obj) override { // borrowed ref
    PyObject* x = PyObject_GenericGetAttr(obj, _attr_name); // new ref
    if (x == nullptr) {
      // Attribute absent, clear the exception and return false.
      PyErr_Clear();
      return GuardDebugInfo(
          false, "getattr failed on source " + get_source(), 0);
    }
    GuardDebugInfo result = _guard_manager->check_verbose_nopybind(x);
    Py_DECREF(x);
    return result;
  }

  std::string repr() const override {
    // Helpful when printing GuardManager tree structure.
    return "GenericGetAttrGuardAccessor(" +
        py::str(_attr_name).cast<std::string>() + ")";
  }

 public: // cloning functions
  GenericGetAttrGuardAccessor(
      GuardManager* guard_manager,
      GenericGetAttrGuardAccessor* from)
      : GuardAccessor(guard_manager, from) {
    from->clone_visitor(this);
  }

  GuardAccessor* clone(
      RootGuardManager* cloned_root,
      const py::function& clone_filter_fn) override {
    return clone_common<GenericGetAttrGuardAccessor>(
        cloned_root, clone_filter_fn);
  }

  void clone_visitor(GenericGetAttrGuardAccessor* to) {
    to->_attr_name = _attr_name;
  }

 private:
  // no need of py::object here because the attr_name is already passed on to
  // the base class as accessor_key which is a py::object.
  PyObject* _attr_name{nullptr};
};

/**
 * Represents x.__dict__ accessor.
 */
class GetGenericDictGuardAccessor : public GuardAccessor {
 public:
  GetGenericDictGuardAccessor(
      RootGuardManager* root,
      py::str name,
      std::string source,
      py::handle example_value,
      py::handle guard_manager_enum)
      : GuardAccessor(
            root,
            std::move(name),
            std::move(source),
            example_value,
            guard_manager_enum) {}

  // NB: Intentional duplication between check_nopybind and
  // check_verbose_nopybind.
  bool check_nopybind(PyObject* obj, bool matches_dict_tag = false)
      override { // borrowed ref
    // NOTE for future guard optimization developers - We tried saving the dict
    // pointer and weakref of the original object to avoid calling
    // PyObject_GenericGetDict on a fast path, but this did not lead any
    // meaningful speedups because of 2 reasons
    // 1) Once __dict__ is generated, accessing it the second time is fast.
    // 2) Getting the object from weakref, from 3.13 onwards, requires
    // Py_DECREF, which further eats into the benefit.
    PyObject* x = PyObject_GenericGetDict(obj, nullptr); // new ref
    if (x == nullptr) {
      // Attribute absent, clear the exception and return false.
      PyErr_Clear();
      return false;
    }
    bool result = _guard_manager->check_nopybind(x);
    Py_DECREF(x);
    return result;
  }

  GuardDebugInfo check_verbose_nopybind(
      PyObject* obj) override { // borrowed ref
    PyObject* x = PyObject_GenericGetDict(obj, nullptr); // new ref
    if (x == nullptr) {
      // Attribute absent, clear the exception and return false.
      PyErr_Clear();
      return GuardDebugInfo(
          false, "getattr failed on source " + get_source(), 0);
    }
    GuardDebugInfo result = _guard_manager->check_verbose_nopybind(x);
    Py_DECREF(x);
    return result;
  }

  std::string repr() const override {
    // Helpful when printing GuardManager tree structure.
    return "GetGenericDictGuardAccessor";
  }

 public: // cloning functions
  GetGenericDictGuardAccessor(
      GuardManager* guard_manager,
      GetGenericDictGuardAccessor* from)
      : GuardAccessor(guard_manager, from) {
    from->clone_visitor(this);
  }

  GuardAccessor* clone(
      RootGuardManager* cloned_root,
      const py::function& clone_filter_fn) override {
    return clone_common<GetGenericDictGuardAccessor>(
        cloned_root, clone_filter_fn);
  }
};

/**
 * Represents __getitem__ accessor.
 */
class GetItemGuardAccessor : public GuardAccessor {
 public:
  GetItemGuardAccessor(
      RootGuardManager* root,
      py::object name,
      std::string source,
      py::handle example_value,
      py::handle guard_manager_enum)
      : GuardAccessor(
            root,
            name,
            std::move(source),
            example_value,
            guard_manager_enum),
        _attr_name(name.ptr()) {}

  // NB: Intentional duplication between check_nopybind and
  // check_verbose_nopybind.
  bool check_nopybind(PyObject* obj, bool matches_dict_tag = false)
      override { // borrowed ref
    PyObject* x = PyObject_GetItem(obj, _attr_name); // new ref
    if (x == nullptr) {
      PyErr_Clear();
      return false;
    }
    bool result = _guard_manager->check_nopybind(x);
    Py_DECREF(x);
    return result;
  }

  GuardDebugInfo check_verbose_nopybind(
      PyObject* obj) override { // borrowed ref
    PyObject* x = PyObject_GetItem(obj, _attr_name); // new ref
    if (x == nullptr) {
      PyErr_Clear();
      return GuardDebugInfo(
          false, std::string("KeyError on ") + get_source(), 0);
    }
    GuardDebugInfo result = _guard_manager->check_verbose_nopybind(x);
    Py_DECREF(x);
    return result;
  }

  std::string repr() const override {
    return "GetItemGuardAccessor(" + py::str(_attr_name).cast<std::string>() +
        ")";
  }

 public: // cloning functions
  GetItemGuardAccessor(GuardManager* guard_manager, GetItemGuardAccessor* from)
      : GuardAccessor(guard_manager, from) {
    from->clone_visitor(this);
  }

  GuardAccessor* clone(
      RootGuardManager* cloned_root,
      const py::function& clone_filter_fn) override {
    return clone_common<GetItemGuardAccessor>(cloned_root, clone_filter_fn);
  }

  void clone_visitor(GetItemGuardAccessor* to) {
    to->_attr_name = _attr_name;
  }

 private:
  // no need of py::object here because the attr_name is already passed on to
  // the base class as accessor_key which is a py::object.
  PyObject* _attr_name{nullptr};
};

/**
 * Represents f_locals[name] accessor. Special handling for frame locals since
 * we avoid converting it to Python as much as possible.
 * NB: We don't check for name order in frame locals since it is constant
 * across frames corresponding to the same code object.
 */
class FrameLocalsGuardAccessor : public GuardAccessor {
 public:
  FrameLocalsGuardAccessor(
      RootGuardManager* root,
      const py::tuple& key,
      std::string source,
      py::handle example_value,
      py::handle guard_manager_enum)
      : GuardAccessor(
            root,
            key[0],
            std::move(source),
            example_value,
            guard_manager_enum),
        _key(key[0].ptr()),
        _framelocals_idx(key[1].cast<int>()),
        _is_immutable_object(is_immutable_object(example_value)) {}

  // Run as a result of calling run_root_guard_manager/check_nopybind
  // NB: Intentional duplication between check_nopybind and
  // check_verbose_nopybind.
  bool check_nopybind(
      FrameLocalsMapping* obj,
      bool matches_dict_tag = false) override { // borrowed ref
    if (matches_dict_tag && _is_immutable_object) {
      // immutable object and dict tag matches, we can skip the guard subtree.
      return true;
    }

    PyObject* x = obj->get(_framelocals_idx);
    if (x == nullptr) {
      PyErr_Clear();
      return false;
    }
    return _guard_manager->check_nopybind(x);
  }

  // Run as a result of calling check(), e.g. from Python
  // NB: Intentional duplication between check_nopybind and
  // check_verbose_nopybind.
  bool check_nopybind(PyObject* obj, bool matches_dict_tag = false) override {
    if (!PyDict_Check(obj)) {
      // This should not cause guard failure.
      // If this error is encountered, it probably means
      // we did not convert FrameLocalsMapping to dict (using to_dict()).
      throw std::runtime_error(
          "FrameLocalsGuardAccessor check expected dict() input");
    }

    if (matches_dict_tag && _is_immutable_object) {
      // immutable object and dict tag matches, we can skip the guard subtree.
      return true;
    }

    PyObject* x = PyDict_GetItem(obj, _key); // borrowed ref
    if (x == nullptr) {
      PyErr_Clear();
      return false;
    }
    bool result = _guard_manager->check_nopybind(x);
    return result;
  }

  // If we've reached here, it means the guard failed - `obj` should be the
  // FrameLocalsMapping converted into a Python dict and we should
  // behave like DictGetItemGuardAccessor.
  GuardDebugInfo check_verbose_nopybind(
      PyObject* obj) override { // borrowed ref
    if (!PyDict_Check(obj)) {
      PyErr_Clear();
      return GuardDebugInfo(
          false, "FrameLocalsGuardAccessor check expected dict() input", 0);
    }
    PyObject* x = PyDict_GetItem(obj, _key); // borrowed ref
    if (x == nullptr) {
      PyErr_Clear();
      return GuardDebugInfo(
          false, std::string("KeyError on ") + get_source(), 0);
    }
    GuardDebugInfo result = _guard_manager->check_verbose_nopybind(x);
    return result;
  }

  std::string repr() const override {
    return "FrameLocalsGuardAccessor(key=" +
        py::repr(_key).cast<std::string>() +
        ", framelocals_idx=" + std::to_string(_framelocals_idx) + ")";
  }

 public: // cloning functions
  FrameLocalsGuardAccessor(
      GuardManager* guard_manager,
      FrameLocalsGuardAccessor* from)
      : GuardAccessor(guard_manager, from) {
    from->clone_visitor(this);
  }

  GuardAccessor* clone(
      RootGuardManager* cloned_root,
      const py::function& clone_filter_fn) override {
    return clone_common<FrameLocalsGuardAccessor>(cloned_root, clone_filter_fn);
  }

  void clone_visitor(FrameLocalsGuardAccessor* to) {
    to->_key = _key;
    to->_framelocals_idx = _framelocals_idx;
    to->_is_immutable_object = _is_immutable_object;
  }

 private:
  PyObject* _key{nullptr};
  int _framelocals_idx{-1};

  // If immutable object and dict tag matches, we can skip the guard subtree and
  // return true.
  bool _is_immutable_object{false};
};

/**
 * Represents dict[name] accessor. Needed since DictGuardManager does not
 * support sorting. We differentiate it from GetItemGuardAccessor because
 * PyDict_GetItem should be faster than PyObject_GetItem.
 */
class DictGetItemGuardAccessor : public GuardAccessor {
 public:
  DictGetItemGuardAccessor(
      RootGuardManager* root,
      py::object key,
      std::string source,
      py::handle example_value,
      py::handle guard_manager_enum)
      : GuardAccessor(
            root,
            key,
            std::move(source),
            example_value,
            guard_manager_enum),
        _key(key.ptr()),
        _is_immutable_object(is_immutable_object(example_value)) {}

  // NB: Intentional duplication between check_nopybind and
  // check_verbose_nopybind.
  bool check_nopybind(PyObject* obj, bool matches_dict_tag = false) override {
    if (matches_dict_tag && _is_immutable_object &&
        _guard_manager->has_no_accessors()) {
      // immutable object and dict tag matches, we can skip the guard subtree.
      // NB: We only skip the subtree if there are no accessors in the subtree.
      // This is specifically for tensors which are used in symbolic shape C++
      // guards, and therefore have accessors on the tensor GuardManager itself.
      return true;
    }

    PyObject* x = PyDict_GetItem(obj, _key); // borrowed ref
    if (x == nullptr) {
      PyErr_Clear();
      return false;
    }
    bool result = _guard_manager->check_nopybind(x);
    return result;
  }

  GuardDebugInfo check_verbose_nopybind(
      PyObject* obj) override { // borrowed ref
    PyObject* x = PyDict_GetItem(obj, _key); // borrowed ref
    if (x == nullptr) {
      PyErr_Clear();
      return GuardDebugInfo(
          false, std::string("KeyError on ") + get_source(), 0);
    }
    GuardDebugInfo result = _guard_manager->check_verbose_nopybind(x);
    return result;
  }

  std::string repr() const override {
    return "DictGetItemGuardAccessor(" + py::repr(_key).cast<std::string>() +
        ")";
  }

 public: // cloning functions
  DictGetItemGuardAccessor(
      GuardManager* guard_manager,
      DictGetItemGuardAccessor* from)
      : GuardAccessor(guard_manager, from) {
    from->clone_visitor(this);
  }

  GuardAccessor* clone(
      RootGuardManager* cloned_root,
      const py::function& clone_filter_fn) override {
    return clone_common<DictGetItemGuardAccessor>(cloned_root, clone_filter_fn);
  }

  void clone_visitor(DictGetItemGuardAccessor* to) {
    to->_key = _key;
    to->_is_immutable_object = _is_immutable_object;
  }

 private:
  PyObject* _key{nullptr};

  // If immutable object and dict tag matches, we can skip the guard subtree and
  // return true.
  bool _is_immutable_object{false};
};

/**
 * Represents list[index] accessor. It is faster than generic
 * GetItemGuardAccessor.
 */
class ListGetItemGuardAccessor : public GuardAccessor {
 public:
  ListGetItemGuardAccessor(
      RootGuardManager* root,
      const py::object& index,
      std::string source,
      py::handle example_value,
      py::handle guard_manager_enum)
      : GuardAccessor(
            root,
            index,
            std::move(source),
            example_value,
            guard_manager_enum),
        _index(py::cast<Py_ssize_t>(index)) {}

  // NB: Intentional duplication between check_nopybind and
  // check_verbose_nopybind.
  bool check_nopybind(PyObject* obj, bool matches_dict_tag = false)
      override { // borrowed ref
    PyObject* x = PyList_GetItem(obj, _index); // borrowed ref
    if (x == nullptr) {
      PyErr_Clear();
      return false;
    }
    bool result = _guard_manager->check_nopybind(x);
    return result;
  }

  GuardDebugInfo check_verbose_nopybind(
      PyObject* obj) override { // borrowed ref
    PyObject* x = PyList_GetItem(obj, _index); // borrowed ref
    if (x == nullptr) {
      PyErr_Clear();
      return GuardDebugInfo(
          false, std::string("IndexError on ") + get_source(), 0);
    }
    GuardDebugInfo result = _guard_manager->check_verbose_nopybind(x);
    return result;
  }

  std::string repr() const override {
    return "ListGetItemGuardAccessor(" + std::to_string(_index) + ")";
  }

 public: // cloning functions
  ListGetItemGuardAccessor(
      GuardManager* guard_manager,
      ListGetItemGuardAccessor* from)
      : GuardAccessor(guard_manager, from) {
    from->clone_visitor(this);
  }

  GuardAccessor* clone(
      RootGuardManager* cloned_root,
      const py::function& clone_filter_fn) override {
    return clone_common<ListGetItemGuardAccessor>(cloned_root, clone_filter_fn);
  }

  void clone_visitor(ListGetItemGuardAccessor* to) {
    to->_index = _index;
  }

 private:
  Py_ssize_t _index{-1};
};

/**
 * Represents set[index] accessor by converting the set into a list.
 */
class SetGetItemGuardAccessor : public GuardAccessor {
 public:
  SetGetItemGuardAccessor(
      RootGuardManager* root,
      const py::object& index,
      std::string source,
      py::handle example_value,
      py::handle guard_manager_enum)
      : GuardAccessor(
            root,
            index,
            std::move(source),
            example_value,
            guard_manager_enum),
        _index(py::cast<Py_ssize_t>(index)) {}

  // NB: Intentional duplication between check_nopybind and
  // check_verbose_nopybind.
  bool check_nopybind(PyObject* obj, bool matches_dict_tag = false)
      override { // borrowed ref

    PyObject* lst = PySequence_List(obj);
    PyObject* x = PyList_GetItem(lst, _index); // borrowed ref
    Py_XDECREF(lst);
    if (x == nullptr) {
      PyErr_Clear();
      return false;
    }
    bool result = _guard_manager->check_nopybind(x);
    return result;
  }

  GuardDebugInfo check_verbose_nopybind(
      PyObject* obj) override { // borrowed ref

    PyObject* lst = PySequence_List(obj);
    PyObject* x = PyList_GetItem(lst, _index); // borrowed ref
    Py_XDECREF(lst);

    if (x == nullptr) {
      PyErr_Clear();
      return GuardDebugInfo(false, 0);
    }
    GuardDebugInfo result = _guard_manager->check_verbose_nopybind(x);
    return result;
  }

  std::string repr() const override {
    return fmt::format("SetGetItemGuardAccessor(index={})", _index);
  }

 public: // cloning functions
  SetGetItemGuardAccessor(
      GuardManager* guard_manager,
      SetGetItemGuardAccessor* from)
      : GuardAccessor(guard_manager, from) {
    from->clone_visitor(this);
  }

  GuardAccessor* clone(
      RootGuardManager* cloned_root,
      const py::function& clone_filter_fn) override {
    return clone_common<SetGetItemGuardAccessor>(cloned_root, clone_filter_fn);
  }

  void clone_visitor(SetGetItemGuardAccessor* to) {
    to->_index = _index;
  }

 private:
  Py_ssize_t _index{-1};
};

/**
 * Represents tuple[index] accessor. It is faster than generic
 * GetItemGuardAccessor.
 */
class TupleGetItemGuardAccessor : public GuardAccessor {
 public:
  TupleGetItemGuardAccessor(
      RootGuardManager* root,
      const py::object& index,
      std::string source,
      py::handle example_value,
      py::handle guard_manager_enum)
      : GuardAccessor(
            root,
            index,
            std::move(source),
            example_value,
            guard_manager_enum),
        _index(py::cast<Py_ssize_t>(index)) {}

  // NB: Intentional duplication between check_nopybind and
  // check_verbose_nopybind.
  bool check_nopybind(PyObject* obj, bool matches_dict_tag = false)
      override { // borrowed ref
    PyObject* x = PyTuple_GetItem(obj, _index); // borrowed ref
    if (x == nullptr) {
      PyErr_Clear();
      return false;
    }
    bool result = _guard_manager->check_nopybind(x);
    return result;
  }

  GuardDebugInfo check_verbose_nopybind(
      PyObject* obj) override { // borrowed ref
    PyObject* x = PyTuple_GetItem(obj, _index); // borrowed ref
    if (x == nullptr) {
      PyErr_Clear();
      return GuardDebugInfo(
          false, std::string("IndexError on ") + get_source(), 0);
    }
    GuardDebugInfo result = _guard_manager->check_verbose_nopybind(x);
    return result;
  }

  std::string repr() const override {
    return "TupleGetItemGuardAccessor(" + std::to_string(_index) + ")";
  }

 public: // cloning functions
  TupleGetItemGuardAccessor(
      GuardManager* guard_manager,
      TupleGetItemGuardAccessor* from)
      : GuardAccessor(guard_manager, from) {
    from->clone_visitor(this);
  }

  GuardAccessor* clone(
      RootGuardManager* cloned_root,
      const py::function& clone_filter_fn) override {
    return clone_common<TupleGetItemGuardAccessor>(
        cloned_root, clone_filter_fn);
  }

  void clone_visitor(TupleGetItemGuardAccessor* to) {
    to->_index = _index;
  }

 private:
  Py_ssize_t _index{-1};
};

enum class TensorProperty {
  SIZE = 0,
  STRIDE = 1,
  STORAGE_OFFSET = 2,
};

std::string to_string(TensorProperty prop) {
  switch (prop) {
    case TensorProperty::SIZE:
      return "TensorProperty::SIZE";
    case TensorProperty::STRIDE:
      return "TensorProperty::STRIDE";
    case TensorProperty::STORAGE_OFFSET:
      return "TensorProperty::STORAGE_OFFSET";
    default:
      return "TensorProperty::Unknown";
  }
}

/**
 * Represents tensor.size/shape/storage_offset accessor.
 */
template <TensorProperty _prop>
class TensorPropertyGuardAccessor : public GuardAccessor {
 public:
  TensorPropertyGuardAccessor(
      RootGuardManager* root,
      const py::object& index,
      std::string source,
      py::handle example_value,
      py::handle guard_manager_enum)
      : GuardAccessor(
            root,
            index,
            std::move(source),
            example_value,
            guard_manager_enum) {
    if (_prop != TensorProperty::STORAGE_OFFSET) {
      _index = py::cast<Py_ssize_t>(index);
    }
  }
  // NB: Intentional duplication between check_nopybind and
  // check_verbose_nopybind.
  bool check_nopybind(PyObject* obj, bool matches_dict_tag = false)
      override { // borrowed ref
    // We need to check here to ensure that `obj` is a tensor
    // Usually we have a TENSOR_MATCH in the parent guard manager
    // but in the case of ``tensor._base` we don't. When the tensor
    // is not a view `tensor._base` is None and we have to check
    // that here.
    if (!THPVariable_CheckExact(obj) && !THPVariable_Check(obj)) {
      return false;
    }
    at::Tensor tensor = THPVariable_Unpack(obj);
    std::optional<int64_t> opt_value;
    if (_prop == TensorProperty::SIZE) {
      if (_index >= tensor.dim()) {
        return false;
      }
      opt_value = tensor.sym_size(_index).maybe_as_int();
    } else if (_prop == TensorProperty::STRIDE) {
      if (_index >= tensor.dim()) {
        return false;
      }
      opt_value = tensor.sym_stride(_index).maybe_as_int();
    } else if (_prop == TensorProperty::STORAGE_OFFSET) {
      opt_value = tensor.sym_storage_offset().maybe_as_int();
    } else {
      throw std::runtime_error("Unknown property");
    }

    if (!opt_value.has_value()) {
      return false;
    }

    PyObject* py_value =
        PyLong_FromLongLong(opt_value.value()); // New reference
    bool result = _guard_manager->check_nopybind(py_value);
    Py_DECREF(py_value);
    return result;
  }

  GuardDebugInfo check_verbose_nopybind(
      PyObject* obj) override { // borrowed ref
    // check that its a tensor
    if (!THPVariable_CheckExact(obj) && !THPVariable_Check(obj)) {
      return GuardDebugInfo(false, "not a tensor" + get_source(), 0);
    }
    at::Tensor tensor = THPVariable_Unpack(obj);
    std::optional<int64_t> opt_value;
    if (_prop == TensorProperty::SIZE) {
      if (_index >= tensor.dim()) {
        return GuardDebugInfo(false, "tensor has too few dimensions", 0);
      }
      opt_value = tensor.sym_size(_index).maybe_as_int();
    } else if (_prop == TensorProperty::STRIDE) {
      if (_index >= tensor.dim()) {
        return GuardDebugInfo(false, "tensor has too few dimensions", 0);
      }
      opt_value = tensor.sym_stride(_index).maybe_as_int();
    } else if (_prop == TensorProperty::STORAGE_OFFSET) {
      opt_value = tensor.sym_storage_offset().maybe_as_int();
    } else {
      return GuardDebugInfo(false, "unknown property", 0);
    }

    if (!opt_value.has_value()) {
      return GuardDebugInfo(false, "symbolic values found", 0);
    }

    PyObject* py_value =
        PyLong_FromLongLong(opt_value.value()); // New reference
    GuardDebugInfo result = _guard_manager->check_verbose_nopybind(py_value);
    Py_DECREF(py_value);
    return result;
  }

  std::string repr() const override {
    // Helpful when printing GuardManager tree structure.
    return "TensorPropertyGuardAccessor<" + to_string(_prop) + +">(" +
        std::to_string(_index) + ")";
  }

 public: // cloning functions
  TensorPropertyGuardAccessor(
      GuardManager* guard_manager,
      TensorPropertyGuardAccessor<_prop>* from)
      : GuardAccessor(guard_manager, from) {
    from->clone_visitor(this);
  }

  GuardAccessor* clone(
      RootGuardManager* cloned_root,
      const py::function& clone_filter_fn) override {
    return clone_common<TensorPropertyGuardAccessor<_prop>>(
        cloned_root, clone_filter_fn);
  }

  void clone_visitor(TensorPropertyGuardAccessor<_prop>* to) {
    to->_index = _index;
  }

 private:
  Py_ssize_t _index{-1};
};

/**
 * Indexed Guard Accessor that retrieves a value from the child
 * and sends a (index, source) to the parent.
 */
class IndexedGuardAccessor : public GuardAccessor {
 public:
  IndexedGuardAccessor(
      RootGuardManager* root,
      py::int_ index,
      std::string source,
      py::handle example_value,
      py::handle guard_manager_enum)
      : GuardAccessor(
            root,
            index,
            std::move(source),
            example_value,
            guard_manager_enum),
        _index(index) {}
  // NB: Intentional duplication between check_nopybind and
  // check_verbose_nopybind.
  bool check_nopybind(PyObject* obj, bool matches_dict_tag = false)
      override { // borrowed ref
    PyObject* tuple = PyTuple_Pack(2, _index.ptr(), obj); // New reference
    bool result = _guard_manager->check_nopybind(tuple);
    Py_DECREF(tuple);
    return result;
  }

  GuardDebugInfo check_verbose_nopybind(
      PyObject* obj) override { // borrowed ref
    PyObject* tuple = PyTuple_Pack(2, _index.ptr(), obj); // New reference
    GuardDebugInfo result = _guard_manager->check_verbose_nopybind(tuple);
    Py_DECREF(tuple);
    return result;
  }

  std::string repr() const override {
    // Helpful when printing GuardManager tree structure.
    return "IndexedGuardAccesor(" +
        std::to_string(py::cast<Py_ssize_t>(_index)) + ")";
  }

 public: // cloning functions
  IndexedGuardAccessor(GuardManager* guard_manager, IndexedGuardAccessor* from)
      : GuardAccessor(guard_manager, from) {
    from->clone_visitor(this);
  }

  GuardAccessor* clone(
      RootGuardManager* cloned_root,
      const py::function& clone_filter_fn) override {
    return clone_common<IndexedGuardAccessor>(cloned_root, clone_filter_fn);
  }

  void clone_visitor(IndexedGuardAccessor* to) {
    to->_index = _index;
  }

 private:
  py::int_ _index{-1};
};

/**
 * Represents tensor.grad accessor.
 */
class GradGuardAccessor : public GuardAccessor {
 public:
  GradGuardAccessor(
      RootGuardManager* root,
      py::str name,
      std::string source,
      py::handle example_value,
      py::handle guard_manager_enum)
      : GuardAccessor(
            root,
            std::move(name),
            std::move(source),
            example_value,
            guard_manager_enum) {}

  // NB: Intentional duplication between check_nopybind and
  // check_verbose_nopybind.
  bool check_nopybind(PyObject* obj, bool matches_dict_tag = false)
      override { // borrowed ref
    // check that its a tensor
    if (!THPVariable_CheckExact(obj) && !THPVariable_Check(obj)) {
      return false;
    }
    PyObject* grad =
        THPVariable_Wrap(THPVariable_Unpack(obj).grad()); // New reference
    bool result = _guard_manager->check_nopybind(grad);
    // For undefined tensor, THPVariable_Wrap returns Py_RETURN_NONE. So, no
    // need of Py_XDECREF.
    Py_DECREF(grad);
    return result;
  }

  GuardDebugInfo check_verbose_nopybind(
      PyObject* obj) override { // borrowed ref
    // check that its a tensor
    if (!THPVariable_CheckExact(obj) && !THPVariable_Check(obj)) {
      return GuardDebugInfo(
          false, "not a tensor - grad field is accessed " + get_source(), 0);
    }
    PyObject* grad =
        THPVariable_Wrap(THPVariable_Unpack(obj).grad()); // New reference
    GuardDebugInfo result = _guard_manager->check_verbose_nopybind(grad);
    // For undefined tensor, THPVariable_Wrap returns Py_RETURN_NONE. So, no
    // need of Py_XDECREF.
    Py_DECREF(grad);
    return result;
  }

  std::string repr() const override {
    // Helpful when printing GuardManager tree structure.
    return "GradGuardAccessor(grad)";
  }

 public: // cloning functions
  GradGuardAccessor(GuardManager* guard_manager, GradGuardAccessor* from)
      : GuardAccessor(guard_manager, from) {
    from->clone_visitor(this);
  }

  GuardAccessor* clone(
      RootGuardManager* cloned_root,
      const py::function& clone_filter_fn) override {
    return clone_common<GradGuardAccessor>(cloned_root, clone_filter_fn);
  }
};

/**
 * Represents func.__defaults__ accessor.
 */
class FuncDefaultsGuardAccessor : public GuardAccessor {
 public:
  FuncDefaultsGuardAccessor(
      RootGuardManager* root,
      py::object name,
      std::string source,
      py::handle example_value,
      py::handle guard_manager_enum)
      : GuardAccessor(
            root,
            std::move(name),
            std::move(source),
            example_value,
            guard_manager_enum) {}

  // NB: Intentional duplication between check_nopybind and
  // check_verbose_nopybind.
  bool check_nopybind(PyObject* obj, bool matches_dict_tag = false)
      override { // borrowed ref
    PyObject* func = obj;
    if (PyMethod_Check(obj)) {
      func = PyMethod_GET_FUNCTION(obj); // borrowed ref
    } else if (PyInstanceMethod_Check(obj)) {
      func = PyInstanceMethod_GET_FUNCTION(obj); // borrowed ref
    }
    PyObject* x = PyFunction_GetDefaults(func); // borrowed ref
    if (x == nullptr) {
      PyErr_Clear();
      return false;
    }
    return _guard_manager->check_nopybind(x);
  }

  GuardDebugInfo check_verbose_nopybind(
      PyObject* obj) override { // borrowed ref
    PyObject* func = obj;
    if (PyMethod_Check(obj)) {
      func = PyMethod_GET_FUNCTION(obj); // borrowed ref
    } else if (PyInstanceMethod_Check(obj)) {
      func = PyInstanceMethod_GET_FUNCTION(obj); // borrowed ref
    }
    PyObject* x = PyFunction_GetDefaults(func);
    if (x == nullptr) {
      PyErr_Clear();
      return GuardDebugInfo(
          false,
          std::string(repr() + ": Not a function on ") + get_source(),
          0);
    }

    return _guard_manager->check_verbose_nopybind(x);
  }

  std::string repr() const override {
    return "FuncDefaultsGuardAccessor";
  }

 public: // cloning functions
  FuncDefaultsGuardAccessor(
      GuardManager* guard_manager,
      FuncDefaultsGuardAccessor* from)
      : GuardAccessor(guard_manager, from) {
    from->clone_visitor(this);
  }
  GuardAccessor* clone(
      RootGuardManager* cloned_root,
      const py::function& clone_filter_fn) override {
    return clone_common<FuncDefaultsGuardAccessor>(
        cloned_root, clone_filter_fn);
  }
};

/**
 * Represents func.__kwdefaults__ accessor.
 */
class FuncKwDefaultsGuardAccessor : public GuardAccessor {
 public:
  FuncKwDefaultsGuardAccessor(
      RootGuardManager* root,
      py::object name,
      std::string source,
      py::handle example_value,
      py::handle guard_manager_enum)
      : GuardAccessor(
            root,
            std::move(name),
            std::move(source),
            example_value,
            guard_manager_enum) {}

  // NB: Intentional duplication between check_nopybind and
  // check_verbose_nopybind.
  bool check_nopybind(PyObject* obj, bool matches_dict_tag = false)
      override { // borrowed ref
    PyObject* func = obj;
    if (PyMethod_Check(obj)) {
      func = PyMethod_GET_FUNCTION(obj); // borrowed ref
    } else if (PyInstanceMethod_Check(obj)) {
      func = PyInstanceMethod_GET_FUNCTION(obj); // borrowed ref
    }
    PyObject* x = PyFunction_GetKwDefaults(func); // borrowed ref
    if (x == nullptr) {
      PyErr_Clear();
      return false;
    }
    return _guard_manager->check_nopybind(x);
  }

  GuardDebugInfo check_verbose_nopybind(
      PyObject* obj) override { // borrowed ref
    PyObject* func = obj;
    if (PyMethod_Check(obj)) {
      func = PyMethod_GET_FUNCTION(obj); // borrowed ref
    } else if (PyInstanceMethod_Check(obj)) {
      func = PyInstanceMethod_GET_FUNCTION(obj); // borrowed ref
    }
    PyObject* x = PyFunction_GetKwDefaults(func);
    if (x == nullptr) {
      PyErr_Clear();
      return GuardDebugInfo(
          false,
          std::string(repr() + ": Not a function on ") + get_source(),
          0);
    }

    return _guard_manager->check_verbose_nopybind(x);
  }

  std::string repr() const override {
    return "FuncKwDefaultsGuardAccessor";
  }

 public: // cloning functions
  FuncKwDefaultsGuardAccessor(
      GuardManager* guard_manager,
      FuncKwDefaultsGuardAccessor* from)
      : GuardAccessor(guard_manager, from) {
    from->clone_visitor(this);
  }

  GuardAccessor* clone(
      RootGuardManager* cloned_root,
      const py::function& clone_filter_fn) override {
    return clone_common<FuncKwDefaultsGuardAccessor>(
        cloned_root, clone_filter_fn);
  }
};

/**
 * Represents f_globals accessor. This sits as a child accessor of the
 * RootGuardManager.
 */
class GlobalsGuardAccessor : public GuardAccessor {
 public:
  GlobalsGuardAccessor(
      RootGuardManager* root,
      py::dict globals_dict,
      std::string source,
      py::handle example_value,
      py::handle guard_manager_enum)
      : GuardAccessor(
            root,
            globals_dict,
            std::move(source),
            example_value,
            guard_manager_enum),
        _globals_dict(globals_dict.ptr()) {}

  // NB: Intentional duplication between check_nopybind and
  // check_verbose_nopybind.
  bool check_nopybind(PyObject* obj, bool matches_dict_tag = false)
      override { // borrowed ref
    // Ignore the obj arg. This is required to satisfy the function signature.
    // Just pass on the globals dict to the child manager.
    return _guard_manager->check_nopybind(_globals_dict);
  }

  GuardDebugInfo check_verbose_nopybind(
      PyObject* obj) override { // borrowed ref
    // Ignore the obj arg. This is required to satisfy the function signature.
    // Just pass on the globals dict to the child manager.
    return _guard_manager->check_verbose_nopybind(_globals_dict);
  }

  std::string repr() const override {
    return "GlobalsGuardAccessor";
  }

 public: // cloning functions
  GlobalsGuardAccessor(GuardManager* guard_manager, GlobalsGuardAccessor* from)
      : GuardAccessor(guard_manager, from) {
    from->clone_visitor(this);
  }

  GuardAccessor* clone(
      RootGuardManager* cloned_root,
      const py::function& clone_filter_fn) override {
    return clone_common<GlobalsGuardAccessor>(cloned_root, clone_filter_fn);
  }

  void clone_visitor(GlobalsGuardAccessor* to) {
    to->_globals_dict = _globals_dict;
  }

 private:
  // no need of py::object here because the globals_dict is already passed on to
  // the base class as accessor_key which is a py::object.
  PyObject* _globals_dict{nullptr};
};

/**
 * Represent type(...) accessor.
 */
class TypeGuardAccessor : public GuardAccessor {
 public:
  // name = __type_accessor__, a unique string used as attribute name.
  TypeGuardAccessor(
      RootGuardManager* root,
      py::str name,
      std::string source,
      py::handle example_value,
      py::handle guard_manager_enum)
      : GuardAccessor(
            root,
            std::move(name),
            std::move(source),
            example_value,
            guard_manager_enum) {}

  // NB: Intentional duplication between check_nopybind and
  // check_verbose_nopybind.
  bool check_nopybind(PyObject* obj, bool matches_dict_tag = false)
      override { // borrowed ref
    PyObject* x = (PyObject*)Py_TYPE(obj); // borrowed ref
    return _guard_manager->check_nopybind(x);
  }

  GuardDebugInfo check_verbose_nopybind(
      PyObject* obj) override { // borrowed ref
    PyObject* x = (PyObject*)Py_TYPE(obj); // borrowed ref
    return _guard_manager->check_verbose_nopybind(x);
  }

  std::string repr() const override {
    return "TypeGuardAccessor";
  }

 public: // cloning functions
  TypeGuardAccessor(GuardManager* guard_manager, TypeGuardAccessor* from)
      : GuardAccessor(guard_manager, from) {
    from->clone_visitor(this);
  }

  GuardAccessor* clone(
      RootGuardManager* cloned_root,
      const py::function& clone_filter_fn) override {
    return clone_common<TypeGuardAccessor>(cloned_root, clone_filter_fn);
  }

  void clone_visitor(TypeGuardAccessor* to) {}
};

/**
 * Represent x.__dict__ accessor, where x is type object.
 */
class TypeDictGuardAccessor : public GuardAccessor {
 public:
  // name = __type_dict_accessor__, a unique string used as attribute name.
  TypeDictGuardAccessor(
      RootGuardManager* root,
      py::str name,
      std::string source,
      py::handle example_value,
      py::handle guard_manager_enum)
      : GuardAccessor(
            root,
            std::move(name),
            std::move(source),
            example_value,
            guard_manager_enum) {}

  // NB: Intentional duplication between check_nopybind and
  // check_verbose_nopybind.
  bool check_nopybind(PyObject* obj, bool matches_dict_tag = false)
      override { // borrowed ref
    PyObject* x = ((PyTypeObject*)obj)->tp_dict; // borrowed ref
    if (x == nullptr) {
      return false;
    }
    return _guard_manager->check_nopybind(x);
  }

  GuardDebugInfo check_verbose_nopybind(
      PyObject* obj) override { // borrowed ref
    PyObject* x = ((PyTypeObject*)obj)->tp_dict; // borrowed ref
    if (x == nullptr) {
      return GuardDebugInfo(false, "null type dict on " + repr(), 0);
    }
    return _guard_manager->check_verbose_nopybind(x);
  }

  std::string repr() const override {
    return "TypeDictGuardAccessor";
  }

 public: // cloning functions
  TypeDictGuardAccessor(
      GuardManager* guard_manager,
      TypeDictGuardAccessor* from)
      : GuardAccessor(guard_manager, from) {
    from->clone_visitor(this);
  }

  GuardAccessor* clone(
      RootGuardManager* cloned_root,
      const py::function& clone_filter_fn) override {
    return clone_common<TypeDictGuardAccessor>(cloned_root, clone_filter_fn);
  }

  void clone_visitor(TypeDictGuardAccessor* to) {}
};

/**
 * Represent x.__mro__ accessor, where x is type object.
 */
class TypeMROGuardAccessor : public GuardAccessor {
 public:
  // name = __type_mro_accessor__, a unique string used as attribute name.
  TypeMROGuardAccessor(
      RootGuardManager* root,
      py::str name,
      std::string source,
      py::handle example_value,
      py::handle guard_manager_enum)
      : GuardAccessor(
            root,
            std::move(name),
            std::move(source),
            example_value,
            guard_manager_enum) {}

  // NB: Intentional duplication between check_nopybind and
  // check_verbose_nopybind.
  bool check_nopybind(PyObject* obj, bool matches_dict_tag = false)
      override { // borrowed ref
    PyObject* x = ((PyTypeObject*)obj)->tp_mro; // borrowed ref
    return _guard_manager->check_nopybind(x);
  }

  GuardDebugInfo check_verbose_nopybind(
      PyObject* obj) override { // borrowed ref
    PyObject* x = ((PyTypeObject*)obj)->tp_mro; // borrowed ref
    return _guard_manager->check_verbose_nopybind(x);
  }

  std::string repr() const override {
    return "TypeMROGuardAccessor";
  }

 public: // cloning functions
  TypeMROGuardAccessor(GuardManager* guard_manager, TypeMROGuardAccessor* from)
      : GuardAccessor(guard_manager, from) {
    from->clone_visitor(this);
  }

  GuardAccessor* clone(
      RootGuardManager* cloned_root,
      const py::function& clone_filter_fn) override {
    return clone_common<TypeMROGuardAccessor>(cloned_root, clone_filter_fn);
  }

  void clone_visitor(TypeMROGuardAccessor* to) {}
};

/**
 * Getitem tuple_iterator accessor.
 */
class TupleIteratorGetItemAccessor : public GuardAccessor {
 public:
  TupleIteratorGetItemAccessor(
      RootGuardManager* root,
      py::object index,
      std::string source,
      py::handle example_value,
      py::handle guard_manager_enum)
      : GuardAccessor(
            root,
            index,
            std::move(source),
            example_value,
            guard_manager_enum),
        _index(py::cast<Py_ssize_t>(std::move(index))) {}

  // NB: Intentional duplication between check_nopybind and
  // check_verbose_nopybind.
  bool check_nopybind(PyObject* obj, bool matches_dict_tag = false)
      override { // borrowed ref
    _PyTupleIterObject* it = (_PyTupleIterObject*)obj;
    PyObject* x =
        PyTuple_GET_ITEM(it->it_seq, it->it_index + _index); // borrowed ref
    if (x == nullptr) {
      // Out of range.
      PyErr_Clear();
      return false;
    }
    bool result = _guard_manager->check_nopybind(x);
    return result;
  }

  GuardDebugInfo check_verbose_nopybind(
      PyObject* obj) override { // borrowed ref
    _PyTupleIterObject* it = (_PyTupleIterObject*)obj;
    PyObject* x =
        PyTuple_GET_ITEM(it->it_seq, it->it_index + _index); // borrowed ref
    if (x == nullptr) {
      // Out of range.
      PyErr_Clear();
      return GuardDebugInfo(false, std::string("IndexError ") + repr(), 0);
    }
    GuardDebugInfo result = _guard_manager->check_verbose_nopybind(x);
    return result;
  }

  std::string repr() const override {
    return "TupleIteratorGetItemAccessor(" + std::to_string(_index) + ")";
  }

 public: // cloning functions
  TupleIteratorGetItemAccessor(
      GuardManager* guard_manager,
      TupleIteratorGetItemAccessor* from)
      : GuardAccessor(guard_manager, from) {
    from->clone_visitor(this);
  }

  GuardAccessor* clone(
      RootGuardManager* cloned_root,
      const py::function& clone_filter_fn) override {
    return clone_common<TupleIteratorGetItemAccessor>(
        cloned_root, clone_filter_fn);
  }

  void clone_visitor(TupleIteratorGetItemAccessor* to) {
    to->_index = _index;
  }

 private:
  Py_ssize_t _index{-1};
};

/**
 * GlobalWeakRef accessor. Dynamo can insert a weakref object into the frame
 * globals. This accessor reads the globals and then calls the weakref object
 * to get the underlying object. This is a child of GlobalsGuardAccessor.
 * Therefore, we will get the globals dict while calling check_nopybind.
 */
class GlobalWeakRefGuardAccessor : public GuardAccessor {
 public:
  GlobalWeakRefGuardAccessor(
      RootGuardManager* root,
      py::object global_name,
      std::string source,
      py::handle example_value,
      py::handle guard_manager_enum)
      : GuardAccessor(
            root,
            global_name,
            std::move(source),
            example_value,
            guard_manager_enum),
        _global_name(global_name.ptr()) {}

  // NB: Intentional duplication between check_nopybind and
  // check_verbose_nopybind.
  bool check_nopybind(PyObject* obj, bool matches_dict_tag = false)
      override { // borrowed ref
    // obj is globals dict because GlobalWeakRefGuardAccessor has to be a
    // child of GlobalsGuardAccessor.
    PyObject* weakref = PyDict_GetItem(obj, _global_name); // borrowed ref
    if (weakref == nullptr) {
      // The weakref is not in the globals dict.
      PyErr_Clear();
      return false;
    }

    if (!PyWeakref_Check(weakref)) {
      return false;
    }

    PyObject* x = nullptr;
    if (PyWeakref_GetRef(weakref, &x) == -1) { // strong reference
      // error when attempting to call ref
      PyErr_Clear();
      return false;
    }
    if (x == nullptr) {
      // weakref is dead
      x = Py_NewRef(Py_None);
    }
    bool result = _guard_manager->check_nopybind(x);
    Py_DECREF(x);
    return result;
  }

  GuardDebugInfo check_verbose_nopybind(
      PyObject* obj) override { // borrowed ref
    // obj is globals dict because GlobalWeakRefGuardAccessor has to be a
    // child of GlobalsGuardAccessor.
    PyObject* weakref = PyDict_GetItem(obj, _global_name); // borrowed ref
    if (weakref == nullptr) {
      // The weakref is not in the globals dict.
      PyErr_Clear();
      return GuardDebugInfo(
          false, std::string("KeyError on ") + get_source(), 0);
    }

    if (!PyWeakref_Check(weakref)) {
      return GuardDebugInfo(
          false, std::string("Not a weakref ") + get_source(), 0);
    }

    PyObject* x = nullptr;
    if (PyWeakref_GetRef(weakref, &x) == -1) { // strong reference
      // error when attempting to call ref
      PyErr_Clear();
      return GuardDebugInfo(
          false, std::string("Weakref_GetRef failed ") + get_source(), 0);
    }
    if (x == nullptr) {
      // weakref is dead
      x = Py_NewRef(Py_None);
    }
    auto result = _guard_manager->check_verbose_nopybind(x);
    Py_DECREF(x);
    return result;
  }

  std::string repr() const override {
    return "GlobalWeakRefGuardAccessor(" +
        py::str(_global_name).cast<std::string>() + ")";
  }

 public: // cloning functions
  GlobalWeakRefGuardAccessor(
      GuardManager* guard_manager,
      GlobalWeakRefGuardAccessor* from)
      : GuardAccessor(guard_manager, from) {
    from->clone_visitor(this);
  }
  GuardAccessor* clone(
      RootGuardManager* cloned_root,
      const py::function& clone_filter_fn) override {
    return clone_common<GlobalWeakRefGuardAccessor>(
        cloned_root, clone_filter_fn);
  }

  void clone_visitor(GlobalWeakRefGuardAccessor* to) {
    to->_global_name = _global_name;
  }

 private:
  PyObject* _global_name{nullptr};
};

/**
 * Implements weakref call - x_weak()
 */
class WeakRefCallGuardAccessor : public GuardAccessor {
 public:
  WeakRefCallGuardAccessor(
      RootGuardManager* root,
      py::str name,
      std::string source,
      py::handle example_value,
      py::handle guard_manager_enum)
      : GuardAccessor(
            root,
            std::move(name),
            std::move(source),
            example_value,
            guard_manager_enum) {}

  // NB: Intentional duplication between check_nopybind and
  // check_verbose_nopybind.
  bool check_nopybind(PyObject* obj, bool matches_dict_tag = false)
      override { // borrowed ref
    if (!PyWeakref_Check(obj)) {
      return false;
    }

    PyObject* x = nullptr;
    if (PyWeakref_GetRef(obj, &x) == -1) { // strong reference
      // error when attempting to call ref
      PyErr_Clear();
      return false;
    }
    if (x == nullptr) {
      // weakref is dead
      x = Py_NewRef(Py_None);
    }
    bool result = _guard_manager->check_nopybind(x);
    Py_DECREF(x);
    return result;
  }

  GuardDebugInfo check_verbose_nopybind(
      PyObject* obj) override { // borrowed ref
    if (!PyWeakref_Check(obj)) {
      return GuardDebugInfo(
          false, std::string("Not a weakref obj ") + get_source(), 0);
    }

    PyObject* x = nullptr;
    if (PyWeakref_GetRef(obj, &x) == -1) { // strong reference
      // error when attempting to call ref
      PyErr_Clear();
      return GuardDebugInfo(
          false, std::string("Weakref_GetRef failed ") + get_source(), 0);
    }
    if (x == nullptr) {
      // weakref is dead
      x = Py_NewRef(Py_None);
    }
    auto result = _guard_manager->check_verbose_nopybind(x);
    Py_DECREF(x);
    return result;
  }

  std::string repr() const override {
    return "WeakRefCallGuardAccessor()";
  }

 public: // cloning functions
  WeakRefCallGuardAccessor(
      GuardManager* guard_manager,
      WeakRefCallGuardAccessor* from)
      : GuardAccessor(guard_manager, from) {
    from->clone_visitor(this);
  }

  GuardAccessor* clone(
      RootGuardManager* cloned_root,
      const py::function& clone_filter_fn) override {
    return clone_common<WeakRefCallGuardAccessor>(cloned_root, clone_filter_fn);
  }

  void clone_visitor(WeakRefCallGuardAccessor* to) {}
};

/**
 * Represent x.__code__
 */
class CodeGuardAccessor : public GuardAccessor {
 public:
  // name = __type_mro_accessor__, a unique string used as attribute name.
  CodeGuardAccessor(
      RootGuardManager* root,
      py::str name,
      std::string source,
      py::handle example_value,
      py::handle guard_manager_enum)
      : GuardAccessor(
            root,
            std::move(name),
            std::move(source),
            example_value,
            guard_manager_enum) {}

  // NB: Intentional duplication between check_nopybind and
  // check_verbose_nopybind.
  bool check_nopybind(PyObject* obj, bool matches_dict_tag = false)
      override { // borrowed ref
    PyObject* func = obj;
    if (PyMethod_Check(obj)) {
      func = PyMethod_GET_FUNCTION(obj); // borrowed ref
    } else if (PyInstanceMethod_Check(obj)) {
      func = PyInstanceMethod_GET_FUNCTION(obj); // borrowed ref
    }
    PyObject* x = PyFunction_GetCode(func); // borrowed ref
    if (x == nullptr) {
      PyErr_Clear();
      return false;
    }
    return _guard_manager->check_nopybind(x);
  }

  GuardDebugInfo check_verbose_nopybind(
      PyObject* obj) override { // borrowed ref
    PyObject* func = obj;
    if (PyMethod_Check(obj)) {
      func = PyMethod_GET_FUNCTION(obj); // borrowed ref
    } else if (PyInstanceMethod_Check(obj)) {
      func = PyInstanceMethod_GET_FUNCTION(obj); // borrowed ref
    }
    PyObject* x = PyFunction_GetCode(func);
    if (x == nullptr) {
      PyErr_Clear();
      return GuardDebugInfo(
          false,
          std::string(repr() + ": Not a function on ") + get_source(),
          0);
    }

    return _guard_manager->check_verbose_nopybind(x);
  }

  std::string repr() const override {
    return "CodeGuardAccessor";
  }

 public: // cloning functions
  CodeGuardAccessor(GuardManager* guard_manager, CodeGuardAccessor* from)
      : GuardAccessor(guard_manager, from) {
    from->clone_visitor(this);
  }

  GuardAccessor* clone(
      RootGuardManager* cloned_root,
      const py::function& clone_filter_fn) override {
    return clone_common<CodeGuardAccessor>(cloned_root, clone_filter_fn);
  }

  void clone_visitor(CodeGuardAccessor* to) {}
};

/**
 * Represent x.__closure__
 */
class ClosureGuardAccessor : public GuardAccessor {
 public:
  // name = __type_mro_accessor__, a unique string used as attribute name.
  ClosureGuardAccessor(
      RootGuardManager* root,
      py::str name,
      std::string source,
      py::handle example_value,
      py::handle guard_manager_enum)
      : GuardAccessor(
            root,
            std::move(name),
            std::move(source),
            example_value,
            guard_manager_enum) {}

  // NB: Intentional duplication between check_nopybind and
  // check_verbose_nopybind.
  bool check_nopybind(PyObject* obj, bool matches_dict_tag = false)
      override { // borrowed ref
    PyObject* func = obj;
    if (PyMethod_Check(obj)) {
      func = PyMethod_GET_FUNCTION(obj); // borrowed ref
    } else if (PyInstanceMethod_Check(obj)) {
      func = PyInstanceMethod_GET_FUNCTION(obj); // borrowed ref
    }
    PyObject* x = PyFunction_GetClosure(func); // borrowed ref
    if (x == nullptr) {
      PyErr_Clear();
      return false;
    }
    return _guard_manager->check_nopybind(x);
  }

  GuardDebugInfo check_verbose_nopybind(
      PyObject* obj) override { // borrowed ref
    PyObject* func = obj;
    if (PyMethod_Check(obj)) {
      func = PyMethod_GET_FUNCTION(obj); // borrowed ref
    } else if (PyInstanceMethod_Check(obj)) {
      func = PyInstanceMethod_GET_FUNCTION(obj); // borrowed ref
    }
    PyObject* x = PyFunction_GetClosure(func);
    if (x == nullptr) {
      PyErr_Clear();
      return GuardDebugInfo(
          false,
          std::string(repr() + ": Not a function on ") + get_source(),
          0);
    }

    return _guard_manager->check_verbose_nopybind(x);
  }

  std::string repr() const override {
    return "ClosureGuardAccessor";
  }

 public: // cloning functions
  ClosureGuardAccessor(GuardManager* guard_manager, ClosureGuardAccessor* from)
      : GuardAccessor(guard_manager, from) {
    from->clone_visitor(this);
  }

  GuardAccessor* clone(
      RootGuardManager* cloned_root,
      const py::function& clone_filter_fn) override {
    return clone_common<ClosureGuardAccessor>(cloned_root, clone_filter_fn);
  }

  void clone_visitor(ClosureGuardAccessor* to) {}
};

/**
 * Implements function call no args - e.g, torch.cuda.current_device()
 */
class CallFunctionNoArgsGuardAccessor : public GuardAccessor {
 public:
  CallFunctionNoArgsGuardAccessor(
      RootGuardManager* root,
      py::str name,
      std::string source,
      py::handle example_value,
      py::handle guard_manager_enum)
      : GuardAccessor(
            root,
            std::move(name),
            std::move(source),
            example_value,
            guard_manager_enum) {}

  // NB: Intentional duplication between check_nopybind and
  // check_verbose_nopybind.
  bool check_nopybind(PyObject* obj, bool matches_dict_tag = false)
      override { // borrowed ref
    if (!PyCallable_Check(obj)) {
      return false;
    }

    PyObject* x = PyObject_CallNoArgs(obj);
    if (x == nullptr) {
      // Call failed, clear the exception and return false.
      PyErr_Clear();
      return false;
    }

    bool result = _guard_manager->check_nopybind(x);
    Py_DECREF(x);
    return result;
  }

  GuardDebugInfo check_verbose_nopybind(
      PyObject* obj) override { // borrowed ref
    if (!PyCallable_Check(obj)) {
      return GuardDebugInfo(
          false, std::string("Not a callable obj ") + get_source(), 0);
    }

    PyObject* x = PyObject_CallNoArgs(obj);
    if (x == nullptr) {
      // Call failed, clear the exception and return debug info.
      std::string exc_message = get_exception_message();
      PyErr_Clear();
      return GuardDebugInfo(false, exc_message, 0);
    }

    GuardDebugInfo result = _guard_manager->check_verbose_nopybind(x);
    Py_DECREF(x);
    return result;
  }

  std::string repr() const override {
    return "CallFunctionNoArgsGuardAccessor()";
  }

 public: // cloning functions
  CallFunctionNoArgsGuardAccessor(
      GuardManager* guard_manager,
      CallFunctionNoArgsGuardAccessor* from)
      : GuardAccessor(guard_manager, from) {
    from->clone_visitor(this);
  }

  GuardAccessor* clone(
      RootGuardManager* cloned_root,
      const py::function& clone_filter_fn) override {
    return clone_common<CallFunctionNoArgsGuardAccessor>(
        cloned_root, clone_filter_fn);
  }

  void clone_visitor(CallFunctionNoArgsGuardAccessor* to) {}
};

/**
 * Similar to PythonLambdaLeafGuard, this class is a way to allow developers to
 * supply accessor as a python function. This is useful for from_numpy source.
 */
class PythonLambdaGuardAccessor : public GuardAccessor {
 public:
  PythonLambdaGuardAccessor(
      RootGuardManager* root,
      py::function accessor_fn,
      std::string source,
      py::handle example_value,
      py::handle guard_manager_enum)
      : GuardAccessor(
            root,
            accessor_fn,
            std::move(source),
            example_value,
            guard_manager_enum),
        _accessor_fn(std::move(accessor_fn)) {}

  // NB: Intentional duplication between check_nopybind and
  // check_verbose_nopybind.
  bool check_nopybind(PyObject* obj, bool matches_dict_tag = false)
      override { // borrowed ref
    PyObject* x = PyObject_CallOneArg(_accessor_fn.ptr(), obj); // new ref
    if (x == nullptr) {
      // The accessor function failed.
      PyErr_Clear();
      return false;
    }
    bool result = _guard_manager->check_nopybind(x);
    Py_DECREF(x);
    return result;
  }

  GuardDebugInfo check_verbose_nopybind(
      PyObject* obj) override { // borrowed ref
    PyObject* x = PyObject_CallOneArg(_accessor_fn.ptr(), obj); // new ref
    if (x == nullptr) {
      // The accessor function failed.
      std::string exc_message = get_exception_message();
      PyErr_Clear();
      return GuardDebugInfo(false, exc_message, 0);
    }
    GuardDebugInfo result = _guard_manager->check_verbose_nopybind(x);
    Py_DECREF(x);
    return result;
  }

  std::string repr() const override {
    return "PythonLambdaGuardAccessor";
  }

 public: // cloning functions
  PythonLambdaGuardAccessor(
      GuardManager* guard_manager,
      PythonLambdaGuardAccessor* from)
      : GuardAccessor(guard_manager, from) {
    from->clone_visitor(this);
  }

  GuardAccessor* clone(
      RootGuardManager* cloned_root,
      const py::function& clone_filter_fn) override {
    return clone_common<PythonLambdaGuardAccessor>(
        cloned_root, clone_filter_fn);
  }

  void clone_visitor(PythonLambdaGuardAccessor* to) {
    to->_accessor_fn = _accessor_fn;
  }

 private:
  py::object _accessor_fn;
};

void install_object_aliasing_guard(
    GuardManager* x,
    GuardManager* y,
    py::object verbose_code_parts) {
  // Adds tensor X is tensor Y guard. This is a an example of relational guard.
  // There is one guard object that is shared between two guard managers.
  std::shared_ptr<RelationalGuard> guard = std::make_shared<OBJECT_ALIASING>(
      x->get_root(), std::move(verbose_code_parts));

  // Register the resetter on the root guard manager, so that it can reset
  // the newly added relational guard when the guard eval fails.
  x->get_root()->add_relational_guard_resetter(guard);

  x->set_has_object_aliasing_guard();
  y->set_has_object_aliasing_guard();

  // In case the guard is a DictGuardManager, OBJECT_ALIASING guard is a
  // permitted guard.
  x->add_permitted_leaf_guard(guard);
  y->add_permitted_leaf_guard(guard);
}

void install_no_tensor_aliasing_guard(
    const py::list& guard_managers,
    const py::list& tensor_names,
    py::object verbose_code_parts) {
  // Adds a guard that checks none of tensors alias. This is a an example of
  // relational guard. There is one guard object that is shared between multiple
  // guard managers.
  std::shared_ptr<RelationalGuard> guard = std::make_shared<NO_TENSOR_ALIASING>(
      py::cast<GuardManager*>(guard_managers[0])->get_root(),
      tensor_names,
      std::move(verbose_code_parts));

  // Register the resetter on the root guard manager, so that it can reset
  // the newly added relational guard when the guard eval fails.
  py::cast<GuardManager*>(guard_managers[0])
      ->get_root()
      ->add_no_tensor_aliasing_guard(guard);
  for (const auto& guard_manager : guard_managers) {
    py::cast<GuardManager*>(guard_manager)->add_leaf_guard(guard);
    py::cast<GuardManager*>(guard_manager)->set_has_no_tensor_aliasing_guard();
  }
}

void install_symbolic_shape_guard(
    const py::list& guard_managers,
    py::int_ nargs_int,
    py::int_ nargs_float,
    py::int_ py_addr,
    py::object py_addr_keep_alive,
    py::object verbose_code_parts) {
  // Adds a guard that checks symbolic shapes. This is a an example of
  // relational guard. There is one guard object that is shared between
  // multiple guard managers.
  std::shared_ptr<RelationalGuard> guard =
      std::make_shared<SYMBOLIC_SHAPE_GUARD>(
          py::cast<GuardManager*>(guard_managers[0])->get_root(),
          std::move(nargs_int),
          std::move(nargs_float),
          std::move(py_addr),
          std::move(py_addr_keep_alive),
          std::move(verbose_code_parts));

  // Register the resetter on the root guard manager, so that it can reset
  // the newly added relational guard when the guard eval fails.
  py::cast<GuardManager*>(guard_managers[0])
      ->get_root()
      ->add_relational_guard_resetter(guard);
  for (const auto& guard_manager : guard_managers) {
    py::cast<GuardManager*>(guard_manager)->add_leaf_guard(guard);
  }
}

void install_storage_overlapping_guard_with_checker(
    const std::shared_ptr<StorageOverlapChecker>& checker,
    const py::list& guard_managers,
    const py::object& verbose_code_parts,
    bool overlapping) {
  if (guard_managers.empty()) {
    // If there are no GuardManagers, there's no need to create a
    // STORAGE_OVERLAPPING guard.
    return;
  }

  std::shared_ptr<RelationalGuard> guard =
      std::make_shared<STORAGE_OVERLAPPING>(
          py::cast<GuardManager*>(guard_managers[0])->get_root(),
          overlapping,
          checker,
          verbose_code_parts);
  py::cast<GuardManager*>(guard_managers[0])
      ->get_root()
      ->add_relational_guard_resetter(guard);
  for (const auto& guard_manager : guard_managers) {
    py::cast<GuardManager*>(guard_manager)->add_leaf_guard(guard);
  }
}

void install_storage_overlapping_guard(
    const py::list& overlapping_guard_managers,
    const py::list& non_overlapping_guard_managers,
    const py::object& verbose_code_parts) {
  // Create a single StorageOverlapChecker that will be shared amongst
  // the 2 STORAGE_OVERLAPPING guards below.
  std::shared_ptr<StorageOverlapChecker> checker =
      std::make_shared<StorageOverlapChecker>(
          overlapping_guard_managers.size(),
          non_overlapping_guard_managers.size());
  // Create the possibly overlapping storage guard.
  install_storage_overlapping_guard_with_checker(
      checker,
      overlapping_guard_managers,
      verbose_code_parts,
      /* overlapping= */ true);
  // Create the non-overlapping storage guard.
  install_storage_overlapping_guard_with_checker(
      checker,
      non_overlapping_guard_managers,
      verbose_code_parts,
      /* overlapping= */ false);
}

C10_DIAGNOSTIC_PUSH_AND_IGNORED_IF_DEFINED("-Wdeprecated-volatile")
char flush_cache_by_eviction() {
  constexpr size_t evict_size = 32 * 1024 * 1024;
  std::vector<char> buffer(evict_size, 1);

  volatile char sink = 0;
  for (size_t i = 0; i < buffer.size(); i += 64) {
    sink ^= buffer[i];
  }
  return sink;
}
C10_DIAGNOSTIC_POP()

double profile_guard_manager(
    RootGuardManager* root,
    py::object f_locals,
    int n_iters) {
  PyObject* locals = f_locals.ptr();

  // Warmup to setup fast paths (like dict_tags) for the actual profiling
  for (int i = 0; i < 5; i++) {
    root->check_nopybind(locals);
  }

  std::chrono::duration<double> total_elapsed{0.0};
  for (int i = 0; i < n_iters; i++) {
    // Flush the caches to accurately measure the overhead
    // store into a volatile to prevent optimization
    volatile char dummy = flush_cache_by_eviction();
    (void)dummy;

    auto start = std::chrono::high_resolution_clock::now();
    root->check_nopybind(locals);
    auto end = std::chrono::high_resolution_clock::now();
    total_elapsed += end - start;
  }

  // Calculate the average time per iteration in microseconds
  return (total_elapsed.count() * 1e6) / n_iters;
}

} // namespace

static void* _torchinductor_pyobject_tensor_data_ptr(PyObject* obj) {
  if (C10_UNLIKELY(
          obj == nullptr ||
          (!THPVariable_CheckExact(obj) && !THPVariable_Check(obj)))) {
    throw std::runtime_error(
        "_torchinductor_pyobject_tensor_data_ptr: non-tensor input");
  }
  return THPVariable_Unpack(obj).data_ptr();
}

void* convert_to_root_guard_manager(py::object root) {
  // For invalidated guards, return nullptr
  if (root.is(py::none())) {
    return nullptr;
  }
  RootGuardManager* root_mgr = std::move(root).cast<RootGuardManager*>();
  return (void*)root_mgr;
}

bool run_root_guard_manager(void* root, FrameLocalsMapping* f_locals) {
  // for invalidated guards, return false
  if (root == nullptr) {
    return false;
  }

#ifdef GUARD_INSTRUCTION_COUNT
  auto n = count_instructions(
      [&] { ((RootGuardManager*)root)->check_nopybind(f_locals); });
  std::cout << "#instructions in guard eval = " << n << std::endl << std::flush;
#endif

  return ((RootGuardManager*)root)->check_nopybind(f_locals);
}

PyObject* torch_c_dynamo_guards_init() {
  // initialize TensorGuardsType
  TensorGuardsType.tp_name = "torch._C._dynamo.guards.TensorGuards";
  TensorGuardsType.tp_basicsize = sizeof(TensorGuards);
  TensorGuardsType.tp_itemsize = 0;
  TensorGuardsType.tp_dealloc = (destructor)TensorGuards_dealloc;
  TensorGuardsType.tp_flags = Py_TPFLAGS_DEFAULT;
  TensorGuardsType.tp_doc = "Check properties of a torch.Tensor";
  TensorGuardsType.tp_methods = TensorGuards_methods;
  TensorGuardsType.tp_init = (initproc)TensorGuards_init;
  TensorGuardsType.tp_new = TensorGuards_new;

  if (PyType_Ready(&TensorGuardsType) < 0)
    return nullptr;

  GlobalStateGuardType.tp_name = "torch._C._dynamo.guards.GlobalStateGuard";
  GlobalStateGuardType.tp_basicsize = sizeof(GlobalStateGuard);
  GlobalStateGuardType.tp_itemsize = 0;
  GlobalStateGuardType.tp_flags = Py_TPFLAGS_DEFAULT;
  GlobalStateGuardType.tp_doc = "Guard on PyTorch global flags such as no_grad";
  GlobalStateGuardType.tp_methods = GlobalStateGuard_methods;
  GlobalStateGuardType.tp_init = (initproc)GlobalStateGuard_init;
  GlobalStateGuardType.tp_new = PyType_GenericNew;

  if (PyType_Ready(&GlobalStateGuardType) < 0)
    return nullptr;

  auto m = PyModule_Create(&_module);
  if (m == nullptr)
    return nullptr;

#ifdef Py_GIL_DISABLED
  PyUnstable_Module_SetGIL(m, Py_MOD_GIL_NOT_USED);
#endif

  Py_INCREF(&TensorGuardsType);
  if (PyModule_AddObject(m, "TensorGuards", (PyObject*)&TensorGuardsType) < 0) {
    Py_DECREF(&TensorGuardsType);
    Py_DECREF(m);
    return nullptr;
  }

  Py_INCREF(&GlobalStateGuardType);
  if (PyModule_AddObject(
          m, "GlobalStateGuard", (PyObject*)&GlobalStateGuardType) < 0) {
    Py_DECREF(&GlobalStateGuardType);
    Py_DECREF(m);
    return nullptr;
  }

  // We expose the address of _torchinductor_pyobject_tensor_data_ptr in order
  // to allow manual linking in our generated TorchInductor Python bindings.
  // While regular linking works in most cases, it does not work properly in
  // fbcode due to janky build setup there.
  if (PyModule_AddObject(
          m,
          "_torchinductor_pyobject_tensor_data_ptr",
          PyLong_FromVoidPtr(reinterpret_cast<void*>(
              &_torchinductor_pyobject_tensor_data_ptr))) < 0) {
    return nullptr;
  }

  auto py_m = py::handle(m).cast<py::module>();
  py::class_<GuardDebugInfo, std::unique_ptr<GuardDebugInfo>>(
      py_m, "GuardDebugInfo")
      .def(py::init<bool, py::list, int>())
      .def("__str__", &GuardDebugInfo::to_string)
      .def_readonly("result", &GuardDebugInfo::result)
      .def_readonly("verbose_code_parts", &GuardDebugInfo::verbose_code_parts)
      .def_readonly(
          "num_guards_executed", &GuardDebugInfo::num_guards_executed);

  // Leaf Guards
  py::class_<LeafGuard, std::shared_ptr<LeafGuard>>(py_m, "LeafGuard")
      .def("verbose_code_parts", &LeafGuard::verbose_code_parts);
  py::class_<LAMBDA_GUARD, LeafGuard, std::shared_ptr<LAMBDA_GUARD>>(
      py_m, "LAMBDA_GUARD")
      .def(py::init<RootGuardManager*, py::function, py::list>())
      .def("__call__", &LAMBDA_GUARD::check);
  py::class_<TYPE_MATCH, LeafGuard, std::shared_ptr<TYPE_MATCH>>(
      py_m, "TYPE_MATCH")
      .def(py::init<RootGuardManager*, py::object, py::list>())
      .def("__call__", &TYPE_MATCH::check);
  py::class_<ID_MATCH, LeafGuard, std::shared_ptr<ID_MATCH>>(py_m, "ID_MATCH")
      .def(py::init<RootGuardManager*, py::object, py::list>())
      .def("__call__", &ID_MATCH::check);
  py::class_<NONE_MATCH, LeafGuard, std::shared_ptr<NONE_MATCH>>(
      py_m, "NONE_MATCH")
      .def(py::init<RootGuardManager*, py::list>())
      .def("__call__", &NONE_MATCH::check);
  py::class_<TRUE_MATCH, LeafGuard, std::shared_ptr<TRUE_MATCH>>(
      py_m, "TRUE_MATCH")
      .def(py::init<RootGuardManager*, py::list>())
      .def("__call__", &TRUE_MATCH::check);
  py::class_<FALSE_MATCH, LeafGuard, std::shared_ptr<FALSE_MATCH>>(
      py_m, "FALSE_MATCH")
      .def(py::init<RootGuardManager*, py::list>())
      .def("__call__", &FALSE_MATCH::check);
  py::class_<EQUALS_MATCH, LeafGuard, std::shared_ptr<EQUALS_MATCH>>(
      py_m, "EQUALS_MATCH")
      .def(py::init<RootGuardManager*, py::object, py::list>())
      .def("__call__", &EQUALS_MATCH::check);
  py::class_<LENGTH_CHECK, LeafGuard, std::shared_ptr<LENGTH_CHECK>>(
      py_m, "LENGTH_CHECK")
      .def(py::init<RootGuardManager*, py::object, py::list>())
      .def("__call__", &LENGTH_CHECK::check);
  py::class_<DICT_LENGTH, LeafGuard, std::shared_ptr<DICT_LENGTH>>(
      py_m, "DICT_LENGTH")
      .def(py::init<RootGuardManager*, py::object, py::list>())
      .def("__call__", &DICT_LENGTH::check);
  py::class_<DEFAULT_DEVICE, LeafGuard, std::shared_ptr<DEFAULT_DEVICE>>(
      py_m, "DEFAULT_DEVICE")
      .def(py::init<RootGuardManager*, py::list>())
      .def("__call__", &DEFAULT_DEVICE::check);
  py::class_<NOT_NONE, LeafGuard, std::shared_ptr<NOT_NONE>>(py_m, "NOT_NONE")
      .def(py::init<RootGuardManager*, py::list>())
      .def("__call__", &NOT_NONE::check);
  py::class_<
      MAPPING_KEYS_MATCH,
      LeafGuard,
      std::shared_ptr<MAPPING_KEYS_MATCH>>(py_m, "MAPPING_KEYS_MATCH")
      .def(py::init<RootGuardManager*, py::object, py::list>())
      .def("__call__", &MAPPING_KEYS_MATCH::check);
  py::class_<
      TUPLE_ITERATOR_LEN,
      LeafGuard,
      std::shared_ptr<TUPLE_ITERATOR_LEN>>(py_m, "TUPLE_ITERATOR_LEN")
      .def(py::init<RootGuardManager*, py::object, py::object, py::list>())
      .def("__call__", &TUPLE_ITERATOR_LEN::check);
  py::class_<
      RANGE_ITERATOR_MATCH,
      LeafGuard,
      std::shared_ptr<RANGE_ITERATOR_MATCH>>(py_m, "RANGE_ITERATOR_MATCH")
      .def(py::init<
           RootGuardManager*,
           py::object,
           py::object,
           py::object,
           py::object,
           py::list>())
      .def("__call__", &RANGE_ITERATOR_MATCH::check);
  py::class_<GLOBAL_STATE, LeafGuard, std::shared_ptr<GLOBAL_STATE>>(
      py_m, "GLOBAL_STATE")
      .def(py::init<RootGuardManager*, py::list>())
      .def("check_verbose", &GLOBAL_STATE::check_verbose)
      .def("__call__", &GLOBAL_STATE::check);
  py::class_<
      TORCH_FUNCTION_MODE_STACK,
      LeafGuard,
      std::shared_ptr<TORCH_FUNCTION_MODE_STACK>>(
      py_m, "TORCH_FUNCTION_MODE_STACK")
      .def(py::init<RootGuardManager*, py::list, py::list>())
      .def("__call__", &TORCH_FUNCTION_MODE_STACK::check);
  py::class_<NO_HASATTR, LeafGuard, std::shared_ptr<NO_HASATTR>>(
      py_m, "NO_HASATTR")
      .def(py::init<RootGuardManager*, py::object, py::list>())
      .def("__call__", &NO_HASATTR::check);
  py::class_<DICT_CONTAINS, LeafGuard, std::shared_ptr<DICT_CONTAINS>>(
      py_m, "DICT_CONTAINS")
      .def(py::init<RootGuardManager*, bool, py::object, py::list>())
      .def("__call__", &DICT_CONTAINS::check);
  py::class_<SET_CONTAINS, LeafGuard, std::shared_ptr<SET_CONTAINS>>(
      py_m, "SET_CONTAINS")
      .def(py::init<RootGuardManager*, bool, py::object, py::list>())
      .def("__call__", &SET_CONTAINS::check);
  py::class_<DYNAMIC_INDICES, LeafGuard, std::shared_ptr<DYNAMIC_INDICES>>(
      py_m, "DYNAMIC_INDICES")
      .def(py::init<RootGuardManager*, py::set, py::list>())
      .def("__call__", &DYNAMIC_INDICES::check);
  py::class_<DICT_VERSION, LeafGuard, std::shared_ptr<DICT_VERSION>>(
      py_m, "DICT_VERSION")
      .def(py::init<RootGuardManager*, py::object, py::list>())
      .def("__call__", &DICT_VERSION::check);
  py::class_<
      DISPATCH_KEY_SET_MATCH,
      LeafGuard,
      std::shared_ptr<DISPATCH_KEY_SET_MATCH>>(py_m, "DISPATCH_KEY_SET_MATCH")
      .def(py::init<RootGuardManager*, py::object, py::list>())
      .def("__call__", &DISPATCH_KEY_SET_MATCH::check);
  py::class_<TENSOR_MATCH, LeafGuard, std::shared_ptr<TENSOR_MATCH>>(
      py_m, "TENSOR_MATCH")
      .def(py::init<
           RootGuardManager*,
           py::object,
           py::object,
           py::object,
           py::str,
           py::list,
           py::type,
           py::object>())
      .def("__call__", &TENSOR_MATCH::check);
  // NOLINTNEXTLINE(bugprone-unused-raii)
  py::class_<RelationalGuard, LeafGuard, std::shared_ptr<RelationalGuard>>(
      py_m, "RelationalGuard");
  // NOLINTNEXTLINE(bugprone-unused-raii)
  py::class_<
      OBJECT_ALIASING,
      RelationalGuard,
      std::shared_ptr<OBJECT_ALIASING>>(py_m, "OBJECT_ALIASING");
  // NOLINTNEXTLINE(bugprone-unused-raii)
  py::class_<
      NO_TENSOR_ALIASING,
      RelationalGuard,
      std::shared_ptr<NO_TENSOR_ALIASING>>(py_m, "NO_TENSOR_ALIASING");
  // NOLINTNEXTLINE(bugprone-unused-raii)
  py::class_<
      STORAGE_OVERLAPPING,
      RelationalGuard,
      std::shared_ptr<STORAGE_OVERLAPPING>>(py_m, "STORAGE_OVERLAPPING");
  // NOLINTNEXTLINE(bugprone-unused-raii)
  py::class_<
      SYMBOLIC_SHAPE_GUARD,
      RelationalGuard,
      std::shared_ptr<SYMBOLIC_SHAPE_GUARD>>(py_m, "SYMBOLIC_SHAPE_GUARD");

  // Guard Accessors - These are present so that we can iterate over the
  // GuardManager hierarchy. We intentionally do not provide even an init
  // function on these, because these should be constructed from within C++.
  py::class_<GuardAccessor, std::unique_ptr<GuardAccessor>>(
      py_m, "GuardAccessor")
      .def("repr", &GuardAccessor::repr);
  py::class_<
      GetAttrGuardAccessor,
      GuardAccessor,
      std::unique_ptr<GetAttrGuardAccessor>>(py_m, "GetAttrGuardAccessor")
      .def("get_attr_name", &GetAttrGuardAccessor::get_attr_name);
  // NOLINTNEXTLINE(bugprone-unused-raii)
  py::class_<
      GenericGetAttrGuardAccessor,
      GuardAccessor,
      std::unique_ptr<GenericGetAttrGuardAccessor>>(
      py_m, "GenericGetAttrGuardAccessor");
  // NOLINTNEXTLINE(bugprone-unused-raii)
  py::class_<
      GetGenericDictGuardAccessor,
      GuardAccessor,
      std::unique_ptr<GetGenericDictGuardAccessor>>(
      py_m, "GetGenericDictGuardAccessor");
  // NOLINTNEXTLINE(bugprone-unused-raii)
  py::class_<
      GetItemGuardAccessor,
      GuardAccessor,
      std::unique_ptr<GetItemGuardAccessor>>(py_m, "GetItemGuardAccessor");
  // NOLINTNEXTLINE(bugprone-unused-raii)
  py::class_<
      FrameLocalsGuardAccessor,
      GuardAccessor,
      std::unique_ptr<FrameLocalsGuardAccessor>>(
      py_m, "FrameLocalsGuardAccessor");
  // NOLINTNEXTLINE(bugprone-unused-raii)
  py::class_<
      DictGetItemGuardAccessor,
      GuardAccessor,
      std::unique_ptr<DictGetItemGuardAccessor>>(
      py_m, "DictGetItemGuardAccessor");
  // NOLINTNEXTLINE(bugprone-unused-raii)
  py::class_<
      ListGetItemGuardAccessor,
      GuardAccessor,
      std::unique_ptr<ListGetItemGuardAccessor>>(
      py_m, "ListGetItemGuardAccessor");
  // NOLINTNEXTLINE(bugprone-unused-raii)
  py::class_<
      TupleGetItemGuardAccessor,
      GuardAccessor,
      std::unique_ptr<TupleGetItemGuardAccessor>>(
      py_m, "TupleGetItemGuardAccessor");
  // NOLINTNEXTLINE(bugprone-unused-raii)
  py::class_<
      FuncDefaultsGuardAccessor,
      GuardAccessor,
      std::unique_ptr<FuncDefaultsGuardAccessor>>(
      py_m, "FuncDefaultsGuardAccessor");
  // NOLINTNEXTLINE(bugprone-unused-raii)
  py::class_<
      FuncKwDefaultsGuardAccessor,
      GuardAccessor,
      std::unique_ptr<FuncKwDefaultsGuardAccessor>>(
      py_m, "FuncKwDefaultsGuardAccessor");
  // NOLINTNEXTLINE(bugprone-unused-raii)
  py::class_<
      GlobalsGuardAccessor,
      GuardAccessor,
      std::unique_ptr<GlobalsGuardAccessor>>(py_m, "GlobalsGuardAccessor");
  // NOLINTNEXTLINE(bugprone-unused-raii)
  py::class_<
      TypeGuardAccessor,
      GuardAccessor,
      std::unique_ptr<TypeGuardAccessor>>(py_m, "TypeGuardAccessor");
  // NOLINTNEXTLINE(bugprone-unused-raii)
  py::class_<
      TypeDictGuardAccessor,
      GuardAccessor,
      std::unique_ptr<TypeDictGuardAccessor>>(py_m, "TypeDictGuardAccessor");
  // NOLINTNEXTLINE(bugprone-unused-raii)
  py::class_<
      TypeMROGuardAccessor,
      GuardAccessor,
      std::unique_ptr<TypeMROGuardAccessor>>(py_m, "TypeMROGuardAccessor");
  // NOLINTNEXTLINE(bugprone-unused-raii)
  py::class_<
      WeakRefCallGuardAccessor,
      GuardAccessor,
      std::unique_ptr<WeakRefCallGuardAccessor>>(
      py_m, "WeakRefCallGuardAccessor");
  // NOLINTNEXTLINE(bugprone-unused-raii)
  py::class_<
      CallFunctionNoArgsGuardAccessor,
      GuardAccessor,
      std::unique_ptr<CallFunctionNoArgsGuardAccessor>>(
      py_m, "CallFunctionNoArgsGuardAccessor");
  // NOLINTNEXTLINE(bugprone-unused-raii)
  py::class_<
      TupleIteratorGetItemAccessor,
      GuardAccessor,
      std::unique_ptr<TupleIteratorGetItemAccessor>>(
      py_m, "TupleIteratorGetItemAccessor");
  // NOLINTNEXTLINE(bugprone-unused-raii)
  py::class_<
      CodeGuardAccessor,
      GuardAccessor,
      std::unique_ptr<CodeGuardAccessor>>(py_m, "CodeGuardAccessor");
  // NOLINTNEXTLINE(bugprone-unused-raii)
  py::class_<
      ClosureGuardAccessor,
      GuardAccessor,
      std::unique_ptr<ClosureGuardAccessor>>(py_m, "ClosureGuardAccessor");
  // NOLINTNEXTLINE(bugprone-unused-raii)
  py::class_<
      GlobalWeakRefGuardAccessor,
      GuardAccessor,
      std::unique_ptr<GlobalWeakRefGuardAccessor>>(
      py_m, "GlobalWeakRefGuardAccessor");

  // Guard Manager - No constructor in python, python should use
  // RootGuardManager.
  py::class_<GuardManager, std::unique_ptr<GuardManager>>(py_m, "GuardManager")
      // return by reference because GuardManager has the ownership of accessors
      .def("get_source", &GuardManager::get_source)
      .def("fail_count", &GuardManager::fail_count)
      .def(
          "has_object_aliasing_guard", &GuardManager::has_object_aliasing_guard)
      .def(
          "is_guarded_value_immutable",
          &GuardManager::is_guarded_value_immutable)
<<<<<<< HEAD
      .def(
          "is_guarded_value_nn_module",
          &GuardManager::is_guarded_value_nn_module)
      .def("is_guarded_value_dict", &GuardManager::is_guarded_value_dict)
      .def(
          "is_guarded_value_empty_dict",
          &GuardManager::is_guarded_value_empty_dict)
      .def("type_of_guarded_value", &GuardManager::type_of_guarded_value)
      .def(
=======
      .def("has_no_accessors", &GuardManager::has_no_accessors)
      .def("mark_tag_safe", &GuardManager::mark_tag_safe)
      .def("mark_tag_safe_root", &GuardManager::mark_tag_safe_root)
      .def("is_tag_safe", &GuardManager::is_tag_safe)
      .def("is_tag_safe_root", &GuardManager::is_tag_safe_root)
      .def(
          "is_recursive_dict_tag_matching_disabled",
          &GuardManager::is_recursive_dict_tag_matching_disabled)
      .def(
          "get_type_of_guarded_value", &GuardManager::get_type_of_guarded_value)
      .def(
>>>>>>> eed9dbf7
          "get_accessors",
          &GuardManager::get_accessors,
          py::return_value_policy::reference)
      // return by reference because GuardManager has the ownership of child
      // managers
      .def(
          "get_child_managers",
          &GuardManager::get_child_managers,
          py::return_value_policy::reference)
      // return by reference because GuardManager has the ownership of leaf
      // guards
      .def(
          "get_leaf_guards",
          &GuardManager::get_leaf_guards,
          py::return_value_policy::reference)
      .def(
          "add_lambda_guard",
          [](GuardManager& self,
             py::object lambda,
             py::object verbose_code_parts) -> void {
            self.add_leaf_guard(std::make_shared<LAMBDA_GUARD>(
                self.get_root(),
                std::move(lambda),
                std::move(verbose_code_parts)));
          })
      .def(
          "add_type_match_guard",
          [](GuardManager& self,
             py::object value,
             py::object verbose_code_parts) -> void {
            SKIP_IF_GUARD_ALREADY_PRESENT("TYPE_MATCH");
            self.add_leaf_guard(std::make_shared<TYPE_MATCH>(
                self.get_root(),
                std::move(value),
                std::move(verbose_code_parts)));
          })
      .def(
          "add_id_match_guard",
          [](GuardManager& self,
             py::object value,
             py::object verbose_code_parts) -> void {
            SKIP_IF_GUARD_ALREADY_PRESENT("ID_MATCH");
            self.add_leaf_guard(std::make_shared<ID_MATCH>(
                self.get_root(),
                std::move(value),
                std::move(verbose_code_parts)));
          })
      .def(
          "add_none_match_guard",
          [](GuardManager& self, py::object verbose_code_parts) -> void {
            SKIP_IF_GUARD_ALREADY_PRESENT("NONE_MATCH");
            self.add_leaf_guard(std::make_shared<NONE_MATCH>(
                self.get_root(), std::move(verbose_code_parts)));
          })
      .def(
          "add_true_match_guard",
          [](GuardManager& self, py::object verbose_code_parts) -> void {
            SKIP_IF_GUARD_ALREADY_PRESENT("TRUE_MATCH");
            self.add_leaf_guard(std::make_shared<TRUE_MATCH>(
                self.get_root(), std::move(verbose_code_parts)));
          })
      .def(
          "add_false_match_guard",
          [](GuardManager& self, py::object verbose_code_parts) -> void {
            SKIP_IF_GUARD_ALREADY_PRESENT("FALSE_MATCH");
            self.add_leaf_guard(std::make_shared<FALSE_MATCH>(
                self.get_root(), std::move(verbose_code_parts)));
          })
      .def(
          "add_equals_match_guard",
          [](GuardManager& self,
             py::object value,
             py::object verbose_code_parts) -> void {
            SKIP_IF_GUARD_ALREADY_PRESENT("EQUALS_MATCH");
            self.add_leaf_guard(std::make_shared<EQUALS_MATCH>(
                self.get_root(),
                std::move(value),
                std::move(verbose_code_parts)));
          })
      .def(
          "add_length_check_guard",
          [](GuardManager& self,
             py::object value,
             py::object verbose_code_parts) -> void {
            SKIP_IF_GUARD_ALREADY_PRESENT("LENGTH_CHECK");
            self.add_leaf_guard(std::make_shared<LENGTH_CHECK>(
                self.get_root(),
                std::move(value),
                std::move(verbose_code_parts)));
          })
      .def(
          "add_dict_length_check_guard",
          [](GuardManager& self,
             py::object value,
             py::object verbose_code_parts) -> void {
            SKIP_IF_GUARD_ALREADY_PRESENT("DICT_LENGTH");
            self.add_leaf_guard(std::make_shared<DICT_LENGTH>(
                self.get_root(),
                std::move(value),
                std::move(verbose_code_parts)));
          })
      .def(
          "add_tuple_iterator_length_guard",
          [](GuardManager& self,
             py::object length,
             py::object type_id,
             py::object verbose_code_parts) -> void {
            SKIP_IF_GUARD_ALREADY_PRESENT("TUPLE_ITERATOR_LEN");
            self.add_leaf_guard(std::make_shared<TUPLE_ITERATOR_LEN>(
                self.get_root(),
                std::move(length),
                std::move(type_id),
                std::move(verbose_code_parts)));
          })
      .def(
          "add_range_iterator_match_guard",
          [](GuardManager& self,
             py::object start,
             py::object stop,
             py::object step,
             py::object type_id,
             py::object verbose_code_parts) -> void {
            SKIP_IF_GUARD_ALREADY_PRESENT("RANGE_ITERATOR_MATCH");
            self.add_leaf_guard(std::make_shared<RANGE_ITERATOR_MATCH>(
                self.get_root(),
                std::move(start),
                std::move(stop),
                std::move(step),
                std::move(type_id),
                std::move(verbose_code_parts)));
          })
      .def(
          "add_default_device_guard",
          [](GuardManager& self, py::object verbose_code_parts) -> void {
            self.add_leaf_guard(std::make_shared<DEFAULT_DEVICE>(
                self.get_root(), std::move(verbose_code_parts)));
          })
      .def(
          "add_not_none_guard",
          [](GuardManager& self, py::object verbose_code_parts) -> void {
            SKIP_IF_GUARD_ALREADY_PRESENT("NOT_NONE");
            self.add_leaf_guard(std::make_shared<NOT_NONE>(
                self.get_root(), std::move(verbose_code_parts)));
          })
      .def(
          "add_mapping_keys_guard",
          [](GuardManager& self,
             py::object value,
             py::object verbose_code_parts) -> void {
            SKIP_IF_GUARD_ALREADY_PRESENT("MAPPING_KEYS_MATCH");
            self.add_leaf_guard(std::make_shared<MAPPING_KEYS_MATCH>(
                self.get_root(),
                std::move(value),
                std::move(verbose_code_parts)));
          })
      .def(
          "add_dispatch_key_set_guard",
          [](GuardManager& self,
             py::object value,
             py::object verbose_code_parts) -> void {
            SKIP_IF_GUARD_ALREADY_PRESENT("DISPATCH_KEY_SET_MATCH");
            self.add_leaf_guard(std::make_shared<DISPATCH_KEY_SET_MATCH>(
                self.get_root(),
                std::move(value),
                std::move(verbose_code_parts)));
          })
      .def(
          "add_global_state_guard",
          [](GuardManager& self,
             py::object initial_state,
             py::object verbose_code_parts) -> void {
            self.add_leaf_guard(std::make_shared<GLOBAL_STATE>(
                self.get_root(),
                std::move(initial_state),
                std::move(verbose_code_parts)));
          })
      .def(
          "add_torch_function_mode_stack_guard",
          [](GuardManager& self,
             const py::list& initial_stack,
             py::object verbose_code_parts) -> void {
            self.add_leaf_guard(std::make_shared<TORCH_FUNCTION_MODE_STACK>(
                self.get_root(), initial_stack, std::move(verbose_code_parts)));
          })
      .def(
          "add_no_hasattr_guard",
          [](GuardManager& self,
             py::object attr_name,
             py::object verbose_code_parts) -> void {
            self.add_leaf_guard(std::make_shared<NO_HASATTR>(
                self.get_root(),
                std::move(attr_name),
                std::move(verbose_code_parts)));
          })
      .def(
          "add_dict_contains_guard",
          [](GuardManager& self,
             bool contains,
             py::object key,
             py::object verbose_code_parts) -> void {
            self.add_leaf_guard(std::make_shared<DICT_CONTAINS>(
                self.get_root(),
                contains,
                std::move(key),
                std::move(verbose_code_parts)));
          })
      .def(
          "add_set_contains_guard",
          [](GuardManager& self,
             bool contains,
             py::object item,
             py::object verbose_code_parts) -> void {
            self.add_leaf_guard(std::make_shared<SET_CONTAINS>(
                self.get_root(),
                contains,
                std::move(item),
                std::move(verbose_code_parts)));
          })
      .def(
          "add_dynamic_indices_guard",
          [](GuardManager& self,
             py::set value,
             py::object verbose_code_parts) -> void {
            self.add_leaf_guard(std::make_shared<DYNAMIC_INDICES>(
                self.get_root(),
                std::move(value),
                std::move(verbose_code_parts)));
          })
      .def(
          "add_dict_version_guard",
          [](GuardManager& self,
             py::object value,
             py::object verbose_code_parts) -> void {
            SKIP_IF_GUARD_ALREADY_PRESENT("DICT_VERSION");
            self.add_leaf_guard(std::make_shared<DICT_VERSION>(
                self.get_root(),
                std::move(value),
                std::move(verbose_code_parts)));
          })
      .def(
          "add_tensor_match_guard",
          [](GuardManager& self,
             py::object value,
             py::object sizes,
             py::object strides,
             py::object tensor_name,
             py::object verbose_code_parts,
             py::object pytype,
             py::object dispatch_keys) -> void {
            SKIP_IF_GUARD_ALREADY_PRESENT("TENSOR_MATCH");
            self.add_leaf_guard(std::make_shared<TENSOR_MATCH>(
                self.get_root(),
                std::move(value),
                std::move(sizes),
                std::move(strides),
                std::move(tensor_name),
                std::move(verbose_code_parts),
                std::move(pytype),
                std::move(dispatch_keys)));
          })

      // return by reference because GuardManager has the ownership of accessors
      // and guard managers
      .def(
          "getitem_manager",
          &GuardManager::get_child_manager<GetItemGuardAccessor>,
          py::arg("key"),
          py::arg("source"),
          py::arg("example_value"),
          py::arg("guard_manager_enum"),
          py::return_value_policy::reference)
      // return by reference because GuardManager has the ownership of accessors
      // and guard managers
      .def(
          "framelocals_manager",
          &GuardManager::get_child_manager<FrameLocalsGuardAccessor>,
          py::arg("key"),
          py::arg("source"),
          py::arg("example_value"),
          py::arg("guard_manager_enum"),
          py::return_value_policy::reference)
      // return by reference because GuardManager has the ownership of accessors
      // and guard managers
      .def(
          "dict_getitem_manager",
          &GuardManager::get_child_manager<DictGetItemGuardAccessor>,
          py::arg("key"),
          py::arg("source"),
          py::arg("example_value"),
          py::arg("guard_manager_enum"),
          py::return_value_policy::reference)
      // return by reference because GuardManager has the ownership of accessors
      // and guard managers
      .def(
          "list_getitem_manager",
          &GuardManager::get_child_manager<ListGetItemGuardAccessor>,
          py::arg("key"),
          py::arg("source"),
          py::arg("example_value"),
          py::arg("guard_manager_enum"),
          py::return_value_policy::reference)
      // return by reference because GuardManager has the ownership of accessors
      // and guard managers
      .def(
          "indexed_manager",
          &GuardManager::get_child_manager<IndexedGuardAccessor>,
          py::arg("idx"),
          py::arg("source"),
          py::arg("example_value"),
          py::arg("guard_manager_enum"),
          py::return_value_policy::reference)
      // return by reference because GuardManager has the ownership of accessors
      // and guard managers
      .def(
          "tensor_property_size_manager",
          &GuardManager::get_child_manager<
              TensorPropertyGuardAccessor<TensorProperty::SIZE>>,
          py::arg("idx"),
          py::arg("source"),
          py::arg("example_value"),
          py::arg("guard_manager_enum"),
          py::return_value_policy::reference)
      // return by reference because GuardManager has the ownership of accessors
      // and guard managers
      .def(
          "tensor_property_stride_manager",
          &GuardManager::get_child_manager<
              TensorPropertyGuardAccessor<TensorProperty::STRIDE>>,
          py::arg("idx"),
          py::arg("source"),
          py::arg("example_value"),
          py::arg("guard_manager_enum"),
          py::return_value_policy::reference)
      // return by reference because GuardManager has the ownership of accessors
      // and guard managers
      .def(
          "tensor_property_storage_offset_manager",
          &GuardManager::get_child_manager<
              TensorPropertyGuardAccessor<TensorProperty::STORAGE_OFFSET>>,
          py::arg("idx"),
          py::arg("source"),
          py::arg("example_value"),
          py::arg("guard_manager_enum"),
          py::return_value_policy::reference)
      // return by reference because GuardManager has the ownership of accessors
      // and guard managers
      .def(
          "tuple_getitem_manager",
          &GuardManager::get_child_manager<TupleGetItemGuardAccessor>,
          py::arg("key"),
          py::arg("source"),
          py::arg("example_value"),
          py::arg("guard_manager_enum"),
          py::return_value_policy::reference)
      // return by reference because GuardManager has the ownership of accessors
      // and guard managers
      .def(
          "func_defaults_manager",
          [](GuardManager& self,
             std::string source,
             py::object example_value,
             py::handle guard_manager_enum) -> GuardManager* {
            // A unique key is used to save as the accessor key.
            py::str unique_key("__defaults_accessor__");
            return self.get_child_manager<FuncDefaultsGuardAccessor>(
                std::move(unique_key),
                std::move(source),
                std::move(example_value),
                guard_manager_enum);
          },
          py::arg("source"),
          py::arg("example_value"),
          py::arg("guard_manager_enum"),
          py::return_value_policy::reference)

      // return by reference because GuardManager has the ownership of accessors
      // and guard managers
      .def(
          "func_kwdefaults_manager",
          [](GuardManager& self,
             std::string source,
             py::object example_value,
             py::handle guard_manager_enum) -> GuardManager* {
            // A unique key is used to save as the accessor key.
            py::str unique_key("__kwdefaults_accessor__");
            return self.get_child_manager<FuncKwDefaultsGuardAccessor>(
                std::move(unique_key),
                std::move(source),
                std::move(example_value),
                guard_manager_enum);
          },
          py::arg("source"),
          py::arg("example_value"),
          py::arg("guard_manager_enum"),
          py::return_value_policy::reference)
      // return by reference because GuardManager has the ownership of accessors
      // and guard managers
      .def(
          "globals_dict_manager",
          &GuardManager::get_child_manager<GlobalsGuardAccessor>,
          py::arg("f_globals"),
          py::arg("source"),
          py::arg("example_value"),
          py::arg("guard_manager_enum"),
          py::return_value_policy::reference)
      // return by reference because GuardManager has the ownership of accessors
      // and guard managers
      .def(
          "type_manager",
          [](GuardManager& self,
             std::string source,
             py::handle example_value,
             py::handle guard_manager_enum) -> GuardManager* {
            // A unique key is used to save as the accessor key.
            py::str unique_key("__type_accessor__");
            return self.get_child_manager<TypeGuardAccessor>(
                std::move(unique_key),
                std::move(source),
                example_value,
                guard_manager_enum);
          },
          py::arg("source"),
          py::arg("example_value"),
          py::arg("guard_manager_enum"),
          py::return_value_policy::reference)
      // return by reference because GuardManager has the ownership of accessors
      // and guard managers
      .def(
          "type_dict_manager",
          [](GuardManager& self,
             std::string source,
             py::handle example_value,
             py::handle guard_manager_enum) -> GuardManager* {
            // A unique key is used to save as the accessor key.
            py::str unique_key("__type_dict_accessor__");
            return self.get_child_manager<TypeDictGuardAccessor>(
                std::move(unique_key),
                std::move(source),
                example_value,
                guard_manager_enum);
          },
          py::arg("source"),
          py::arg("example_value"),
          py::arg("guard_manager_enum"),
          py::return_value_policy::reference)
      // return by reference because GuardManager has the ownership of accessors
      // and guard managers
      .def(
          "type_mro_manager",
          [](GuardManager& self,
             std::string source,
             py::handle example_value,
             py::handle guard_manager_enum) -> GuardManager* {
            // A unique key is used to save as the accessor key.
            py::str unique_key("__type_mro_accessor__");
            return self.get_child_manager<TypeMROGuardAccessor>(
                std::move(unique_key),
                std::move(source),
                example_value,
                guard_manager_enum);
          },
          py::arg("source"),
          py::arg("example_value"),
          py::arg("guard_manager_enum"),
          py::return_value_policy::reference)
      // return by reference because GuardManager has the ownership of accessors
      // and guard managers
      .def(
          "weakref_call_manager",
          [](GuardManager& self,
             std::string source,
             py::handle example_value,
             py::handle guard_manager_enum) -> GuardManager* {
            // A unique key is used to save as the accessor key.
            py::str unique_key("__weakref_call_accessor__");
            return self.get_child_manager<WeakRefCallGuardAccessor>(
                std::move(unique_key),
                std::move(source),
                example_value,
                guard_manager_enum);
          },
          py::arg("source"),
          py::arg("example_value"),
          py::arg("guard_manager_enum"),
          py::return_value_policy::reference)
      // return by reference because GuardManager has the ownership of accessors
      // and guard managers
      .def(
          "call_function_no_args_manager",
          [](GuardManager& self,
             std::string source,
             py::handle example_value,
             py::handle guard_manager_enum) -> GuardManager* {
            // A unique key is used to save as the accessor key.
            py::str unique_key("__call_function_no_args_accessor__");
            return self.get_child_manager<CallFunctionNoArgsGuardAccessor>(
                std::move(unique_key),
                std::move(source),
                example_value,
                guard_manager_enum);
          },
          py::arg("source"),
          py::arg("example_value"),
          py::arg("guard_manager_enum"),
          py::return_value_policy::reference)
      // return by reference because GuardManager has the ownership of accessors
      // and guard managers
      .def(
          "tuple_iterator_getitem_manager",
          &GuardManager::get_child_manager<TupleIteratorGetItemAccessor>,
          py::arg("index"),
          py::arg("source"),
          py::arg("example_value"),
          py::arg("guard_manager_enum"),
          py::return_value_policy::reference)
      .def(
          "set_getitem_manager",
          &GuardManager::get_child_manager<SetGetItemGuardAccessor>,
          py::arg("index"),
          py::arg("source"),
          py::arg("example_value"),
          py::arg("guard_manager_enum"),
          py::return_value_policy::reference)
      // return by reference because GuardManager has the ownership of accessors
      // and guard managers
      .def(
          "code_manager",
          [](GuardManager& self,
             std::string source,
             py::handle example_value,
             py::handle guard_manager_enum) -> GuardManager* {
            // A unique key is used to save as the accessor key.
            py::str unique_key("__code_accessor__");
            return self.get_child_manager<CodeGuardAccessor>(
                std::move(unique_key),
                std::move(source),
                example_value,
                guard_manager_enum);
          },
          py::arg("source"),
          py::arg("example_value"),
          py::arg("guard_manager_enum"),
          py::return_value_policy::reference)
      // return by reference because GuardManager has the ownership of accessors
      // and guard managers
      .def(
          "closure_manager",
          [](GuardManager& self,
             std::string source,
             py::handle example_value,
             py::handle guard_manager_enum) -> GuardManager* {
            // A unique key is used to save as the accessor key.
            py::str unique_key("__closure_accessor__");
            return self.get_child_manager<ClosureGuardAccessor>(
                std::move(unique_key),
                std::move(source),
                example_value,
                guard_manager_enum);
          },
          py::arg("source"),
          py::arg("example_value"),
          py::arg("guard_manager_enum"),
          py::return_value_policy::reference)
      // return by reference because GuardManager has the ownership of accessors
      // and guard managers
      .def(
          "global_weakref_manager",
          &GuardManager::get_child_manager<GlobalWeakRefGuardAccessor>,
          py::arg("global_name"),
          py::arg("source"),
          py::arg("example_value"),
          py::arg("guard_manager_enum"),
          py::return_value_policy::reference)
      // return by reference because GuardManager has the ownership of accessors
      // and guard managers
      .def(
          "lambda_manager",
          &GuardManager::get_child_manager<PythonLambdaGuardAccessor>,
          py::arg("python_lambda"),
          py::arg("source"),
          py::arg("example_value"),
          py::arg("guard_manager_enum"),
          py::return_value_policy::reference)
      // return by reference because GuardManager has the ownership of accessors
      // and guard managers
      .def(
          "grad_manager",
          [](GuardManager& self,
             std::string source,
             py::handle example_value,
             py::handle guard_manager_enum) -> GuardManager* {
            // A unique key is used to save as the accessor key.
            py::str unique_key("__grad_accessor__");
            return self.get_child_manager<GradGuardAccessor>(
                std::move(unique_key),
                std::move(source),
                example_value,
                guard_manager_enum);
          },
          py::arg("source"),
          py::arg("example_value"),
          py::arg("guard_manager_enum"),
          py::return_value_policy::reference)
      // return by reference because GuardManager has the ownership of accessors
      // and guard managers
      .def(
          "get_generic_dict_manager",
          [](GuardManager& self,
             std::string source,
             py::handle example_value,
             py::handle guard_manager_enum) -> GuardManager* {
            // A unique key is used to save as the accessor key.
            py::str unique_key("__generic_dict_accessor__");
            return self.get_child_manager<GetGenericDictGuardAccessor>(
                std::move(unique_key),
                std::move(source),
                example_value,
                guard_manager_enum);
          },
          py::arg("source"),
          py::arg("example_value"),
          py::arg("guard_manager_enum"),
          py::return_value_policy::reference)
      // return by reference because C++ GuardManager has the ownership of
      // accessors and guard managers
      .def(
          "generic_getattr_manager",
          &GuardManager::get_child_manager<GenericGetAttrGuardAccessor>,
          py::arg("attr"),
          py::arg("source"),
          py::arg("example_value"),
          py::arg("guard_manager_enum"),
          py::return_value_policy::reference)
      // return by reference because C++ GuardManager has the ownership of
      // accessors and guard managers
      .def(
          "getattr_manager",
          &GuardManager::get_child_manager<GetAttrGuardAccessor>,
          py::arg("attr"),
          py::arg("source"),
          py::arg("example_value"),
          py::arg("guard_manager_enum"),
          py::return_value_policy::reference);

  // Root Guard Manager
  py::class_<RootGuardManager, GuardManager, std::unique_ptr<RootGuardManager>>(
      py_m, "RootGuardManager")
      .def(py::init<>())
      .def("check", &RootGuardManager::check)
      .def("check_verbose", &RootGuardManager::check_verbose)
      .def(
          "clone_manager",
          &RootGuardManager::clone_manager,
          py::return_value_policy::reference)
      // return by reference because GuardManager has the ownership of leaf
      // guards
      .def(
          "get_epilogue_lambda_guards",
          &RootGuardManager::get_epilogue_lambda_guards,
          py::return_value_policy::reference)
      .def(
          "add_epilogue_lambda_guard",
          [](RootGuardManager& self,
             py::object lambda,
             py::object verbose_code_parts) -> void {
            self.add_epilogue_lambda_guard(std::make_unique<LAMBDA_GUARD>(
                &self, std::move(lambda), std::move(verbose_code_parts)));
          });

  // Dict Guard Manager
  py::class_<DictGuardManager, GuardManager, std::unique_ptr<DictGuardManager>>(
      py_m, "DictGuardManager")
      // return by reference because GuardManager has the ownership of accessors
      // and guard managers
      .def(
          "get_key_manager",
          [](DictGuardManager& self,
             py::object index,
             std::string source,
             py::handle example_value,
             py::handle guard_manager_enum) -> GuardManager* {
            return self.get_key_manager(
                std::move(index),
                std::move(source),
                example_value,
                guard_manager_enum);
          },
          py::arg("index"),
          py::arg("source"),
          py::arg("example_value"),
          py::arg("guard_manager_enum"),
          py::return_value_policy::reference)
      // return by reference because GuardManager has the ownership of accessors
      // and guard managers
      .def(
          "get_value_manager",
          [](DictGuardManager& self,
             py::object index,
             std::string source,
             py::handle example_value,
             py::handle guard_manager_enum) -> GuardManager* {
            return self.get_value_manager(
                std::move(index),
                std::move(source),
                example_value,
                guard_manager_enum);
          },
          py::arg("index"),
          py::arg("source"),
          py::arg("example_value"),
          py::arg("guard_manager_enum"),
          py::return_value_policy::reference)
      // return by reference because GuardManager has the ownership of leaf
      // guards
      .def(
          "get_key_value_managers",
          &DictGuardManager::get_key_value_managers,
          py::return_value_policy::reference)
      // Skipped leaf guards
      .def("add_type_match_guard", &DictGuardManager::skip_adding_guard)
      .def("add_dict_length_check_guard", &DictGuardManager::skip_adding_guard)
      // Permitted leaf guards
      .def(
          "add_dict_contains_guard",
          [](DictGuardManager& self,
             bool contains,
             py::object key,
             py::object verbose_code_parts) -> void {
            self.add_permitted_leaf_guard(std::make_shared<DICT_CONTAINS>(
                self.get_root(),
                contains,
                std::move(key),
                std::move(verbose_code_parts)));
          })
      .def(
          "add_dict_version_guard",
          [](DictGuardManager& self,
             py::object value,
             py::object verbose_code_parts) -> void {
            SKIP_IF_GUARD_ALREADY_PRESENT("DICT_VERSION");
            self.add_permitted_leaf_guard(std::make_shared<DICT_VERSION>(
                self.get_root(),
                std::move(value),
                std::move(verbose_code_parts)));
          })
      .def(
          "add_no_hasattr_guard",
          [](DictGuardManager& self,
             py::object attr_name,
             py::object verbose_code_parts) -> void {
            self.add_permitted_leaf_guard(std::make_shared<NO_HASATTR>(
                self.get_root(),
                std::move(attr_name),
                std::move(verbose_code_parts)));
          })
      // Not permitted accessors
      .def("lambda_manager", &DictGuardManager::fail_on_get_child_manager)
      .def("getitem_manager", &DictGuardManager::fail_on_get_child_manager)
      .def("dict_getitem_manager", &DictGuardManager::fail_on_get_child_manager)
      .def("globals_dict_manager", &DictGuardManager::fail_on_get_child_manager)
      .def(
          "tuple_iterator_getitem_manager",
          &DictGuardManager::fail_on_get_child_manager)
      .def(
          "global_weakref_manager",
          &DictGuardManager::fail_on_get_child_manager)
      .def("lambda_manager", &DictGuardManager::fail_on_get_child_manager)
      // Permitted accessors (and also type_manager)
      // return by reference because GuardManager has the ownership of accessors
      // and guard managers
      .def(
          "getattr_manager",
          [](DictGuardManager& self,
             py::object attr_name,
             std::string source,
             py::handle example_value,
             py::handle guard_manager_enum) -> GuardManager* {
            if (self.is_exact_dict_type()) {
              throw std::runtime_error(
                  "getattr_manager on a DictGuardManager is supported only for dict subclasses");
            }
            return self.get_child_manager<GetAttrGuardAccessor>(
                std::move(attr_name),
                std::move(source),
                example_value,
                guard_manager_enum);
          },
          py::arg("attr"),
          py::arg("source"),
          py::arg("example_value"),
          py::arg("guard_manager_enum"),
          py::return_value_policy::reference);

  py_m.def("install_object_aliasing_guard", install_object_aliasing_guard);
  py_m.def(
      "install_no_tensor_aliasing_guard", install_no_tensor_aliasing_guard);
  py_m.def(
      "install_storage_overlapping_guard", install_storage_overlapping_guard);
  py_m.def(
      "compute_overlapping_tensors",
      [](const std::vector<Tensor> tensors, bool symbolic) {
        // Pick the correct Meta class, depending on whether we are
        // dealing with symbolic values or not.
        if (symbolic) {
          return compute_overlapping_tensors<DynamicMeta>(tensors);
        } else {
          return compute_overlapping_tensors<StaticMeta>(tensors);
        }
      },
      py::arg("tensors"),
      py::arg("symbolic") = true);
  py_m.def("install_symbolic_shape_guard", install_symbolic_shape_guard);
  py_m.def("profile_guard_manager", profile_guard_manager);

// initialize dict_version_map watcher for 3.12
#if IS_PYTHON_3_12_PLUS

  dict_version_watcher_id = PyDict_AddWatcher(dict_version_watch_callback);
  if (dict_version_watcher_id == -1) {
    throw std::runtime_error("Failed to install dict_version_watch_callback");
  }

#endif

  return m;
}

} // namespace torch::dynamo<|MERGE_RESOLUTION|>--- conflicted
+++ resolved
@@ -29,6 +29,10 @@
 
 #ifdef USE_XPU
 #include <ATen/xpu/EmptyTensor.h>
+#endif
+
+#ifdef USE_MTIA
+#include <ATen/native/mtia/EmptyTensor.h>
 #endif
 
 #include <chrono>
@@ -1061,6 +1065,12 @@
         sizes, strides, dtype, c10::DeviceType::XPU));
   }
 #endif
+#ifdef USE_MTIA
+  else if (device_type == c10::DeviceType::MTIA) {
+    return THPVariable_Wrap(at::detail::empty_strided_mtia(
+        sizes, strides, dtype, c10::DeviceType::MTIA));
+  }
+#endif
   else {
     TORCH_CHECK(
         false, "PyTorch compiled without support for the specified device.");
@@ -1090,6 +1100,10 @@
 static PyObject* _empty_strided_xpu(PyObject* dummy, PyObject* args) {
   // at::empty_strided is surprising slow.  This is lower-overhead.
   return _empty_strided_device(dummy, args, c10::DeviceType::XPU);
+}
+
+static PyObject* _empty_strided_mtia(PyObject* dummy, PyObject* args) {
+  return _empty_strided_device(dummy, args, c10::DeviceType::MTIA);
 }
 
 static PyObject* _reinterpret_tensor(PyObject* dummy, PyObject* args) {
@@ -1127,6 +1141,7 @@
      nullptr},
     {"_empty_strided_cuda", _empty_strided_cuda, METH_VARARGS, nullptr},
     {"_empty_strided_xpu", _empty_strided_xpu, METH_VARARGS, nullptr},
+    {"_empty_strided_mtia", _empty_strided_mtia, METH_VARARGS, nullptr},
     {"_reinterpret_tensor", _reinterpret_tensor, METH_VARARGS, nullptr},
     {nullptr, nullptr, 0, nullptr}};
 
@@ -1173,6 +1188,8 @@
       PyLong_Check(example_value.ptr()) || PyFloat_Check(example_value.ptr()) ||
       PyBool_Check(example_value.ptr()) ||
       PyUnicode_Check(example_value.ptr()) ||
+      PyCode_Check(example_value.ptr()) ||
+      (Py_TYPE(example_value.ptr()) == &PyCFunction_Type) ||
       (is_tensor_immutable && THPVariable_Check(example_value.ptr()));
 }
 
@@ -2409,6 +2426,21 @@
     py::handle example_value,
     py::handle guard_manager_enum);
 
+// Forward declarations for tag safe related helpers. All of these require some
+// interaction between RootGuardManager and GuardManager. Since both of the
+// classes are forward declared, we have to forward declare these helpers as
+// well.
+void start_recording_dict_pointers(
+    RootGuardManager* root,
+    GuardManager* tag_safe_root);
+void stop_recording_dict_pointers(
+    RootGuardManager* root,
+    PyObject* value,
+    bool result);
+bool is_recording_dict_pointers(RootGuardManager* root);
+void record_dict_pointer(RootGuardManager* root, PyObject* dict_pointer);
+void record_tensor_pointer(RootGuardManager* root, PyObject* tensor_pointer);
+
 GuardManager* clone_guard_manager(
     GuardManager* from,
     RootGuardManager* root,
@@ -2416,7 +2448,14 @@
 void add_relational_guard_resetter_to_cloned_root(
     RootGuardManager* root,
     std::shared_ptr<RelationalGuard> guard);
-
+std::shared_ptr<RelationalGuard> get_no_tensor_aliasing_guard(
+    RootGuardManager* _root);
+// std::string get_compile_id(RootGuardManager* root);
+
+struct WeakEntry {
+  PyObject* wr; // weakref
+  PyObject* cap; // capsule whose m_self is used by the callback
+};
 /**
  * Base class representing a pair of accessor and the associated guard
  * manager. The accessor defines how to access the child value from the
@@ -2568,18 +2607,10 @@
       : _root(root),
         _source(std::move(source)),
         _is_dict(py::isinstance<py::dict>(example_value)),
-<<<<<<< HEAD
-        _is_immutable(is_immutable_object(example_value)),
-        _is_nn_module(is_nn_module(example_value)),
-        _type_str(get_type_str(example_value)) {
-=======
         _is_immutable(is_immutable_object(example_value)) {
->>>>>>> eed9dbf7
     if (_is_dict) {
       _dict_tag = get_dict_version_unchecked(example_value.ptr());
     }
-<<<<<<< HEAD
-=======
     py::object typ = py::type::of(example_value);
     py::object weakref_mod = py::module_::import("weakref");
     _weak_type = weakref_mod.attr("ref")(typ);
@@ -2587,12 +2618,26 @@
     _max_saved_pointers_for_recursive_dict_tags_check =
         config_module.attr("max_saved_pointers_for_recursive_dict_tags_check")
             .cast<uint64_t>();
->>>>>>> eed9dbf7
   }
 
   GuardManager(const GuardManager& m) = delete;
   GuardManager& operator=(const GuardManager&) = delete;
-  virtual ~GuardManager() = default;
+
+  virtual ~GuardManager() {
+    cleanup_tag_safe_entries();
+  }
+
+  void cleanup_tag_safe_entries() {
+    for (auto& e : _tag_safe_entries) {
+      // unset the pycapsule to make it invalid. This ensures that the weakref
+      // callback does not look into a dangling pointer.
+      if (PyCapsule_IsValid(e.cap, "GuardManager*")) {
+        PyCapsule_SetName(e.cap, "DeadGuardManager");
+      }
+      Py_CLEAR(e.wr); // kills weakref (may remove callback)
+    }
+    _tag_safe_entries.clear();
+  }
 
   RootGuardManager* get_root() {
     return _root;
@@ -2630,24 +2675,6 @@
     return _is_immutable;
   }
 
-<<<<<<< HEAD
-  bool is_guarded_value_nn_module() {
-    return _is_nn_module;
-  }
-
-  bool is_guarded_value_dict() {
-    return _is_dict;
-  }
-
-  bool is_guarded_value_empty_dict() {
-    return _is_empty_dict;
-  }
-
-  std::string type_of_guarded_value() {
-    return _type_str;
-  }
-
-=======
   bool is_recursive_dict_tag_matching_disabled() {
     return _disable_dict_tag_matching;
   }
@@ -2700,7 +2727,6 @@
     _tensor_pointers[value] = tensor_pointers;
   }
 
->>>>>>> eed9dbf7
  public:
   // For cloning
   GuardManager(
@@ -2708,22 +2734,12 @@
       std::string source,
       bool is_dict,
       bool is_immutable,
-<<<<<<< HEAD
-      bool is_nn_module,
-      std::string type_str)
-=======
       py::object weak_type)
->>>>>>> eed9dbf7
       : _root(root),
         _source(std::move(source)),
         _is_dict(is_dict),
         _is_immutable(is_immutable),
-<<<<<<< HEAD
-        _is_nn_module(is_nn_module),
-        _type_str(std::move(type_str)) {}
-=======
         _weak_type(weak_type) {}
->>>>>>> eed9dbf7
 
   void clone_common(
       RootGuardManager* cloned_root,
@@ -2755,15 +2771,6 @@
       return nullptr;
     }
     GuardManager* cloned_mgr = new GuardManager(
-<<<<<<< HEAD
-        cloned_root,
-        _source,
-        _is_dict,
-        _is_empty_dict,
-        _is_immutable,
-        _is_nn_module,
-        _type_str);
-=======
         cloned_root, _source, _is_dict, _is_immutable, _weak_type);
     if (is_tag_safe()) {
       cloned_mgr->mark_tag_safe();
@@ -2771,7 +2778,6 @@
         cloned_mgr->mark_tag_safe_root();
       }
     }
->>>>>>> eed9dbf7
     clone_common(cloned_root, cloned_mgr, clone_filter_fn);
     return cloned_mgr;
   }
@@ -2826,10 +2832,30 @@
     return this->check_accessors_nopybind(value);
   }
 
+  bool check_dict_pointer_tags(PyObject* value) {
+    for (auto& kv : _dict_pointers[value]) {
+      PyObject* dict_pointer = kv.first;
+      uint64_t old_tag = kv.second;
+      uint64_t new_tag = get_dict_version_unchecked(dict_pointer);
+      if (old_tag != new_tag) {
+        return false;
+      }
+    }
+    return true;
+  }
+
+  bool check_no_tensor_aliasing_guards_fast(PyObject* value) {
+    std::shared_ptr<RelationalGuard> no_tensor_aliasing_guard =
+        get_no_tensor_aliasing_guard(_root);
+    for (auto* tensor_pointer : _tensor_pointers[value]) {
+      if (!no_tensor_aliasing_guard->check_nopybind(tensor_pointer)) {
+        return false;
+      }
+    }
+    return true;
+  }
+
   virtual bool check_nopybind(PyObject* value) {
-<<<<<<< HEAD
-    return check_nopybind_template(value);
-=======
     // -----------------------------------------------------------------------------
     // Recursive Dict‑Tag Matching
     // -----------------------------------------------------------------------------
@@ -3003,7 +3029,6 @@
     // These will be decrefed in destructor
     _tag_safe_entries.push_back({wr, capsule});
     return true;
->>>>>>> eed9dbf7
   }
 
   virtual bool check_nopybind(FrameLocalsMapping* value) {
@@ -3233,11 +3258,6 @@
 
   bool _is_dict = false;
   bool _is_immutable = false;
-<<<<<<< HEAD
-  bool _is_nn_module = false;
-  std::string _type_str;
-  uint64_t _dict_tag{0};
-=======
   uint64_t _dict_tag{0};
   uint64_t _max_saved_pointers_for_recursive_dict_tags_check = 0;
 
@@ -3254,7 +3274,6 @@
   // weakref to the type of guarded value
   // protected because it is used for cloning by DictGuardManager
   py::object _weak_type;
->>>>>>> eed9dbf7
 };
 
 GuardAccessor::GuardAccessor(
@@ -3337,6 +3356,9 @@
     Py_UNBLOCK_THREADS; // ; is added to avoid clang-formatting
     std::lock_guard<std::mutex> lock_guard(_lock);
     Py_BLOCK_THREADS; // ; is added to avoid clang-formatting
+
+    // Clean up dict pointer recording for tag safe roots
+    reset_dict_tag_recording_variables();
 
     // Get the local state. This will be used for TENSOR_MATCH guards.
     if (_init_local_state) {
@@ -3480,12 +3502,58 @@
     return ret;
   }
 
+  void attach_compile_id(std::string compile_id) {
+    _compile_id = compile_id;
+  }
+
+  // std::string get_compile_id() {
+  //   return _compile_id;
+  // }
+
  private:
   // Reset the state of all the relational guards on failure.
   void _reset_relational_guard_state() {
     for (auto& guard : _relational_guard_resetters) {
       guard->reset_state();
     }
+  }
+
+ public:
+  // tag safe optimizations
+  void start_recording_dict_pointers(GuardManager* tag_safe_root) {
+    _current_tag_safe_root = tag_safe_root;
+    _is_recording_dict_pointers = true;
+  }
+
+  void reset_dict_tag_recording_variables() {
+    _is_recording_dict_pointers = false;
+    _current_tag_safe_root = nullptr;
+    _recorded_dict_pointers.clear();
+    _recorded_tensor_pointers.clear();
+  }
+
+  void stop_recording_dict_pointers(PyObject* value, bool result) {
+    if (result) {
+      // Stash the pointers only if the guard eval passed
+      _current_tag_safe_root->stash_dict_pointers(
+          value, _recorded_dict_pointers);
+      _current_tag_safe_root->stash_tensor_pointers(
+          value, _recorded_tensor_pointers);
+    }
+    reset_dict_tag_recording_variables();
+  }
+
+  bool is_recording_dict_pointers() {
+    return _is_recording_dict_pointers;
+  }
+
+  void record_dict_pointer(PyObject* dict_pointer) {
+    _recorded_dict_pointers.push_back(
+        std::make_pair(dict_pointer, get_dict_version_unchecked(dict_pointer)));
+  }
+
+  void record_tensor_pointer(PyObject* tensor_pointer) {
+    _recorded_tensor_pointers.push_back(tensor_pointer);
   }
 
  public:
@@ -3533,8 +3601,17 @@
   // TENSOR_MATCH guard init.
   bool _init_local_state = false;
 
+  // debug info
+  std::string _compile_id;
+
   // Pointer to the no tensor relational guard
   std::shared_ptr<RelationalGuard> _no_tensor_aliasing_guard;
+
+  // tag safe optimization related members
+  bool _is_recording_dict_pointers{false};
+  GuardManager* _current_tag_safe_root{nullptr};
+  std::vector<std::pair<PyObject*, uint64_t>> _recorded_dict_pointers;
+  std::vector<PyObject*> _recorded_tensor_pointers;
 };
 
 /*
@@ -3774,15 +3851,8 @@
             cloned_root,
             std::move(source),
             true, // _is_dict
-<<<<<<< HEAD
-            is_empty_dict,
-            false, // _is_nn_module
-            false, // _is_immutable
-            std::move(type_of)),
-=======
             false, // _is_immutable
             weak_type),
->>>>>>> eed9dbf7
         _size(size),
         _expected_type(expected_type),
         _is_exact_dict_type(is_exact_dict_type),
@@ -3802,11 +3872,6 @@
         _expected_type,
         _is_exact_dict_type,
         _indices,
-<<<<<<< HEAD
-        type_of_guarded_value(),
-        is_guarded_value_empty_dict());
-
-=======
         _weak_type);
     if (is_tag_safe()) {
       cloned_mgr->mark_tag_safe();
@@ -3814,7 +3879,6 @@
         cloned_mgr->mark_tag_safe_root();
       }
     }
->>>>>>> eed9dbf7
     clone_common(cloned_root, cloned_mgr, clone_filter_fn);
     for (auto index : _indices) {
       KeyValueManager& key_value_manager = _key_value_managers[index];
@@ -3939,6 +4003,40 @@
   return std::make_unique<GuardManager>(root, std::move(source), example_value);
 }
 
+void start_recording_dict_pointers(
+    RootGuardManager* root,
+    GuardManager* tag_safe_root) {
+  root->start_recording_dict_pointers(tag_safe_root);
+}
+
+void stop_recording_dict_pointers(
+    RootGuardManager* root,
+    PyObject* value,
+    bool result) {
+  root->stop_recording_dict_pointers(value, result);
+}
+
+bool is_recording_dict_pointers(RootGuardManager* root) {
+  return root->is_recording_dict_pointers();
+}
+
+void record_dict_pointer(RootGuardManager* root, PyObject* dict_pointer) {
+  root->record_dict_pointer(dict_pointer);
+}
+
+void record_tensor_pointer(RootGuardManager* root, PyObject* tensor_pointer) {
+  root->record_tensor_pointer(tensor_pointer);
+}
+
+std::shared_ptr<RelationalGuard> get_no_tensor_aliasing_guard(
+    RootGuardManager* _root) {
+  return _root->get_no_tensor_aliasing_guard();
+}
+
+// std::string get_compile_id(RootGuardManager* root) {
+//   return root->get_compile_id();
+// }
+
 class TORCH_FUNCTION_MODE_STACK : public LeafGuard {
  public:
   TORCH_FUNCTION_MODE_STACK(
@@ -4561,6 +4659,7 @@
   // check_verbose_nopybind.
   bool check_nopybind(PyObject* obj, bool matches_dict_tag = false) override {
     if (matches_dict_tag && _is_immutable_object &&
+        !is_recording_dict_pointers(get_guard_manager()->get_root()) &&
         _guard_manager->has_no_accessors()) {
       // immutable object and dict tag matches, we can skip the guard subtree.
       // NB: We only skip the subtree if there are no accessors in the subtree.
@@ -6118,6 +6217,7 @@
   py::cast<GuardManager*>(guard_managers[0])
       ->get_root()
       ->add_no_tensor_aliasing_guard(guard);
+
   for (const auto& guard_manager : guard_managers) {
     py::cast<GuardManager*>(guard_manager)->add_leaf_guard(guard);
     py::cast<GuardManager*>(guard_manager)->set_has_no_tensor_aliasing_guard();
@@ -6624,17 +6724,6 @@
       .def(
           "is_guarded_value_immutable",
           &GuardManager::is_guarded_value_immutable)
-<<<<<<< HEAD
-      .def(
-          "is_guarded_value_nn_module",
-          &GuardManager::is_guarded_value_nn_module)
-      .def("is_guarded_value_dict", &GuardManager::is_guarded_value_dict)
-      .def(
-          "is_guarded_value_empty_dict",
-          &GuardManager::is_guarded_value_empty_dict)
-      .def("type_of_guarded_value", &GuardManager::type_of_guarded_value)
-      .def(
-=======
       .def("has_no_accessors", &GuardManager::has_no_accessors)
       .def("mark_tag_safe", &GuardManager::mark_tag_safe)
       .def("mark_tag_safe_root", &GuardManager::mark_tag_safe_root)
@@ -6646,7 +6735,6 @@
       .def(
           "get_type_of_guarded_value", &GuardManager::get_type_of_guarded_value)
       .def(
->>>>>>> eed9dbf7
           "get_accessors",
           &GuardManager::get_accessors,
           py::return_value_policy::reference)
@@ -7297,6 +7385,7 @@
       .def(py::init<>())
       .def("check", &RootGuardManager::check)
       .def("check_verbose", &RootGuardManager::check_verbose)
+      .def("attach_compile_id", &RootGuardManager::attach_compile_id)
       .def(
           "clone_manager",
           &RootGuardManager::clone_manager,
