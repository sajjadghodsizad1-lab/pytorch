#include <ATen/NamedTensorUtils.h>
#include <c10/core/DeviceType.h>
#include <c10/core/impl/GPUTrace.h>
#include <c10/core/impl/HermeticPyObjectTLS.h>
#include <c10/core/impl/PythonDispatcherTLS.h>
#include <c10/util/irange.h>
#include <pybind11/pytypes.h>
#include <torch/csrc/Device.h>
#include <torch/csrc/DynamicTypes.h>
#include <torch/csrc/Exceptions.h>
#include <torch/csrc/PyInterpreter.h>
#include <torch/csrc/Size.h>
#include <torch/csrc/THP.h>
#include <torch/csrc/Types.h>
#include <torch/csrc/autograd/autograd.h>
#include <torch/csrc/autograd/edge.h>
#include <torch/csrc/autograd/function.h>
#include <torch/csrc/autograd/python_cpp_function.h>
#include <torch/csrc/autograd/python_hook.h>
#include <torch/csrc/autograd/python_torch_functions.h>
#include <torch/csrc/autograd/python_variable_indexing.h>
#include <torch/csrc/autograd/utils/error_messages.h>
#include <torch/csrc/autograd/utils/wrap_outputs.h>
#include <torch/csrc/autograd/variable.h>
#include <torch/csrc/jit/frontend/tracer.h>
#include <torch/csrc/jit/python/pybind_utils.h>
#include <torch/csrc/tensor/python_tensor.h>
#include <torch/csrc/utils/pybind.h>
#include <torch/csrc/utils/pycfunction_helpers.h>
#include <torch/csrc/utils/pyobject_preservation.h>
#include <torch/csrc/utils/python_arg_parser.h>
#include <torch/csrc/utils/python_dispatch.h>
#include <torch/csrc/utils/python_strings.h>
#include <torch/csrc/utils/tensor_new.h>
#include <torch/csrc/utils/tensor_numpy.h>

#include <torch/csrc/utils/torch_dispatch_mode.h>

#include <ATen/ATen.h>

#include <c10/core/SymIntArrayRef.h>
#include <structmember.h>
#include <cstdint>
#include <memory>
#include <utility>
#include <vector>

using namespace at;
using namespace torch;
using namespace torch::autograd;

std::pair<py::object, py::dict> parseIValuesToPyArgsKwargs(
    const c10::OperatorHandle& op,
    const std::vector<c10::IValue>& arguments) {
  TORCH_CHECK(
      PyGILState_Check(),
      "GIL must be held before you call parseIValuesToPyArgsKwargs");
  const auto& schema = op.schema();
  py::dict kwargs;
  // About all the pointers:
  //
  // f(int x, int y = 0, *, int z = 0)
  //                                  ^- arguments.size()
  //                        ^- kwarg_only_start
  //          ^- positional_default_start
  //   ^- 0

  // Find the split point between kwarg-only and regular.  Since most functions
  // don't have kwarg-only arguments, it is more efficient to scan from the
  // right (but ideally, this would just be precomputed in FunctionSchema
  // itself).  (NB: minus one in the loop is because we're testing if the
  // *next* argument is kwarg-only before we advance the starting index)
  int64_t kwarg_only_start = static_cast<int64_t>(arguments.size());
  for (; kwarg_only_start > 0; kwarg_only_start--) {
    const auto& arg = schema.arguments()[kwarg_only_start - 1];
    if (!arg.kwarg_only()) {
      break;
    }
  }

  // Find the first positional argument that isn't defaulted
  auto is_default = [&](size_t idx) -> bool {
    const auto& arg = schema.arguments()[idx];
    if (!arg.default_value().has_value()) {
      return false;
    }
    const auto& default_ivalue = *arg.default_value();
    const auto& ivalue = arguments[idx];
    if (default_ivalue != ivalue) {
      return false;
    }
    return true;
  };

  int64_t positional_default_start = kwarg_only_start;
  for (; positional_default_start > 0; positional_default_start--) {
    if (!is_default(positional_default_start - 1)) {
      break;
    }
  }

  auto args =
      py::reinterpret_steal<py::object>(PyTuple_New(positional_default_start));

  auto schemaAwareToPyObject = [&](size_t idx) -> py::object {
    const auto& arg = schema.arguments()[idx];
    auto match = [&](c10::TypeKind kind) {
      const auto& t = arg.real_type();
      if (t->kind() == kind)
        return true;
      if (auto opt_t = t->cast<c10::OptionalType>()) {
        if (opt_t->getElementType()->kind() == kind)
          return true;
      }
      return false;
    };
    if (arguments[idx].isNone()) {
      return py::none();
    } else if (match(c10::ScalarTypeType::Kind)) {
      auto* obj =
          getTHPDtype(static_cast<c10::ScalarType>(arguments[idx].toInt()));
      return py::reinterpret_borrow<py::object>(
          reinterpret_cast<PyObject*>(obj));
    } else if (match(c10::LayoutType::Kind)) {
      auto* obj =
          getTHPLayout(static_cast<c10::Layout>(arguments[idx].toInt()));
      return py::reinterpret_borrow<py::object>(
          reinterpret_cast<PyObject*>(obj));
    } else if (match(c10::MemoryFormatType::Kind)) {
      return py::cast(static_cast<c10::MemoryFormat>(arguments[idx].toInt()));
    } else {
      return torch::jit::toPyObject(arguments[idx]);
    }
  };

  // Populate positional arguments
  for (const auto idx : c10::irange(positional_default_start)) {
    PyTuple_SET_ITEM(
        args.ptr(), idx, schemaAwareToPyObject(idx).release().ptr());
  }

  // Populate keyword arguments
  for (const auto idx : c10::irange(kwarg_only_start, arguments.size())) {
    // But don't populate default keyword arguments
    if (is_default(idx))
      continue;
    const auto& arg = schema.arguments()[idx];
    kwargs[py::cast(arg.name())] = schemaAwareToPyObject(idx);
  }
  return std::make_pair(std::move(args), std::move(kwargs));
}

void pushPyOutToStack(
    const c10::OperatorHandle& op,
    torch::jit::Stack* stack,
    py::object out,
    const char* msg) {
  TORCH_CHECK(
      PyGILState_Check(), "GIL must be held before you call pushPyOutToStack");
  auto schema_returns = op.schema().returns();
  const auto num_returns = schema_returns.size();
  if (num_returns == 0) {
    // Check that we got a None return from Python. Anything else is an error.
    TORCH_CHECK(
        out.is_none(),
        "Expected ",
        msg,
        " for ",
        op.operator_name(),
        " to return None but it returned something else instead.");
  } else if (num_returns == 1) {
    torch::jit::push(
        stack, torch::jit::toIValue(out.ptr(), schema_returns[0].real_type()));
  } else {
    auto outs = py::cast<py::sequence>(out);
    for (const auto idx : c10::irange(outs.size())) {
      torch::jit::push(
          stack,
          torch::jit::toIValue(
              outs[idx].ptr(), schema_returns[idx].real_type()));
    }
  }
}

namespace {

c10::TensorImpl::SizesStridesPolicy parseSizesStridesPolicyArgument(
    std::string_view arg) {
  if (arg == "strides") {
    return c10::TensorImpl::SizesStridesPolicy::CustomStrides;
  }

  if (arg == "sizes") {
    return c10::TensorImpl::SizesStridesPolicy::CustomSizes;
  }

  TORCH_CHECK_VALUE(
      false,
      "Unknown sizes_strides_policy: ",
      arg,
      "; expected 'strides' or 'sizes'");
}
} // anonymous namespace

PyObject* THPVariableClass = nullptr;

PyObject* ParameterClass = nullptr;

static PyObject* THPVariable_NewWithVar(
    PyTypeObject* type,
    const at::TensorBase& _var,
    bool allow_preexisting_pyobj = false);

// clang-tidy gets confused by static const
static const char* VOLATILE_WARNING =
    "volatile was removed and now has no effect. Use "
    "`with torch.no_grad():` instead.";

static bool check_has_torch_dispatch(PyObject* obj) {
  PyTypeObject* tp = Py_TYPE(obj);
  if (THPVariable_CheckTypeExact(tp)) {
    return false;
  }
  py::object attr = PyObject_FastGetAttrString(obj, "__torch_dispatch__");
  return (
      attr.ptr() != nullptr &&
      attr.ptr() != torch::disabled_torch_dispatch_impl());
}

// NOLINTNEXTLINE(*-c-arrays,cppcoreguidelines-avoid-non-const-global-variables)
static PyObject* device_to_py_class_[static_cast<size_t>(
    c10::DeviceType::COMPILE_TIME_MAX_DEVICE_TYPES)];

void registerPythonTensorClass(
    const std::string& device,
    PyObject* python_tensor_class) {
  c10::Device dev(device);

  TORCH_CHECK(
      dev.type() == kXLA, "Only the python class for XLA can be overridden");
  if (device_to_py_class_[static_cast<size_t>(dev.type())] != nullptr) {
    TORCH_WARN(
        "Overriding a previously registered python class for ", dev.str());
  }

  device_to_py_class_[static_cast<size_t>(dev.type())] = python_tensor_class;
}

static PyObject* getPythonTensorClass(c10::Device d) {
  return device_to_py_class_[static_cast<size_t>(d.type())];
}

void activateGPUTrace() {
  c10::impl::GPUTrace::set_trace(getPyInterpreter());
}

PyObject* THPVariable_Wrap(const at::TensorBase& var) {
  if (!var.defined()) {
    Py_RETURN_NONE;
  }

  if (c10::impl::HermeticPyObjectTLS::get_state()) {
    return THPVariable_NewWithVar((PyTypeObject*)THPVariableClass, var);
  }

  PyObject* obj = var.unsafeGetTensorImpl()->pyobj_slot()->get_pyobj();
  if (obj) {
    if (var.unsafeGetTensorImpl()->pyobj_slot()->owns_pyobj()) {
      // C++ owns the Python object; this implies there weren't any other
      // owning references to the Python object.  Since we're making the
      // object "live" again on Python side, let's flip back the ownership
      // (Python owns C++) as it would now be unsound to deallocate the C++
      // object if all C++ references go to zero
      var.unsafeGetTensorImpl()->pyobj_slot()->set_owns_pyobj(false);
      reinterpret_cast<THPVariable*>(obj)->cdata =
          MaybeOwned<Variable>::owned(Variable(var));
      // NB: incref is not necessary, because we are "stealing" the previous
      // ownership from the Variable to return it here for the wrap
      return obj;
    }
    Py_INCREF(obj);
    return obj;
  }
  // TODO: a better invariant is that if we tagged, we MUST have a valid
  // PyObject.  That's PyObject preservation
  // (https://github.com/pytorch/pytorch/pull/56017).  Prior to this PR
  // being a thing, the PyObject field will get cleared when all references
  // to the Python object are removed.

  if (C10_LIKELY(var.device().type() != c10::kXLA)) {
    return THPVariable_NewWithVar((PyTypeObject*)THPVariableClass, var);
  }

  if (auto clazz = getPythonTensorClass(var.device())) {
    return THPVariable_NewWithVar((PyTypeObject*)clazz, var);
  }

  return THPVariable_NewWithVar((PyTypeObject*)THPVariableClass, var);
}

static bool isResurrectable(THPVariable* self) {
  // We want to divide this check into 2 cases.

  // 1. C++ owns PyObject (in this case, self->cdata.unsafeIsBorrowed() is
  // true). You might think that in this case, it is impossible for tp_clear to
  // be called: surely the C++ reference to the PyObject is keeping it live? And
  // you'd be right! In fact, when C++ owns the PyObject, we have an invariant
  // that the refcount on the PyObject should be precisely one (because if you
  // take out another reference to the PyObject, we're supposed to flip the
  // ownership pointer back). In reality, you can violate this invariant
  // temporarily with weak references, so we don't test for it in asserts.

  // 2. PyObject owns C++ (in this case, self->cdata.unsafeIsBorrowed() is
  // false). In this case, tp_clear can get called if the PyObject is referenced
  // from a dead cycle, and nowhere else. But if resurrection did not occur,
  // then the reference to C++ from the PyObject must be the ONLY reference to
  // the C++ object.
  if (self->cdata.unsafeIsBorrowed()) {
    return false;
  }
  auto const& tensor = THPVariable_Unpack(self);
  if (!tensor.defined() || tensor.use_count() <= 1) {
    return false;
  }
  // Check if this is hermetic. If it is, no resurrection.
  if (tensor.unsafeGetTensorImpl()->pyobj_slot()->get_pyobj() !=
      (PyObject*)self) {
    return false;
  }
  return true;
}

// returns true if successfully rezzed; if so, cancel the
// rest of deallocation
static bool THPVariable_tryResurrect(THPVariable* self) {
  const auto& tensor = THPVariable_Unpack(self);

  if (!isResurrectable(self)) {
    return false;
  }

  // At this point, we are definitely going to resurrect the tensor. So, the
  // tensor better be defined :)
  TORCH_INTERNAL_ASSERT(tensor.defined());

  // There are other C++ owners of the tensor.  Flip ownership
  // so that C++ owns this Python object, and cancel deallocation.
  TORCH_INTERNAL_ASSERT(
      !tensor.unsafeGetTensorImpl()->pyobj_slot()->owns_pyobj());

  c10::TensorImpl* tensor_impl = tensor.unsafeGetTensorImpl();
<<<<<<< HEAD
=======
  auto pyobj = tensor_impl->pyobj_slot()->get_pyobj();

  TORCH_INTERNAL_ASSERT(
      pyobj,
      "Trying to preserve a Python tensor whose PyObjectSlot does not have a PyObject");
>>>>>>> b8ffca0f

  tensor_impl->pyobj_slot()->set_owns_pyobj(true);

  // Resurrect the Python object.  This is something CPython does
  // internally occasionally, see
  // https://github.com/python/cpython/blob/b98eba5bc2ffbe7a0ed49d540ebc4f756ae61985/Objects/object.c#L248-L259
  // so we just copy the pattern here.  Note that we don't have to worry
  // about saving and restoring the refcount (as the quoted code does)
  // because we actually DO need to reset the refcount to one here, we
  // can't assume that some other code has taken care of it.
  // NB: this will overreport _Py_RefTotal but based on inspection of object.c
  // there is no way to avoid this

  // When resurrecting, we MUST use _Py_NewReference and not Py_INCREF to
  // ensure the PyObject is in a valid state
  _Py_NewReference((PyObject*)self);

  // Flip THPVariable to be non-owning
  // (near use-after-free miss here: fresh MaybeOwned is created breaking
  // reference on Tensor in struct BEFORE we overwrite the old one)
  TORCH_INTERNAL_ASSERT(!c10::impl::HermeticPyObjectTLS::get_state());
  self->cdata = MaybeOwned<Variable>::borrowed(tensor);

  // NB: At this point, tensor *could* be dead (e.g., some other C++ thread
  // decrefed it.)  At this point, it is probably waiting on the GIL to
  // deallocate the Python object and will kill self, BUT NOT YET.

  return true;
}

static int THPFake_traverse(THPVariable* self, visitproc visit, void* arg) {
  TORCH_INTERNAL_ASSERT(
      false, "TensorBase tp_traverse function was not overridden properly");
  return 0;
}

static int THPFake_clear(THPVariable* self) {
  TORCH_INTERNAL_ASSERT(
      false, "TensorBase tp_clear function was not overridden properly");
  return 0;
}

static PyObject* THPVariable_pynew(
    PyTypeObject* type,
    PyObject* args,
    PyObject* kwargs);

static PyObject* THPVariable_fix_weakref(PyObject* self, PyObject* noargs) {
  const auto& var = THPVariable_Unpack(self);
  Py_DECREF(THPVariable_Wrap(var));
  Py_RETURN_NONE;
}

// Maps the given python callable over a vector of items, returning a vector
// of the same type of items.
template <typename T>
static std::vector<T> map_py_func(
    const py::function& func,
    const std::vector<T>& items) {
  std::vector<T> new_items;
  new_items.reserve(items.size());
  for (auto& item : items) {
    new_items.emplace_back(py::cast<T>(func(item)));
  }
  return new_items;
}

template <>
std::vector<at::Tensor> map_py_func(
    const py::function& func,
    const std::vector<at::Tensor>& items) {
  std::vector<at::Tensor> new_items;
  new_items.reserve(items.size());
  for (auto& item : items) {
    auto output = func(item);
    if (output.is(py::none())) {
      // treat None value as an undefined tensor
      new_items.emplace_back();
    } else {
      new_items.emplace_back(py::cast<at::Tensor>(output));
    }
  }
  return new_items;
}

static PyObject* view_func_impl(
    PyObject* _self,
    PyObject* args,
    PyObject* kwargs,
    bool check_has_same_meta) {
  HANDLE_TH_ERRORS
  const auto& self = THPVariable_Unpack(_self);

  static PythonArgParser parser({
      "_view_func(Tensor new_base, PyObject* symint_visitor_fn=None, PyObject* tensor_visitor_fn=None)",
  });
  ParsedArgs<3> parsed_args{};
  auto r = parser.parse(_self, args, kwargs, parsed_args);
  auto new_base = r.tensor(0);
  PyObject* symint_visitor_fn = r.pyobject(1);
  PyObject* tensor_visitor_fn = r.pyobject(2);

  // Ensure that self is indeed a backward differentiable view
  // If not, we return an undefined Tensor (None) and let the user handle it.
  auto diff_view_meta = torch::autograd::impl::get_view_autograd_meta(self);
  at::Tensor out;
  if (diff_view_meta && diff_view_meta->has_bw_view()) {
    const auto& view_info = diff_view_meta->get_backward_view();
    // Ensure that the newly provided base is similar to the original base
    if (!check_has_same_meta ||
        torch::autograd::utils::has_same_meta(new_base, view_info.base_)) {
      // Do the actual view replay
      if (view_info.has_view_fn()) {
        auto& view_func = view_info.view_fn();

        // Determine new SymInt / tensor state as needed.
        std::optional<std::vector<c10::SymInt>> new_symints = std::nullopt;
        if (symint_visitor_fn != Py_None) {
          new_symints = map_py_func(
              py::cast<py::function>(symint_visitor_fn),
              view_func.get_symints());
        }

        std::optional<std::vector<at::Tensor>> new_tensors = std::nullopt;
        if (tensor_visitor_fn != Py_None) {
          new_tensors = map_py_func(
              py::cast<py::function>(tensor_visitor_fn),
              view_func.get_tensors());
        }

        // call view func
        if (new_symints.has_value() || new_tensors.has_value()) {
          out = (*view_func.clone_and_set(new_symints, new_tensors))(new_base);
        } else {
          out = view_func(new_base);
        }
      } else {
        out = new_base.as_strided(
            self.sizes(), self.strides(), self.storage_offset());
      }
    }
  }
  return THPVariable_Wrap(out);
  END_HANDLE_TH_ERRORS
}

static PyObject* THPVariable_view_func(
    PyObject* self_,
    PyObject* args,
    PyObject* kwargs) {
  return view_func_impl(self_, args, kwargs, /*check_has_same_meta=*/true);
}

static PyObject* THPVariable_view_func_unsafe(
    PyObject* self_,
    PyObject* args,
    PyObject* kwargs) {
  return view_func_impl(self_, args, kwargs, /*check_has_same_meta=*/false);
}

static PyObject* rev_view_func_impl(PyObject* self_, PyObject* arg) {
  HANDLE_TH_ERRORS
  const auto& self = THPVariable_Unpack(self_);
  TORCH_CHECK(
      THPVariable_Check(arg),
      "_rev_view_func expect a single argument that is a Tensor");
  const auto& new_view = THPVariable_Unpack(arg);

  // Ensure that self is indeed a backward differentiable view
  // If not, we return an undefined Tensor (None) and let the user handle it.
  auto diff_view_meta = torch::autograd::impl::get_view_autograd_meta(self);
  at::Tensor out;
  if (diff_view_meta && diff_view_meta->has_bw_view()) {
    const auto& view_info = diff_view_meta->get_backward_view();
    // Do the actual view replay
    TORCH_CHECK(view_info.has_view_fn(), "No _rev_view_func() found");
    out = view_info.rev_view_fn()(new_view);
  }
  return THPVariable_Wrap(out);
  END_HANDLE_TH_ERRORS
}

static PyObject* THPVariable_rev_view_func_unsafe(
    PyObject* self_,
    PyObject* arg) {
  return rev_view_func_impl(self_, arg);
}

// Instantiates a subclass of self with the same data.
static PyObject* THPVariable_as_subclass(
    PyObject* _self,
    PyObject* args,
    PyObject* kwargs) {
  HANDLE_TH_ERRORS
  const auto& self = THPVariable_Unpack(_self);
  static PythonArgParser parser({
      "as_subclass(PyObject* cls)",
  });
  ParsedArgs<1> parsed_args{};
  auto r = parser.parse(_self, args, kwargs, parsed_args);
  PyObject* cls = r.pyobject(0);
  TORCH_CHECK_TYPE(
      PyType_Check(cls),
      "cls must be a type (got ",
      Py_TYPE(cls)->tp_name,
      ")");
  // guard completely turns off torch dispatch modes, doesn't just pop off the
  // stack
  torch_dispatch_mode::StashTorchDispatchStackGuard td_g;
  c10::impl::DisablePythonDispatcher dpd_g;
  return THPVariable_NewWithVar((PyTypeObject*)cls, self.alias());
  END_HANDLE_TH_ERRORS
}

static PyObject* THPVariable_make_subclass(
    PyObject* _ignored,
    PyObject* args,
    PyObject* kwargs) {
  HANDLE_TH_ERRORS
  static PythonArgParser parser({
      "_make_subclass(PyObject* cls, Tensor data, bool require_grad=False, *, std::string_view? dispatch_sizes_strides_policy=None, bool dispatch_device=False, bool dispatch_layout=False, Device? device_for_backend_keys=None)",
  });
  ParsedArgs<7> parsed_args{};
  auto r = parser.parse(args, kwargs, parsed_args);
  PyObject* cls = r.pyobject(0);
  TORCH_CHECK_TYPE(
      PyType_Check(cls),
      "cls must be a type (got ",
      Py_TYPE(cls)->tp_name,
      ")");
  // guard completely turns off torch dispatch modes, doesn't just pop off the
  // stack
  torch_dispatch_mode::StashTorchDispatchStackGuard td_g;
  c10::impl::DisablePythonDispatcher dpd_g;
  auto data =
      r.tensor(1).detach(); // creates a fresh Tensor (DEFINITELY_UNINITIALIZED)
  // We set `data`'s `allow_tensor_metadata_change` to true here, because we
  // want to allow the following use case for backward compatibility:
  //
  // ```python
  // rnn = torch.nn.RNN(100, 100, 2)
  // # The following calls `torch._cudnn_rnn_flatten_weight(rnn._flat_weights,
  // ...)`, # which changes storage of `rnn`'s weights in-place
  // rnn.flatten_parameters()
  // ```
  data.unsafeGetTensorImpl()->set_allow_tensor_metadata_change(true);
  data.set_requires_grad(r.toBool(2));
  const auto sizes_strides_policy = r.stringViewOptional(3);
  if (sizes_strides_policy.has_value()) {
    data.unsafeGetTensorImpl()->set_python_custom_sizes_strides(
        parseSizesStridesPolicyArgument(*sizes_strides_policy));
  }
  if (r.toBool(4)) {
    data.unsafeGetTensorImpl()->set_python_custom_device(true);
  }
  if (r.toBool(5)) {
    data.unsafeGetTensorImpl()->set_python_custom_layout(true);
  }
  if (!r.isNone(6)) {
    data.unsafeGetTensorImpl()->_change_backend_component_keys(r.device(6));
  }

  return THPVariable_NewWithVar((PyTypeObject*)cls, data);
  END_HANDLE_TH_ERRORS
}

static PyObject* THPVariable_make_wrapper_subclass(
    PyObject*,
    PyObject* args,
    PyObject* kwargs) {
  HANDLE_TH_ERRORS
  // NB: pin_memory doesn't actually do anything
  // TODO: strides variant?

  // cls: Python subclass type
  // size, strides, storage_offset, memory_format, dtype: self-explanatory
  // layout: memory layout, e.g. for types of Nested Tensors or other sparse
  //         tensors
  // pin_memory, requires_grad: self-explanatory
  // dispatch_sizes_strides_policy: string - which sizes/strides we should
  //                                dispatch to a custom python implementation.
  // dispatch_device: whether to dispatch to a custom python implementation
  //                  for device
  // dispatch_layout: whether to dispatch to a custom python implementation
  //                  for layout
  // _extra_dispatch_keys: additional dispatch keys to add to the tensor
  // storage_size: if provided, skip storage size calculation and just use the
  //               value provided. One use case is for Nested Tensor, where the
  //               storage size cannot be calculated from the sizes/strides
  //               (because they contain a NestedInt).
  static PythonArgParser parser({
      "_make_wrapper_subclass(PyObject* cls, SymIntArrayRef size, SymIntArrayRef? strides=None, "
      "SymInt? storage_offset=None, MemoryFormat? memory_format=None, ScalarType dtype=None, "
      "Layout layout=torch.strided, Device device=None, bool pin_memory=False, bool requires_grad=False, "
      "std::string_view? dispatch_sizes_strides_policy=None, bool dispatch_device=False, bool dispatch_layout=False, "
      "DispatchKeySet _extra_dispatch_keys=None, SymInt? storage_size=None)",
  });
  ParsedArgs<15> parsed_args{};
  auto r = parser.parse(args, kwargs, parsed_args);
  PyObject* cls = r.pyobject(0);

  TORCH_CHECK_TYPE(
      PyType_Check(cls),
      "cls must be a type (got ",
      Py_TYPE(cls)->tp_name,
      ")");

  // This is an important safety check; without it, the default behavior will be
  // to continue on to the underlying CPU/CUDA kernel advertised by the dispatch
  // key, which will immediately segfault because the data pointer is null.  By
  // forcing users to define __torch_dispatch__ we ensure this does not happen
  // TODO: This check is not complete; because the user can disable torch
  // dispatch and then go again, triggering segfault.  TBH I'm thinking I want
  // to delete this function entirely
  py::object attr = PyObject_FastGetAttrString(cls, "__torch_dispatch__");
  TORCH_CHECK_TYPE(
      attr.ptr() != nullptr &&
          attr.ptr() != torch::disabled_torch_dispatch_impl(),
      ((PyTypeObject*)cls)->tp_name,
      " must define __torch_dispatch__");

  const auto options = TensorOptions()
                           .dtype(r.scalartype(5))
                           .device(r.device(7))
                           .layout(r.layoutOptional(6))
                           // NB: long standing issue, requires_grad is not
                           // respected here; you have to set it post facto, see
                           // https://github.com/pytorch/pytorch/issues/26428
                           // .requires_grad(r.toBool(7))
                           .pinned_memory(r.toBool(8));

  // don't bother releasing GIL here, as we are not allocating any nontrivial
  // data
  Tensor tensor;

  {
    AutoDispatchBelowADInplaceOrView guard{}; // TODO: Remove.
    tracer::impl::NoTracerDispatchMode tracer_guard{};

    auto sym_sizes = r.symintlist(1);
    auto sym_strides_own = r.symintlistOptional(2);
    auto sym_strides =
        static_cast<std::optional<c10::SymIntArrayRef>>(sym_strides_own);
    auto sym_storage_offset = r.toSymIntOptional(3);

    c10::SymInt size_bytes;
    auto dtype_itemsize = static_cast<int64_t>(options.dtype().itemsize());
    auto storage_size = r.toSymIntOptional(14);

    if (storage_size.has_value()) {
      size_bytes = storage_size.value();
    } else if (sym_strides.has_value()) {
      size_bytes = at::detail::computeStorageNbytes(
          sym_sizes,
          sym_strides.value(),
          dtype_itemsize,
          sym_storage_offset.value_or(0));
    } else {
      size_bytes = at::detail::computeStorageNbytesContiguous(
          sym_sizes, dtype_itemsize, sym_storage_offset.value_or(0));
    }

    // We use storages **only** to track aliasing of subclasses during tracing.
    // The actual data pointers are not valid.
    Storage storage{
        Storage::use_byte_size_t{},
        size_bytes,
        /*allocator=*/c10::GetAllocator(c10::kMeta),
        /*resizable=*/true};
    // TODO: constructor should probably accept data pointer
    storage.set_data_ptr_noswap(at::DataPtr{nullptr, r.device(7)});

    auto keys = c10::DispatchKeySet({options.computeDispatchKey()});
    if (auto mb_extra_keys = r.toDispatchKeySetOptional(13)) {
      keys = keys | *mb_extra_keys;
    }
    tensor = at::detail::make_tensor<TensorImpl>(
        std::move(storage), keys, options.dtype());

    TensorImpl* tensor_impl = tensor.unsafeGetTensorImpl();

    if (sym_strides.has_value()) {
      tensor_impl->set_sizes_and_strides(
          sym_sizes, sym_strides.value(), sym_storage_offset);
    } else {
      TORCH_CHECK(
          !sym_storage_offset.has_value(),
          "setting storage offset without stride not supported");
      tensor_impl->generic_set_sizes_contiguous(sym_sizes);
    }

    const auto sizes_strides_policy = r.stringViewOptional(10);
    if (sizes_strides_policy.has_value()) {
      tensor.unsafeGetTensorImpl()->set_python_custom_sizes_strides(
          parseSizesStridesPolicyArgument(*sizes_strides_policy));
    }
  }

  tensor.set_requires_grad(r.toBool(9));

  if (r.toBool(11)) {
    tensor.unsafeGetTensorImpl()->set_python_custom_device(true);
  }
  if (r.toBool(12)) {
    tensor.unsafeGetTensorImpl()->set_python_custom_layout(true);
  }

  return THPVariable_NewWithVar((PyTypeObject*)cls, tensor);
  END_HANDLE_TH_ERRORS
}

using getter = PyObject* (*)(PyObject*, void*);
using setter = int (*)(PyObject*, PyObject*, void*);

static PyObject* THPVariable_get_python_dispatch(
    THPVariable* self,
    void* unused) {
  HANDLE_TH_ERRORS
  const auto& var = THPVariable_Unpack(self);
  return torch::autograd::utils::wrap(
      var.unsafeGetTensorImpl()->is_python_dispatch());
  END_HANDLE_TH_ERRORS
}

// CRTP base class to implement the python bindings for a Tensor property in
// PyTorch A class that implements a property is expected to have:
// - static constexpr const char* name;
//   - This variable should hold the Python name of the property
// - static Tensor fn(const Tensor&);
//   - This function calls the relevant ATen on the tensor
template <typename T>
// NOLINTNEXTLINE(bugprone-crtp-constructor-accessibility)
struct GetterBase {
  static PyObject* getter(THPVariable* self, void* /*unused*/) {
    HANDLE_TH_ERRORS
    if (check_has_torch_function((PyObject*)self)) {
      return handle_torch_function_getter(self, T::name);
    }
    return THPVariable_Wrap(T::fn(THPVariable_Unpack(self)));
    END_HANDLE_TH_ERRORS
  }
};

struct PropertyT : GetterBase<PropertyT> {
  static constexpr const char* name = "T";
  static Tensor fn(const Tensor& t) {
    return t.numpy_T();
  }
};

struct PropertyH : GetterBase<PropertyH> {
  static constexpr const char* name = "H";
  static Tensor fn(const Tensor& t) {
    return t.matrix_H();
  }
};

struct PropertymT : GetterBase<PropertymT> {
  static constexpr const char* name = "mT";
  static Tensor fn(const Tensor& t) {
    return t.mT();
  }
};

struct PropertymH : GetterBase<PropertymH> {
  static constexpr const char* name = "mH";
  static Tensor fn(const Tensor& t) {
    return t.mH();
  }
};

struct PropertyData : GetterBase<PropertyData> {
  static constexpr const char* name = "data";
  static Tensor fn(const Tensor& t) {
    return t.variable_data();
  }
};

struct PropertyGrad : GetterBase<PropertyGrad> {
  static constexpr const char* name = "grad";
  static Tensor fn(const Tensor& t) {
    return t.grad();
  }
};

struct PropertyReal : GetterBase<PropertyReal> {
  static constexpr const char* name = "real";
  static Tensor fn(const Tensor& t) {
    return at::real(t);
  }
};

struct PropertyImag : GetterBase<PropertyImag> {
  static constexpr const char* name = "imag";
  static Tensor fn(const Tensor& t) {
    return at::imag(t);
  }
};

static PyObject* THPVariable_get_cdata(THPVariable* self, void* unused) {
  HANDLE_TH_ERRORS
  if (check_has_torch_function((PyObject*)self)) {
    return handle_torch_function_getter(self, "_cdata");
  }
  const auto& var = THPVariable_Unpack(self);
  return PyLong_FromVoidPtr(var.unsafeGetTensorImpl());
  END_HANDLE_TH_ERRORS
}

static PyObject* THPVariable_get_version(THPVariable* self, void* unused) {
  HANDLE_TH_ERRORS
  if (check_has_torch_function((PyObject*)self)) {
    return handle_torch_function_getter(self, "_version");
  }
  const auto& var = THPVariable_Unpack(self);
  return PyInt_FromLong(var._version());
  END_HANDLE_TH_ERRORS
}

static PyObject* THPVariable_get_grad_fn(THPVariable* self, void* unused) {
  HANDLE_TH_ERRORS
  if (check_has_torch_function((PyObject*)self)) {
    return handle_torch_function_getter(self, "grad_fn");
  }
  const auto& var = THPVariable_Unpack(self);
  if (!var.grad_fn()) {
    Py_RETURN_NONE;
  }
  return functionToPyObject(var.grad_fn());
  END_HANDLE_TH_ERRORS
}

static int THPVariable_set_grad_fn(
    THPVariable* self,
    PyObject* obj,
    void* unused) {
  HANDLE_TH_ERRORS
  if (check_has_torch_function((PyObject*)self)) {
    return handle_torch_function_setter(self, "_grad_fn", obj);
  }
  TORCH_CHECK(obj, "Deletion of _grad_fn not allowed. Detach tensor instead!");
  TORCH_CHECK(obj == Py_None, "_grad_fn can be only set to None");
  THPVariable_Unpack(self).detach_();
  return 0;
  END_HANDLE_TH_ERRORS_RET(-1)
}

static PyObject* THPVariable_is_leaf(THPVariable* self, void* unused) {
  HANDLE_TH_ERRORS
  if (check_has_torch_function((PyObject*)self)) {
    return handle_torch_function_getter(self, "is_leaf");
  }
  return PyBool_FromLong(!THPVariable_Unpack(self).grad_fn());
  END_HANDLE_TH_ERRORS
}

static int THPVariable_set_data(
    THPVariable* self,
    PyObject* data,
    void* unused) {
  HANDLE_TH_ERRORS
  if (check_has_torch_function((PyObject*)self)) {
    return handle_torch_function_setter(self, "data", data);
  }
  TORCH_CHECK(
      data, "Deleting tensor data is not allowed. Delete tensor instead!");
  TORCH_CHECK_TYPE(
      THPVariable_Check(data),
      "Variable data has to be a tensor, but got ",
      Py_TYPE(data)->tp_name);

  THPVariable_Unpack(self).set_data(THPVariable_Unpack(data));
  return 0;
  END_HANDLE_TH_ERRORS_RET(-1)
}

static int THPVariable_set_grad(
    THPVariable* self,
    PyObject* py_grad,
    void* unused) {
  HANDLE_TH_ERRORS
  if (check_has_torch_function((PyObject*)self)) {
    return handle_torch_function_setter(self, "grad", py_grad);
  }
  const auto& var = THPVariable_Unpack(self);
  if (!py_grad || py_grad == Py_None) {
    var.mutable_grad().reset();
    return 0;
  }

  TORCH_CHECK_TYPE(
      THPVariable_Check(py_grad),
      "assigned grad expected to be a Tensor or None but got grad of type ",
      THPUtils_typename(py_grad));
  TORCH_CHECK(
      self != (THPVariable*)py_grad, "can't assign Variable as its own grad");

  const auto& grad = THPVariable_Unpack(py_grad);
  TORCH_CHECK(
      var.dtype() == grad.dtype(),
      "attempting to assign a gradient with dtype '",
      grad.dtype(),
      "' to a tensor with dtype '",
      var.dtype(),
      "'. Please ensure that the gradient and the tensor have the same dtype");
  TORCH_CHECK(
      var.device().type() == grad.device().type(),
      "attempting to assign a gradient with device type '",
      grad.device().type(),
      "' to a tensor with device type '",
      var.device().type(),
      "'. Please ensure that the gradient and the tensor are on the same device");
  if (grad.layout() != kSparse) {
    TORCH_CHECK(
        grad.options().type_equal(var.options()),
        "attempting to assign a gradient to a tensor that has data of a different type");
  }
  TORCH_CHECK(
      grad.get_device() == var.get_device(),
      "attempting to assign a gradient located on device with index '",
      grad.get_device(),
      "' to a tensor located on device with index '",
      var.get_device(),
      "'. Please ensure that the gradient and the tensor are on the same device");
  TORCH_CHECK(
      grad.sym_sizes().equals(var.sym_sizes()),
      "attempting to assign a gradient of size '",
      grad.sym_sizes(),
      "' to a tensor of size '",
      var.sym_sizes(),
      "'. Please ensure that the gradient and the tensor are the same size");

  var.mutable_grad() = grad;
  return 0;
  END_HANDLE_TH_ERRORS_RET(-1)
}

static PyObject* THPVariable_get_volatile(THPVariable* self, void* unused) {
  HANDLE_TH_ERRORS
  if (check_has_torch_function((PyObject*)self)) {
    return handle_torch_function_getter(self, "volatile");
  }
  const char* msg = "volatile was removed (Variable.volatile is always False)";
  auto r = PyErr_WarnEx(PyExc_UserWarning, msg, 1);
  if (r != 0)
    throw python_error();
  Py_RETURN_FALSE;
  END_HANDLE_TH_ERRORS
}

static int THPVariable_set_volatile(
    THPVariable* self,
    PyObject* obj,
    void* unused) {
  HANDLE_TH_ERRORS
  if (check_has_torch_function((PyObject*)self)) {
    return handle_torch_function_setter(self, "volatile", obj);
  }
  auto r = PyErr_WarnEx(PyExc_UserWarning, VOLATILE_WARNING, 1);
  if (r != 0)
    throw python_error();
  return 0;
  END_HANDLE_TH_ERRORS_RET(-1)
}

static PyObject* THPVariable_get_output_nr(THPVariable* self, void* unused) {
  HANDLE_TH_ERRORS
  if (check_has_torch_function((PyObject*)self)) {
    return handle_torch_function_getter(self, "output_nr");
  }
  const auto output_nr =
      static_cast<long>(THPVariable_Unpack(self).output_nr());
  return PyInt_FromLong(output_nr);
  END_HANDLE_TH_ERRORS
}

static PyObject* THPVariable_get_requires_grad(
    THPVariable* self,
    void* unused) {
  HANDLE_TH_ERRORS
  if (check_has_torch_function((PyObject*)self)) {
    return handle_torch_function_getter(self, "requires_grad");
  }
  if (THPVariable_Unpack(self).requires_grad()) {
    Py_RETURN_TRUE;
  } else {
    Py_RETURN_FALSE;
  }
  END_HANDLE_TH_ERRORS
}

static PyObject* THPVariable_retains_grad(THPVariable* self, void* unused) {
  HANDLE_TH_ERRORS
  if (check_has_torch_function((PyObject*)self)) {
    return handle_torch_function_getter(self, "retains_grad");
  }
  if (THPVariable_Unpack(self).retains_grad()) {
    Py_RETURN_TRUE;
  } else {
    Py_RETURN_FALSE;
  }
  END_HANDLE_TH_ERRORS
}

static PyObject* THPVariable_get_ndim(THPVariable* self, void* unused) {
  HANDLE_TH_ERRORS
  if (check_has_torch_function((PyObject*)self)) {
    return handle_torch_function_getter(self, "ndim");
  }
  return PyInt_FromLong(THPVariable_Unpack(self).dim());
  END_HANDLE_TH_ERRORS
}

static PyObject* THPVariable_get_names(PyObject* self, void* unused) {
  HANDLE_TH_ERRORS
  if (check_has_torch_function(self)) {
    return handle_torch_function_getter((THPVariable*)self, "names");
  }
  // The long-term plan is to return a list of (python) torch.Dimname.
  // However, for now, return a list of string.
  const auto& tensor = THPVariable_Unpack(self);
  auto size = tensor.dim();
  THPObjectPtr tuple(PyTuple_New(size));
  if (!tuple)
    throw python_error();

  const auto dimnames = tensor.names();
  for (const auto i : c10::irange(size)) {
    PyObject* str = nullptr;
    if (dimnames[i].type() == at::NameType::WILDCARD) {
      // PyTuple_SET_ITEM steals a reference to the object. When the tuple is
      // deallocated, it'll decrement the refcount on Py_None, which is bad.
      // To avoid this, we "create" a new reference to Py_None by increasing
      // the refcount.
      // Sources:
      // - https://docs.python.org/3/c-api/tuple.html#c.PyTuple_SetItem
      // -
      // https://stackoverflow.com/questions/16400600/how-to-return-a-tuple-containing-a-none-value-from-the-c-api
      Py_INCREF(Py_None);
      str = Py_None;
    } else {
      str = THPUtils_packString(dimnames[i].symbol().toUnqualString());
      if (!str)
        throw python_error();
    }
    PyTuple_SET_ITEM(tuple.get(), i, str);
  }
  return tuple.release();
  END_HANDLE_TH_ERRORS
}

static int THPVariable_set_names(
    PyObject* self,
    PyObject* names,
    void* unused) {
  HANDLE_TH_ERRORS
  if (check_has_torch_function(self)) {
    return handle_torch_function_setter((THPVariable*)self, "names", names);
  }
  const auto& var = THPVariable_Unpack(self);
  if (names == Py_None) {
    at::internal_set_names_inplace(var, std::nullopt);
  } else {
    TORCH_CHECK(
        THPUtils_checkDimnameList(names),
        "names must either be None or a tuple of dim names");
    at::internal_set_names_inplace(var, torch::parseDimnameList(names));
  }
  return 0;
  END_HANDLE_TH_ERRORS_RET(-1)
}

static int THPVariable_set_requires_grad(
    THPVariable* self,
    PyObject* obj,
    void* unused) {
  HANDLE_TH_ERRORS
  if (check_has_torch_function((PyObject*)self)) {
    return handle_torch_function_setter(self, "requires_grad", obj);
  }
  TORCH_CHECK(obj && PyBool_Check(obj), "requires_grad must be a bool");
  const auto& var = THPVariable_Unpack(self);
  auto requires_grad = (obj == Py_True);
  if (!var.is_leaf()) {
    THPUtils_setError(
        autograd::utils::requires_grad_leaf_error(obj == Py_True).c_str());
    return -1;
  }
  if (requires_grad &&
      !isDifferentiableType(at::typeMetaToScalarType((var.dtype())))) {
    THPUtils_setError(
        "only Tensors of floating point and complex dtype can require gradients");
    return -1;
  }
  var.set_requires_grad(requires_grad);
  return 0;
  END_HANDLE_TH_ERRORS_RET(-1)
}

static PyObject* THPVariable_get_name(THPVariable* self, void* unused) {
  if (check_has_torch_function((PyObject*)self)) {
    HANDLE_TH_ERRORS
    return handle_torch_function_getter(self, "name");
    END_HANDLE_TH_ERRORS
  }
  const auto& tensor = THPVariable_Unpack(self);
  if (tensor.name().empty())
    Py_RETURN_NONE;
  return THPUtils_packString(tensor.name().c_str());
}

static PyObject* THPVariable_get_backwards_hooks(
    THPVariable* self,
    void* unused) {
  HANDLE_TH_ERRORS
  if (check_has_torch_function((PyObject*)self)) {
    return handle_torch_function_getter(self, "_backward_hooks");
  }
  if (self->backward_hooks) {
    Py_INCREF(self->backward_hooks);
    return self->backward_hooks;
  }
  Py_RETURN_NONE;
  END_HANDLE_TH_ERRORS
}

static int THPVariable_set_backwards_hooks(
    THPVariable* self,
    PyObject* obj,
    void* unused) {
  HANDLE_TH_ERRORS
  if (check_has_torch_function((PyObject*)self)) {
    return handle_torch_function_setter(self, "_backward_hooks", obj);
  }
  TORCH_CHECK(obj, "Deletion of _backwards_hooks not allowed!");
  if (obj == Py_None) {
    obj = nullptr;
  }
  Py_XINCREF(obj);
  Py_XDECREF(self->backward_hooks);
  self->backward_hooks = obj;
  const auto& tensor = THPVariable_Unpack(self);
  torch::autograd::impl::clear_hooks(tensor);
  if (obj) {
    torch::autograd::impl::add_hook(
        tensor, std::make_unique<PyFunctionTensorPreHook>(obj, 0));
  }
  return 0;
  END_HANDLE_TH_ERRORS_RET(-1)
}

static PyObject* THPVariable_get_post_accumulate_grad_hooks(
    THPVariable* self,
    void* unused) {
  HANDLE_TH_ERRORS
  if (check_has_torch_function((PyObject*)self)) {
    return handle_torch_function_getter(self, "_post_accumulate_grad_hooks");
  }
  if (self->post_accumulate_grad_hooks) {
    Py_INCREF(self->post_accumulate_grad_hooks);
    return self->post_accumulate_grad_hooks;
  }
  Py_RETURN_NONE;
  END_HANDLE_TH_ERRORS
}

static int THPVariable_set_post_accumulate_grad_hooks(
    THPVariable* self,
    PyObject* obj,
    void* unused) {
  HANDLE_TH_ERRORS
  if (check_has_torch_function((PyObject*)self)) {
    return handle_torch_function_setter(
        self, "_post_accumulate_grad_hooks", obj);
  }
  TORCH_CHECK(obj, "Deletion of _post_accumulate_grad_hooks not allowed!");
  if (obj == Py_None) {
    obj = nullptr;
  }
  Py_XINCREF(obj);
  Py_CLEAR(self->post_accumulate_grad_hooks);
  self->post_accumulate_grad_hooks = obj;
  const auto& tensor = THPVariable_Unpack(self);
  if (obj) {
    torch::autograd::impl::set_post_acc_grad_hooks(
        tensor, std::make_unique<PyFunctionTensorPostAccGradHooks>(obj));
  }
  return 0;
  END_HANDLE_TH_ERRORS_RET(-1)
}

static PyObject* THPVariable_get_base(THPVariable* self, void* unused) {
  HANDLE_TH_ERRORS
  if (check_has_torch_function((PyObject*)self)) {
    return handle_torch_function_getter(self, "_base");
  }
  const auto& tensor = THPVariable_Unpack(self);
  if (tensor.is_view()) {
    return THPVariable_Wrap(tensor._base());
  }
  Py_RETURN_NONE;
  END_HANDLE_TH_ERRORS
}

static PyObject* THPVariable_get_shape(THPVariable* self, void* unused) {
  HANDLE_TH_ERRORS
  if (check_has_torch_function((PyObject*)self)) {
    return handle_torch_function_getter(self, "shape");
  }
  return THPSize_NewFromSymSizes(THPVariable_Unpack(self));
  END_HANDLE_TH_ERRORS
}

static PyObject* THPVariable_is_cpu(THPVariable* self, void* unused) {
  HANDLE_TH_ERRORS
  if (check_has_torch_function((PyObject*)self)) {
    return handle_torch_function_getter(self, "is_cpu");
  }
  auto& self_ = THPVariable_Unpack(self);
  return torch::autograd::utils::wrap(self_.is_cpu());
  END_HANDLE_TH_ERRORS
}

static PyObject* THPVariable_is_cuda(THPVariable* self, void* unused) {
  HANDLE_TH_ERRORS
  if (check_has_torch_function((PyObject*)self)) {
    return handle_torch_function_getter(self, "is_cuda");
  }
  auto& self_ = THPVariable_Unpack(self);
  return torch::autograd::utils::wrap(self_.is_cuda());
  END_HANDLE_TH_ERRORS
}

static PyObject* THPVariable_is_mtia(THPVariable* self, void* unused) {
  HANDLE_TH_ERRORS
  if (check_has_torch_function((PyObject*)self)) {
    return handle_torch_function_getter(self, "is_mtia");
  }
  auto& self_ = THPVariable_Unpack(self);
  return torch::autograd::utils::wrap(self_.is_mtia());
  END_HANDLE_TH_ERRORS
}

static PyObject* THPVariable_is_xla(THPVariable* self, void* unused) {
  HANDLE_TH_ERRORS
  if (check_has_torch_function((PyObject*)self)) {
    return handle_torch_function_getter(self, "is_xla");
  }
  auto& self_ = THPVariable_Unpack(self);
  return torch::autograd::utils::wrap(self_.is_xla());
  END_HANDLE_TH_ERRORS
}

static PyObject* THPVariable_is_ipu(THPVariable* self, void* unused) {
  HANDLE_TH_ERRORS
  if (check_has_torch_function((PyObject*)self)) {
    return handle_torch_function_getter(self, "is_ipu");
  }
  auto& self_ = THPVariable_Unpack(self);
  return torch::autograd::utils::wrap(self_.is_ipu());
  END_HANDLE_TH_ERRORS
}

static PyObject* THPVariable_is_xpu(THPVariable* self, void* unused) {
  HANDLE_TH_ERRORS
  if (check_has_torch_function((PyObject*)self)) {
    return handle_torch_function_getter(self, "is_xpu");
  }
  auto& self_ = THPVariable_Unpack(self);
  return torch::autograd::utils::wrap(self_.is_xpu());
  END_HANDLE_TH_ERRORS
}

static PyObject* THPVariable_is_sparse(THPVariable* self, void* unused) {
  HANDLE_TH_ERRORS
  if (check_has_torch_function((PyObject*)self)) {
    return handle_torch_function_getter(self, "is_sparse");
  }
  auto& self_ = THPVariable_Unpack(self);
  return torch::autograd::utils::wrap(self_.is_sparse());
  END_HANDLE_TH_ERRORS
}

static PyObject* THPVariable_is_sparse_csr(THPVariable* self, void* unused) {
  HANDLE_TH_ERRORS
  if (check_has_torch_function((PyObject*)self)) {
    return handle_torch_function_getter(self, "is_sparse_csr");
  }
  auto& self_ = THPVariable_Unpack(self);
  return torch::autograd::utils::wrap(self_.is_sparse_csr());
  END_HANDLE_TH_ERRORS
}

static PyObject* THPVariable_is_mkldnn(THPVariable* self, void* unused) {
  HANDLE_TH_ERRORS
  if (check_has_torch_function((PyObject*)self)) {
    return handle_torch_function_getter(self, "is_mkldnn");
  }
  auto& self_ = THPVariable_Unpack(self);
  return torch::autograd::utils::wrap(self_.is_mkldnn());
  END_HANDLE_TH_ERRORS
}

static PyObject* THPVariable_is_mps(THPVariable* self, void* unused) {
  HANDLE_TH_ERRORS
  if (check_has_torch_function((PyObject*)self)) {
    return handle_torch_function_getter(self, "is_mps");
  }
  auto& self_ = THPVariable_Unpack(self);
  return torch::autograd::utils::wrap(self_.is_mps());
  END_HANDLE_TH_ERRORS
}

static PyObject* THPVariable_is_maia(THPVariable* self, void* unused) {
  HANDLE_TH_ERRORS
  if (check_has_torch_function((PyObject*)self)) {
    return handle_torch_function_getter(self, "is_maia");
  }
  auto& self_ = THPVariable_Unpack(self);
  return torch::autograd::utils::wrap(self_.is_maia());
  END_HANDLE_TH_ERRORS
}

static PyObject* THPVariable_is_vulkan(THPVariable* self, void* unused) {
  HANDLE_TH_ERRORS
  if (check_has_torch_function((PyObject*)self)) {
    return handle_torch_function_getter(self, "is_vulkan");
  }
  auto& self_ = THPVariable_Unpack(self);
  return torch::autograd::utils::wrap(self_.is_vulkan());
  END_HANDLE_TH_ERRORS
}

static PyObject* THPVariable_is_quantized(THPVariable* self, void* unused) {
  HANDLE_TH_ERRORS
  if (check_has_torch_function((PyObject*)self)) {
    return handle_torch_function_getter(self, "is_quantized");
  }
  auto& self_ = THPVariable_Unpack(self);
  return torch::autograd::utils::wrap(self_.is_quantized());
  END_HANDLE_TH_ERRORS
}

static PyObject* THPVariable_is_meta(THPVariable* self, void* unused) {
  HANDLE_TH_ERRORS
  if (check_has_torch_function((PyObject*)self)) {
    return handle_torch_function_getter(self, "is_meta");
  }
  auto& self_ = THPVariable_Unpack(self);
  return torch::autograd::utils::wrap(self_.is_meta());
  END_HANDLE_TH_ERRORS
}

static PyObject* THPVariable_is_complex(THPVariable* self, void* unused) {
  HANDLE_TH_ERRORS
  if (check_has_torch_function((PyObject*)self)) {
    return handle_torch_function_getter(self, "is_complex");
  }
  auto& self_ = THPVariable_Unpack(self);
  return torch::autograd::utils::wrap(self_.is_complex());
  END_HANDLE_TH_ERRORS
}

static PyObject* THPVariable_is_nested(THPVariable* self, void* unused) {
  HANDLE_TH_ERRORS
  if (check_has_torch_function((PyObject*)self)) {
    return handle_torch_function_getter(self, "is_nested");
  }
  auto& self_ = THPVariable_Unpack(self);
  return torch::autograd::utils::wrap(self_.is_nested());
  END_HANDLE_TH_ERRORS
}

static PyObject* THPVariable_has_symbolic_sizes_strides(
    THPVariable* self,
    void* unused) {
  HANDLE_TH_ERRORS
  auto& self_ = THPVariable_Unpack(self);
  return torch::autograd::utils::wrap(
      self_.unsafeGetTensorImpl()->has_symbolic_sizes_strides());
  END_HANDLE_TH_ERRORS
}

static PyObject* THPVariable_dtype(THPVariable* self, void* unused) {
  HANDLE_TH_ERRORS
  if (check_has_torch_function((PyObject*)self)) {
    return handle_torch_function_getter(self, "dtype");
  }
  auto& self_ = THPVariable_Unpack(self);
  return torch::autograd::utils::wrap(self_.scalar_type());
  END_HANDLE_TH_ERRORS
}

static PyObject* THPVariable_layout(THPVariable* self, void* unused) {
  HANDLE_TH_ERRORS
  if (check_has_torch_function((PyObject*)self)) {
    return handle_torch_function_getter(self, "layout");
  }
  auto& self_ = THPVariable_Unpack(self);
  return torch::autograd::utils::wrap(self_.layout());
  END_HANDLE_TH_ERRORS
}

static PyObject* THPVariable_device(THPVariable* self, void* unused) {
  HANDLE_TH_ERRORS
  if (check_has_torch_function((PyObject*)self)) {
    return handle_torch_function_getter(self, "device");
  }
  return THPDevice_New(THPVariable_Unpack(self).device());
  END_HANDLE_TH_ERRORS
}

static PyObject* THPVariable_get_nbytes(THPVariable* self, void* unused) {
  HANDLE_TH_ERRORS
  if (check_has_torch_function((PyObject*)self)) {
    return handle_torch_function_getter(self, "nbytes");
  }
  return PyLong_FromSize_t(THPVariable_Unpack(self).nbytes());
  END_HANDLE_TH_ERRORS
}

static PyObject* THPVariable_get_itemsize(THPVariable* self, void* unused) {
  HANDLE_TH_ERRORS
  if (check_has_torch_function((PyObject*)self)) {
    return handle_torch_function_getter(self, "itemsize");
  }
  return PyLong_FromSize_t(THPVariable_Unpack(self).itemsize());
  END_HANDLE_TH_ERRORS
}

static int THPVariable_set_real(PyObject* self, PyObject* real, void* unused) {
  HANDLE_TH_ERRORS
  auto& self_ = THPVariable_Unpack(self);
  auto self_real = at::real(self_);
  auto real_ = valueToTensor(self_real.options(), real, self_real.device());
  {
    pybind11::gil_scoped_release no_gil;
    self_real.copy_(real_);
    return 0;
  }
  END_HANDLE_TH_ERRORS_RET(-1)
}

static int THPVariable_set_imag(PyObject* self, PyObject* imag, void* unused) {
  HANDLE_TH_ERRORS
  auto& self_ = THPVariable_Unpack(self);
  auto self_imag = at::imag(self_);
  auto imag_ = valueToTensor(self_imag.options(), imag, self_imag.device());
  {
    pybind11::gil_scoped_release no_gil;
    self_imag.copy_(imag_);
    return 0;
  }
  END_HANDLE_TH_ERRORS_RET(-1)
}

static PyObject* THPVariable__use_count(PyObject* self, PyObject* noargs) {
  HANDLE_TH_ERRORS
  const auto& t = THPVariable_Unpack(self);
  return THPUtils_packUInt64(t.use_count());
  END_HANDLE_TH_ERRORS
}

// properties are registered here because we are currently only able to bind
// them manually. TODO: make declarable in native_functions
// NOLINTNEXTLINE(modernize-avoid-c-arrays,cppcoreguidelines-avoid-c-arrays,cppcoreguidelines-avoid-non-const-global-variables)
static struct PyGetSetDef THPVariable_properties[] = {
    {"_python_dispatch",
     (getter)THPVariable_get_python_dispatch,
     nullptr,
     nullptr,
     nullptr},
    {"T", (getter)PropertyT::getter, nullptr, nullptr, nullptr},
    {"H", (getter)PropertyH::getter, nullptr, nullptr, nullptr},
    {"mT", (getter)PropertymT::getter, nullptr, nullptr, nullptr},
    {"mH", (getter)PropertymH::getter, nullptr, nullptr, nullptr},
    {"_cdata", (getter)THPVariable_get_cdata, nullptr, nullptr, nullptr},
    {"_version", (getter)THPVariable_get_version, nullptr, nullptr, nullptr},
    {"grad_fn", (getter)THPVariable_get_grad_fn, nullptr, nullptr, nullptr},
    {"_grad_fn",
     (getter)THPVariable_get_grad_fn,
     (setter)THPVariable_set_grad_fn,
     nullptr,
     nullptr},
    {"is_leaf", (getter)THPVariable_is_leaf, nullptr, nullptr, nullptr},
    {"retains_grad",
     (getter)THPVariable_retains_grad,
     nullptr,
     nullptr,
     nullptr},
    {"data",
     (getter)PropertyData::getter,
     (setter)THPVariable_set_data,
     nullptr,
     nullptr},
    {"_grad",
     (getter)PropertyGrad::getter,
     (setter)THPVariable_set_grad,
     nullptr,
     nullptr}, // Allows the python class to override .grad
    {"grad",
     (getter)PropertyGrad::getter,
     (setter)THPVariable_set_grad,
     nullptr,
     nullptr},
    {"_base", (getter)THPVariable_get_base, nullptr, nullptr, nullptr},
    {"volatile",
     (getter)THPVariable_get_volatile,
     (setter)THPVariable_set_volatile,
     nullptr,
     nullptr},
    {"output_nr", (getter)THPVariable_get_output_nr, nullptr, nullptr, nullptr},
    {"requires_grad",
     (getter)THPVariable_get_requires_grad,
     (setter)THPVariable_set_requires_grad,
     nullptr,
     nullptr},
    {"_backward_hooks",
     (getter)THPVariable_get_backwards_hooks,
     (setter)THPVariable_set_backwards_hooks,
     nullptr,
     nullptr},
    {"_post_accumulate_grad_hooks",
     (getter)THPVariable_get_post_accumulate_grad_hooks,
     (setter)THPVariable_set_post_accumulate_grad_hooks,
     nullptr,
     nullptr},
    {"name", (getter)THPVariable_get_name, nullptr, nullptr, nullptr},
    {"shape", (getter)THPVariable_get_shape, nullptr, nullptr, nullptr},
    {"is_cuda", (getter)THPVariable_is_cuda, nullptr, nullptr, nullptr},
    {"is_mtia", (getter)THPVariable_is_mtia, nullptr, nullptr, nullptr},
    {"is_cpu", (getter)THPVariable_is_cpu, nullptr, nullptr, nullptr},
    {"is_xla", (getter)THPVariable_is_xla, nullptr, nullptr, nullptr},
    {"is_xpu", (getter)THPVariable_is_xpu, nullptr, nullptr, nullptr},
    {"is_ipu", (getter)THPVariable_is_ipu, nullptr, nullptr, nullptr},
    {"is_sparse", (getter)THPVariable_is_sparse, nullptr, nullptr, nullptr},
    {"is_sparse_csr",
     (getter)THPVariable_is_sparse_csr,
     nullptr,
     nullptr,
     nullptr},
    {"is_mkldnn", (getter)THPVariable_is_mkldnn, nullptr, nullptr, nullptr},
    {"is_mps", (getter)THPVariable_is_mps, nullptr, nullptr, nullptr},
    {"is_maia", (getter)THPVariable_is_maia, nullptr, nullptr, nullptr},
    {"is_vulkan", (getter)THPVariable_is_vulkan, nullptr, nullptr, nullptr},
    {"is_complex", (getter)THPVariable_is_complex, nullptr, nullptr, nullptr},
    {"is_quantized",
     (getter)THPVariable_is_quantized,
     nullptr,
     nullptr,
     nullptr},
    {"is_meta", (getter)THPVariable_is_meta, nullptr, nullptr, nullptr},
    {"is_nested", (getter)THPVariable_is_nested, nullptr, nullptr, nullptr},
    {"_has_symbolic_sizes_strides",
     (getter)THPVariable_has_symbolic_sizes_strides,
     nullptr,
     nullptr,
     nullptr},
    {"dtype", (getter)THPVariable_dtype, nullptr, nullptr, nullptr},
    {"layout", (getter)THPVariable_layout, nullptr, nullptr, nullptr},
    {"device", (getter)THPVariable_device, nullptr, nullptr, nullptr},
    {"ndim", (getter)THPVariable_get_ndim, nullptr, nullptr, nullptr},
    {"nbytes", (getter)THPVariable_get_nbytes, nullptr, nullptr, nullptr},
    {"itemsize", (getter)THPVariable_get_itemsize, nullptr, nullptr, nullptr},
    {"names",
     (getter)THPVariable_get_names,
     (setter)THPVariable_set_names,
     nullptr,
     nullptr},
    {"real",
     (getter)PropertyReal::getter,
     (setter)THPVariable_set_real,
     nullptr,
     nullptr},
    {"imag",
     (getter)PropertyImag::getter,
     (setter)THPVariable_set_imag,
     nullptr,
     nullptr},
    {nullptr}};

static PyMappingMethods THPVariable_as_mapping = {
    THPVariable_length,
    THPVariable_getitem,
    THPVariable_setitem,
};

// NOLINTNEXTLINE(modernize-avoid-c-arrays,cppcoreguidelines-avoid-c-arrays,cppcoreguidelines-avoid-non-const-global-variables)
static PyMethodDef extra_methods[] = {
    {"as_subclass",
     castPyCFunctionWithKeywords(THPVariable_as_subclass),
     METH_VARARGS | METH_KEYWORDS,
     nullptr},
    {"_make_subclass",
     castPyCFunctionWithKeywords(THPVariable_make_subclass),
     METH_STATIC | METH_VARARGS | METH_KEYWORDS,
     nullptr},
    {"_make_wrapper_subclass",
     castPyCFunctionWithKeywords(THPVariable_make_wrapper_subclass),
     METH_STATIC | METH_VARARGS | METH_KEYWORDS,
     nullptr},
    {"_fix_weakref", THPVariable_fix_weakref, METH_NOARGS, nullptr},
    {"_view_func",
     castPyCFunctionWithKeywords(THPVariable_view_func),
     METH_VARARGS | METH_KEYWORDS,
     nullptr},
    {"_view_func_unsafe",
     castPyCFunctionWithKeywords(THPVariable_view_func_unsafe),
     METH_VARARGS | METH_KEYWORDS,
     nullptr},
    {"_rev_view_func_unsafe",
     THPVariable_rev_view_func_unsafe,
     METH_O,
     nullptr},
    {"_use_count", THPVariable__use_count, METH_NOARGS, nullptr},
    {nullptr}};

struct THPVariableMeta {
  PyHeapTypeObject base;
};

static int THPVariableMetaType_init(
    PyObject* cls,
    PyObject* args,
    PyObject* kwargs);

static PyTypeObject THPVariableMetaType = {
    PyVarObject_HEAD_INIT(DEFERRED_ADDRESS(&PyType_Type), 0)
    "torch._C._TensorMeta", /* tp_name */
    sizeof(THPVariableMeta), /* tp_basicsize */
    0, /* tp_itemsize */
    nullptr, /* tp_dealloc */
    0, /* tp_vectorcall_offset */
    nullptr, /* tp_getattr */
    nullptr, /* tp_setattr */
    nullptr, /* tp_reserved */
    nullptr, /* tp_repr */
    nullptr, /* tp_as_number */
    nullptr, /* tp_as_sequence */
    nullptr, /* tp_as_mapping */
    nullptr, /* tp_hash  */
    nullptr, /* tp_call */
    nullptr, /* tp_str */
    nullptr, /* tp_getattro */
    nullptr, /* tp_setattro */
    nullptr, /* tp_as_buffer */
    // NOLINTNEXTLINE(misc-redundant-expression)
    Py_TPFLAGS_DEFAULT | Py_TPFLAGS_BASETYPE, /* tp_flags */
    nullptr, /* tp_doc */
    nullptr, /* tp_traverse */
    nullptr, /* tp_clear */
    nullptr, /* tp_richcompare */
    0, /* tp_weaklistoffset */
    nullptr, /* tp_iter */
    nullptr, /* tp_iternext */
    nullptr, /* tp_methods */
    nullptr, /* tp_members */
    nullptr, /* tp_getset */
    DEFERRED_ADDRESS(&PyType_Type), /* tp_base */
    nullptr, /* tp_dict */
    nullptr, /* tp_descr_get */
    nullptr, /* tp_descr_set */
    0, /* tp_dictoffset */
    THPVariableMetaType_init, /* tp_init */
    nullptr, /* tp_alloc */
    nullptr, /* tp_new */
};

static PyTypeObject THPVariableType = {
    PyVarObject_HEAD_INIT(&THPVariableMetaType, 0)
    "torch._C.TensorBase", /* tp_name */
    sizeof(THPVariable), /* tp_basicsize */
    0, /* tp_itemsize */
    // This is unspecified, because it is illegal to create a THPVariableType
    // directly.  Subclasses will have their tp_dealloc set appropriately
    // by the metaclass
    nullptr, /* tp_dealloc */
    0, /* tp_vectorcall_offset */
    nullptr, /* tp_getattr */
    nullptr, /* tp_setattr */
    nullptr, /* tp_reserved */
    nullptr, /* tp_repr */
    nullptr, /* tp_as_number */
    nullptr, /* tp_as_sequence */
    &THPVariable_as_mapping, /* tp_as_mapping */
    nullptr, /* tp_hash  */
    nullptr, /* tp_call */
    nullptr, /* tp_str */
    nullptr, /* tp_getattro */
    nullptr, /* tp_setattro */
    nullptr, /* tp_as_buffer */
    // NOLINTNEXTLINE(misc-redundant-expression)
    Py_TPFLAGS_DEFAULT | Py_TPFLAGS_BASETYPE |
        Py_TPFLAGS_HAVE_GC, /* tp_flags */
    nullptr, /* tp_doc */
    // Also set by metaclass
    (traverseproc)THPFake_traverse, /* tp_traverse */
    (inquiry)THPFake_clear, /* tp_clear */
    nullptr, /* tp_richcompare */
    0, /* tp_weaklistoffset */
    nullptr, /* tp_iter */
    nullptr, /* tp_iternext */
    nullptr, /* tp_methods */
    nullptr, /* tp_members */
    THPVariable_properties, /* tp_getset */
    nullptr, /* tp_base */
    nullptr, /* tp_dict */
    nullptr, /* tp_descr_get */
    nullptr, /* tp_descr_set */
    0, /* tp_dictoffset */
    nullptr, /* tp_init */
    nullptr, /* tp_alloc */
    // Although new is provided here, it is illegal to call this with cls ==
    // THPVariableMeta.  Instead, subclass it first and then construct it
    THPVariable_pynew, /* tp_new */
};

PyObject* THPVariable_pynew(
    PyTypeObject* type,
    PyObject* args,
    PyObject* kwargs) {
  HANDLE_TH_ERRORS
  TORCH_CHECK(
      type != &THPVariableType,
      "Cannot directly construct TensorBase; subclass it and then construct that");
  jit::tracer::warn("torch.Tensor", jit::tracer::WARN_CONSTRUCTOR);
  auto tensor = torch::utils::base_tensor_ctor(args, kwargs);
  // WARNING: tensor is NOT guaranteed to be a fresh tensor; e.g., if it was
  // given a raw pointer that will refcount bump
  // NB: base_tensor_ctor can call into dispatched ATen functions (e.g.,
  // alias(), lift_fresh()) which can return Tensor subclasses.  We allow
  // these to be passed on directly.
  return THPVariable_NewWithVar(
      type,
      tensor,
      /*allow_preexisting_pyobj=*/true);
  END_HANDLE_TH_ERRORS
}

static int THPVariable_subclass_clear(THPVariable* self) {
  // Is it OK for an object to still be live after running
  // tp_clear? Yes. When Python is breaking reference cycles, it can't assume
  // that an object will dealloc after it's cleared.  The source code explicitly
  // handles this case:
  // https://github.com/python/cpython/blob/4e661cd69164318c1f871faa476c68a04092ddc4/Modules/gcmodule.c#L1010-L1025

  // Note that we don't need to actually resurrect here. There are 2 cases:
  // 1. The PyObject is not part of a reference cycle. In this case, we don't
  // need to do anything. The GC will move on to try and break the reference
  // cycle on another object, which will eventually trigger tp_dealloc (and thus
  // resurrection).

  // 2. The PyObject is part of a reference cycle. This case should not actually
  // be possible, due to the logic in our tp_traverse
  // (THPVariable_subclass_traverse).

  // In fact, resurrecting here breaks the invariant that "C++ owns Python only
  // when PyObject's refcount would otherwise be 0". Most immediately, as we're
  // merely breaking reference cycles here, there can be other references to the
  // PyObject. *However*, if other objects in the refcycle resurrect, then we
  // will be in a state where the PyObject has multiple Python references, yet
  // C++ owns the PyObject.

  // See https://github.com/pytorch/pytorch/pull/75933 for more discussion.
  if (isResurrectable(self)) {
    return 0;
  }

  // First clear Tensor specific things

  Py_CLEAR(self->backward_hooks);
  Py_CLEAR(self->post_accumulate_grad_hooks);
  const auto& tensor = THPVariable_Unpack(self);
  if (tensor.defined()) {
    // Two situations to consider:
    //    PyObject -owns-> Tensor
    //        unsafeIsBorrowed() is FALSE.  We're obligated to look through
    //        Tensor to break references.  Clearing cdata must induce the
    //        destruction of the C++ Tensor.  If there were other references
    //        to C++ tensor, the Python object would have been resurrected
    //        by flipping the ownership.
    //    Tensor -owns-> PyObject
    //        unsafeIsBorrowed() is TRUE.  We're deallocating the PyObject
    //        because Tensor asked us to (it's already destructing).

    if (!self->cdata.unsafeIsBorrowed() &&
        tensor.unsafeGetTensorImpl()->pyobj_slot()->get_pyobj() ==
            (PyObject*)self) {
      // TODO: empirically, on OS X this assert appears to be untrue
      // In test_py_tensors_multi_async_call - ProcessGroupRpcTestWithSpawn
      // distributed/rpc/test_process_group_agent.py
      //
      //  libc++abi.dylib: terminating with uncaught exception of type
      //  c10::Error:
      //  !tensor.unsafeGetTensorImpl()->pyobj_slot()->owns_pyobj()INTERNAL
      //  ASSERT FAILED at "../torch/csrc/autograd/python_variable.cpp":171,
      //  please report a bug to PyTorch. Exception raised from
      //  THPVariable_subclass_clear at
      //  ../torch/csrc/autograd/python_variable.cpp:171 (most recent call
      //  first): frame #0: c10::Error::Error(c10::SourceLocation,
      //  std::__1::basic_string<char, std::__1::char_traits<char>,
      //  std::__1::allocator<char> >) + 98 (0x1158a0442 in libc10.dylib) frame
      //  #1: c10::detail::torchCheckFail(char const*, char const*, unsigned
      //  int, char const*) + 205 (0x11589ed3d in libc10.dylib) frame #2:
      //  c10::detail::torchInternalAssertFail(char const*, char const*,
      //  unsigned int, char const*, c10::detail::CompileTimeEmptyString) + 9
      //  (0x1141e3f89 in libtorch_python.dylib) frame #3:
      //  THPVariable_subclass_clear(THPVariable*) + 412 (0x1148a547c in
      //  libtorch_python.dylib) frame #4:
      //  THPVariable_subclass_dealloc(_object*) + 453 (0x1148a5035 in
      //  libtorch_python.dylib) frame #5: (anonymous
      //  namespace)::concrete_decref_fn(c10::impl::PyInterpreter const*,
      //  _object*) + 53 (0x1148a5ea5 in libtorch_python.dylib) frame #6:
      //  c10::TensorImpl::release_resources() + 182 (0x11588c4a6 in
      //  libc10.dylib) frame #7:
      //  c10::MaybeOwned<at::Tensor>::operator=(c10::MaybeOwned<at::Tensor>&&)
      //  + 91 (0x11488c11b in libtorch_python.dylib) frame #8:
      //  THPVariable_subclass_dealloc(_object*) + 607 (0x1148a50cf in
      //  libtorch_python.dylib) <omitting python frames> frame #47: start + 1
      //  (0x7fff6ffc7cc9 in libdyld.dylib) frame #48: 0x0 + 4 (0x4 in ???)
      // TORCH_INTERNAL_ASSERT(!tensor.unsafeGetTensorImpl()->pyobj_slot()->owns_pyobj());
      if (auto grad_acc =
              torch::autograd::impl::try_get_grad_accumulator(tensor)) {
        grad_acc->pre_hooks().clear();
        grad_acc->tensor_pre_hooks().clear();
        grad_acc->retains_grad_hooks().clear();
      }
    }
  }
  TORCH_INTERNAL_ASSERT(!isResurrectable(self));
  {
    // MapAllocator can take significant time to release large tensors;
    // release the GIL here to avoid impacting main thread perf.
    pybind11::gil_scoped_release no_gil;
    self->cdata = MaybeOwned<Variable>();
  }
  // Since we override the basic subtype_clear from CPython, we need a crappy
  // version here just like for traverse and dealloc

  // Clear all slots until we get to the base Tensor class
  PyTypeObject* type = Py_TYPE((PyObject*)self);
  PyTypeObject* base = type;
  while (base != &THPVariableType) {
    if (Py_SIZE(base))
      clear_slots(base, (PyObject*)self);
    base = base->tp_base;
    TORCH_INTERNAL_ASSERT(base);
  }

  // Assume we never have managed dict for Tensors as we don't set the flag on
  // the base class
  if (C10_LIKELY(type->tp_dictoffset)) {
    PyObject** dictptr = _PyObject_GetDictPtr((PyObject*)self);
    if (dictptr && *dictptr)
      Py_CLEAR(*dictptr);
  }

  return 0;
}

// NB: this is not the tp_dealloc on THPVariable; instead, its the dealloc
// on subclasses.  It's never valid to construct a THPVariable so it's not
// necessary to implement the dealloc for that case
static void THPVariable_subclass_dealloc(PyObject* self) {
  if (THPVariable_tryResurrect((THPVariable*)self))
    return;

  // This is like a crappy version of subtype_dealloc.
  // Unfortunately, we cannot directly delegate to
  // subtype_dealloc as it will start walking the parent
  // chain *starting with* the type of self, which will cause
  // us to go back to our custom dealloc.
  //
  // We have to replicate the subtype_dealloc logic to ensure
  // that finalizers are handled correctly
  PyTypeObject* type = Py_TYPE(self);
  TORCH_INTERNAL_ASSERT(type->tp_flags & Py_TPFLAGS_HEAPTYPE);
  TORCH_INTERNAL_ASSERT(PyType_IS_GC(type), "GC types not implemented");

  PyObject_GC_UnTrack(self);
  // TODO: consider using trash can

  bool has_finalizer = type->tp_finalize || type->tp_del;

  if (type->tp_finalize) {
    PyObject_GC_Track(self);
    if (PyObject_CallFinalizerFromDealloc(self) < 0) {
      /* Resurrected */
      return;
    }
    PyObject_GC_UnTrack(self);
  }

  // base test is unnecessary as THPVariable does not set this
  if (type->tp_weaklistoffset) {
    PyObject_ClearWeakRefs(self);
  }

  if (type->tp_del) {
    PyObject_GC_Track(self);
    type->tp_del(self);
    if (Py_REFCNT(self) > 0) {
      /* Resurrected */
      return;
    }
    PyObject_GC_UnTrack(self);
  }

  if (has_finalizer) {
    /* New weakrefs could be created during the finalizer call.
       If this occurs, clear them out without calling their
       finalizers since they might rely on part of the object
       being finalized that has already been destroyed. */
    if (type->tp_weaklistoffset) {
      /* Modeled after GET_WEAKREFS_LISTPTR() */
      PyWeakReference** list =
          (PyWeakReference**)PyObject_GET_WEAKREFS_LISTPTR(self);
      while (*list)
        _PyWeakref_ClearRef(*list);
    }
  }

  // Clear all slots until we get to base class THPVariableType
  {
    PyTypeObject* base = type;
    while (base != &THPVariableType) {
      if (Py_SIZE(base)) {
        clear_slots(base, self);
      }
      base = base->tp_base;
      TORCH_INTERNAL_ASSERT(base);
    }
  }

  // All Python defined classes have __dict__
  if (C10_LIKELY(type->tp_dictoffset)) {
    PyObject** dictptr = _PyObject_GetDictPtr(self);
    if (dictptr != nullptr) {
      PyObject* dict = *dictptr;
      if (dict != nullptr) {
        Py_DECREF(dict);
        *dictptr = nullptr;
      }
    }
  }

  // subtype_dealloc allows for this but we don't
  TORCH_INTERNAL_ASSERT(Py_TYPE(self) == type);

  // Finally clear out the base THPVariable
  THPVariable_subclass_clear((THPVariable*)self);
  ((THPVariable*)self)->cdata.~MaybeOwned<Variable>();
  Py_TYPE(self)->tp_free(self);

  // Python defined subclasses should always be on the heap
  TORCH_INTERNAL_ASSERT(type->tp_flags & Py_TPFLAGS_HEAPTYPE);
  Py_DECREF(type);
}

// Creates a new Python object for a Variable.
static PyObject* THPVariable_NewWithVar(
    PyTypeObject* type,
    const at::TensorBase& _var,
    bool allow_preexisting_pyobj) {
  // Make sure that the reinterpret into a THPVariable* will be valid
  TORCH_CHECK(
      PyType_IsSubtype(type, &THPVariableType),
      "Creating a Tensor subclass from a class ",
      "that does not inherit from Tensor is not possible. Make sure your class inherits from Tensor.");

  // This function overwrite the Tensor's pyobj field without extra checks
  // Make sure it is not set otherwise we would leak memory
  auto pyobj = _var.unsafeGetTensorImpl()->pyobj_slot()->get_pyobj();

  // Under some circumstances, we may attempt to create a new Python
  // object for a variable that already has a Python object.  The most common
  // situation this can occur is if you have a TorchDispatchMode active that
  // is returning a subclass from lift_fresh (which is invoked to
  // appropriately "wrap" a constant tensor into whatever ambient modes are
  // active.)
  //
  // In general, it is impossible to handle this case compositionally.
  // Suppose you have a user call ATensor([1, 2, 3]) when a mode is active
  // that is transforming all ops (including the internal lift_fresh call that
  // transforms [1, 2, 3] into a torch.tensor([1., 2., 3.])) to output
  // BTensor, where ATensor and BTensor are completely unrelated subclasses
  // and there is no way to compose them.  There is no way to satisfy the user
  // request here: in particular, you can't just try to re-invoke the ATensor
  // constructor on the returned BTensor, because (1) this could cause an
  // infinite loop--we are already in ATensor.__new__ and (2) there isn't any
  // guarantee that ATensor.__new__ supports a single element constructor
  // anyway.
  //
  // However, a more common case is a user just called torch.Tensor([1, 2, 3]),
  // and a fake tensor mode is active.  Really, all you want is to get back
  // a FakeTensor, in the same way torch.tensor([1, 2, 3]) or torch.arange(3)
  // would have returned a fake tensor (concretely, the way this happens
  // is we create a *real* tensor torch.tensor([1., 2., 3.]), and then it
  // turns into a FakeTensor when we call lift_fresh on this real tensor).
  // This case is compositional because FakeTensor is a subclass of Tensor, so
  // it's valid for us to return it in place of a Tensor.  So this is what we
  // do.

  if (pyobj) {
    TORCH_CHECK(
        allow_preexisting_pyobj,
        "Creating a new Tensor subclass ",
        type->tp_name,
        " but the raw Tensor object is already associated to a python object ",
        "of type ",
        pyobj->ob_type->tp_name);
    // Even if we allow pre-existing PyObject, we don't allow completely
    // ignoring the requested type.  Check that we fulfilled a subtype
    // relation here.  In the common case the requested type is Tensor and
    // this always succeeds.
    // Check if it's OK to just directly return the Python object without
    // allocating a new variable.  We just check that the existing Python
    // object is a subclass of the requested type.
    PyTypeObject* obj_type = Py_TYPE(pyobj);
    TORCH_CHECK(
        obj_type == type || PyType_IsSubtype(obj_type, type),
        "Creating a new Tensor subclass ",
        type->tp_name,
        " but the raw Tensor object is already associated to a python object ",
        "of type ",
        pyobj->ob_type->tp_name,
        " which is not a subclass of the "
        "requested type");
    // We may (in fact, we typically will) need to resurrect this
    return THPVariable_Wrap(_var);
  }

  PyObject* obj = type->tp_alloc(type, 0);
  if (obj) {
    auto v = (THPVariable*)obj;
    // TODO: named constructor to avoid default initialization
    new (&v->cdata) MaybeOwned<Variable>();
    if (c10::impl::HermeticPyObjectTLS::get_state()) {
      // Do NOT initialize pyobj field on the tensor, you own the C++
      v->cdata = MaybeOwned<Variable>::owned(Variable(_var));
      TORCH_INTERNAL_ASSERT(
          !check_has_torch_dispatch(obj),
          "While HermeticPyObject was enabled, we attempted to create a tensor "
          "subclass with __torch_dispatch__.  This violates the invariant that "
          "operations in HermeticPyObject have equivalent C++ implementations. "
          "If your operator registered from Python operator registration isn't "
          "doing anything strange, there may be an internal PyTorch bug involving "
          "not appropriately disabling TorchDispatchMode before executing "
          "Python op registration.");
    } else {
      // Normal codepath
      v->cdata = MaybeOwned<Variable>::owned(Variable(_var));
      const auto& var = THPVariable_Unpack(v);
      var.unsafeGetTensorImpl()->pyobj_slot()->init_pyobj(obj);
      if (check_has_torch_dispatch(obj)) {
        var.unsafeGetTensorImpl()->set_python_dispatch(true);
      }
    }
  }
  return obj;
}

/// NOTE [ PyObject Traversal ]
///
/// PyObjects that are wrapping c++ objects can lead to non-trivial traverse
/// logic and it can be tricky to know what to traverse and when. This note
/// tries to clarify what is the danger here and a simple algorithm to choose
/// how to write the tp_traverse and tp_clear functions. If you're not already
/// familiar with how the CPython GC works, you should read this in-depth
/// description: https://devguide.python.org/garbage_collector/
///
/// The complexity for us comes from the fact that some c++ shared_ptr objects
/// own references to python objects and are also owned both by other python
/// objects and c++ objects. This means that to allow the GC to collect all
/// cycles, we need to properly implement the traverse/clear methods that take
/// into account these C++ ownership links.
///
/// The main danger here comes from the fact that, while all python-related code
/// is thread safe wrt the GC execution (thanks to the GIL), other threads might
/// be using our C++ objects arbitrarily which can lead to shared_ptr ref count
/// going up or down in between the different traverse/clear invocations. The
/// one constraint we add here that is not explicitly mentioned in the GC
/// description above is that for a given GC run (meaning while the GIL is
/// held), the traverse/clear pair should never report different ownership
/// relations: if traverse visited a given PyObject, then the clear within that
/// same GC run must still be the sole owner and clear that PyObject.
///
/// A more mechanical algorithm to know what to traverse/clear is as follows:
///   - Any field on this PyObject that contains a strong reference to another
///   PyObject
///     must be visited and cleared. An example of that is the "backward_hooks"
///     field of the THPVariable.
///   - Any field that contains a C++ object that is uniquely owned by this
///   PyObject (either
///     a unique_ptr or a shared_ptr with use_count==1) should have all the
///     PyObject it owns visited and cleared. An example would be here the
///     tensor hooks.
///   - If that uniquely owned C++ object also uniquely owns other C++ objects,
///   these should be
///     visited and cleared as well if they contain any PyObject.
///
/// Caveat: to avoid slow runtime, we limit the depth of this exploration of C++
/// objects in practice and we do not, for example, go through the whole
/// autograd graph, even if it is uniquely owned. This is a known place where
/// users can create noncollectable cycles as described in:
/// https://github.com/pytorch/pytorch/issues/7343
///

static int traverse_slots(
    PyTypeObject* type,
    PyObject* self,
    visitproc visit,
    void* arg) {
  auto n = Py_SIZE(type);
  auto mp = type->tp_members;
  for (Py_ssize_t i = 0; i < n; i++, mp++) {
    if (mp->type == T_OBJECT_EX) {
      char* addr = (char*)self + mp->offset;
      PyObject* obj = *(PyObject**)addr;
      if (obj != nullptr) {
        int err = visit(obj, arg);
        if (err)
          return err;
      }
    }
  }
  return 0;
}

static int THPVariable_subclass_traverse(
    PyObject* self,
    visitproc visit,
    void* arg) {
  // If the tensor is eligible to be resurrected, don't traverse it; instead
  // treat all of its references as a root (as they WOULD be a root since we
  // can treat the inbound C++ references as root owners).
  //
  // This works because unlike conventional GCs, Python's GC operates in two
  // phases: first it uses traverse to discover roots, and then it uses traverse
  // to do reachability.  Bypassing traverse during root discovery forces Python
  // to treat self as a root for everything it refers to.  For a full
  // explanation of the algorithm see
  // https://devguide.python.org/garbage_collector/
  //
  // NB: if we don't hold an owning reference to the underlying Tensor, it is
  // possible that the underlying Tensor has already gone dead.  In that case,
  // it's not safe to access it.  But it's also safe to traverse, because if
  // the underlying Tensor *is* live, then root discovery will determine that
  // self is live, and nothing will get GC'ed anyway (resurrection cannot happen
  // if the C++ objects owns the PyObject)
  THPVariable* var = reinterpret_cast<THPVariable*>(self);
  if (isResurrectable(var)) {
    return 0;
  }

  // Crappy version of subtype_traverse; same deal as
  // THPVariable_subclass_dealloc

  PyTypeObject* type = Py_TYPE(self);
  // Traverse slots until we get to base class THPVariableType
  {
    PyTypeObject* base = type;
    while (base != &THPVariableType) {
      if (Py_SIZE(base)) {
        int err = traverse_slots(base, self, visit, arg);
        if (err)
          return err;
      }
      base = base->tp_base;
      TORCH_INTERNAL_ASSERT(base);
    }
  }

  // All Python defined classes have __dict__
  if (C10_LIKELY(type->tp_dictoffset)) {
    PyObject** dictptr = _PyObject_GetDictPtr(self);
    if (dictptr && *dictptr)
      Py_VISIT(*dictptr);
  }

  TORCH_INTERNAL_ASSERT(type->tp_flags & Py_TPFLAGS_HEAPTYPE);
  Py_VISIT(type);

  // Finally traverse THPVariable special stuff
  Py_VISIT(var->backward_hooks);
  Py_VISIT(var->post_accumulate_grad_hooks);
  if (!var->cdata.unsafeIsBorrowed()) {
    const auto& tensor = THPVariable_Unpack(var);
    if (tensor.defined()) {
      // WARNING: The grad_fn traversal logic is very subtle, if you change
      // this, be very careful not to re-introduce this bug:
      // https://gist.github.com/zou3519/7ac92b84dd7d206dcc6eae55fee8372c

      // We ensure that we follow NOTE [ PyObject Traversal ] he by checking
      // that this python object is the sole owner of the underlying Tensor and
      // that this Tensor is the sole owner of its grad_fn. In this case, the
      // only way to get a new reference to the grad_fn is by using this python
      // object, which requires the GIL to be accessed. Note that this is only
      // valid as long as user don't share non-owning references across
      // different threads (which is crazy and should never be done).
      auto autograd_meta = torch::autograd::impl::get_autograd_meta(tensor);
      if (tensor.use_count() == 1) {
        if (autograd_meta) {
          // Do NOT call grad_fn() here as that might trigger a recompute
          const auto& grad_fn = autograd_meta->grad_fn_;
          if (grad_fn && grad_fn.use_count() == 1) {
            // All Node can have a pyobj (stored in "pyobj_")
            Py_VISIT(grad_fn->pyobj());
            // PyNode are special as they also have an "obj" field
            if (auto py_node_fn = dynamic_cast<PyNode*>(grad_fn.get())) {
              Py_VISIT(py_node_fn->obj);
            }
          }
        }
      }
      if (autograd_meta) {
        for (const auto& hook : torch::autograd::impl::hooks(tensor)) {
          if (auto pyhook =
                  dynamic_cast<PyFunctionTensorPreHook*>(hook.get())) {
            Py_VISIT(pyhook->dict);
          }
        }
      }
    }
  }

  return 0;
}

int THPVariableMetaType_init(PyObject* cls, PyObject* args, PyObject* kwargs) {
  if (PyType_Type.tp_init(cls, args, kwargs) < 0) {
    return -1;
  }
  // It is important for all three of these to be overridden correctly for the
  // resurrection checks to properly happen. In particular, an older version
  // was not overriding tp_clear here. This lead to the default subtype_clear
  // running on the Tensor object (as only TensorBase tp_clear was custom),
  // clearing the __dict__ field, before the TensorBase custom clear was called
  // and would properly detect the resurrect.
  // See https://github.com/pytorch/pytorch/issues/136358 for the exact behavior
  ((PyTypeObject*)cls)->tp_dealloc = (destructor)THPVariable_subclass_dealloc;
  ((PyTypeObject*)cls)->tp_traverse =
      (traverseproc)THPVariable_subclass_traverse;
  ((PyTypeObject*)cls)->tp_clear = (inquiry)THPVariable_subclass_clear;

  // Don't do anything for the base Tensor class
  if (!THPVariableClass) {
    return 0;
  }

  // Forbid subclassing _TensorBase directly
  py::tuple mro =
      py::reinterpret_borrow<py::tuple>(((PyTypeObject*)cls)->tp_mro);
  bool is_subclass_of_thpvariable = false;
  for (py::handle h : mro) {
    if (h.ptr() == THPVariableClass) {
      is_subclass_of_thpvariable = true;
      break;
    }
  }
  if (!is_subclass_of_thpvariable) {
    PyErr_SetString(PyExc_RuntimeError, "Cannot subclass _TensorBase directly");
    return -1;
  }

  // If the user provided a torch_dispatch implementation, disable
  // torch_function.
  py::object torch_dispatch_impl = py::reinterpret_steal<py::object>(
      PyObject_GetAttrString(cls, "__torch_dispatch__"));
  py::object torch_dispatch_default = py::reinterpret_steal<py::object>(
      PyObject_GetAttrString(THPVariableClass, "__torch_dispatch__"));
  if (torch_dispatch_impl.ptr() != torch_dispatch_default.ptr()) {
    py::object torch_function_impl = py::reinterpret_steal<py::object>(
        PyObject_GetAttrString(cls, "__torch_function__"));
    py::object torch_function_default_bound = py::reinterpret_steal<py::object>(
        PyObject_GetAttrString(THPVariableClass, "__torch_function__"));

    // Since our __torch_function__ is a classmethod, we need to "unbound" the
    // method to get the raw function
    py::object torch_function_default = py::reinterpret_steal<py::object>(
        PyObject_GetAttrString(torch_function_default_bound.ptr(), "__func__"));

    // User-defined __torch_function__ might not be a classmethod
    if (PyObject_HasAttrString(torch_function_impl.ptr(), "__func__")) {
      torch_function_impl = py::reinterpret_steal<py::object>(
          PyObject_GetAttrString(torch_function_impl.ptr(), "__func__"));
    }
    if (torch_function_impl.ptr() == torch_function_default.ptr()) {
      PyObject_SetAttrString(
          cls, "__torch_function__", torch::disabled_torch_function_impl());
    }
  }

  return 0;
}

namespace torch::autograd {

// NOLINTNEXTLINE(modernize-avoid-c-arrays,cppcoreguidelines-avoid-c-arrays,cppcoreguidelines-avoid-non-const-global-variables)
extern PyMethodDef variable_methods[];

static void initTensorImplConversion(PyObject* module) {
  auto m = py::handle(module).cast<py::module>();
  m.def("_wrap_tensor_impl", [](void* ptr) {
    auto p = c10::intrusive_ptr<c10::TensorImpl, at::UndefinedTensorImpl>::
        unsafe_reclaim_from_nonowning(static_cast<c10::TensorImpl*>(ptr));
    TORCH_CHECK(p.defined(), "Can't wrap undefined tensor");
    auto tensor = at::Tensor::wrap_tensor_impl(std::move(p));
    return py::cast(std::move(tensor));
  });
  // set on the module level to avoid mixing pybind and plain CPython extensions
  m.def("_tensor_impl_raw_handle", [](torch::autograd::Variable* t) -> void* {
    // We return a raw non-owning pointer here, we rely on surrounding
    // code to keep the original tensor alive
    return t->getIntrusivePtr().get();
  });
}
} // namespace torch::autograd

bool THPVariable_initModule(PyObject* module) {
  THPVariableMetaType.tp_base = &PyType_Type;
  if (PyType_Ready(&THPVariableMetaType) < 0)
    return false;
  Py_INCREF(&THPVariableMetaType);
  PyModule_AddObject(module, "_TensorMeta", (PyObject*)&THPVariableMetaType);

  static std::vector<PyMethodDef> methods;
  THPUtils_addPyMethodDefs(methods, torch::autograd::variable_methods);
  THPUtils_addPyMethodDefs(methods, extra_methods);
  THPVariableType.tp_methods = methods.data();
  if (PyType_Ready(&THPVariableType) < 0)
    return false;
  Py_INCREF(&THPVariableType);
  PyModule_AddObject(module, "TensorBase", (PyObject*)&THPVariableType);
  Py_INCREF(&THPVariableType);
  PyModule_AddObject(module, "_TensorBase", (PyObject*)&THPVariableType);
  torch::autograd::initTorchFunctions(module);
  torch::autograd::initTensorImplConversion(module);
  torch::utils::validate_numpy_for_dlpack_deleter_bug();
  return true;
}<|MERGE_RESOLUTION|>--- conflicted
+++ resolved
@@ -349,15 +349,11 @@
       !tensor.unsafeGetTensorImpl()->pyobj_slot()->owns_pyobj());
 
   c10::TensorImpl* tensor_impl = tensor.unsafeGetTensorImpl();
-<<<<<<< HEAD
-=======
   auto pyobj = tensor_impl->pyobj_slot()->get_pyobj();
 
   TORCH_INTERNAL_ASSERT(
       pyobj,
       "Trying to preserve a Python tensor whose PyObjectSlot does not have a PyObject");
->>>>>>> b8ffca0f
-
   tensor_impl->pyobj_slot()->set_owns_pyobj(true);
 
   // Resurrect the Python object.  This is something CPython does
