#include <ATen/NamedTensorUtils.h>
#include <c10/core/DeviceType.h>
#include <c10/core/impl/GPUTrace.h>
#include <c10/core/impl/HermeticPyObjectTLS.h>
#include <c10/core/impl/PythonDispatcherTLS.h>
#include <c10/util/irange.h>
#include <pybind11/pytypes.h>
#include <torch/csrc/Device.h>
#include <torch/csrc/DynamicTypes.h>
#include <torch/csrc/Exceptions.h>
#include <torch/csrc/PyInterpreter.h>
#include <torch/csrc/Size.h>
#include <torch/csrc/THP.h>
#include <torch/csrc/Types.h>
#include <torch/csrc/autograd/autograd.h>
#include <torch/csrc/autograd/edge.h>
#include <torch/csrc/autograd/function.h>
#include <torch/csrc/autograd/python_cpp_function.h>
#include <torch/csrc/autograd/python_hook.h>
#include <torch/csrc/autograd/python_torch_functions.h>
#include <torch/csrc/autograd/python_variable_indexing.h>
#include <torch/csrc/autograd/utils/error_messages.h>
#include <torch/csrc/autograd/utils/wrap_outputs.h>
#include <torch/csrc/autograd/variable.h>
#include <torch/csrc/jit/frontend/tracer.h>
#include <torch/csrc/jit/python/pybind_utils.h>
#include <torch/csrc/tensor/python_tensor.h>
#include <torch/csrc/utils/pybind.h>
#include <torch/csrc/utils/pycfunction_helpers.h>
#include <torch/csrc/utils/pyobject_preservation.h>
#include <torch/csrc/utils/python_arg_parser.h>
#include <torch/csrc/utils/python_dispatch.h>
#include <torch/csrc/utils/python_strings.h>
#include <torch/csrc/utils/tensor_new.h>
#include <torch/csrc/utils/tensor_numpy.h>

#include <torch/csrc/utils/torch_dispatch_mode.h>

#include <ATen/ATen.h>

#include <c10/core/SymIntArrayRef.h>
#include <structmember.h>
#include <cstdint>
#include <memory>
#include <utility>
#include <vector>

using namespace at;
using namespace torch;
using namespace torch::autograd;

std::pair<py::object, py::dict> parseIValuesToPyArgsKwargs(
    const c10::OperatorHandle& op,
    const std::vector<c10::IValue>& arguments) {
  TORCH_CHECK(
      PyGILState_Check(),
      "GIL must be held before you call parseIValuesToPyArgsKwargs");
  const auto& schema = op.schema();
  py::dict kwargs;
  // About all the pointers:
  //
  // f(int x, int y = 0, *, int z = 0)
  //                                  ^- arguments.size()
  //                        ^- kwarg_only_start
  //          ^- positional_default_start
  //   ^- 0

  // Find the split point between kwarg-only and regular.  Since most functions
  // don't have kwarg-only arguments, it is more efficient to scan from the
  // right (but ideally, this would just be precomputed in FunctionSchema
  // itself).  (NB: minus one in the loop is because we're testing if the
  // *next* argument is kwarg-only before we advance the starting index)
  int64_t kwarg_only_start = static_cast<int64_t>(arguments.size());
  for (; kwarg_only_start > 0; kwarg_only_start--) {
    const auto& arg = schema.arguments()[kwarg_only_start - 1];
    if (!arg.kwarg_only()) {
      break;
    }
  }

  // Find the first positional argument that isn't defaulted
  auto is_default = [&](size_t idx) -> bool {
    const auto& arg = schema.arguments()[idx];
    if (!arg.default_value().has_value()) {
      return false;
    }
    const auto& default_ivalue = *arg.default_value();
    const auto& ivalue = arguments[idx];
    if (default_ivalue != ivalue) {
      return false;
    }
    return true;
  };

  int64_t positional_default_start = kwarg_only_start;
  for (; positional_default_start > 0; positional_default_start--) {
    if (!is_default(positional_default_start - 1)) {
      break;
    }
  }

  auto args =
      py::reinterpret_steal<py::object>(PyTuple_New(positional_default_start));

  auto schemaAwareToPyObject = [&](size_t idx) -> py::object {
    const auto& arg = schema.arguments()[idx];
    auto match = [&](c10::TypeKind kind) {
      const auto& t = arg.real_type();
      if (t->kind() == kind)
        return true;
      if (auto opt_t = t->cast<c10::OptionalType>()) {
        if (opt_t->getElementType()->kind() == kind)
          return true;
      }
      return false;
    };
    if (arguments[idx].isNone()) {
      return py::none();
    } else if (match(c10::ScalarTypeType::Kind)) {
      auto* obj =
          getTHPDtype(static_cast<c10::ScalarType>(arguments[idx].toInt()));
      return py::reinterpret_borrow<py::object>(
          reinterpret_cast<PyObject*>(obj));
    } else if (match(c10::LayoutType::Kind)) {
      auto* obj =
          getTHPLayout(static_cast<c10::Layout>(arguments[idx].toInt()));
      return py::reinterpret_borrow<py::object>(
          reinterpret_cast<PyObject*>(obj));
    } else if (match(c10::MemoryFormatType::Kind)) {
      return py::cast(static_cast<c10::MemoryFormat>(arguments[idx].toInt()));
    } else {
      return torch::jit::toPyObject(arguments[idx]);
    }
  };

  // Populate positional arguments
  for (const auto idx : c10::irange(positional_default_start)) {
    PyTuple_SET_ITEM(
        args.ptr(), idx, schemaAwareToPyObject(idx).release().ptr());
  }

  // Populate keyword arguments
  for (const auto idx : c10::irange(kwarg_only_start, arguments.size())) {
    // But don't populate default keyword arguments
    if (is_default(idx))
      continue;
    const auto& arg = schema.arguments()[idx];
    kwargs[py::cast(arg.name())] = schemaAwareToPyObject(idx);
  }
  return std::make_pair(std::move(args), std::move(kwargs));
}

void pushPyOutToStack(
    const c10::OperatorHandle& op,
    torch::jit::Stack* stack,
    py::object out,
    const char* msg) {
  TORCH_CHECK(
      PyGILState_Check(), "GIL must be held before you call pushPyOutToStack");
  auto schema_returns = op.schema().returns();
  const auto num_returns = schema_returns.size();
  if (num_returns == 0) {
    // Check that we got a None return from Python. Anything else is an error.
    TORCH_CHECK(
        out.is_none(),
        "Expected ",
        msg,
        " for ",
        op.operator_name(),
        " to return None but it returned something else instead.");
  } else if (num_returns == 1) {
    torch::jit::push(
        stack, torch::jit::toIValue(out.ptr(), schema_returns[0].real_type()));
  } else {
    auto outs = py::cast<py::sequence>(out);
    for (const auto idx : c10::irange(outs.size())) {
      torch::jit::push(
          stack,
          torch::jit::toIValue(
              outs[idx].ptr(), schema_returns[idx].real_type()));
    }
  }
}

namespace {

c10::TensorImpl::SizesStridesPolicy parseSizesStridesPolicyArgument(
    std::string_view arg) {
  if (arg == "strides") {
    return c10::TensorImpl::SizesStridesPolicy::CustomStrides;
  }

  if (arg == "sizes") {
    return c10::TensorImpl::SizesStridesPolicy::CustomSizes;
  }

  TORCH_CHECK_VALUE(
      false,
      "Unknown sizes_strides_policy: ",
      arg,
      "; expected 'strides' or 'sizes'");
}
} // anonymous namespace

PyObject* THPVariableClass = nullptr;

PyObject* ParameterClass = nullptr;

static PyObject* THPVariable_NewWithVar(
    PyTypeObject* type,
    const at::TensorBase& _var,
    bool allow_preexisting_pyobj = false);

// clang-tidy gets confused by static const
static const char* VOLATILE_WARNING =
    "volatile was removed and now has no effect. Use "
    "`with torch.no_grad():` instead.";

static bool check_has_torch_dispatch(PyObject* obj) {
  PyTypeObject* tp = Py_TYPE(obj);
  if (THPVariable_CheckTypeExact(tp)) {
    return false;
  }
  py::object attr = PyObject_FastGetAttrString(obj, "__torch_dispatch__");
  return (
      attr.ptr() != nullptr &&
      attr.ptr() != torch::disabled_torch_dispatch_impl());
}

// NOLINTNEXTLINE(*-c-arrays,cppcoreguidelines-avoid-non-const-global-variables)
static PyObject* device_to_py_class_[static_cast<size_t>(
    c10::DeviceType::COMPILE_TIME_MAX_DEVICE_TYPES)];

void registerPythonTensorClass(
    const std::string& device,
    PyObject* python_tensor_class) {
  c10::Device dev(device);

  TORCH_CHECK(
      dev.type() == kXLA, "Only the python class for XLA can be overridden");
  if (device_to_py_class_[static_cast<size_t>(dev.type())] != nullptr) {
    TORCH_WARN(
        "Overriding a previously registered python class for ", dev.str());
  }

  device_to_py_class_[static_cast<size_t>(dev.type())] = python_tensor_class;
}

static PyObject* getPythonTensorClass(c10::Device d) {
  return device_to_py_class_[static_cast<size_t>(d.type())];
}

void activateGPUTrace() {
  c10::impl::GPUTrace::set_trace(getPyInterpreter());
}

PyObject* THPVariable_Wrap(const at::TensorBase& var) {
  if (!var.defined()) {
    Py_RETURN_NONE;
  }

  if (c10::impl::HermeticPyObjectTLS::get_state()) {
    return THPVariable_NewWithVar((PyTypeObject*)THPVariableClass, var);
  }

  std::optional<PyObject*> mb_obj =
      var.unsafeGetTensorImpl()->pyobj_slot()->check_pyobj(
          /*ignore_hermetic_tls=*/false);
<<<<<<< HEAD
  c10::impl::PyInterpreterStatus status{};
=======
>>>>>>> 98e549c2
  if (mb_obj.has_value()) {
    auto obj = *mb_obj;
    if (obj) {
      if (var.unsafeGetTensorImpl()->pyobj_slot()->owns_pyobj()) {
        // C++ owns the Python object; this implies there weren't any other
        // owning references to the Python object.  Since we're making the
        // object "live" again on Python side, let's flip back the ownership
        // (Python owns C++) as it would now be unsound to deallocate the C++
        // object if all C++ references go to zero
        var.unsafeGetTensorImpl()->pyobj_slot()->set_owns_pyobj(false);
        reinterpret_cast<THPVariable*>(obj)->cdata =
            MaybeOwned<Variable>::owned(Variable(var));
        // NB: incref is not necessary, because we are "stealing" the previous
        // ownership from the Variable to return it here for the wrap
        return obj;
      }
      Py_INCREF(obj);
      return obj;
    }
    // TODO: a better invariant is that if we tagged, we MUST have a valid
    // PyObject.  That's PyObject preservation
    // (https://github.com/pytorch/pytorch/pull/56017).  Prior to this PR
    // being a thing, the PyObject field will get cleared when all references
    // to the Python object are removed.
  }

  if (C10_LIKELY(var.device().type() != c10::kXLA)) {
    return THPVariable_NewWithVar((PyTypeObject*)THPVariableClass, var);
  }

  if (auto clazz = getPythonTensorClass(var.device())) {
    return THPVariable_NewWithVar((PyTypeObject*)clazz, var);
  }

  return THPVariable_NewWithVar((PyTypeObject*)THPVariableClass, var);
}

static bool isResurrectable(THPVariable* self) {
  // We want to divide this check into 2 cases.

  // 1. C++ owns PyObject (in this case, self->cdata.unsafeIsBorrowed() is
  // true). You might think that in this case, it is impossible for tp_clear to
  // be called: surely the C++ reference to the PyObject is keeping it live? And
  // you'd be right! In fact, when C++ owns the PyObject, we have an invariant
  // that the refcount on the PyObject should be precisely one (because if you
  // take out another reference to the PyObject, we're supposed to flip the
  // ownership pointer back). In reality, you can violate this invariant
  // temporarily with weak references, so we don't test for it in asserts.

  // 2. PyObject owns C++ (in this case, self->cdata.unsafeIsBorrowed() is
  // false). In this case, tp_clear can get called if the PyObject is referenced
  // from a dead cycle, and nowhere else. But if resurrection did not occur,
  // then the reference to C++ from the PyObject must be the ONLY reference to
  // the C++ object.
  if (self->cdata.unsafeIsBorrowed()) {
    return false;
  }
  auto const& tensor = THPVariable_Unpack(self);
  if (!tensor.defined() || tensor.use_count() <= 1) {
    return false;
  }
  // Check if this is hermetic. If it is, no resurrection.
  if (tensor.unsafeGetTensorImpl()->pyobj_slot()->check_pyobj(
          /*ignore_hermetic_tls=*/false) != (PyObject*)self) {
    return false;
  }
  return true;
}

// returns true if successfully rezzed; if so, cancel the
// rest of deallocation
static bool THPVariable_tryResurrect(THPVariable* self) {
  const auto& tensor = THPVariable_Unpack(self);

  if (!isResurrectable(self)) {
    return false;
  }

  // At this point, we are definitely going to resurrect the tensor. So, the
  // tensor better be defined :)
  TORCH_INTERNAL_ASSERT(tensor.defined());

  // There are other C++ owners of the tensor.  Flip ownership
  // so that C++ owns this Python object, and cancel deallocation.
  TORCH_INTERNAL_ASSERT(
      !tensor.unsafeGetTensorImpl()->pyobj_slot()->owns_pyobj());

  c10::TensorImpl* tensor_impl = tensor.unsafeGetTensorImpl();
  auto maybe_pyobj = tensor_impl->pyobj_slot()->check_pyobj(
      /*ignore_hermetic_tls=*/false);

  TORCH_INTERNAL_ASSERT(
      maybe_pyobj.has_value(),
      "Trying to preserve a Python tensor whose PyObjectSlot does not have a PyObject");

  tensor_impl->pyobj_slot()->set_owns_pyobj(true);

  // Resurrect the Python object.  This is something CPython does
  // internally occasionally, see
  // https://github.com/python/cpython/blob/b98eba5bc2ffbe7a0ed49d540ebc4f756ae61985/Objects/object.c#L248-L259
  // so we just copy the pattern here.  Note that we don't have to worry
  // about saving and restoring the refcount (as the quoted code does)
  // because we actually DO need to reset the refcount to one here, we
  // can't assume that some other code has taken care of it.
  // NB: this will overreport _Py_RefTotal but based on inspection of object.c
  // there is no way to avoid this

  // When resurrecting, we MUST use _Py_NewReference and not Py_INCREF to
  // ensure the PyObject is in a valid state
  _Py_NewReference((PyObject*)self);

  // Flip THPVariable to be non-owning
  // (near use-after-free miss here: fresh MaybeOwned is created breaking
  // reference on Tensor in struct BEFORE we overwrite the old one)
  TORCH_INTERNAL_ASSERT(!c10::impl::HermeticPyObjectTLS::get_state());
  self->cdata = MaybeOwned<Variable>::borrowed(tensor);

  // NB: At this point, tensor *could* be dead (e.g., some other C++ thread
  // decrefed it.)  At this point, it is probably waiting on the GIL to
  // deallocate the Python object and will kill self, BUT NOT YET.

  return true;
}

static int THPFake_traverse(THPVariable* self, visitproc visit, void* arg) {
  TORCH_INTERNAL_ASSERT(
      false, "TensorBase tp_traverse function was not overridden properly");
  return 0;
}

static int THPFake_clear(THPVariable* self) {
  TORCH_INTERNAL_ASSERT(
      false, "TensorBase tp_clear function was not overridden properly");
  return 0;
}

static PyObject* THPVariable_pynew(
    PyTypeObject* type,
    PyObject* args,
    PyObject* kwargs);

static PyObject* THPVariable_fix_weakref(PyObject* self, PyObject* noargs) {
  const auto& var = THPVariable_Unpack(self);
  Py_DECREF(THPVariable_Wrap(var));
  Py_RETURN_NONE;
}

// Maps the given python callable over a vector of items, returning a vector
// of the same type of items.
template <typename T>
static std::vector<T> map_py_func(
    const py::function& func,
    const std::vector<T>& items) {
  std::vector<T> new_items;
  new_items.reserve(items.size());
  for (auto& item : items) {
    new_items.emplace_back(py::cast<T>(func(item)));
  }
  return new_items;
}

template <>
std::vector<at::Tensor> map_py_func(
    const py::function& func,
    const std::vector<at::Tensor>& items) {
  std::vector<at::Tensor> new_items;
  new_items.reserve(items.size());
  for (auto& item : items) {
    auto output = func(item);
    if (output.is(py::none())) {
      // treat None value as an undefined tensor
      new_items.emplace_back();
    } else {
      new_items.emplace_back(py::cast<at::Tensor>(output));
    }
  }
  return new_items;
}

static PyObject* view_func_impl(
    PyObject* _self,
    PyObject* args,
    PyObject* kwargs,
    bool check_has_same_meta) {
  HANDLE_TH_ERRORS
  const auto& self = THPVariable_Unpack(_self);

  static PythonArgParser parser({
      "_view_func(Tensor new_base, PyObject* symint_visitor_fn=None, PyObject* tensor_visitor_fn=None)",
  });
  ParsedArgs<3> parsed_args{};
  auto r = parser.parse(_self, args, kwargs, parsed_args);
  auto new_base = r.tensor(0);
  PyObject* symint_visitor_fn = r.pyobject(1);
  PyObject* tensor_visitor_fn = r.pyobject(2);

  // Ensure that self is indeed a backward differentiable view
  // If not, we return an undefined Tensor (None) and let the user handle it.
  auto diff_view_meta = torch::autograd::impl::get_view_autograd_meta(self);
  at::Tensor out;
  if (diff_view_meta && diff_view_meta->has_bw_view()) {
    const auto& view_info = diff_view_meta->get_backward_view();
    // Ensure that the newly provided base is similar to the original base
    if (!check_has_same_meta ||
        torch::autograd::utils::has_same_meta(new_base, view_info.base_)) {
      // Do the actual view replay
      if (view_info.has_view_fn()) {
        auto& view_func = view_info.view_fn();

        // Determine new SymInt / tensor state as needed.
        std::optional<std::vector<c10::SymInt>> new_symints = std::nullopt;
        if (symint_visitor_fn != Py_None) {
          new_symints = map_py_func(
              py::cast<py::function>(symint_visitor_fn),
              view_func.get_symints());
        }

        std::optional<std::vector<at::Tensor>> new_tensors = std::nullopt;
        if (tensor_visitor_fn != Py_None) {
          new_tensors = map_py_func(
              py::cast<py::function>(tensor_visitor_fn),
              view_func.get_tensors());
        }

        // call view func
        if (new_symints.has_value() || new_tensors.has_value()) {
          out = (*view_func.clone_and_set(new_symints, new_tensors))(new_base);
        } else {
          out = view_func(new_base);
        }
      } else {
        out = new_base.as_strided(
            self.sizes(), self.strides(), self.storage_offset());
      }
    }
  }
  return THPVariable_Wrap(out);
  END_HANDLE_TH_ERRORS
}

static PyObject* THPVariable_view_func(
    PyObject* self_,
    PyObject* args,
    PyObject* kwargs) {
  return view_func_impl(self_, args, kwargs, /*check_has_same_meta=*/true);
}

static PyObject* THPVariable_view_func_unsafe(
    PyObject* self_,
    PyObject* args,
    PyObject* kwargs) {
  return view_func_impl(self_, args, kwargs, /*check_has_same_meta=*/false);
}

static PyObject* rev_view_func_impl(PyObject* self_, PyObject* arg) {
  HANDLE_TH_ERRORS
  const auto& self = THPVariable_Unpack(self_);
  TORCH_CHECK(
      THPVariable_Check(arg),
      "_rev_view_func expect a single argument that is a Tensor");
  const auto& new_view = THPVariable_Unpack(arg);

  // Ensure that self is indeed a backward differentiable view
  // If not, we return an undefined Tensor (None) and let the user handle it.
  auto diff_view_meta = torch::autograd::impl::get_view_autograd_meta(self);
  at::Tensor out;
  if (diff_view_meta && diff_view_meta->has_bw_view()) {
    const auto& view_info = diff_view_meta->get_backward_view();
    // Do the actual view replay
    TORCH_CHECK(view_info.has_view_fn(), "No _rev_view_func() found");
    out = view_info.rev_view_fn()(new_view);
  }
  return THPVariable_Wrap(out);
  END_HANDLE_TH_ERRORS
}

static PyObject* THPVariable_rev_view_func_unsafe(
    PyObject* self_,
    PyObject* arg) {
  return rev_view_func_impl(self_, arg);
}

// Instantiates a subclass of self with the same data.
static PyObject* THPVariable_as_subclass(
    PyObject* _self,
    PyObject* args,
    PyObject* kwargs) {
  HANDLE_TH_ERRORS
  const auto& self = THPVariable_Unpack(_self);
  static PythonArgParser parser({
      "as_subclass(PyObject* cls)",
  });
  ParsedArgs<1> parsed_args{};
  auto r = parser.parse(_self, args, kwargs, parsed_args);
  PyObject* cls = r.pyobject(0);
  TORCH_CHECK_TYPE(
      PyType_Check(cls),
      "cls must be a type (got ",
      Py_TYPE(cls)->tp_name,
      ")");
  // guard completely turns off torch dispatch modes, doesn't just pop off the
  // stack
  torch_dispatch_mode::StashTorchDispatchStackGuard td_g;
  c10::impl::DisablePythonDispatcher dpd_g;
  return THPVariable_NewWithVar((PyTypeObject*)cls, self.alias());
  END_HANDLE_TH_ERRORS
}

static PyObject* THPVariable_make_subclass(
    PyObject* _ignored,
    PyObject* args,
    PyObject* kwargs) {
  HANDLE_TH_ERRORS
  static PythonArgParser parser({
      "_make_subclass(PyObject* cls, Tensor data, bool require_grad=False, *, std::string_view? dispatch_sizes_strides_policy=None, bool dispatch_device=False, bool dispatch_layout=False, Device? device_for_backend_keys=None)",
  });
  ParsedArgs<7> parsed_args{};
  auto r = parser.parse(args, kwargs, parsed_args);
  PyObject* cls = r.pyobject(0);
  TORCH_CHECK_TYPE(
      PyType_Check(cls),
      "cls must be a type (got ",
      Py_TYPE(cls)->tp_name,
      ")");
  // guard completely turns off torch dispatch modes, doesn't just pop off the
  // stack
  torch_dispatch_mode::StashTorchDispatchStackGuard td_g;
  c10::impl::DisablePythonDispatcher dpd_g;
  auto data =
      r.tensor(1).detach(); // creates a fresh Tensor (DEFINITELY_UNINITIALIZED)
  // We set `data`'s `allow_tensor_metadata_change` to true here, because we
  // want to allow the following use case for backward compatibility:
  //
  // ```python
  // rnn = torch.nn.RNN(100, 100, 2)
  // # The following calls `torch._cudnn_rnn_flatten_weight(rnn._flat_weights,
  // ...)`, # which changes storage of `rnn`'s weights in-place
  // rnn.flatten_parameters()
  // ```
  data.unsafeGetTensorImpl()->set_allow_tensor_metadata_change(true);
  data.set_requires_grad(r.toBool(2));
  const auto sizes_strides_policy = r.stringViewOptional(3);
  if (sizes_strides_policy.has_value()) {
    data.unsafeGetTensorImpl()->set_python_custom_sizes_strides(
        parseSizesStridesPolicyArgument(*sizes_strides_policy));
  }
  if (r.toBool(4)) {
    data.unsafeGetTensorImpl()->set_python_custom_device(true);
  }
  if (r.toBool(5)) {
    data.unsafeGetTensorImpl()->set_python_custom_layout(true);
  }
  if (!r.isNone(6)) {
    data.unsafeGetTensorImpl()->_change_backend_component_keys(r.device(6));
  }

  return THPVariable_NewWithVar((PyTypeObject*)cls, data);
  END_HANDLE_TH_ERRORS
}

static PyObject* THPVariable_make_wrapper_subclass(
    PyObject*,
    PyObject* args,
    PyObject* kwargs) {
  HANDLE_TH_ERRORS
  // NB: pin_memory doesn't actually do anything
  // TODO: strides variant?

  // cls: Python subclass type
  // size, strides, storage_offset, memory_format, dtype: self-explanatory
  // layout: memory layout, e.g. for types of Nested Tensors or other sparse
  //         tensors
  // pin_memory, requires_grad: self-explanatory
  // dispatch_sizes_strides_policy: string - which sizes/strides we should
  //                                dispatch to a custom python implementation.
  // dispatch_device: whether to dispatch to a custom python implementation
  //                  for device
  // dispatch_layout: whether to dispatch to a custom python implementation
  //                  for layout
  // _extra_dispatch_keys: additional dispatch keys to add to the tensor
  // storage_size: if provided, skip storage size calculation and just use the
  //               value provided. One use case is for Nested Tensor, where the
  //               storage size cannot be calculated from the sizes/strides
  //               (because they contain a NestedInt).
  static PythonArgParser parser({
      "_make_wrapper_subclass(PyObject* cls, SymIntArrayRef size, SymIntArrayRef? strides=None, "
      "SymInt? storage_offset=None, MemoryFormat? memory_format=None, ScalarType dtype=None, "
      "Layout layout=torch.strided, Device device=None, bool pin_memory=False, bool requires_grad=False, "
      "std::string_view? dispatch_sizes_strides_policy=None, bool dispatch_device=False, bool dispatch_layout=False, "
      "DispatchKeySet _extra_dispatch_keys=None, SymInt? storage_size=None)",
  });
  ParsedArgs<15> parsed_args{};
  auto r = parser.parse(args, kwargs, parsed_args);
  PyObject* cls = r.pyobject(0);

  TORCH_CHECK_TYPE(
      PyType_Check(cls),
      "cls must be a type (got ",
      Py_TYPE(cls)->tp_name,
      ")");

  // This is an important safety check; without it, the default behavior will be
  // to continue on to the underlying CPU/CUDA kernel advertised by the dispatch
  // key, which will immediately segfault because the data pointer is null.  By
  // forcing users to define __torch_dispatch__ we ensure this does not happen
  // TODO: This check is not complete; because the user can disable torch
  // dispatch and then go again, triggering segfault.  TBH I'm thinking I want
  // to delete this function entirely
  py::object attr = PyObject_FastGetAttrString(cls, "__torch_dispatch__");
  TORCH_CHECK_TYPE(
      attr.ptr() != nullptr &&
          attr.ptr() != torch::disabled_torch_dispatch_impl(),
      ((PyTypeObject*)cls)->tp_name,
      " must define __torch_dispatch__");

  const auto options = TensorOptions()
                           .dtype(r.scalartype(5))
                           .device(r.device(7))
                           .layout(r.layoutOptional(6))
                           // NB: long standing issue, requires_grad is not
                           // respected here; you have to set it post facto, see
                           // https://github.com/pytorch/pytorch/issues/26428
                           // .requires_grad(r.toBool(7))
                           .pinned_memory(r.toBool(8));

  // don't bother releasing GIL here, as we are not allocating any nontrivial
  // data
  Tensor tensor;

  {
    AutoDispatchBelowADInplaceOrView guard{}; // TODO: Remove.
    tracer::impl::NoTracerDispatchMode tracer_guard{};

    auto sym_sizes = r.symintlist(1);
    auto sym_strides_own = r.symintlistOptional(2);
    auto sym_strides =
        static_cast<std::optional<c10::SymIntArrayRef>>(sym_strides_own);
    auto sym_storage_offset = r.toSymIntOptional(3);

    c10::SymInt size_bytes;
    auto dtype_itemsize = static_cast<int64_t>(options.dtype().itemsize());
    auto storage_size = r.toSymIntOptional(14);

    if (storage_size.has_value()) {
      size_bytes = storage_size.value();
    } else if (sym_strides.has_value()) {
      size_bytes = at::detail::computeStorageNbytes(
          sym_sizes,
          sym_strides.value(),
          dtype_itemsize,
          sym_storage_offset.value_or(0));
    } else {
      size_bytes = at::detail::computeStorageNbytesContiguous(
          sym_sizes, dtype_itemsize, sym_storage_offset.value_or(0));
    }

    // We use storages **only** to track aliasing of subclasses during tracing.
    // The actual data pointers are not valid.
    Storage storage{
        Storage::use_byte_size_t{},
        size_bytes,
        /*allocator=*/c10::GetAllocator(c10::kMeta),
        /*resizable=*/true};
    // TODO: constructor should probably accept data pointer
    storage.set_data_ptr_noswap(at::DataPtr{nullptr, r.device(7)});

    auto keys = c10::DispatchKeySet({options.computeDispatchKey()});
    if (auto mb_extra_keys = r.toDispatchKeySetOptional(13)) {
      keys = keys | *mb_extra_keys;
    }
    tensor = at::detail::make_tensor<TensorImpl>(
        std::move(storage), keys, options.dtype());

    TensorImpl* tensor_impl = tensor.unsafeGetTensorImpl();

    if (sym_strides.has_value()) {
      tensor_impl->set_sizes_and_strides(
          sym_sizes, sym_strides.value(), sym_storage_offset);
    } else {
      TORCH_CHECK(
          !sym_storage_offset.has_value(),
          "setting storage offset without stride not supported");
      tensor_impl->generic_set_sizes_contiguous(sym_sizes);
    }

    const auto sizes_strides_policy = r.stringViewOptional(10);
    if (sizes_strides_policy.has_value()) {
      tensor.unsafeGetTensorImpl()->set_python_custom_sizes_strides(
          parseSizesStridesPolicyArgument(*sizes_strides_policy));
    }
  }

  tensor.set_requires_grad(r.toBool(9));

  if (r.toBool(11)) {
    tensor.unsafeGetTensorImpl()->set_python_custom_device(true);
  }
  if (r.toBool(12)) {
    tensor.unsafeGetTensorImpl()->set_python_custom_layout(true);
  }

  return THPVariable_NewWithVar((PyTypeObject*)cls, tensor);
  END_HANDLE_TH_ERRORS
}

using getter = PyObject* (*)(PyObject*, void*);
using setter = int (*)(PyObject*, PyObject*, void*);

static PyObject* THPVariable_get_python_dispatch(
    THPVariable* self,
    void* unused) {
  HANDLE_TH_ERRORS
  const auto& var = THPVariable_Unpack(self);
  return torch::autograd::utils::wrap(
      var.unsafeGetTensorImpl()->is_python_dispatch());
  END_HANDLE_TH_ERRORS
}

// CRTP base class to implement the python bindings for a Tensor property in
// PyTorch A class that implements a property is expected to have:
// - static constexpr const char* name;
//   - This variable should hold the Python name of the property
// - static Tensor fn(const Tensor&);
//   - This function calls the relevant ATen on the tensor
template <typename T>
// NOLINTNEXTLINE(bugprone-crtp-constructor-accessibility)
struct GetterBase {
  static PyObject* getter(THPVariable* self, void* /*unused*/) {
    HANDLE_TH_ERRORS
    if (check_has_torch_function((PyObject*)self)) {
      return handle_torch_function_getter(self, T::name);
    }
    return THPVariable_Wrap(T::fn(THPVariable_Unpack(self)));
    END_HANDLE_TH_ERRORS
  }
};

struct PropertyT : GetterBase<PropertyT> {
  static constexpr const char* name = "T";
  static Tensor fn(const Tensor& t) {
    return t.numpy_T();
  }
};

struct PropertyH : GetterBase<PropertyH> {
  static constexpr const char* name = "H";
  static Tensor fn(const Tensor& t) {
    return t.matrix_H();
  }
};

struct PropertymT : GetterBase<PropertymT> {
  static constexpr const char* name = "mT";
  static Tensor fn(const Tensor& t) {
    return t.mT();
  }
};

struct PropertymH : GetterBase<PropertymH> {
  static constexpr const char* name = "mH";
  static Tensor fn(const Tensor& t) {
    return t.mH();
  }
};

struct PropertyData : GetterBase<PropertyData> {
  static constexpr const char* name = "data";
  static Tensor fn(const Tensor& t) {
    return t.variable_data();
  }
};

struct PropertyGrad : GetterBase<PropertyGrad> {
  static constexpr const char* name = "grad";
  static Tensor fn(const Tensor& t) {
    return t.grad();
  }
};

struct PropertyReal : GetterBase<PropertyReal> {
  static constexpr const char* name = "real";
  static Tensor fn(const Tensor& t) {
    return at::real(t);
  }
};

struct PropertyImag : GetterBase<PropertyImag> {
  static constexpr const char* name = "imag";
  static Tensor fn(const Tensor& t) {
    return at::imag(t);
  }
};

static PyObject* THPVariable_get_cdata(THPVariable* self, void* unused) {
  HANDLE_TH_ERRORS
  if (check_has_torch_function((PyObject*)self)) {
    return handle_torch_function_getter(self, "_cdata");
  }
  const auto& var = THPVariable_Unpack(self);
  return PyLong_FromVoidPtr(var.unsafeGetTensorImpl());
  END_HANDLE_TH_ERRORS
}

static PyObject* THPVariable_get_version(THPVariable* self, void* unused) {
  HANDLE_TH_ERRORS
  if (check_has_torch_function((PyObject*)self)) {
    return handle_torch_function_getter(self, "_version");
  }
  const auto& var = THPVariable_Unpack(self);
  return PyInt_FromLong(var._version());
  END_HANDLE_TH_ERRORS
}

static PyObject* THPVariable_get_grad_fn(THPVariable* self, void* unused) {
  HANDLE_TH_ERRORS
  if (check_has_torch_function((PyObject*)self)) {
    return handle_torch_function_getter(self, "grad_fn");
  }
  const auto& var = THPVariable_Unpack(self);
  if (!var.grad_fn()) {
    Py_RETURN_NONE;
  }
  return functionToPyObject(var.grad_fn());
  END_HANDLE_TH_ERRORS
}

static int THPVariable_set_grad_fn(
    THPVariable* self,
    PyObject* obj,
    void* unused) {
  HANDLE_TH_ERRORS
  if (check_has_torch_function((PyObject*)self)) {
    return handle_torch_function_setter(self, "_grad_fn", obj);
  }
  TORCH_CHECK(obj, "Deletion of _grad_fn not allowed. Detach tensor instead!");
  TORCH_CHECK(obj == Py_None, "_grad_fn can be only set to None");
  THPVariable_Unpack(self).detach_();
  return 0;
  END_HANDLE_TH_ERRORS_RET(-1)
}

static PyObject* THPVariable_is_leaf(THPVariable* self, void* unused) {
  HANDLE_TH_ERRORS
  if (check_has_torch_function((PyObject*)self)) {
    return handle_torch_function_getter(self, "is_leaf");
  }
  return PyBool_FromLong(!THPVariable_Unpack(self).grad_fn());
  END_HANDLE_TH_ERRORS
}

static int THPVariable_set_data(
    THPVariable* self,
    PyObject* data,
    void* unused) {
  HANDLE_TH_ERRORS
  if (check_has_torch_function((PyObject*)self)) {
    return handle_torch_function_setter(self, "data", data);
  }
  TORCH_CHECK(
      data, "Deleting tensor data is not allowed. Delete tensor instead!");
  TORCH_CHECK_TYPE(
      THPVariable_Check(data),
      "Variable data has to be a tensor, but got ",
      Py_TYPE(data)->tp_name);

  THPVariable_Unpack(self).set_data(THPVariable_Unpack(data));
  return 0;
  END_HANDLE_TH_ERRORS_RET(-1)
}

static int THPVariable_set_grad(
    THPVariable* self,
    PyObject* py_grad,
    void* unused) {
  HANDLE_TH_ERRORS
  if (check_has_torch_function((PyObject*)self)) {
    return handle_torch_function_setter(self, "grad", py_grad);
  }
  const auto& var = THPVariable_Unpack(self);
  if (!py_grad || py_grad == Py_None) {
    var.mutable_grad().reset();
    return 0;
  }

  TORCH_CHECK_TYPE(
      THPVariable_Check(py_grad),
      "assigned grad expected to be a Tensor or None but got grad of type ",
      THPUtils_typename(py_grad));
  TORCH_CHECK(
      self != (THPVariable*)py_grad, "can't assign Variable as its own grad");

  const auto& grad = THPVariable_Unpack(py_grad);
  TORCH_CHECK(
      var.dtype() == grad.dtype(),
      "attempting to assign a gradient with dtype '",
      grad.dtype(),
      "' to a tensor with dtype '",
      var.dtype(),
      "'. Please ensure that the gradient and the tensor have the same dtype");
  TORCH_CHECK(
      var.device().type() == grad.device().type(),
      "attempting to assign a gradient with device type '",
      grad.device().type(),
      "' to a tensor with device type '",
      var.device().type(),
      "'. Please ensure that the gradient and the tensor are on the same device");
  if (grad.layout() != kSparse) {
    TORCH_CHECK(
        grad.options().type_equal(var.options()),
        "attempting to assign a gradient to a tensor that has data of a different type");
  }
  TORCH_CHECK(
      grad.get_device() == var.get_device(),
      "attempting to assign a gradient located on device with index '",
      grad.get_device(),
      "' to a tensor located on device with index '",
      var.get_device(),
      "'. Please ensure that the gradient and the tensor are on the same device");
  TORCH_CHECK(
      grad.sym_sizes().equals(var.sym_sizes()),
      "attempting to assign a gradient of size '",
      grad.sym_sizes(),
      "' to a tensor of size '",
      var.sym_sizes(),
      "'. Please ensure that the gradient and the tensor are the same size");

  var.mutable_grad() = grad;
  return 0;
  END_HANDLE_TH_ERRORS_RET(-1)
}

static PyObject* THPVariable_get_volatile(THPVariable* self, void* unused) {
  HANDLE_TH_ERRORS
  if (check_has_torch_function((PyObject*)self)) {
    return handle_torch_function_getter(self, "volatile");
  }
  const char* msg = "volatile was removed (Variable.volatile is always False)";
  auto r = PyErr_WarnEx(PyExc_UserWarning, msg, 1);
  if (r != 0)
    throw python_error();
  Py_RETURN_FALSE;
  END_HANDLE_TH_ERRORS
}

static int THPVariable_set_volatile(
    THPVariable* self,
    PyObject* obj,
    void* unused) {
  HANDLE_TH_ERRORS
  if (check_has_torch_function((PyObject*)self)) {
    return handle_torch_function_setter(self, "volatile", obj);
  }
  auto r = PyErr_WarnEx(PyExc_UserWarning, VOLATILE_WARNING, 1);
  if (r != 0)
    throw python_error();
  return 0;
  END_HANDLE_TH_ERRORS_RET(-1)
}

static PyObject* THPVariable_get_output_nr(THPVariable* self, void* unused) {
  HANDLE_TH_ERRORS
  if (check_has_torch_function((PyObject*)self)) {
    return handle_torch_function_getter(self, "output_nr");
  }
  const auto output_nr =
      static_cast<long>(THPVariable_Unpack(self).output_nr());
  return PyInt_FromLong(output_nr);
  END_HANDLE_TH_ERRORS
}

static PyObject* THPVariable_get_requires_grad(
    THPVariable* self,
    void* unused) {
  HANDLE_TH_ERRORS
  if (check_has_torch_function((PyObject*)self)) {
    return handle_torch_function_getter(self, "requires_grad");
  }
  if (THPVariable_Unpack(self).requires_grad()) {
    Py_RETURN_TRUE;
  } else {
    Py_RETURN_FALSE;
  }
  END_HANDLE_TH_ERRORS
}

static PyObject* THPVariable_retains_grad(THPVariable* self, void* unused) {
  HANDLE_TH_ERRORS
  if (check_has_torch_function((PyObject*)self)) {
    return handle_torch_function_getter(self, "retains_grad");
  }
  if (THPVariable_Unpack(self).retains_grad()) {
    Py_RETURN_TRUE;
  } else {
    Py_RETURN_FALSE;
  }
  END_HANDLE_TH_ERRORS
}

static PyObject* THPVariable_get_ndim(THPVariable* self, void* unused) {
  HANDLE_TH_ERRORS
  if (check_has_torch_function((PyObject*)self)) {
    return handle_torch_function_getter(self, "ndim");
  }
  return PyInt_FromLong(THPVariable_Unpack(self).dim());
  END_HANDLE_TH_ERRORS
}

static PyObject* THPVariable_get_names(PyObject* self, void* unused) {
  HANDLE_TH_ERRORS
  if (check_has_torch_function(self)) {
    return handle_torch_function_getter((THPVariable*)self, "names");
  }
  // The long-term plan is to return a list of (python) torch.Dimname.
  // However, for now, return a list of string.
  const auto& tensor = THPVariable_Unpack(self);
  auto size = tensor.dim();
  THPObjectPtr tuple(PyTuple_New(size));
  if (!tuple)
    throw python_error();

  const auto dimnames = tensor.names();
  for (const auto i : c10::irange(size)) {
    PyObject* str = nullptr;
    if (dimnames[i].type() == at::NameType::WILDCARD) {
      // PyTuple_SET_ITEM steals a reference to the object. When the tuple is
      // deallocated, it'll decrement the refcount on Py_None, which is bad.
      // To avoid this, we "create" a new reference to Py_None by increasing
      // the refcount.
      // Sources:
      // - https://docs.python.org/3/c-api/tuple.html#c.PyTuple_SetItem
      // -
      // https://stackoverflow.com/questions/16400600/how-to-return-a-tuple-containing-a-none-value-from-the-c-api
      Py_INCREF(Py_None);
      str = Py_None;
    } else {
      str = THPUtils_packString(dimnames[i].symbol().toUnqualString());
      if (!str)
        throw python_error();
    }
    PyTuple_SET_ITEM(tuple.get(), i, str);
  }
  return tuple.release();
  END_HANDLE_TH_ERRORS
}

static int THPVariable_set_names(
    PyObject* self,
    PyObject* names,
    void* unused) {
  HANDLE_TH_ERRORS
  if (check_has_torch_function(self)) {
    return handle_torch_function_setter((THPVariable*)self, "names", names);
  }
  const auto& var = THPVariable_Unpack(self);
  if (names == Py_None) {
    at::internal_set_names_inplace(var, std::nullopt);
  } else {
    TORCH_CHECK(
        THPUtils_checkDimnameList(names),
        "names must either be None or a tuple of dim names");
    at::internal_set_names_inplace(var, torch::parseDimnameList(names));
  }
  return 0;
  END_HANDLE_TH_ERRORS_RET(-1)
}

static int THPVariable_set_requires_grad(
    THPVariable* self,
    PyObject* obj,
    void* unused) {
  HANDLE_TH_ERRORS
  if (check_has_torch_function((PyObject*)self)) {
    return handle_torch_function_setter(self, "requires_grad", obj);
  }
  TORCH_CHECK(obj && PyBool_Check(obj), "requires_grad must be a bool");
  const auto& var = THPVariable_Unpack(self);
  auto requires_grad = (obj == Py_True);
  if (!var.is_leaf()) {
    THPUtils_setError(
        autograd::utils::requires_grad_leaf_error(obj == Py_True).c_str());
    return -1;
  }
  if (requires_grad &&
      !isDifferentiableType(at::typeMetaToScalarType((var.dtype())))) {
    THPUtils_setError(
        "only Tensors of floating point and complex dtype can require gradients");
    return -1;
  }
  var.set_requires_grad(requires_grad);
  return 0;
  END_HANDLE_TH_ERRORS_RET(-1)
}

static PyObject* THPVariable_get_name(THPVariable* self, void* unused) {
  if (check_has_torch_function((PyObject*)self)) {
    HANDLE_TH_ERRORS
    return handle_torch_function_getter(self, "name");
    END_HANDLE_TH_ERRORS
  }
  const auto& tensor = THPVariable_Unpack(self);
  if (tensor.name().empty())
    Py_RETURN_NONE;
  return THPUtils_packString(tensor.name().c_str());
}

static PyObject* THPVariable_get_backwards_hooks(
    THPVariable* self,
    void* unused) {
  HANDLE_TH_ERRORS
  if (check_has_torch_function((PyObject*)self)) {
    return handle_torch_function_getter(self, "_backward_hooks");
  }
  if (self->backward_hooks) {
    Py_INCREF(self->backward_hooks);
    return self->backward_hooks;
  }
  Py_RETURN_NONE;
  END_HANDLE_TH_ERRORS
}

static int THPVariable_set_backwards_hooks(
    THPVariable* self,
    PyObject* obj,
    void* unused) {
  HANDLE_TH_ERRORS
  if (check_has_torch_function((PyObject*)self)) {
    return handle_torch_function_setter(self, "_backward_hooks", obj);
  }
  TORCH_CHECK(obj, "Deletion of _backwards_hooks not allowed!");
  if (obj == Py_None) {
    obj = nullptr;
  }
  Py_XINCREF(obj);
  Py_XDECREF(self->backward_hooks);
  self->backward_hooks = obj;
  const auto& tensor = THPVariable_Unpack(self);
  torch::autograd::impl::clear_hooks(tensor);
  if (obj) {
    torch::autograd::impl::add_hook(
        tensor, std::make_unique<PyFunctionTensorPreHook>(obj, 0));
  }
  return 0;
  END_HANDLE_TH_ERRORS_RET(-1)
}

static PyObject* THPVariable_get_post_accumulate_grad_hooks(
    THPVariable* self,
    void* unused) {
  HANDLE_TH_ERRORS
  if (check_has_torch_function((PyObject*)self)) {
    return handle_torch_function_getter(self, "_post_accumulate_grad_hooks");
  }
  if (self->post_accumulate_grad_hooks) {
    Py_INCREF(self->post_accumulate_grad_hooks);
    return self->post_accumulate_grad_hooks;
  }
  Py_RETURN_NONE;
  END_HANDLE_TH_ERRORS
}

static int THPVariable_set_post_accumulate_grad_hooks(
    THPVariable* self,
    PyObject* obj,
    void* unused) {
  HANDLE_TH_ERRORS
  if (check_has_torch_function((PyObject*)self)) {
    return handle_torch_function_setter(
        self, "_post_accumulate_grad_hooks", obj);
  }
  TORCH_CHECK(obj, "Deletion of _post_accumulate_grad_hooks not allowed!");
  if (obj == Py_None) {
    obj = nullptr;
  }
  Py_XINCREF(obj);
  Py_CLEAR(self->post_accumulate_grad_hooks);
  self->post_accumulate_grad_hooks = obj;
  const auto& tensor = THPVariable_Unpack(self);
  if (obj) {
    torch::autograd::impl::set_post_acc_grad_hooks(
        tensor, std::make_unique<PyFunctionTensorPostAccGradHooks>(obj));
  }
  return 0;
  END_HANDLE_TH_ERRORS_RET(-1)
}

static PyObject* THPVariable_get_base(THPVariable* self, void* unused) {
  HANDLE_TH_ERRORS
  if (check_has_torch_function((PyObject*)self)) {
    return handle_torch_function_getter(self, "_base");
  }
  const auto& tensor = THPVariable_Unpack(self);
  if (tensor.is_view()) {
    return THPVariable_Wrap(tensor._base());
  }
  Py_RETURN_NONE;
  END_HANDLE_TH_ERRORS
}

static PyObject* THPVariable_get_shape(THPVariable* self, void* unused) {
  HANDLE_TH_ERRORS
  if (check_has_torch_function((PyObject*)self)) {
    return handle_torch_function_getter(self, "shape");
  }
  return THPSize_NewFromSymSizes(THPVariable_Unpack(self));
  END_HANDLE_TH_ERRORS
}

static PyObject* THPVariable_is_cpu(THPVariable* self, void* unused) {
  HANDLE_TH_ERRORS
  if (check_has_torch_function((PyObject*)self)) {
    return handle_torch_function_getter(self, "is_cpu");
  }
  auto& self_ = THPVariable_Unpack(self);
  return torch::autograd::utils::wrap(self_.is_cpu());
  END_HANDLE_TH_ERRORS
}

static PyObject* THPVariable_is_cuda(THPVariable* self, void* unused) {
  HANDLE_TH_ERRORS
  if (check_has_torch_function((PyObject*)self)) {
    return handle_torch_function_getter(self, "is_cuda");
  }
  auto& self_ = THPVariable_Unpack(self);
  return torch::autograd::utils::wrap(self_.is_cuda());
  END_HANDLE_TH_ERRORS
}

static PyObject* THPVariable_is_mtia(THPVariable* self, void* unused) {
  HANDLE_TH_ERRORS
  if (check_has_torch_function((PyObject*)self)) {
    return handle_torch_function_getter(self, "is_mtia");
  }
  auto& self_ = THPVariable_Unpack(self);
  return torch::autograd::utils::wrap(self_.is_mtia());
  END_HANDLE_TH_ERRORS
}

static PyObject* THPVariable_is_xla(THPVariable* self, void* unused) {
  HANDLE_TH_ERRORS
  if (check_has_torch_function((PyObject*)self)) {
    return handle_torch_function_getter(self, "is_xla");
  }
  auto& self_ = THPVariable_Unpack(self);
  return torch::autograd::utils::wrap(self_.is_xla());
  END_HANDLE_TH_ERRORS
}

static PyObject* THPVariable_is_ipu(THPVariable* self, void* unused) {
  HANDLE_TH_ERRORS
  if (check_has_torch_function((PyObject*)self)) {
    return handle_torch_function_getter(self, "is_ipu");
  }
  auto& self_ = THPVariable_Unpack(self);
  return torch::autograd::utils::wrap(self_.is_ipu());
  END_HANDLE_TH_ERRORS
}

static PyObject* THPVariable_is_xpu(THPVariable* self, void* unused) {
  HANDLE_TH_ERRORS
  if (check_has_torch_function((PyObject*)self)) {
    return handle_torch_function_getter(self, "is_xpu");
  }
  auto& self_ = THPVariable_Unpack(self);
  return torch::autograd::utils::wrap(self_.is_xpu());
  END_HANDLE_TH_ERRORS
}

static PyObject* THPVariable_is_sparse(THPVariable* self, void* unused) {
  HANDLE_TH_ERRORS
  if (check_has_torch_function((PyObject*)self)) {
    return handle_torch_function_getter(self, "is_sparse");
  }
  auto& self_ = THPVariable_Unpack(self);
  return torch::autograd::utils::wrap(self_.is_sparse());
  END_HANDLE_TH_ERRORS
}

static PyObject* THPVariable_is_sparse_csr(THPVariable* self, void* unused) {
  HANDLE_TH_ERRORS
  if (check_has_torch_function((PyObject*)self)) {
    return handle_torch_function_getter(self, "is_sparse_csr");
  }
  auto& self_ = THPVariable_Unpack(self);
  return torch::autograd::utils::wrap(self_.is_sparse_csr());
  END_HANDLE_TH_ERRORS
}

static PyObject* THPVariable_is_mkldnn(THPVariable* self, void* unused) {
  HANDLE_TH_ERRORS
  if (check_has_torch_function((PyObject*)self)) {
    return handle_torch_function_getter(self, "is_mkldnn");
  }
  auto& self_ = THPVariable_Unpack(self);
  return torch::autograd::utils::wrap(self_.is_mkldnn());
  END_HANDLE_TH_ERRORS
}

static PyObject* THPVariable_is_mps(THPVariable* self, void* unused) {
  HANDLE_TH_ERRORS
  if (check_has_torch_function((PyObject*)self)) {
    return handle_torch_function_getter(self, "is_mps");
  }
  auto& self_ = THPVariable_Unpack(self);
  return torch::autograd::utils::wrap(self_.is_mps());
  END_HANDLE_TH_ERRORS
}

static PyObject* THPVariable_is_maia(THPVariable* self, void* unused) {
  HANDLE_TH_ERRORS
  if (check_has_torch_function((PyObject*)self)) {
    return handle_torch_function_getter(self, "is_maia");
  }
  auto& self_ = THPVariable_Unpack(self);
  return torch::autograd::utils::wrap(self_.is_maia());
  END_HANDLE_TH_ERRORS
}

static PyObject* THPVariable_is_vulkan(THPVariable* self, void* unused) {
  HANDLE_TH_ERRORS
  if (check_has_torch_function((PyObject*)self)) {
    return handle_torch_function_getter(self, "is_vulkan");
  }
  auto& self_ = THPVariable_Unpack(self);
  return torch::autograd::utils::wrap(self_.is_vulkan());
  END_HANDLE_TH_ERRORS
}

static PyObject* THPVariable_is_quantized(THPVariable* self, void* unused) {
  HANDLE_TH_ERRORS
  if (check_has_torch_function((PyObject*)self)) {
    return handle_torch_function_getter(self, "is_quantized");
  }
  auto& self_ = THPVariable_Unpack(self);
  return torch::autograd::utils::wrap(self_.is_quantized());
  END_HANDLE_TH_ERRORS
}

static PyObject* THPVariable_is_meta(THPVariable* self, void* unused) {
  HANDLE_TH_ERRORS
  if (check_has_torch_function((PyObject*)self)) {
    return handle_torch_function_getter(self, "is_meta");
  }
  auto& self_ = THPVariable_Unpack(self);
  return torch::autograd::utils::wrap(self_.is_meta());
  END_HANDLE_TH_ERRORS
}

static PyObject* THPVariable_is_complex(THPVariable* self, void* unused) {
  HANDLE_TH_ERRORS
  if (check_has_torch_function((PyObject*)self)) {
    return handle_torch_function_getter(self, "is_complex");
  }
  auto& self_ = THPVariable_Unpack(self);
  return torch::autograd::utils::wrap(self_.is_complex());
  END_HANDLE_TH_ERRORS
}

static PyObject* THPVariable_is_nested(THPVariable* self, void* unused) {
  HANDLE_TH_ERRORS
  if (check_has_torch_function((PyObject*)self)) {
    return handle_torch_function_getter(self, "is_nested");
  }
  auto& self_ = THPVariable_Unpack(self);
  return torch::autograd::utils::wrap(self_.is_nested());
  END_HANDLE_TH_ERRORS
}

static PyObject* THPVariable_has_symbolic_sizes_strides(
    THPVariable* self,
    void* unused) {
  HANDLE_TH_ERRORS
  auto& self_ = THPVariable_Unpack(self);
  return torch::autograd::utils::wrap(
      self_.unsafeGetTensorImpl()->has_symbolic_sizes_strides());
  END_HANDLE_TH_ERRORS
}

static PyObject* THPVariable_dtype(THPVariable* self, void* unused) {
  HANDLE_TH_ERRORS
  if (check_has_torch_function((PyObject*)self)) {
    return handle_torch_function_getter(self, "dtype");
  }
  auto& self_ = THPVariable_Unpack(self);
  return torch::autograd::utils::wrap(self_.scalar_type());
  END_HANDLE_TH_ERRORS
}

static PyObject* THPVariable_layout(THPVariable* self, void* unused) {
  HANDLE_TH_ERRORS
  if (check_has_torch_function((PyObject*)self)) {
    return handle_torch_function_getter(self, "layout");
  }
  auto& self_ = THPVariable_Unpack(self);
  return torch::autograd::utils::wrap(self_.layout());
  END_HANDLE_TH_ERRORS
}

static PyObject* THPVariable_device(THPVariable* self, void* unused) {
  HANDLE_TH_ERRORS
  if (check_has_torch_function((PyObject*)self)) {
    return handle_torch_function_getter(self, "device");
  }
  return THPDevice_New(THPVariable_Unpack(self).device());
  END_HANDLE_TH_ERRORS
}

static PyObject* THPVariable_get_nbytes(THPVariable* self, void* unused) {
  HANDLE_TH_ERRORS
  if (check_has_torch_function((PyObject*)self)) {
    return handle_torch_function_getter(self, "nbytes");
  }
  return PyLong_FromSize_t(THPVariable_Unpack(self).nbytes());
  END_HANDLE_TH_ERRORS
}

static PyObject* THPVariable_get_itemsize(THPVariable* self, void* unused) {
  HANDLE_TH_ERRORS
  if (check_has_torch_function((PyObject*)self)) {
    return handle_torch_function_getter(self, "itemsize");
  }
  return PyLong_FromSize_t(THPVariable_Unpack(self).itemsize());
  END_HANDLE_TH_ERRORS
}

static int THPVariable_set_real(PyObject* self, PyObject* real, void* unused) {
  HANDLE_TH_ERRORS
  auto& self_ = THPVariable_Unpack(self);
  auto self_real = at::real(self_);
  auto real_ = valueToTensor(self_real.options(), real, self_real.device());
  {
    pybind11::gil_scoped_release no_gil;
    self_real.copy_(real_);
    return 0;
  }
  END_HANDLE_TH_ERRORS_RET(-1)
}

static int THPVariable_set_imag(PyObject* self, PyObject* imag, void* unused) {
  HANDLE_TH_ERRORS
  auto& self_ = THPVariable_Unpack(self);
  auto self_imag = at::imag(self_);
  auto imag_ = valueToTensor(self_imag.options(), imag, self_imag.device());
  {
    pybind11::gil_scoped_release no_gil;
    self_imag.copy_(imag_);
    return 0;
  }
  END_HANDLE_TH_ERRORS_RET(-1)
}

static PyObject* THPVariable__use_count(PyObject* self, PyObject* noargs) {
  HANDLE_TH_ERRORS
  const auto& t = THPVariable_Unpack(self);
  return THPUtils_packUInt64(t.use_count());
  END_HANDLE_TH_ERRORS
}

// properties are registered here because we are currently only able to bind
// them manually. TODO: make declarable in native_functions
// NOLINTNEXTLINE(modernize-avoid-c-arrays,cppcoreguidelines-avoid-c-arrays,cppcoreguidelines-avoid-non-const-global-variables)
static struct PyGetSetDef THPVariable_properties[] = {
    {"_python_dispatch",
     (getter)THPVariable_get_python_dispatch,
     nullptr,
     nullptr,
     nullptr},
    {"T", (getter)PropertyT::getter, nullptr, nullptr, nullptr},
    {"H", (getter)PropertyH::getter, nullptr, nullptr, nullptr},
    {"mT", (getter)PropertymT::getter, nullptr, nullptr, nullptr},
    {"mH", (getter)PropertymH::getter, nullptr, nullptr, nullptr},
    {"_cdata", (getter)THPVariable_get_cdata, nullptr, nullptr, nullptr},
    {"_version", (getter)THPVariable_get_version, nullptr, nullptr, nullptr},
    {"grad_fn", (getter)THPVariable_get_grad_fn, nullptr, nullptr, nullptr},
    {"_grad_fn",
     (getter)THPVariable_get_grad_fn,
     (setter)THPVariable_set_grad_fn,
     nullptr,
     nullptr},
    {"is_leaf", (getter)THPVariable_is_leaf, nullptr, nullptr, nullptr},
    {"retains_grad",
     (getter)THPVariable_retains_grad,
     nullptr,
     nullptr,
     nullptr},
    {"data",
     (getter)PropertyData::getter,
     (setter)THPVariable_set_data,
     nullptr,
     nullptr},
    {"_grad",
     (getter)PropertyGrad::getter,
     (setter)THPVariable_set_grad,
     nullptr,
     nullptr}, // Allows the python class to override .grad
    {"grad",
     (getter)PropertyGrad::getter,
     (setter)THPVariable_set_grad,
     nullptr,
     nullptr},
    {"_base", (getter)THPVariable_get_base, nullptr, nullptr, nullptr},
    {"volatile",
     (getter)THPVariable_get_volatile,
     (setter)THPVariable_set_volatile,
     nullptr,
     nullptr},
    {"output_nr", (getter)THPVariable_get_output_nr, nullptr, nullptr, nullptr},
    {"requires_grad",
     (getter)THPVariable_get_requires_grad,
     (setter)THPVariable_set_requires_grad,
     nullptr,
     nullptr},
    {"_backward_hooks",
     (getter)THPVariable_get_backwards_hooks,
     (setter)THPVariable_set_backwards_hooks,
     nullptr,
     nullptr},
    {"_post_accumulate_grad_hooks",
     (getter)THPVariable_get_post_accumulate_grad_hooks,
     (setter)THPVariable_set_post_accumulate_grad_hooks,
     nullptr,
     nullptr},
    {"name", (getter)THPVariable_get_name, nullptr, nullptr, nullptr},
    {"shape", (getter)THPVariable_get_shape, nullptr, nullptr, nullptr},
    {"is_cuda", (getter)THPVariable_is_cuda, nullptr, nullptr, nullptr},
    {"is_mtia", (getter)THPVariable_is_mtia, nullptr, nullptr, nullptr},
    {"is_cpu", (getter)THPVariable_is_cpu, nullptr, nullptr, nullptr},
    {"is_xla", (getter)THPVariable_is_xla, nullptr, nullptr, nullptr},
    {"is_xpu", (getter)THPVariable_is_xpu, nullptr, nullptr, nullptr},
    {"is_ipu", (getter)THPVariable_is_ipu, nullptr, nullptr, nullptr},
    {"is_sparse", (getter)THPVariable_is_sparse, nullptr, nullptr, nullptr},
    {"is_sparse_csr",
     (getter)THPVariable_is_sparse_csr,
     nullptr,
     nullptr,
     nullptr},
    {"is_mkldnn", (getter)THPVariable_is_mkldnn, nullptr, nullptr, nullptr},
    {"is_mps", (getter)THPVariable_is_mps, nullptr, nullptr, nullptr},
    {"is_maia", (getter)THPVariable_is_maia, nullptr, nullptr, nullptr},
    {"is_vulkan", (getter)THPVariable_is_vulkan, nullptr, nullptr, nullptr},
    {"is_complex", (getter)THPVariable_is_complex, nullptr, nullptr, nullptr},
    {"is_quantized",
     (getter)THPVariable_is_quantized,
     nullptr,
     nullptr,
     nullptr},
    {"is_meta", (getter)THPVariable_is_meta, nullptr, nullptr, nullptr},
    {"is_nested", (getter)THPVariable_is_nested, nullptr, nullptr, nullptr},
    {"_has_symbolic_sizes_strides",
     (getter)THPVariable_has_symbolic_sizes_strides,
     nullptr,
     nullptr,
     nullptr},
    {"dtype", (getter)THPVariable_dtype, nullptr, nullptr, nullptr},
    {"layout", (getter)THPVariable_layout, nullptr, nullptr, nullptr},
    {"device", (getter)THPVariable_device, nullptr, nullptr, nullptr},
    {"ndim", (getter)THPVariable_get_ndim, nullptr, nullptr, nullptr},
    {"nbytes", (getter)THPVariable_get_nbytes, nullptr, nullptr, nullptr},
    {"itemsize", (getter)THPVariable_get_itemsize, nullptr, nullptr, nullptr},
    {"names",
     (getter)THPVariable_get_names,
     (setter)THPVariable_set_names,
     nullptr,
     nullptr},
    {"real",
     (getter)PropertyReal::getter,
     (setter)THPVariable_set_real,
     nullptr,
     nullptr},
    {"imag",
     (getter)PropertyImag::getter,
     (setter)THPVariable_set_imag,
     nullptr,
     nullptr},
    {nullptr}};

static PyMappingMethods THPVariable_as_mapping = {
    THPVariable_length,
    THPVariable_getitem,
    THPVariable_setitem,
};

// NOLINTNEXTLINE(modernize-avoid-c-arrays,cppcoreguidelines-avoid-c-arrays,cppcoreguidelines-avoid-non-const-global-variables)
static PyMethodDef extra_methods[] = {
    {"as_subclass",
     castPyCFunctionWithKeywords(THPVariable_as_subclass),
     METH_VARARGS | METH_KEYWORDS,
     nullptr},
    {"_make_subclass",
     castPyCFunctionWithKeywords(THPVariable_make_subclass),
     METH_STATIC | METH_VARARGS | METH_KEYWORDS,
     nullptr},
    {"_make_wrapper_subclass",
     castPyCFunctionWithKeywords(THPVariable_make_wrapper_subclass),
     METH_STATIC | METH_VARARGS | METH_KEYWORDS,
     nullptr},
    {"_fix_weakref", THPVariable_fix_weakref, METH_NOARGS, nullptr},
    {"_view_func",
     castPyCFunctionWithKeywords(THPVariable_view_func),
     METH_VARARGS | METH_KEYWORDS,
     nullptr},
    {"_view_func_unsafe",
     castPyCFunctionWithKeywords(THPVariable_view_func_unsafe),
     METH_VARARGS | METH_KEYWORDS,
     nullptr},
    {"_rev_view_func_unsafe",
     THPVariable_rev_view_func_unsafe,
     METH_O,
     nullptr},
    {"_use_count", THPVariable__use_count, METH_NOARGS, nullptr},
    {nullptr}};

struct THPVariableMeta {
  PyHeapTypeObject base;
};

static int THPVariableMetaType_init(
    PyObject* cls,
    PyObject* args,
    PyObject* kwargs);

static PyTypeObject THPVariableMetaType = {
    PyVarObject_HEAD_INIT(DEFERRED_ADDRESS(&PyType_Type), 0)
    "torch._C._TensorMeta", /* tp_name */
    sizeof(THPVariableMeta), /* tp_basicsize */
    0, /* tp_itemsize */
    nullptr, /* tp_dealloc */
    0, /* tp_vectorcall_offset */
    nullptr, /* tp_getattr */
    nullptr, /* tp_setattr */
    nullptr, /* tp_reserved */
    nullptr, /* tp_repr */
    nullptr, /* tp_as_number */
    nullptr, /* tp_as_sequence */
    nullptr, /* tp_as_mapping */
    nullptr, /* tp_hash  */
    nullptr, /* tp_call */
    nullptr, /* tp_str */
    nullptr, /* tp_getattro */
    nullptr, /* tp_setattro */
    nullptr, /* tp_as_buffer */
    // NOLINTNEXTLINE(misc-redundant-expression)
    Py_TPFLAGS_DEFAULT | Py_TPFLAGS_BASETYPE, /* tp_flags */
    nullptr, /* tp_doc */
    nullptr, /* tp_traverse */
    nullptr, /* tp_clear */
    nullptr, /* tp_richcompare */
    0, /* tp_weaklistoffset */
    nullptr, /* tp_iter */
    nullptr, /* tp_iternext */
    nullptr, /* tp_methods */
    nullptr, /* tp_members */
    nullptr, /* tp_getset */
    DEFERRED_ADDRESS(&PyType_Type), /* tp_base */
    nullptr, /* tp_dict */
    nullptr, /* tp_descr_get */
    nullptr, /* tp_descr_set */
    0, /* tp_dictoffset */
    THPVariableMetaType_init, /* tp_init */
    nullptr, /* tp_alloc */
    nullptr, /* tp_new */
};

static PyTypeObject THPVariableType = {
    PyVarObject_HEAD_INIT(&THPVariableMetaType, 0)
    "torch._C.TensorBase", /* tp_name */
    sizeof(THPVariable), /* tp_basicsize */
    0, /* tp_itemsize */
    // This is unspecified, because it is illegal to create a THPVariableType
    // directly.  Subclasses will have their tp_dealloc set appropriately
    // by the metaclass
    nullptr, /* tp_dealloc */
    0, /* tp_vectorcall_offset */
    nullptr, /* tp_getattr */
    nullptr, /* tp_setattr */
    nullptr, /* tp_reserved */
    nullptr, /* tp_repr */
    nullptr, /* tp_as_number */
    nullptr, /* tp_as_sequence */
    &THPVariable_as_mapping, /* tp_as_mapping */
    nullptr, /* tp_hash  */
    nullptr, /* tp_call */
    nullptr, /* tp_str */
    nullptr, /* tp_getattro */
    nullptr, /* tp_setattro */
    nullptr, /* tp_as_buffer */
    // NOLINTNEXTLINE(misc-redundant-expression)
    Py_TPFLAGS_DEFAULT | Py_TPFLAGS_BASETYPE |
        Py_TPFLAGS_HAVE_GC, /* tp_flags */
    nullptr, /* tp_doc */
    // Also set by metaclass
    (traverseproc)THPFake_traverse, /* tp_traverse */
    (inquiry)THPFake_clear, /* tp_clear */
    nullptr, /* tp_richcompare */
    0, /* tp_weaklistoffset */
    nullptr, /* tp_iter */
    nullptr, /* tp_iternext */
    nullptr, /* tp_methods */
    nullptr, /* tp_members */
    THPVariable_properties, /* tp_getset */
    nullptr, /* tp_base */
    nullptr, /* tp_dict */
    nullptr, /* tp_descr_get */
    nullptr, /* tp_descr_set */
    0, /* tp_dictoffset */
    nullptr, /* tp_init */
    nullptr, /* tp_alloc */
    // Although new is provided here, it is illegal to call this with cls ==
    // THPVariableMeta.  Instead, subclass it first and then construct it
    THPVariable_pynew, /* tp_new */
};

PyObject* THPVariable_pynew(
    PyTypeObject* type,
    PyObject* args,
    PyObject* kwargs) {
  HANDLE_TH_ERRORS
  TORCH_CHECK(
      type != &THPVariableType,
      "Cannot directly construct TensorBase; subclass it and then construct that");
  jit::tracer::warn("torch.Tensor", jit::tracer::WARN_CONSTRUCTOR);
  auto tensor = torch::utils::base_tensor_ctor(args, kwargs);
  // WARNING: tensor is NOT guaranteed to be a fresh tensor; e.g., if it was
  // given a raw pointer that will refcount bump
  // NB: base_tensor_ctor can call into dispatched ATen functions (e.g.,
  // alias(), lift_fresh()) which can return Tensor subclasses.  We allow
  // these to be passed on directly.
  return THPVariable_NewWithVar(
      type,
      tensor,
      /*allow_preexisting_pyobj=*/true);
  END_HANDLE_TH_ERRORS
}

static int THPVariable_subclass_clear(THPVariable* self) {
  // Is it OK for an object to still be live after running
  // tp_clear? Yes. When Python is breaking reference cycles, it can't assume
  // that an object will dealloc after it's cleared.  The source code explicitly
  // handles this case:
  // https://github.com/python/cpython/blob/4e661cd69164318c1f871faa476c68a04092ddc4/Modules/gcmodule.c#L1010-L1025

  // Note that we don't need to actually resurrect here. There are 2 cases:
  // 1. The PyObject is not part of a reference cycle. In this case, we don't
  // need to do anything. The GC will move on to try and break the reference
  // cycle on another object, which will eventually trigger tp_dealloc (and thus
  // resurrection).

  // 2. The PyObject is part of a reference cycle. This case should not actually
  // be possible, due to the logic in our tp_traverse
  // (THPVariable_subclass_traverse).

  // In fact, resurrecting here breaks the invariant that "C++ owns Python only
  // when PyObject's refcount would otherwise be 0". Most immediately, as we're
  // merely breaking reference cycles here, there can be other references to the
  // PyObject. *However*, if other objects in the refcycle resurrect, then we
  // will be in a state where the PyObject has multiple Python references, yet
  // C++ owns the PyObject.

  // See https://github.com/pytorch/pytorch/pull/75933 for more discussion.
  if (isResurrectable(self)) {
    return 0;
  }

  // First clear Tensor specific things

  Py_CLEAR(self->backward_hooks);
  Py_CLEAR(self->post_accumulate_grad_hooks);
  const auto& tensor = THPVariable_Unpack(self);
  if (tensor.defined()) {
    // Two situations to consider:
    //    PyObject -owns-> Tensor
    //        unsafeIsBorrowed() is FALSE.  We're obligated to look through
    //        Tensor to break references.  Clearing cdata must induce the
    //        destruction of the C++ Tensor.  If there were other references
    //        to C++ tensor, the Python object would have been resurrected
    //        by flipping the ownership.
    //    Tensor -owns-> PyObject
    //        unsafeIsBorrowed() is TRUE.  We're deallocating the PyObject
    //        because Tensor asked us to (it's already destructing).

    if (!self->cdata.unsafeIsBorrowed() &&
        tensor.unsafeGetTensorImpl()->pyobj_slot()->check_pyobj(
            /*ignore_hermetic_tls=*/false) == (PyObject*)self) {
      // TODO: empirically, on OS X this assert appears to be untrue
      // In test_py_tensors_multi_async_call - ProcessGroupRpcTestWithSpawn
      // distributed/rpc/test_process_group_agent.py
      //
      //  libc++abi.dylib: terminating with uncaught exception of type
      //  c10::Error:
      //  !tensor.unsafeGetTensorImpl()->pyobj_slot()->owns_pyobj()INTERNAL
      //  ASSERT FAILED at "../torch/csrc/autograd/python_variable.cpp":171,
      //  please report a bug to PyTorch. Exception raised from
      //  THPVariable_subclass_clear at
      //  ../torch/csrc/autograd/python_variable.cpp:171 (most recent call
      //  first): frame #0: c10::Error::Error(c10::SourceLocation,
      //  std::__1::basic_string<char, std::__1::char_traits<char>,
      //  std::__1::allocator<char> >) + 98 (0x1158a0442 in libc10.dylib) frame
      //  #1: c10::detail::torchCheckFail(char const*, char const*, unsigned
      //  int, char const*) + 205 (0x11589ed3d in libc10.dylib) frame #2:
      //  c10::detail::torchInternalAssertFail(char const*, char const*,
      //  unsigned int, char const*, c10::detail::CompileTimeEmptyString) + 9
      //  (0x1141e3f89 in libtorch_python.dylib) frame #3:
      //  THPVariable_subclass_clear(THPVariable*) + 412 (0x1148a547c in
      //  libtorch_python.dylib) frame #4:
      //  THPVariable_subclass_dealloc(_object*) + 453 (0x1148a5035 in
      //  libtorch_python.dylib) frame #5: (anonymous
      //  namespace)::concrete_decref_fn(c10::impl::PyInterpreter const*,
      //  _object*) + 53 (0x1148a5ea5 in libtorch_python.dylib) frame #6:
      //  c10::TensorImpl::release_resources() + 182 (0x11588c4a6 in
      //  libc10.dylib) frame #7:
      //  c10::MaybeOwned<at::Tensor>::operator=(c10::MaybeOwned<at::Tensor>&&)
      //  + 91 (0x11488c11b in libtorch_python.dylib) frame #8:
      //  THPVariable_subclass_dealloc(_object*) + 607 (0x1148a50cf in
      //  libtorch_python.dylib) <omitting python frames> frame #47: start + 1
      //  (0x7fff6ffc7cc9 in libdyld.dylib) frame #48: 0x0 + 4 (0x4 in ???)
      // TORCH_INTERNAL_ASSERT(!tensor.unsafeGetTensorImpl()->pyobj_slot()->owns_pyobj());
      if (auto grad_acc =
              torch::autograd::impl::try_get_grad_accumulator(tensor)) {
        grad_acc->pre_hooks().clear();
        grad_acc->tensor_pre_hooks().clear();
        grad_acc->retains_grad_hooks().clear();
      }
    }
  }
  TORCH_INTERNAL_ASSERT(!isResurrectable(self));
  {
    // MapAllocator can take significant time to release large tensors;
    // release the GIL here to avoid impacting main thread perf.
    pybind11::gil_scoped_release no_gil;
    self->cdata = MaybeOwned<Variable>();
  }
  // Since we override the basic subtype_clear from CPython, we need a crappy
  // version here just like for traverse and dealloc

  // Clear all slots until we get to the base Tensor class
  PyTypeObject* type = Py_TYPE((PyObject*)self);
  PyTypeObject* base = type;
  while (base != &THPVariableType) {
    if (Py_SIZE(base))
      clear_slots(base, (PyObject*)self);
    base = base->tp_base;
    TORCH_INTERNAL_ASSERT(base);
  }

  // Assume we never have managed dict for Tensors as we don't set the flag on
  // the base class
  if (C10_LIKELY(type->tp_dictoffset)) {
    PyObject** dictptr = _PyObject_GetDictPtr((PyObject*)self);
    if (dictptr && *dictptr)
      Py_CLEAR(*dictptr);
  }

  return 0;
}

// NB: this is not the tp_dealloc on THPVariable; instead, its the dealloc
// on subclasses.  It's never valid to construct a THPVariable so it's not
// necessary to implement the dealloc for that case
static void THPVariable_subclass_dealloc(PyObject* self) {
  if (THPVariable_tryResurrect((THPVariable*)self))
    return;

  // This is like a crappy version of subtype_dealloc.
  // Unfortunately, we cannot directly delegate to
  // subtype_dealloc as it will start walking the parent
  // chain *starting with* the type of self, which will cause
  // us to go back to our custom dealloc.
  //
  // We have to replicate the subtype_dealloc logic to ensure
  // that finalizers are handled correctly
  PyTypeObject* type = Py_TYPE(self);
  TORCH_INTERNAL_ASSERT(type->tp_flags & Py_TPFLAGS_HEAPTYPE);
  TORCH_INTERNAL_ASSERT(PyType_IS_GC(type), "GC types not implemented");

  PyObject_GC_UnTrack(self);
  // TODO: consider using trash can

  bool has_finalizer = type->tp_finalize || type->tp_del;

  if (type->tp_finalize) {
    PyObject_GC_Track(self);
    if (PyObject_CallFinalizerFromDealloc(self) < 0) {
      /* Resurrected */
      return;
    }
    PyObject_GC_UnTrack(self);
  }

  // base test is unnecessary as THPVariable does not set this
  if (type->tp_weaklistoffset) {
    PyObject_ClearWeakRefs(self);
  }

  if (type->tp_del) {
    PyObject_GC_Track(self);
    type->tp_del(self);
    if (Py_REFCNT(self) > 0) {
      /* Resurrected */
      return;
    }
    PyObject_GC_UnTrack(self);
  }

  if (has_finalizer) {
    /* New weakrefs could be created during the finalizer call.
       If this occurs, clear them out without calling their
       finalizers since they might rely on part of the object
       being finalized that has already been destroyed. */
    if (type->tp_weaklistoffset) {
      /* Modeled after GET_WEAKREFS_LISTPTR() */
      PyWeakReference** list =
          (PyWeakReference**)PyObject_GET_WEAKREFS_LISTPTR(self);
      while (*list)
        _PyWeakref_ClearRef(*list);
    }
  }

  // Clear all slots until we get to base class THPVariableType
  {
    PyTypeObject* base = type;
    while (base != &THPVariableType) {
      if (Py_SIZE(base)) {
        clear_slots(base, self);
      }
      base = base->tp_base;
      TORCH_INTERNAL_ASSERT(base);
    }
  }

  // All Python defined classes have __dict__
  if (C10_LIKELY(type->tp_dictoffset)) {
    PyObject** dictptr = _PyObject_GetDictPtr(self);
    if (dictptr != nullptr) {
      PyObject* dict = *dictptr;
      if (dict != nullptr) {
        Py_DECREF(dict);
        *dictptr = nullptr;
      }
    }
  }

  // subtype_dealloc allows for this but we don't
  TORCH_INTERNAL_ASSERT(Py_TYPE(self) == type);

  // Finally clear out the base THPVariable
  THPVariable_subclass_clear((THPVariable*)self);
  ((THPVariable*)self)->cdata.~MaybeOwned<Variable>();
  Py_TYPE(self)->tp_free(self);

  // Python defined subclasses should always be on the heap
  TORCH_INTERNAL_ASSERT(type->tp_flags & Py_TPFLAGS_HEAPTYPE);
  Py_DECREF(type);
}

// Creates a new Python object for a Variable.
static PyObject* THPVariable_NewWithVar(
    PyTypeObject* type,
    const at::TensorBase& _var,
    bool allow_preexisting_pyobj) {
  // Make sure that the reinterpret into a THPVariable* will be valid
  TORCH_CHECK(
      PyType_IsSubtype(type, &THPVariableType),
      "Creating a Tensor subclass from a class ",
      "that does not inherit from Tensor is not possible. Make sure your class inherits from Tensor.");

  // This function overwrite the Tensor's pyobj field without extra checks
  // Make sure it is not set otherwise we would leak memory
  auto mb_obj = _var.unsafeGetTensorImpl()->pyobj_slot()->check_pyobj(
      /*ignore_hermetic_tls=*/false);

  // Under some circumstances, we may attempt to create a new Python
  // object for a variable that already has a Python object.  The most common
  // situation this can occur is if you have a TorchDispatchMode active that
  // is returning a subclass from lift_fresh (which is invoked to
  // appropriately "wrap" a constant tensor into whatever ambient modes are
  // active.)
  //
  // In general, it is impossible to handle this case compositionally.
  // Suppose you have a user call ATensor([1, 2, 3]) when a mode is active
  // that is transforming all ops (including the internal lift_fresh call that
  // transforms [1, 2, 3] into a torch.tensor([1., 2., 3.])) to output
  // BTensor, where ATensor and BTensor are completely unrelated subclasses
  // and there is no way to compose them.  There is no way to satisfy the user
  // request here: in particular, you can't just try to re-invoke the ATensor
  // constructor on the returned BTensor, because (1) this could cause an
  // infinite loop--we are already in ATensor.__new__ and (2) there isn't any
  // guarantee that ATensor.__new__ supports a single element constructor
  // anyway.
  //
  // However, a more common case is a user just called torch.Tensor([1, 2, 3]),
  // and a fake tensor mode is active.  Really, all you want is to get back
  // a FakeTensor, in the same way torch.tensor([1, 2, 3]) or torch.arange(3)
  // would have returned a fake tensor (concretely, the way this happens
  // is we create a *real* tensor torch.tensor([1., 2., 3.]), and then it
  // turns into a FakeTensor when we call lift_fresh on this real tensor).
  // This case is compositional because FakeTensor is a subclass of Tensor, so
  // it's valid for us to return it in place of a Tensor.  So this is what we
  // do.

  if (mb_obj.has_value() && mb_obj.value()) {
    TORCH_CHECK(
        allow_preexisting_pyobj,
        "Creating a new Tensor subclass ",
        type->tp_name,
        " but the raw Tensor object is already associated to a python object ",
        "of type ",
        mb_obj.value()->ob_type->tp_name);
    // Even if we allow pre-existing PyObject, we don't allow completely
    // ignoring the requested type.  Check that we fulfilled a subtype
    // relation here.  In the common case the requested type is Tensor and
    // this always succeeds.
    PyObject* obj = *mb_obj;
    // Check if it's OK to just directly return the Python object without
    // allocating a new variable.  We just check that the existing Python
    // object is a subclass of the requested type.
    PyTypeObject* obj_type = Py_TYPE(obj);
    TORCH_CHECK(
        obj_type == type || PyType_IsSubtype(obj_type, type),
        "Creating a new Tensor subclass ",
        type->tp_name,
        " but the raw Tensor object is already associated to a python object ",
        "of type ",
        mb_obj.value()->ob_type->tp_name,
        " which is not a subclass of the "
        "requested type");
    // We may (in fact, we typically will) need to resurrect this
    return THPVariable_Wrap(_var);
  }

  PyObject* obj = type->tp_alloc(type, 0);
  if (obj) {
    auto v = (THPVariable*)obj;
    // TODO: named constructor to avoid default initialization
    new (&v->cdata) MaybeOwned<Variable>();
    if (c10::impl::HermeticPyObjectTLS::get_state()) {
      // Do NOT initialize pyobj field on the tensor, you own the C++
      v->cdata = MaybeOwned<Variable>::owned(Variable(_var));
      TORCH_INTERNAL_ASSERT(
          !check_has_torch_dispatch(obj),
          "While HermeticPyObject was enabled, we attempted to create a tensor "
          "subclass with __torch_dispatch__.  This violates the invariant that "
          "operations in HermeticPyObject have equivalent C++ implementations. "
          "If your operator registered from Python operator registration isn't "
          "doing anything strange, there may be an internal PyTorch bug involving "
          "not appropriately disabling TorchDispatchMode before executing "
          "Python op registration.");
    } else {
      // Normal codepath
      v->cdata = MaybeOwned<Variable>::owned(Variable(_var));
      const auto& var = THPVariable_Unpack(v);
<<<<<<< HEAD
      var.unsafeGetTensorImpl()->pyobj_slot()->init_pyobj(obj, status);
=======
      var.unsafeGetTensorImpl()->pyobj_slot()->init_pyobj(obj);
>>>>>>> 98e549c2
      if (check_has_torch_dispatch(obj)) {
        var.unsafeGetTensorImpl()->set_python_dispatch(true);
      }
    }
  }
  return obj;
}

/// NOTE [ PyObject Traversal ]
///
/// PyObjects that are wrapping c++ objects can lead to non-trivial traverse
/// logic and it can be tricky to know what to traverse and when. This note
/// tries to clarify what is the danger here and a simple algorithm to choose
/// how to write the tp_traverse and tp_clear functions. If you're not already
/// familiar with how the CPython GC works, you should read this in-depth
/// description: https://devguide.python.org/garbage_collector/
///
/// The complexity for us comes from the fact that some c++ shared_ptr objects
/// own references to python objects and are also owned both by other python
/// objects and c++ objects. This means that to allow the GC to collect all
/// cycles, we need to properly implement the traverse/clear methods that take
/// into account these C++ ownership links.
///
/// The main danger here comes from the fact that, while all python-related code
/// is thread safe wrt the GC execution (thanks to the GIL), other threads might
/// be using our C++ objects arbitrarily which can lead to shared_ptr ref count
/// going up or down in between the different traverse/clear invocations. The
/// one constraint we add here that is not explicitly mentioned in the GC
/// description above is that for a given GC run (meaning while the GIL is
/// held), the traverse/clear pair should never report different ownership
/// relations: if traverse visited a given PyObject, then the clear within that
/// same GC run must still be the sole owner and clear that PyObject.
///
/// A more mechanical algorithm to know what to traverse/clear is as follows:
///   - Any field on this PyObject that contains a strong reference to another
///   PyObject
///     must be visited and cleared. An example of that is the "backward_hooks"
///     field of the THPVariable.
///   - Any field that contains a C++ object that is uniquely owned by this
///   PyObject (either
///     a unique_ptr or a shared_ptr with use_count==1) should have all the
///     PyObject it owns visited and cleared. An example would be here the
///     tensor hooks.
///   - If that uniquely owned C++ object also uniquely owns other C++ objects,
///   these should be
///     visited and cleared as well if they contain any PyObject.
///
/// Caveat: to avoid slow runtime, we limit the depth of this exploration of C++
/// objects in practice and we do not, for example, go through the whole
/// autograd graph, even if it is uniquely owned. This is a known place where
/// users can create noncollectable cycles as described in:
/// https://github.com/pytorch/pytorch/issues/7343
///

static int traverse_slots(
    PyTypeObject* type,
    PyObject* self,
    visitproc visit,
    void* arg) {
  auto n = Py_SIZE(type);
  auto mp = type->tp_members;
  for (Py_ssize_t i = 0; i < n; i++, mp++) {
    if (mp->type == T_OBJECT_EX) {
      char* addr = (char*)self + mp->offset;
      PyObject* obj = *(PyObject**)addr;
      if (obj != nullptr) {
        int err = visit(obj, arg);
        if (err)
          return err;
      }
    }
  }
  return 0;
}

static int THPVariable_subclass_traverse(
    PyObject* self,
    visitproc visit,
    void* arg) {
  // If the tensor is eligible to be resurrected, don't traverse it; instead
  // treat all of its references as a root (as they WOULD be a root since we
  // can treat the inbound C++ references as root owners).
  //
  // This works because unlike conventional GCs, Python's GC operates in two
  // phases: first it uses traverse to discover roots, and then it uses traverse
  // to do reachability.  Bypassing traverse during root discovery forces Python
  // to treat self as a root for everything it refers to.  For a full
  // explanation of the algorithm see
  // https://devguide.python.org/garbage_collector/
  //
  // NB: if we don't hold an owning reference to the underlying Tensor, it is
  // possible that the underlying Tensor has already gone dead.  In that case,
  // it's not safe to access it.  But it's also safe to traverse, because if
  // the underlying Tensor *is* live, then root discovery will determine that
  // self is live, and nothing will get GC'ed anyway (resurrection cannot happen
  // if the C++ objects owns the PyObject)
  THPVariable* var = reinterpret_cast<THPVariable*>(self);
  if (isResurrectable(var)) {
    return 0;
  }

  // Crappy version of subtype_traverse; same deal as
  // THPVariable_subclass_dealloc

  PyTypeObject* type = Py_TYPE(self);
  // Traverse slots until we get to base class THPVariableType
  {
    PyTypeObject* base = type;
    while (base != &THPVariableType) {
      if (Py_SIZE(base)) {
        int err = traverse_slots(base, self, visit, arg);
        if (err)
          return err;
      }
      base = base->tp_base;
      TORCH_INTERNAL_ASSERT(base);
    }
  }

  // All Python defined classes have __dict__
  if (C10_LIKELY(type->tp_dictoffset)) {
    PyObject** dictptr = _PyObject_GetDictPtr(self);
    if (dictptr && *dictptr)
      Py_VISIT(*dictptr);
  }

  TORCH_INTERNAL_ASSERT(type->tp_flags & Py_TPFLAGS_HEAPTYPE);
  Py_VISIT(type);

  // Finally traverse THPVariable special stuff
  Py_VISIT(var->backward_hooks);
  Py_VISIT(var->post_accumulate_grad_hooks);
  if (!var->cdata.unsafeIsBorrowed()) {
    const auto& tensor = THPVariable_Unpack(var);
    if (tensor.defined()) {
      // WARNING: The grad_fn traversal logic is very subtle, if you change
      // this, be very careful not to re-introduce this bug:
      // https://gist.github.com/zou3519/7ac92b84dd7d206dcc6eae55fee8372c

      // We ensure that we follow NOTE [ PyObject Traversal ] he by checking
      // that this python object is the sole owner of the underlying Tensor and
      // that this Tensor is the sole owner of its grad_fn. In this case, the
      // only way to get a new reference to the grad_fn is by using this python
      // object, which requires the GIL to be accessed. Note that this is only
      // valid as long as user don't share non-owning references across
      // different threads (which is crazy and should never be done).
      auto autograd_meta = torch::autograd::impl::get_autograd_meta(tensor);
      if (tensor.use_count() == 1) {
        if (autograd_meta) {
          // Do NOT call grad_fn() here as that might trigger a recompute
          const auto& grad_fn = autograd_meta->grad_fn_;
          if (grad_fn && grad_fn.use_count() == 1) {
            // All Node can have a pyobj (stored in "pyobj_")
            Py_VISIT(grad_fn->pyobj());
            // PyNode are special as they also have an "obj" field
            if (auto py_node_fn = dynamic_cast<PyNode*>(grad_fn.get())) {
              Py_VISIT(py_node_fn->obj);
            }
          }
        }
      }
      if (autograd_meta) {
        for (const auto& hook : torch::autograd::impl::hooks(tensor)) {
          if (auto pyhook =
                  dynamic_cast<PyFunctionTensorPreHook*>(hook.get())) {
            Py_VISIT(pyhook->dict);
          }
        }
      }
    }
  }

  return 0;
}

int THPVariableMetaType_init(PyObject* cls, PyObject* args, PyObject* kwargs) {
  if (PyType_Type.tp_init(cls, args, kwargs) < 0) {
    return -1;
  }
  // It is important for all three of these to be overridden correctly for the
  // resurrection checks to properly happen. In particular, an older version
  // was not overriding tp_clear here. This lead to the default subtype_clear
  // running on the Tensor object (as only TensorBase tp_clear was custom),
  // clearing the __dict__ field, before the TensorBase custom clear was called
  // and would properly detect the resurrect.
  // See https://github.com/pytorch/pytorch/issues/136358 for the exact behavior
  ((PyTypeObject*)cls)->tp_dealloc = (destructor)THPVariable_subclass_dealloc;
  ((PyTypeObject*)cls)->tp_traverse =
      (traverseproc)THPVariable_subclass_traverse;
  ((PyTypeObject*)cls)->tp_clear = (inquiry)THPVariable_subclass_clear;

  // Don't do anything for the base Tensor class
  if (!THPVariableClass) {
    return 0;
  }

  // Forbid subclassing _TensorBase directly
  py::tuple mro =
      py::reinterpret_borrow<py::tuple>(((PyTypeObject*)cls)->tp_mro);
  bool is_subclass_of_thpvariable = false;
  for (py::handle h : mro) {
    if (h.ptr() == THPVariableClass) {
      is_subclass_of_thpvariable = true;
      break;
    }
  }
  if (!is_subclass_of_thpvariable) {
    PyErr_SetString(PyExc_RuntimeError, "Cannot subclass _TensorBase directly");
    return -1;
  }

  // If the user provided a torch_dispatch implementation, disable
  // torch_function.
  py::object torch_dispatch_impl = py::reinterpret_steal<py::object>(
      PyObject_GetAttrString(cls, "__torch_dispatch__"));
  py::object torch_dispatch_default = py::reinterpret_steal<py::object>(
      PyObject_GetAttrString(THPVariableClass, "__torch_dispatch__"));
  if (torch_dispatch_impl.ptr() != torch_dispatch_default.ptr()) {
    py::object torch_function_impl = py::reinterpret_steal<py::object>(
        PyObject_GetAttrString(cls, "__torch_function__"));
    py::object torch_function_default_bound = py::reinterpret_steal<py::object>(
        PyObject_GetAttrString(THPVariableClass, "__torch_function__"));

    // Since our __torch_function__ is a classmethod, we need to "unbound" the
    // method to get the raw function
    py::object torch_function_default = py::reinterpret_steal<py::object>(
        PyObject_GetAttrString(torch_function_default_bound.ptr(), "__func__"));

    // User-defined __torch_function__ might not be a classmethod
    if (PyObject_HasAttrString(torch_function_impl.ptr(), "__func__")) {
      torch_function_impl = py::reinterpret_steal<py::object>(
          PyObject_GetAttrString(torch_function_impl.ptr(), "__func__"));
    }
    if (torch_function_impl.ptr() == torch_function_default.ptr()) {
      PyObject_SetAttrString(
          cls, "__torch_function__", torch::disabled_torch_function_impl());
    }
  }

  return 0;
}

namespace torch::autograd {

// NOLINTNEXTLINE(modernize-avoid-c-arrays,cppcoreguidelines-avoid-c-arrays,cppcoreguidelines-avoid-non-const-global-variables)
extern PyMethodDef variable_methods[];

static void initTensorImplConversion(PyObject* module) {
  auto m = py::handle(module).cast<py::module>();
  m.def("_wrap_tensor_impl", [](void* ptr) {
    auto p = c10::intrusive_ptr<c10::TensorImpl, at::UndefinedTensorImpl>::
        unsafe_reclaim_from_nonowning(static_cast<c10::TensorImpl*>(ptr));
    TORCH_CHECK(p.defined(), "Can't wrap undefined tensor");
    auto tensor = at::Tensor::wrap_tensor_impl(std::move(p));
    return py::cast(std::move(tensor));
  });
  // set on the module level to avoid mixing pybind and plain CPython extensions
  m.def("_tensor_impl_raw_handle", [](torch::autograd::Variable* t) -> void* {
    // We return a raw non-owning pointer here, we rely on surrounding
    // code to keep the original tensor alive
    return t->getIntrusivePtr().get();
  });
}
} // namespace torch::autograd

bool THPVariable_initModule(PyObject* module) {
  THPVariableMetaType.tp_base = &PyType_Type;
  if (PyType_Ready(&THPVariableMetaType) < 0)
    return false;
  Py_INCREF(&THPVariableMetaType);
  PyModule_AddObject(module, "_TensorMeta", (PyObject*)&THPVariableMetaType);

  static std::vector<PyMethodDef> methods;
  THPUtils_addPyMethodDefs(methods, torch::autograd::variable_methods);
  THPUtils_addPyMethodDefs(methods, extra_methods);
  THPVariableType.tp_methods = methods.data();
  if (PyType_Ready(&THPVariableType) < 0)
    return false;
  Py_INCREF(&THPVariableType);
  PyModule_AddObject(module, "TensorBase", (PyObject*)&THPVariableType);
  Py_INCREF(&THPVariableType);
  PyModule_AddObject(module, "_TensorBase", (PyObject*)&THPVariableType);
  torch::autograd::initTorchFunctions(module);
  torch::autograd::initTensorImplConversion(module);
  torch::utils::validate_numpy_for_dlpack_deleter_bug();
  return true;
}<|MERGE_RESOLUTION|>--- conflicted
+++ resolved
@@ -264,12 +264,7 @@
   }
 
   std::optional<PyObject*> mb_obj =
-      var.unsafeGetTensorImpl()->pyobj_slot()->check_pyobj(
-          /*ignore_hermetic_tls=*/false);
-<<<<<<< HEAD
-  c10::impl::PyInterpreterStatus status{};
-=======
->>>>>>> 98e549c2
+      var.unsafeGetTensorImpl()->pyobj_slot()->check_pyobj();
   if (mb_obj.has_value()) {
     auto obj = *mb_obj;
     if (obj) {
@@ -332,8 +327,7 @@
     return false;
   }
   // Check if this is hermetic. If it is, no resurrection.
-  if (tensor.unsafeGetTensorImpl()->pyobj_slot()->check_pyobj(
-          /*ignore_hermetic_tls=*/false) != (PyObject*)self) {
+  if (tensor.unsafeGetTensorImpl()->pyobj_slot()->check_pyobj() != (PyObject*)self) {
     return false;
   }
   return true;
@@ -358,8 +352,7 @@
       !tensor.unsafeGetTensorImpl()->pyobj_slot()->owns_pyobj());
 
   c10::TensorImpl* tensor_impl = tensor.unsafeGetTensorImpl();
-  auto maybe_pyobj = tensor_impl->pyobj_slot()->check_pyobj(
-      /*ignore_hermetic_tls=*/false);
+  auto maybe_pyobj = tensor_impl->pyobj_slot()->check_pyobj();
 
   TORCH_INTERNAL_ASSERT(
       maybe_pyobj.has_value(),
@@ -1850,8 +1843,7 @@
     //        because Tensor asked us to (it's already destructing).
 
     if (!self->cdata.unsafeIsBorrowed() &&
-        tensor.unsafeGetTensorImpl()->pyobj_slot()->check_pyobj(
-            /*ignore_hermetic_tls=*/false) == (PyObject*)self) {
+        tensor.unsafeGetTensorImpl()->pyobj_slot()->check_pyobj() == (PyObject*)self) {
       // TODO: empirically, on OS X this assert appears to be untrue
       // In test_py_tensors_multi_async_call - ProcessGroupRpcTestWithSpawn
       // distributed/rpc/test_process_group_agent.py
@@ -2036,8 +2028,7 @@
 
   // This function overwrite the Tensor's pyobj field without extra checks
   // Make sure it is not set otherwise we would leak memory
-  auto mb_obj = _var.unsafeGetTensorImpl()->pyobj_slot()->check_pyobj(
-      /*ignore_hermetic_tls=*/false);
+  auto mb_obj = _var.unsafeGetTensorImpl()->pyobj_slot()->check_pyobj();
 
   // Under some circumstances, we may attempt to create a new Python
   // object for a variable that already has a Python object.  The most common
@@ -2119,11 +2110,7 @@
       // Normal codepath
       v->cdata = MaybeOwned<Variable>::owned(Variable(_var));
       const auto& var = THPVariable_Unpack(v);
-<<<<<<< HEAD
-      var.unsafeGetTensorImpl()->pyobj_slot()->init_pyobj(obj, status);
-=======
       var.unsafeGetTensorImpl()->pyobj_slot()->init_pyobj(obj);
->>>>>>> 98e549c2
       if (check_has_torch_dispatch(obj)) {
         var.unsafeGetTensorImpl()->set_python_dispatch(true);
       }
