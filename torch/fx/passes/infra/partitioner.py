--- conflicted
+++ resolved
@@ -20,12 +20,6 @@
     def __init__(
         self,
         id: Optional[int] = None,
-<<<<<<< HEAD
-        nodes: Optional[Iterable[tuple[Node, Optional[int]]]] = None,
-    ):
-        self.id = id
-        self.nodes = dict(nodes) if nodes is not None else {}
-=======
         nodes: Optional[Iterable[Node]] = None,
         node_orders: Optional[Iterable[int]] = None,
     ):
@@ -41,7 +35,6 @@
                     "nodes and node_orders must have the same length"
                 )
                 self.nodes = dict(zip(nodes_list, node_orders_list))
->>>>>>> eed9dbf7
 
     def __repr__(self) -> str:
         return str(self.nodes)
@@ -209,14 +202,10 @@
                 assignment.pop(node)
             elif id not in partitions_by_id:
                 assignment[node] = id
-<<<<<<< HEAD
-                partitions_by_id[id] = Partition(id=id, nodes=[(node, node_order)])
-=======
                 assert node_order is not None
                 partitions_by_id[id] = Partition(
                     id=id, nodes=[node], node_orders=[node_order]
                 )
->>>>>>> eed9dbf7
                 partition_users[id] = set(node.users)
                 _update_partition_map(node, id)
             else:
