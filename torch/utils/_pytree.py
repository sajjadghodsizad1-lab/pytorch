# Owner(s): ["module: pytree"]

"""
Contains utility functions for working with nested python data structures.

A *pytree* is Python nested data structure. It is a tree in the sense that
nodes are Python collections (e.g., list, tuple, dict) and the leaves are
Python values. Furthermore, a pytree should not contain reference cycles.

pytrees are useful for working with nested collections of Tensors. For example,
one can use `tree_map` to map a function over all Tensors inside some nested
collection of Tensors and `tree_leaves` to get a flat list of all Tensors
inside some nested collection. pytrees are helpful for implementing nested
collection support for PyTorch APIs.

This pytree implementation is not very performant due to Python overhead
To improve the performance we can move parts of the implementation to C++.
"""

import dataclasses
import functools
import importlib
import importlib.metadata
import json
import sys
import threading
import types
import warnings
from collections import defaultdict, deque, namedtuple, OrderedDict
from collections.abc import Hashable, Iterable, Mapping, Sequence
from enum import Enum
from typing import (
    Any,
    Callable,
    cast,
    ClassVar,
    Final,
    Generic,
    NoReturn,
    Optional,
    overload,
    Protocol,
    TypeVar,
    Union,
)
from typing_extensions import deprecated, NamedTuple, Self, TypeAlias


__all__ = [
    "PyTree",
    "Context",
    "FlattenFunc",
    "UnflattenFunc",
    "DumpableContext",
    "ToDumpableContextFunc",
    "FromDumpableContextFunc",
    "PyTreeSpec",
    "TreeSpec",
    "LeafSpec",
    "keystr",
    "key_get",
    "register_pytree_node",
    "tree_is_leaf",
    "tree_flatten",
    "tree_flatten_with_path",
    "tree_unflatten",
    "tree_iter",
    "tree_leaves",
    "tree_leaves_with_path",
    "tree_structure",
    "tree_map",
    "tree_map_with_path",
    "tree_map_",
    "tree_map_only",
    "tree_map_only_",
    "tree_all",
    "tree_any",
    "tree_all_only",
    "tree_any_only",
    "treespec_dumps",
    "treespec_loads",
    "treespec_pprint",
    "is_namedtuple",
    "is_namedtuple_class",
    "is_namedtuple_instance",
    "is_structseq",
    "is_structseq_class",
    "is_structseq_instance",
]


T = TypeVar("T")
S = TypeVar("S")
U = TypeVar("U")
R = TypeVar("R")


DEFAULT_TREESPEC_SERIALIZATION_PROTOCOL = 1
NO_SERIALIZED_TYPE_NAME_FOUND = "NO_SERIALIZED_TYPE_NAME_FOUND"


class KeyEntry(Protocol):
    def __hash__(self) -> int:
        ...

    def __eq__(self, other: object) -> bool:
        ...

    def __str__(self) -> str:
        ...

    def get(self, parent: Any) -> Any:
        ...


class EnumEncoder(json.JSONEncoder):
    def default(self, obj: object) -> str:
        if isinstance(obj, Enum):
            return obj.value  # type: ignore[no-any-return]
        return super().default(obj)  # type: ignore[no-any-return]


Context: TypeAlias = Any
PyTree: TypeAlias = Any
FlattenFunc: TypeAlias = Callable[[PyTree], tuple[list[Any], Context]]
UnflattenFunc: TypeAlias = Callable[[Iterable[Any], Context], PyTree]
DumpableContext: TypeAlias = Any  # Any json dumpable text
ToDumpableContextFunc: TypeAlias = Callable[[Context], DumpableContext]
FromDumpableContextFunc: TypeAlias = Callable[[DumpableContext], Context]
ToDumpableContextFn: TypeAlias = ToDumpableContextFunc
FromDumpableContextFn: TypeAlias = FromDumpableContextFunc
ToStrFunc: TypeAlias = Callable[["TreeSpec", list[str]], str]
MaybeFromStrFunc: TypeAlias = Callable[[str], Optional[tuple[Any, Context, str]]]
KeyPath: TypeAlias = tuple[KeyEntry, ...]
FlattenWithKeysFunc: TypeAlias = Callable[
    [PyTree], tuple[list[tuple[KeyEntry, Any]], Any]
]


# A NodeDef holds two callables:
# - flatten_fn should take the collection and return a flat list of values.
#   It can also return some context that is used in reconstructing the
#   collection.
# - unflatten_fn should take a flat list of values and some context
#   (returned by flatten_fn). It returns the collection by reconstructing
#   it from the list and the context.
# - flatten_with_keys_fn, which is a callable that takes a
#   pytree and returns a list of (keypath, value) pairs and a context.
class NodeDef(NamedTuple):
    type: type[Any]
    flatten_fn: FlattenFunc
    unflatten_fn: UnflattenFunc
    flatten_with_keys_fn: Optional[FlattenWithKeysFunc]


_NODE_REGISTRY_LOCK = threading.RLock()
SUPPORTED_NODES: dict[type[Any], NodeDef] = {}


# _SerializeNodeDef holds the following:
# - typ: the type of the node (e.g., "Dict", "List", etc)
# - serialized_type_name: the fully qualified name of the type, e.g. "collections.OrderedDict"
# - to_dumpable_context takes a TreeSpec, and returns a serialized string format of the
#   context, and the version number
# - from_dumpable_context takes in a string representation of the context, and the
#   version, and returns the deserialized context
class _SerializeNodeDef(NamedTuple):
    typ: type[Any]
    serialized_type_name: str
    to_dumpable_context: Optional[ToDumpableContextFunc]
    from_dumpable_context: Optional[FromDumpableContextFunc]


SUPPORTED_SERIALIZED_TYPES: dict[type[Any], _SerializeNodeDef] = {}
SERIALIZED_TYPE_TO_PYTHON_TYPE: dict[str, type[Any]] = {}

# NB: we try really hard to not import _cxx_pytree (which depends on optree)
# as much as possible. This is for isolation: a user who is not using C++ pytree
# shouldn't pay for it, and it helps makes things like cpython upgrades easier.
try:
    _optree_version = importlib.metadata.version("optree")
except importlib.metadata.PackageNotFoundError:
<<<<<<< HEAD
    # optree can not be imported
    _cxx_pytree_exists = False
    _optree_version = "0.0.0a0"
else:
    # optree can be imported
    _cxx_pytree_exists = True
=======
    # No optree package found
    _cxx_pytree_dynamo_traceable = _cxx_pytree_exists = False
else:
    from torch._vendor.packaging.version import Version

    # Keep this in sync with torch.utils._cxx_pytree!
    if Version(_optree_version) < Version("0.13.0"):
        # optree package less than our required minimum version.
        # Pretend the optree package doesn't exist.
        # NB: We will raise ImportError if the user directly tries to
        # `import torch.utils._cxx_pytree` (look in that file for the check).
        _cxx_pytree_dynamo_traceable = _cxx_pytree_exists = False
    else:
        _cxx_pytree_dynamo_traceable = _cxx_pytree_exists = True
>>>>>>> f1f18c75

_cxx_pytree_dynamo_traceable = _cxx_pytree_exists
_cxx_pytree_imported = False
_cxx_pytree_pending_imports: list[Any] = []


def register_pytree_node(
    cls: type[Any],
    flatten_fn: FlattenFunc,
    unflatten_fn: UnflattenFunc,
    *,
    serialized_type_name: Optional[str] = None,
    to_dumpable_context: Optional[ToDumpableContextFunc] = None,
    from_dumpable_context: Optional[FromDumpableContextFunc] = None,
    flatten_with_keys_fn: Optional[FlattenWithKeysFunc] = None,
) -> None:
    """Register a container-like type as pytree node.

    Note:
        :func:`register_dataclass` is a simpler way of registering a container-like
        type as a pytree node.

    Args:
        cls: the type to register
        flatten_fn: A callable that takes a pytree and returns a flattened
            representation of the pytree and additional context to represent the
            flattened pytree.
        unflatten_fn: A callable that takes a flattened version of the pytree,
            additional context, and returns an unflattened pytree.
        serialized_type_name: A keyword argument used to specify the fully qualified
            name used when serializing the tree spec.
        to_dumpable_context: An optional keyword argument to custom specify how
            to convert the context of the pytree to a custom json dumpable
            representation. This is used for json serialization, which is being
            used in torch.export right now.
        from_dumpable_context: An optional keyword argument to custom specify how
            to convert the custom json dumpable representation of the context
            back to the original context. This is used for json deserialization,
            which is being used in torch.export right now.
        flatten_with_keys_fn: An optional keyword argument to specify how to
            access each pytree leaf's keypath when flattening and tree-mapping.
            Like ``flatten_fn``, but in place of a List[leaf], it should return
            a List[(keypath, leaf)].
    """
    with _NODE_REGISTRY_LOCK:
        if cls in SUPPORTED_NODES:
            raise ValueError(f"{cls} is already registered as pytree node.")

    _private_register_pytree_node(
        cls,
        flatten_fn,
        unflatten_fn,
        serialized_type_name=serialized_type_name,
        to_dumpable_context=to_dumpable_context,
        from_dumpable_context=from_dumpable_context,
        flatten_with_keys_fn=flatten_with_keys_fn,
    )

    if not _cxx_pytree_exists:
        return

    if _cxx_pytree_imported:
        from . import _cxx_pytree as cxx

        cxx._private_register_pytree_node(
            cls,
            flatten_fn,
            unflatten_fn,
            serialized_type_name=serialized_type_name,
            to_dumpable_context=to_dumpable_context,
            from_dumpable_context=from_dumpable_context,
        )
    else:
        args = (cls, flatten_fn, unflatten_fn)
        kwargs = {
            "serialized_type_name": serialized_type_name,
            "to_dumpable_context": to_dumpable_context,
            "from_dumpable_context": from_dumpable_context,
        }
        _cxx_pytree_pending_imports.append((args, kwargs))


def register_dataclass(
    cls: type[Any],
    *,
    field_names: Optional[list[str]] = None,
    drop_field_names: Optional[list[str]] = None,
    serialized_type_name: Optional[str] = None,
) -> None:
    """
    Registers a type that has the semantics of a ``dataclasses.dataclass`` type
    as a pytree node.

    This is a simpler API than :func:`register_pytree_node` for registering
    a dataclass or a custom class with the semantics of a dataclass.

    Args:
        cls: The python type to register. The class must have the semantics of a
        dataclass; in particular, it must be constructed by passing the fields
        in.
        field_names (Optional[List[str]]): A list of field names that correspond
            to the **non-constant data** in this class. This list must contain
            all the fields that are used to initialize the class. This argument
            is optional if ``cls`` is a dataclass, in which case the fields will
            be taken from ``dataclasses.fields()``.
        drop_field_names (Optional[List[str]]): A list of field names that
            should not be included in the pytree.
        serialized_type_name: A keyword argument used to specify the fully
            qualified name used when serializing the tree spec. This is only
            needed for serializing the treespec in torch.export.

    Example:

        >>> from torch import Tensor
        >>> from dataclasses import dataclass
        >>> import torch.utils._pytree as pytree
        >>>
        >>> @dataclass
        >>> class Point:
        >>>     x: Tensor
        >>>     y: Tensor
        >>>
        >>> pytree.register_dataclass(Point)
        >>>
        >>> point = Point(torch.tensor(0), torch.tensor(1))
        >>> point = pytree.tree_map(lambda x: x + 1, point)
        >>> assert torch.allclose(point.x, torch.tensor(1))
        >>> assert torch.allclose(point.y, torch.tensor(2))

    """
    drop_field_names = drop_field_names or []

    if not dataclasses.is_dataclass(cls):
        if field_names is None:
            raise ValueError(
                "field_names must be specified with a list of all fields used to "
                f"initialize {cls}, as it is not a dataclass."
            )
    elif field_names is None:
        field_names = [f.name for f in dataclasses.fields(cls) if f.init]
    else:
        dataclass_init_fields = {f.name for f in dataclasses.fields(cls) if f.init}
        dataclass_init_fields.difference_update(drop_field_names)

        if dataclass_init_fields != set(field_names):
            error_msg = "field_names does not include all dataclass fields.\n"

            if missing := dataclass_init_fields - set(field_names):
                error_msg += (
                    f"Missing fields in `field_names`: {missing}. If you want "
                    "to include these fields in the pytree, please add them "
                    "to `field_names`, otherwise please add them to "
                    "`drop_field_names`.\n"
                )

            if unexpected := set(field_names) - dataclass_init_fields:
                error_msg += (
                    f"Unexpected fields in `field_names`: {unexpected}. "
                    "Please remove these fields, or add them to `drop_field_names`.\n"
                )

            raise ValueError(error_msg)

    def _flatten_fn(obj: Any) -> tuple[list[Any], Context]:
        flattened = []
        flat_names = []
        none_names = []
        for name in field_names:
            val = getattr(obj, name)
            if val is not None:
                flattened.append(val)
                flat_names.append(name)
            else:
                none_names.append(name)
        return flattened, [flat_names, none_names]

    def _unflatten_fn(values: Iterable[Any], context: Context) -> Any:
        flat_names, none_names = context
        return cls(**dict(zip(flat_names, values)), **dict.fromkeys(none_names))

    def _flatten_fn_with_keys(obj: Any) -> tuple[list[Any], Context]:
        flattened, (flat_names, _none_names) = _flatten_fn(obj)  # type: ignore[misc]
        return [(MappingKey(k), v) for k, v in zip(flat_names, flattened)], flat_names

    _private_register_pytree_node(
        cls,
        _flatten_fn,
        _unflatten_fn,
        serialized_type_name=serialized_type_name,
        flatten_with_keys_fn=_flatten_fn_with_keys,
    )


CONSTANT_NODES: set[type] = set()


def register_constant(cls: type[Any]) -> None:
    """Registers a type as a pytree node with no leaves.

    In a :func:`torch.compile` region, if instances of these types get passed to
    :func:`torch._dynamo.nonstrict_trace`-ed function, they treated as a
    constant (sometimes referred to as "static"):

    1. if the instance object existed before the :func:`torch.compile` region,
    we _assume_ no mutation will happen to it inside the :func:`torch.compile`
    region, require that it has non-default `__eq__` and `__hash__` methods, and
    we guard on the instance based on its `__eq__` method, i.e., if a new
    instance fails to match any instances from the previous compilations,
    :func:`torch.compile` will recompile the function using the new instance.

    2. else if the instance object is created inside the :func:`torch.compile`
    region, we currently don't support using it in a
    :func:`torch._dynamo.nonstrict_trace`-ed function.

    In general, if your class holds Tensors or dynamic int/float/bool (values that
    may change from run-to-run of a function being compiled), then you probably
    do not want to register it as a constant.

    Otherwise if you want to pass instance of a class to a
    :func:`torch._dynamo.nonstrict_trace`-ed function, but you either can't use
    :func:`register_pytree_node` on the class, or the class is "constant" enough
    that you don't want to bother using :func:`register_pytree_node`, you should
    consider using this function.

    Args:
        cls: the type to register as a constant. This type must be hashable.

    Example:

        >>> from dataclasses import dataclass
        >>> import torch.utils._pytree as pytree
        >>>
        >>> @dataclass(frozen=True)
        >>> class Config:
        >>>     norm: str
        >>>
        >>> pytree.register_constant(Config)
        >>>
        >>> config = Config("l2")
        >>> values, spec = pytree.tree_flatten(config)
        >>> assert len(values) == 0

    """
    if cls.__eq__ is object.__eq__:  # type: ignore[comparison-overlap]
        raise TypeError(
            "register_constant(cls) expects `cls` to have a non-default `__eq__` implementation."
        )

    # Class with a custom `__eq__` without `__hash__` won't inherit the default
    # `__hash__` from object; see https://stackoverflow.com/a/1608907.
    if cls.__hash__ is None:  # type: ignore[comparison-overlap]
        raise TypeError(
            "register_constant(cls) expects `cls` to have a non-default `__hash__` implementation."
        )

    def _flatten(x):  # type: ignore[no-untyped-def]
        return [], ConstantNode(x)

    def _unflatten(_, context):  # type: ignore[no-untyped-def]
        return context.value

    def _flatten_with_keys(x):  # type: ignore[no-untyped-def]
        return [], ConstantNode(x)

    with _NODE_REGISTRY_LOCK:
        _private_register_pytree_node(
            cls,
            _flatten,
            _unflatten,
            flatten_with_keys_fn=_flatten_with_keys,
        )
        CONSTANT_NODES.add(cls)


def is_constant_class(cls: type[Any]) -> bool:
    return isinstance(cls, type) and cls in CONSTANT_NODES


@dataclasses.dataclass(frozen=True)
class ConstantNode:
    value: Any


def _is_constant_holder(spec: "TreeSpec") -> bool:
    """Checks if the spec is from a pytree registered with register_constant"""
    return isinstance(spec.context, ConstantNode)


def _retrieve_constant(spec: "TreeSpec") -> Any:
    """Given a spec from a pytree registered with register_constant, retrieves the constant"""
    assert _is_constant_holder(spec)
    return tree_unflatten([], spec)


def _register_namedtuple(
    cls: type[Any],
    *,
    serialized_type_name: str,
) -> None:
    """
    Registers a namedtuple as a valid pytree node. By default namedtuples are
    valid pytree nodes, but they are not serializable. This API provides the
    argument `serialized_type_name` which allows these namedtuples to be
    serialized.

    Args:
        cls: the dataclass type to register
        serialized_type_name: The serialized name for the dataclass. This is
        required if you want to serialize the pytree TreeSpec containing this
        namedtuple.
    """
    _private_register_pytree_node(
        cls,
        _namedtuple_flatten,
        _namedtuple_unflatten,
        serialized_type_name=serialized_type_name,
        to_dumpable_context=_namedtuple_serialize,
        from_dumpable_context=_namedtuple_deserialize,
        flatten_with_keys_fn=_namedtuple_flatten_with_keys,
    )


@deprecated(
    "`torch.utils._pytree._register_pytree_node` is deprecated. "
    "Please use `torch.utils._pytree.register_pytree_node` instead.",
    category=FutureWarning,
)
def _register_pytree_node(
    cls: type[Any],
    flatten_fn: FlattenFunc,
    unflatten_fn: UnflattenFunc,
    to_str_fn: Optional[ToStrFunc] = None,  # deprecated
    maybe_from_str_fn: Optional[MaybeFromStrFunc] = None,  # deprecated
    *,
    serialized_type_name: Optional[str] = None,
    to_dumpable_context: Optional[ToDumpableContextFunc] = None,
    from_dumpable_context: Optional[FromDumpableContextFunc] = None,
    flatten_with_keys_fn: Optional[FlattenWithKeysFunc] = None,
) -> None:
    """Register a container-like type as pytree node for the Python pytree only.

    Args:
        cls: the type to register
        flatten_fn: A callable that takes a pytree and returns a flattened
            representation of the pytree and additional context to represent the
            flattened pytree.
        unflatten_fn: A callable that takes a flattened version of the pytree,
            additional context, and returns an unflattened pytree.
        serialized_type_name: A keyword argument used to specify the fully qualified
            name used when serializing the tree spec.
        to_dumpable_context: An optional keyword argument to custom specify how
            to convert the context of the pytree to a custom json dumpable
            representation. This is used for json serialization, which is being
            used in torch.export right now.
        from_dumpable_context: An optional keyword argument to custom specify how
            to convert the custom json dumpable representation of the context
            back to the original context. This is used for json deserialization,
            which is being used in torch.export right now.
        flatten_with_keys_fn: An optional keyword argument to specify how to
            access each pytree leaf's keypath when flattening and tree-mapping.
            Like ``flatten_fn``, but in place of a List[leaf], it should return
            a List[(keypath, leaf)].
    """
    if to_str_fn is not None or maybe_from_str_fn is not None:
        warnings.warn(
            "`to_str_fn` and `maybe_from_str_fn` is deprecated. "
            "Please use `to_dumpable_context` and `from_dumpable_context` instead.",
            FutureWarning,
            stacklevel=2,
        )

    _private_register_pytree_node(
        cls,
        flatten_fn,
        unflatten_fn,
        serialized_type_name=serialized_type_name,
        to_dumpable_context=to_dumpable_context,
        from_dumpable_context=from_dumpable_context,
        flatten_with_keys_fn=flatten_with_keys_fn,
    )


def _deregister_pytree_node(
    cls: type[Any],
) -> None:
    """This is an internal function that is used to deregister a pytree node type
    for the Python pytree only. This should be only used inside PyTorch.
    """
    with _NODE_REGISTRY_LOCK:
        del SUPPORTED_NODES[cls]
        node_def = SUPPORTED_SERIALIZED_TYPES[cls]
        del SERIALIZED_TYPE_TO_PYTHON_TYPE[node_def.serialized_type_name]
        del SUPPORTED_SERIALIZED_TYPES[cls]
        CONSTANT_NODES.discard(cls)


def _private_register_pytree_node(
    cls: type[Any],
    flatten_fn: FlattenFunc,
    unflatten_fn: UnflattenFunc,
    *,
    serialized_type_name: Optional[str] = None,
    to_dumpable_context: Optional[ToDumpableContextFunc] = None,
    from_dumpable_context: Optional[FromDumpableContextFunc] = None,
    flatten_with_keys_fn: Optional[FlattenWithKeysFunc] = None,
) -> None:
    """This is an internal function that is used to register a pytree node type
    for the Python pytree only. End-users should use :func:`register_pytree_node`
    instead.
    """
    with _NODE_REGISTRY_LOCK:
        if cls in SUPPORTED_NODES:
            # TODO: change this warning to an error after OSS/internal stabilize
            warnings.warn(
                f"{cls} is already registered as pytree node. "
                "Overwriting the previous registration.",
            )

        node_def = NodeDef(cls, flatten_fn, unflatten_fn, flatten_with_keys_fn)
        SUPPORTED_NODES[cls] = node_def

        if (to_dumpable_context is None) ^ (from_dumpable_context is None):
            raise ValueError(
                f"Both to_dumpable_context and from_dumpable_context for {cls} must "
                "be None or registered."
            )

        if serialized_type_name is None:
            serialized_type_name = NO_SERIALIZED_TYPE_NAME_FOUND

        serialize_node_def = _SerializeNodeDef(
            cls,
            serialized_type_name,
            to_dumpable_context,
            from_dumpable_context,
        )
        SUPPORTED_SERIALIZED_TYPES[cls] = serialize_node_def
        SERIALIZED_TYPE_TO_PYTHON_TYPE[serialized_type_name] = cls


@dataclasses.dataclass(frozen=True)
class SequenceKey(Generic[T]):
    idx: int

    def __str__(self) -> str:
        return f"[{self.idx!r}]"

    def get(self, sequence: Sequence[T]) -> T:
        return sequence[self.idx]


K = TypeVar("K", bound=Hashable)


@dataclasses.dataclass(frozen=True)
class MappingKey(Generic[K, T]):
    key: K

    def __str__(self) -> str:
        return f"[{self.key!r}]"

    def get(self, mapping: Mapping[K, T]) -> T:
        return mapping[self.key]


@dataclasses.dataclass(frozen=True)
class GetAttrKey:
    name: str

    def __str__(self) -> str:
        return f".{self.name}"

    def get(self, obj: Any) -> Any:
        return getattr(obj, self.name)


# Reference: https://github.com/metaopt/optree/blob/main/optree/typing.py
def is_namedtuple(obj: Union[object, type]) -> bool:
    """Return whether the object is an instance of namedtuple or a subclass of namedtuple."""
    cls = obj if isinstance(obj, type) else type(obj)
    return is_namedtuple_class(cls)


# Reference: https://github.com/metaopt/optree/blob/main/optree/typing.py
def is_namedtuple_class(cls: type) -> bool:
    """Return whether the class is a subclass of namedtuple."""
    return (
        isinstance(cls, type)
        and issubclass(cls, tuple)
        and isinstance(getattr(cls, "_fields", None), tuple)
        and all(type(field) is str for field in cls._fields)  # type: ignore[attr-defined]
        and callable(getattr(cls, "_make", None))
        and callable(getattr(cls, "_asdict", None))
    )


# Reference: https://github.com/metaopt/optree/blob/main/optree/typing.py
def is_namedtuple_instance(obj: object) -> bool:
    """Return whether the object is an instance of namedtuple."""
    return is_namedtuple_class(type(obj))


_T_co = TypeVar("_T_co", covariant=True)


# Reference: https://github.com/metaopt/optree/blob/main/optree/typing.py
class structseq(tuple[_T_co, ...]):
    """A generic type stub for CPython's ``PyStructSequence`` type."""

    __slots__: ClassVar[tuple[()]] = ()

    n_fields: Final[int]  # type: ignore[misc]
    n_sequence_fields: Final[int]  # type: ignore[misc]
    n_unnamed_fields: Final[int]  # type: ignore[misc]

    def __init_subclass__(cls) -> NoReturn:
        """Prohibit subclassing."""
        raise TypeError("type 'structseq' is not an acceptable base type")

    def __new__(
        cls: type[Self],
        sequence: Iterable[_T_co],
        dict: dict[str, Any] = ...,
    ) -> Self:
        raise NotImplementedError


# Reference: https://github.com/metaopt/optree/blob/main/optree/typing.py
def is_structseq(obj: Union[object, type]) -> bool:
    """Return whether the object is an instance of PyStructSequence or a class of PyStructSequence."""
    cls = obj if isinstance(obj, type) else type(obj)
    return is_structseq_class(cls)


# Set if the type allows subclassing (see CPython's Include/object.h)
Py_TPFLAGS_BASETYPE: int = 1 << 10


# Reference: https://github.com/metaopt/optree/blob/main/optree/typing.py
def is_structseq_class(cls: type) -> bool:
    """Return whether the class is a class of PyStructSequence."""
    return (
        isinstance(cls, type)
        # Check direct inheritance from `tuple` rather than `issubclass(cls, tuple)`
        and cls.__bases__ == (tuple,)
        # Check PyStructSequence members
        and isinstance(getattr(cls, "n_fields", None), int)
        and isinstance(getattr(cls, "n_sequence_fields", None), int)
        and isinstance(getattr(cls, "n_unnamed_fields", None), int)
        # Check the type does not allow subclassing
        and not bool(cls.__flags__ & Py_TPFLAGS_BASETYPE)  # only works for CPython
    )


# Reference: https://github.com/metaopt/optree/blob/main/optree/typing.py
def is_structseq_instance(obj: object) -> bool:
    """Return whether the object is an instance of PyStructSequence."""
    return is_structseq_class(type(obj))


def _tuple_flatten(d: tuple[T, ...]) -> tuple[list[T], Context]:
    return list(d), None


def _tuple_flatten_with_keys(
    d: tuple[T, ...]
) -> tuple[list[tuple[KeyEntry, T]], Context]:
    values, context = _tuple_flatten(d)
    return [(SequenceKey(i), v) for i, v in enumerate(values)], context


def _tuple_unflatten(values: Iterable[T], context: Context) -> tuple[T, ...]:
    return tuple(values)


def _list_flatten(d: list[T]) -> tuple[list[T], Context]:
    return d, None


def _list_flatten_with_keys(d: list[T]) -> tuple[list[tuple[KeyEntry, T]], Context]:
    values, context = _list_flatten(d)
    return [(SequenceKey(i), v) for i, v in enumerate(values)], context


def _list_unflatten(values: Iterable[T], context: Context) -> list[T]:
    return list(values)


def _dict_flatten(d: dict[Any, T]) -> tuple[list[T], Context]:
    return list(d.values()), list(d.keys())


def _dict_flatten_with_keys(
    d: dict[Any, T]
) -> tuple[list[tuple[KeyEntry, T]], Context]:
    values, context = _dict_flatten(d)
    return [(MappingKey(k), v) for k, v in zip(context, values)], context


def _dict_unflatten(values: Iterable[T], context: Context) -> dict[Any, T]:
    return dict(zip(context, values))


def _namedtuple_flatten(d: NamedTuple) -> tuple[list[Any], Context]:
    return list(d), type(d)


def _namedtuple_flatten_with_keys(
    d: NamedTuple,
) -> tuple[list[tuple[KeyEntry, Any]], Context]:
    values, context = _namedtuple_flatten(d)
    return (
        [(GetAttrKey(field), v) for field, v in zip(context._fields, values)],
        context,
    )


def _namedtuple_unflatten(values: Iterable[T], context: Context) -> NamedTuple:
    return cast(NamedTuple, context(*values))


def _namedtuple_serialize(context: Context) -> DumpableContext:
    if context not in SUPPORTED_SERIALIZED_TYPES:
        raise NotImplementedError(
            f"Can't serialize TreeSpec of namedtuple class {context} because we "
            "didn't register a serializated_type_name. Please register using "
            "`_register_namedtuple`."
        )

    serialize_node_def = SUPPORTED_SERIALIZED_TYPES[context]
    serialized_type_name = serialize_node_def.serialized_type_name

    if serialized_type_name == NO_SERIALIZED_TYPE_NAME_FOUND:
        raise NotImplementedError(
            f"Can't serialize TreeSpec of namedtuple class {context} because we "
            "couldn't find a serializated_type_name. Please register using "
            "`_register_namedtuple`."
        )
    return serialized_type_name


def _namedtuple_deserialize(dumpable_context: DumpableContext) -> Context:
    if dumpable_context not in SERIALIZED_TYPE_TO_PYTHON_TYPE:
        raise NotImplementedError(
            f"Can't deserialize TreeSpec of namedtuple class {dumpable_context} "
            "because we couldn't find a serializated name."
        )

    typ = SERIALIZED_TYPE_TO_PYTHON_TYPE[dumpable_context]
    return typ


def _ordereddict_flatten(d: OrderedDict[Any, T]) -> tuple[list[T], Context]:
    return list(d.values()), list(d.keys())


def _ordereddict_flatten_with_keys(
    d: OrderedDict[Any, T]
) -> tuple[list[tuple[KeyEntry, T]], Context]:
    values, context = _ordereddict_flatten(d)
    return [(MappingKey(k), v) for k, v in zip(context, values)], context


def _ordereddict_unflatten(
    values: Iterable[T],
    context: Context,
) -> OrderedDict[Any, T]:
    return OrderedDict((key, value) for key, value in zip(context, values))


_odict_flatten = _ordereddict_flatten
_odict_unflatten = _ordereddict_unflatten


def _defaultdict_flatten(d: defaultdict[Any, T]) -> tuple[list[T], Context]:
    values, dict_context = _dict_flatten(d)
    return values, [d.default_factory, dict_context]


def _defaultdict_flatten_with_keys(
    d: defaultdict[Any, T]
) -> tuple[list[tuple[KeyEntry, T]], Context]:
    values, context = _defaultdict_flatten(d)
    _, dict_context = context
    return [(MappingKey(k), v) for k, v in zip(dict_context, values)], context


def _defaultdict_unflatten(
    values: Iterable[T],
    context: Context,
) -> defaultdict[Any, T]:
    default_factory, dict_context = context
    return defaultdict(default_factory, _dict_unflatten(values, dict_context))


def _defaultdict_serialize(context: Context) -> DumpableContext:
    default_factory, dict_context = context
    json_defaultdict = {
        "default_factory_module": default_factory.__module__,
        "default_factory_name": default_factory.__qualname__,
        "dict_context": dict_context,
    }
    return json_defaultdict


def _defaultdict_deserialize(dumpable_context: DumpableContext) -> Context:
    assert isinstance(dumpable_context, dict)
    assert set(dumpable_context) == {
        "default_factory_module",
        "default_factory_name",
        "dict_context",
    }

    default_factory_module = dumpable_context["default_factory_module"]
    default_factory_name = dumpable_context["default_factory_name"]
    assert isinstance(default_factory_module, str)
    assert isinstance(default_factory_name, str)
    module = importlib.import_module(default_factory_module)
    default_factory = getattr(module, default_factory_name)

    dict_context = dumpable_context["dict_context"]
    return [default_factory, dict_context]


def _deque_flatten(d: deque[T]) -> tuple[list[T], Context]:
    return list(d), d.maxlen


def _deque_flatten_with_keys(
    d: deque[T],
) -> tuple[list[tuple[KeyEntry, T]], Context]:
    values, context = _deque_flatten(d)
    return [(SequenceKey(i), v) for i, v in enumerate(values)], context


def _deque_unflatten(values: Iterable[T], context: Context) -> deque[T]:
    return deque(values, maxlen=context)


_private_register_pytree_node(
    tuple,
    _tuple_flatten,
    _tuple_unflatten,
    serialized_type_name="builtins.tuple",
    flatten_with_keys_fn=_tuple_flatten_with_keys,
)
_private_register_pytree_node(
    list,
    _list_flatten,
    _list_unflatten,
    serialized_type_name="builtins.list",
    flatten_with_keys_fn=_list_flatten_with_keys,
)
_private_register_pytree_node(
    dict,
    _dict_flatten,
    _dict_unflatten,
    serialized_type_name="builtins.dict",
    flatten_with_keys_fn=_dict_flatten_with_keys,
)
_private_register_pytree_node(
    namedtuple,  # type: ignore[arg-type]
    _namedtuple_flatten,
    _namedtuple_unflatten,
    serialized_type_name="collections.namedtuple",
    to_dumpable_context=_namedtuple_serialize,
    from_dumpable_context=_namedtuple_deserialize,
    flatten_with_keys_fn=_namedtuple_flatten_with_keys,
)
_private_register_pytree_node(
    OrderedDict,
    _ordereddict_flatten,
    _ordereddict_unflatten,
    serialized_type_name="collections.OrderedDict",
    flatten_with_keys_fn=_ordereddict_flatten_with_keys,
)
_private_register_pytree_node(
    defaultdict,
    _defaultdict_flatten,
    _defaultdict_unflatten,
    serialized_type_name="collections.defaultdict",
    to_dumpable_context=_defaultdict_serialize,
    from_dumpable_context=_defaultdict_deserialize,
    flatten_with_keys_fn=_defaultdict_flatten_with_keys,
)
_private_register_pytree_node(
    deque,
    _deque_flatten,
    _deque_unflatten,
    serialized_type_name="collections.deque",
    flatten_with_keys_fn=_deque_flatten_with_keys,
)


STANDARD_DICT_TYPES: frozenset[type] = frozenset({dict, OrderedDict, defaultdict})
BUILTIN_TYPES: frozenset[type] = frozenset(
    {
        tuple,
        list,
        dict,
        namedtuple,  # type: ignore[arg-type]
        OrderedDict,
        defaultdict,
        deque,
    },
)


@deprecated(
    "torch.utils._pytree._is_namedtuple_instance is private and will be removed in a future release. "
    "Please use torch.utils._pytree.is_namedtuple_instance instead.",
    category=FutureWarning,
)
def _is_namedtuple_instance(tree: Any) -> bool:
    return is_namedtuple_instance(tree)


def _get_node_type(tree: Any) -> Any:
    node_type = type(tree)
    # All namedtuple types are implicitly registered as pytree nodes.
    # XXX: Other parts of the codebase expect namedtuple types always return
    #      `namedtuple` instead of the actual namedtuple type. Even if the type
    #      is explicitly registered.
    if is_namedtuple_class(node_type):
        return namedtuple
    return node_type


# A leaf is defined as anything that is not a Node.
def tree_is_leaf(
    tree: PyTree,
    is_leaf: Optional[Callable[[PyTree], bool]] = None,
) -> bool:
    """Check if a pytree is a leaf.

    >>> tree_is_leaf(1)
    True
    >>> tree_is_leaf(None)
    True
    >>> tree_is_leaf([1, 2, 3])
    False
    >>> tree_is_leaf((1, 2, 3), is_leaf=lambda x: isinstance(x, tuple))
    True
    >>> tree_is_leaf({'a': 1, 'b': 2, 'c': 3})
    False
    >>> tree_is_leaf({'a': 1, 'b': 2, 'c': None})
    False
    """
    if is_leaf is not None and is_leaf(tree):
        return True
    return _get_node_type(tree) not in SUPPORTED_NODES


@deprecated(
    "torch.utils._pytree._is_leaf is private and will be removed in a future release. "
    "Please use torch.utils._pytree.tree_is_leaf instead.",
    category=FutureWarning,
)
def _is_leaf(tree: PyTree, is_leaf: Optional[Callable[[PyTree], bool]] = None) -> bool:
    return tree_is_leaf(tree, is_leaf=is_leaf)


# A TreeSpec represents the structure of a pytree. It holds:
# "type": the type of root Node of the pytree
# context: some context that is useful in unflattening the pytree
# children_specs: specs for each child of the root Node
# num_leaves: the number of leaves
@dataclasses.dataclass(init=True, frozen=True, eq=True, repr=False)
class PyTreeSpec:
    """Representing the structure of the pytree."""

    type: Any
    context: Context
    children_specs: list["TreeSpec"]

    num_nodes: int = dataclasses.field(init=False)
    num_leaves: int = dataclasses.field(init=False)
    num_children: int = dataclasses.field(init=False)

    def __post_init__(self) -> None:
        num_nodes = sum((spec.num_nodes for spec in self.children_specs), start=1)
        num_leaves = sum(spec.num_leaves for spec in self.children_specs)
        num_children = len(self.children_specs)
        object.__setattr__(self, "num_nodes", num_nodes)
        object.__setattr__(self, "num_leaves", num_leaves)
        object.__setattr__(self, "num_children", num_children)

    def __repr__(self, indent: int = 0) -> str:
        repr_prefix: str = f"TreeSpec({self.type.__name__}, {self.context}, ["
        children_specs_str: str = ""
        if self.num_children > 0:
            indent += 2
            children_specs_str += self.children_specs[0].__repr__(indent)
            children_specs_str += "," if self.num_children > 1 else ""
            children_specs_str += ",".join(
                [
                    "\n" + " " * indent + child.__repr__(indent)
                    for child in self.children_specs[1:]
                ]
            )
        repr_suffix: str = f"{children_specs_str}])"
        return repr_prefix + repr_suffix

    def __eq__(self, other: PyTree) -> bool:
        if self is other:
            return True
        elif other.__class__ is self.__class__:
            if str(self.type) != str(other.type):
                return False
            if self.context != other.context:
                return False
            elif self.children_specs != other.children_specs:
                return False
            return True
        return NotImplemented

    def is_leaf(self) -> bool:
        """Test whether the treespec represents a leaf."""
        return self.num_nodes == 1 and self.num_leaves == 1

    def flatten_up_to(self, full_tree: PyTree) -> list[PyTree]:
        """Flatten the subtrees in ``full_tree`` up to the structure of this treespec and return a list of subtrees."""

        def helper(treespec: TreeSpec, tree: PyTree, subtrees: list[PyTree]) -> None:
            if treespec.is_leaf():
                subtrees.append(tree)
                return

            node_type = _get_node_type(tree)
            if treespec.type not in BUILTIN_TYPES:
                # Always require custom node types to match exactly
                if node_type != treespec.type:
                    raise ValueError(
                        f"Type mismatch; "
                        f"expected {treespec.type!r}, but got {node_type!r}.",
                    )
                flatten_fn = SUPPORTED_NODES[node_type].flatten_fn
                children, context = flatten_fn(tree)
                if len(children) != treespec.num_children:
                    raise ValueError(
                        f"Node arity mismatch; "
                        f"expected {treespec.num_children}, but got {len(children)}.",
                    )
                if context != treespec.context:
                    raise ValueError(
                        f"Node context mismatch for custom node type {treespec.type!r}.",
                    )
            else:
                # For builtin dictionary types, we allow some flexibility
                # Otherwise, we require exact matches
                both_standard_dict = (
                    treespec.type in STANDARD_DICT_TYPES
                    and node_type in STANDARD_DICT_TYPES
                )
                if not both_standard_dict and node_type != treespec.type:
                    raise ValueError(
                        f"Node type mismatch; "
                        f"expected {treespec.type!r}, but got {node_type!r}.",
                    )
                if len(tree) != treespec.num_children:
                    raise ValueError(
                        f"Node arity mismatch; "
                        f"expected {treespec.num_children}, but got {len(tree)}.",
                    )

                if both_standard_dict:
                    # dictionary types are compatible with each other
                    dict_context = (
                        treespec.context
                        if treespec.type is not defaultdict
                        # ignore mismatch of `default_factory` for defaultdict
                        else treespec.context[1]
                    )
                    expected_keys = dict_context
                    got_key_set = set(tree)
                    expected_key_set = set(expected_keys)
                    if got_key_set != expected_key_set:
                        missing_keys = expected_key_set.difference(got_key_set)
                        extra_keys = got_key_set.difference(expected_key_set)
                        message = ""
                        if missing_keys:
                            message += f"; missing key(s): {missing_keys}"
                        if extra_keys:
                            message += f"; extra key(s): {extra_keys}"
                        raise ValueError(f"Node keys mismatch{message}.")
                    children = [tree[key] for key in expected_keys]
                else:
                    # node_type is treespec.type
                    flatten_fn = SUPPORTED_NODES[node_type].flatten_fn
                    children, context = flatten_fn(tree)
                    if (
                        node_type is not deque  # ignore mismatch of `maxlen` for deque
                    ) and context != treespec.context:
                        raise ValueError(
                            f"Node context mismatch for node type {treespec.type!r}; "
                            f"expected {treespec.context!r}, but got {context!r}.",  # namedtuple type mismatch
                        )

            for subtree, subspec in zip(children, treespec.children_specs):
                helper(subspec, subtree, subtrees)

        subtrees: list[PyTree] = []
        helper(self, full_tree, subtrees)
        return subtrees

    def unflatten(self, leaves: Iterable[Any]) -> PyTree:
        """Reconstruct a pytree from the leaves."""
        if not isinstance(leaves, (list, tuple)):
            leaves = list(leaves)
        if len(leaves) != self.num_leaves:
            raise ValueError(
                f"treespec.unflatten(leaves): `leaves` has length {len(leaves)} "
                f"but the spec refers to a pytree that holds {self.num_leaves} "
                f"items ({self}).",
            )
        if self.is_leaf():
            return leaves[0]

        unflatten_fn = SUPPORTED_NODES[self.type].unflatten_fn

        # Recursively unflatten the children
        start = 0
        end = 0
        child_pytrees = []
        for child_spec in self.children_specs:
            end += child_spec.num_leaves
            child_pytrees.append(child_spec.unflatten(leaves[start:end]))
            start = end

        return unflatten_fn(child_pytrees, self.context)


TreeSpec: TypeAlias = PyTreeSpec


# NOTE: subclassing a dataclass is subtle. In order to enable reasoning about
# this class with `dataclasses.fields`, etc., while having a simplified
# constructor that takes no argument, we wrap with `dataclass(init=True, ...)`
# again, with fields that have `init=False`.
@dataclasses.dataclass(init=True, frozen=True, eq=False, repr=False)
class LeafSpec(TreeSpec):
    type: Any = dataclasses.field(default=None, init=False)
    context: Context = dataclasses.field(default=None, init=False)
    children_specs: list["TreeSpec"] = dataclasses.field(
        default_factory=list, init=False
    )

    def __post_init__(self) -> None:
        # Override `__post_init__` for `num_leaves` derivation.
        object.__setattr__(self, "num_nodes", 1)
        object.__setattr__(self, "num_leaves", 1)
        object.__setattr__(self, "num_children", 0)

    def __repr__(self, indent: int = 0) -> str:
        return "*"


# All leaves are equivalent, so represent with a single object to save on
# object construction time
_LEAF_SPEC = LeafSpec()


def tree_flatten(
    tree: PyTree,
    is_leaf: Optional[Callable[[PyTree], bool]] = None,
) -> tuple[list[Any], TreeSpec]:
    """Flattens a pytree into a list of values and a TreeSpec that can be used
    to reconstruct the pytree.
    """

    def helper(node: PyTree, leaves: list[Any]) -> TreeSpec:
        if tree_is_leaf(node, is_leaf=is_leaf):
            leaves.append(node)
            return _LEAF_SPEC

        node_type = _get_node_type(node)
        flatten_fn = SUPPORTED_NODES[node_type].flatten_fn
        children, context = flatten_fn(node)

        # Recursively flatten the children
        subspecs = [helper(child, leaves) for child in children]
        return TreeSpec(node_type, context, subspecs)

    leaves: list[Any] = []
    treespec = helper(tree, leaves)
    return leaves, treespec


def tree_unflatten(leaves: Iterable[Any], treespec: TreeSpec) -> PyTree:
    """Given a list of values and a TreeSpec, builds a pytree.
    This is the inverse operation of `tree_flatten`.
    """
    if not isinstance(treespec, TreeSpec):
        raise TypeError(
            f"tree_unflatten(leaves, treespec): Expected `treespec` to be "
            f"instance of TreeSpec but got item of type {type(treespec)}.",
        )
    return treespec.unflatten(leaves)


def tree_iter(
    tree: PyTree,
    is_leaf: Optional[Callable[[PyTree], bool]] = None,
) -> Iterable[Any]:
    """Get an iterator over the leaves of a pytree."""
    if tree_is_leaf(tree, is_leaf=is_leaf):
        yield tree
    else:
        node_type = _get_node_type(tree)
        flatten_fn = SUPPORTED_NODES[node_type].flatten_fn
        child_pytrees, _ = flatten_fn(tree)

        # Recursively flatten the children
        for child in child_pytrees:
            yield from tree_iter(child, is_leaf=is_leaf)


def tree_leaves(
    tree: PyTree,
    is_leaf: Optional[Callable[[PyTree], bool]] = None,
) -> list[Any]:
    """Get a list of leaves of a pytree."""
    return list(tree_iter(tree, is_leaf=is_leaf))


def tree_structure(
    tree: PyTree,
    is_leaf: Optional[Callable[[PyTree], bool]] = None,
) -> TreeSpec:
    """Get the TreeSpec for a pytree."""
    return tree_flatten(tree, is_leaf=is_leaf)[1]


def tree_map(
    func: Callable[..., Any],
    tree: PyTree,
    *rests: PyTree,
    is_leaf: Optional[Callable[[PyTree], bool]] = None,
) -> PyTree:
    """Map a multi-input function over pytree args to produce a new pytree.

    See also :func:`tree_map_`.

    >>> tree_map(lambda x: x + 1, {'x': 7, 'y': (42, 64)})
    {'x': 8, 'y': (43, 65)}
    >>> tree_map(lambda x: x is None, {'x': 7, 'y': (42, 64), 'z': None})
    {'x': False, 'y': (False, False), 'z': True}

    If multiple inputs are given, the structure of the tree is taken from the first input;
    subsequent inputs need only have ``tree`` as a prefix:

    >>> tree_map(lambda x, y: [x] + y, [5, 6], [[7, 9], [1, 2]])
    [[5, 7, 9], [6, 1, 2]]

    Args:
        func (callable): A function that takes ``1 + len(rests)`` arguments, to be applied at the
            corresponding leaves of the pytrees.
        tree (pytree): A pytree to be mapped over, with each leaf providing the first positional
            argument to function ``func``.
        rests (tuple of pytree): A tuple of pytrees, each of which has the same structure as
            ``tree`` or has ``tree`` as a prefix.
        is_leaf (callable, optional): An extra leaf predicate function that will be called at each
            flattening step. The function should have a single argument with signature
            ``is_leaf(node) -> bool``. If it returns :data:`True`, the whole subtree being treated
            as a leaf. Otherwise, the default pytree registry will be used to determine a node is a
            leaf or not. If the function is not specified, the default pytree registry will be used.

    Returns:
        A new pytree with the same structure as ``tree`` but with the value at each leaf given by
        ``func(x, *xs)`` where ``x`` is the value at the corresponding leaf in ``tree`` and ``xs``
        is the tuple of values at corresponding nodes in ``rests``.
    """
    leaves, treespec = tree_flatten(tree, is_leaf=is_leaf)
    flat_args = [leaves] + [treespec.flatten_up_to(r) for r in rests]
    return treespec.unflatten(map(func, *flat_args))


def tree_map_(
    func: Callable[..., Any],
    tree: PyTree,
    *rests: PyTree,
    is_leaf: Optional[Callable[[PyTree], bool]] = None,
) -> PyTree:
    """Like :func:`tree_map`, but do an inplace call on each leaf and return the original tree.

    See also :func:`tree_map`.

    Args:
        func (callable): A function that takes ``1 + len(rests)`` arguments, to be applied at the
            corresponding leaves of the pytrees.
        tree (pytree): A pytree to be mapped over, with each leaf providing the first positional
            argument to function ``func``.
        rests (tuple of pytree): A tuple of pytrees, each of which has the same structure as
            ``tree`` or has ``tree`` as a prefix.
        is_leaf (callable, optional): An extra leaf predicate function that will be called at each
            flattening step. The function should have a single argument with signature
            ``is_leaf(node) -> bool``. If it returns :data:`True`, the whole subtree being treated
            as a leaf. Otherwise, the default pytree registry will be used to determine a node is a
            leaf or not. If the function is not specified, the default pytree registry will be used.

    Returns:
        The original ``tree`` with the value at each leaf is given by the side-effect of function
        ``func(x, *xs)`` (not the return value) where ``x`` is the value at the corresponding leaf
        in ``tree`` and ``xs`` is the tuple of values at values at corresponding nodes in ``rests``.
    """
    leaves, treespec = tree_flatten(tree, is_leaf=is_leaf)
    flat_args = [leaves] + [treespec.flatten_up_to(r) for r in rests]
    deque(map(func, *flat_args), maxlen=0)  # consume and exhaust the iterable
    return tree


Type2 = tuple[type[T], type[S]]
Type3 = tuple[type[T], type[S], type[U]]
if sys.version_info >= (3, 10):
    TypeAny = Union[type[Any], tuple[type[Any], ...], types.UnionType]
else:
    TypeAny = Union[type[Any], tuple[type[Any], ...]]

Fn2 = Callable[[Union[T, S]], R]
Fn3 = Callable[[Union[T, S, U]], R]
Fn = Callable[[T], R]
FnAny = Callable[[Any], R]

MapOnlyFn = Callable[[T], Callable[[Any], Any]]


# These specializations help with type inference on the lambda passed to this
# function
@overload
def map_only(type_or_types_or_pred: type[T], /) -> MapOnlyFn[Fn[T, Any]]:
    ...


@overload
def map_only(type_or_types_or_pred: Type2[T, S], /) -> MapOnlyFn[Fn2[T, S, Any]]:
    ...


@overload
def map_only(type_or_types_or_pred: Type3[T, S, U], /) -> MapOnlyFn[Fn3[T, S, U, Any]]:
    ...


# This specialization is needed for the implementations below that call
@overload
def map_only(type_or_types_or_pred: TypeAny, /) -> MapOnlyFn[FnAny[Any]]:
    ...


@overload
def map_only(type_or_types_or_pred: Callable[[Any], bool], /) -> MapOnlyFn[FnAny[Any]]:
    ...


def map_only(
    type_or_types_or_pred: Union[TypeAny, Callable[[Any], bool]], /
) -> MapOnlyFn[FnAny[Any]]:
    """
    Suppose you are writing a tree_map over tensors, leaving everything
    else unchanged.  Ordinarily you would have to write:

        def go(t):
            if isinstance(t, Tensor):
                return ...
            else:
                return t

    With this function, you only need to write:

        @map_only(Tensor)
        def go(t):
            return ...

    You can also directly use 'tree_map_only'
    """
    if isinstance(type_or_types_or_pred, (type, tuple)) or (
        sys.version_info >= (3, 10)
        and isinstance(type_or_types_or_pred, types.UnionType)
    ):

        def pred(x: Any) -> bool:
            return isinstance(x, type_or_types_or_pred)  # type: ignore[arg-type]

    elif callable(type_or_types_or_pred):
        pred = type_or_types_or_pred  # type: ignore[assignment]
    else:
        raise TypeError("Argument must be a type, a tuple of types, or a callable.")

    def wrapper(func: Callable[[T], Any]) -> Callable[[Any], Any]:
        @functools.wraps(func)
        def wrapped(x: T) -> Any:
            if pred(x):
                return func(x)
            return x

        return wrapped

    return wrapper


@overload
def tree_map_only(
    type_or_types_or_pred: type[T],
    /,
    func: Fn[T, Any],
    tree: PyTree,
    is_leaf: Optional[Callable[[PyTree], bool]] = None,
) -> PyTree:
    ...


@overload
def tree_map_only(
    type_or_types_or_pred: Type2[T, S],
    /,
    func: Fn2[T, S, Any],
    tree: PyTree,
    is_leaf: Optional[Callable[[PyTree], bool]] = None,
) -> PyTree:
    ...


@overload
def tree_map_only(
    type_or_types_or_pred: Type3[T, S, U],
    /,
    func: Fn3[T, S, U, Any],
    tree: PyTree,
    is_leaf: Optional[Callable[[PyTree], bool]] = None,
) -> PyTree:
    ...


@overload
def tree_map_only(
    type_or_types_or_pred: TypeAny,
    /,
    func: FnAny[Any],
    tree: PyTree,
    is_leaf: Optional[Callable[[PyTree], bool]] = None,
) -> PyTree:
    ...


@overload
def tree_map_only(
    type_or_types_or_pred: Callable[[Any], bool],
    /,
    func: FnAny[Any],
    tree: PyTree,
    is_leaf: Optional[Callable[[PyTree], bool]] = None,
) -> PyTree:
    ...


def tree_map_only(
    type_or_types_or_pred: Union[TypeAny, Callable[[Any], bool]],
    /,
    func: FnAny[Any],
    tree: PyTree,
    is_leaf: Optional[Callable[[PyTree], bool]] = None,
) -> PyTree:
    return tree_map(map_only(type_or_types_or_pred)(func), tree, is_leaf=is_leaf)


@overload
def tree_map_only_(
    type_or_types_or_pred: type[T],
    /,
    func: Fn[T, Any],
    tree: PyTree,
    is_leaf: Optional[Callable[[PyTree], bool]] = None,
) -> PyTree:
    ...


@overload
def tree_map_only_(
    type_or_types_or_pred: Type2[T, S],
    /,
    func: Fn2[T, S, Any],
    tree: PyTree,
    is_leaf: Optional[Callable[[PyTree], bool]] = None,
) -> PyTree:
    ...


@overload
def tree_map_only_(
    type_or_types_or_pred: Type3[T, S, U],
    /,
    func: Fn3[T, S, U, Any],
    tree: PyTree,
    is_leaf: Optional[Callable[[PyTree], bool]] = None,
) -> PyTree:
    ...


@overload
def tree_map_only_(
    type_or_types_or_pred: TypeAny,
    /,
    func: FnAny[Any],
    tree: PyTree,
    is_leaf: Optional[Callable[[PyTree], bool]] = None,
) -> PyTree:
    ...


@overload
def tree_map_only_(
    type_or_types_or_pred: Callable[[Any], bool],
    /,
    func: FnAny[Any],
    tree: PyTree,
    is_leaf: Optional[Callable[[PyTree], bool]] = None,
) -> PyTree:
    ...


def tree_map_only_(
    type_or_types_or_pred: Union[TypeAny, Callable[[Any], bool]],
    /,
    func: FnAny[Any],
    tree: PyTree,
    is_leaf: Optional[Callable[[PyTree], bool]] = None,
) -> PyTree:
    return tree_map_(map_only(type_or_types_or_pred)(func), tree, is_leaf=is_leaf)


def tree_all(
    pred: Callable[[Any], bool],
    tree: PyTree,
    is_leaf: Optional[Callable[[PyTree], bool]] = None,
) -> bool:
    flat_args = tree_iter(tree, is_leaf=is_leaf)
    return all(map(pred, flat_args))


def tree_any(
    pred: Callable[[Any], bool],
    tree: PyTree,
    is_leaf: Optional[Callable[[PyTree], bool]] = None,
) -> bool:
    flat_args = tree_iter(tree, is_leaf=is_leaf)
    return any(map(pred, flat_args))


@overload
def tree_all_only(
    type_or_types: type[T],
    /,
    pred: Fn[T, bool],
    tree: PyTree,
    is_leaf: Optional[Callable[[PyTree], bool]] = None,
) -> bool:
    ...


@overload
def tree_all_only(
    type_or_types: Type2[T, S],
    /,
    pred: Fn2[T, S, bool],
    tree: PyTree,
    is_leaf: Optional[Callable[[PyTree], bool]] = None,
) -> bool:
    ...


@overload
def tree_all_only(
    type_or_types: Type3[T, S, U],
    /,
    pred: Fn3[T, S, U, bool],
    tree: PyTree,
    is_leaf: Optional[Callable[[PyTree], bool]] = None,
) -> bool:
    ...


def tree_all_only(
    type_or_types: TypeAny,
    /,
    pred: FnAny[bool],
    tree: PyTree,
    is_leaf: Optional[Callable[[PyTree], bool]] = None,
) -> bool:
    flat_args = tree_iter(tree, is_leaf=is_leaf)
    return all(pred(x) for x in flat_args if isinstance(x, type_or_types))


@overload
def tree_any_only(
    type_or_types: type[T],
    /,
    pred: Fn[T, bool],
    tree: PyTree,
    is_leaf: Optional[Callable[[PyTree], bool]] = None,
) -> bool:
    ...


@overload
def tree_any_only(
    type_or_types: Type2[T, S],
    /,
    pred: Fn2[T, S, bool],
    tree: PyTree,
    is_leaf: Optional[Callable[[PyTree], bool]] = None,
) -> bool:
    ...


@overload
def tree_any_only(
    type_or_types: Type3[T, S, U],
    /,
    pred: Fn3[T, S, U, bool],
    tree: PyTree,
    is_leaf: Optional[Callable[[PyTree], bool]] = None,
) -> bool:
    ...


def tree_any_only(
    type_or_types: TypeAny,
    /,
    pred: FnAny[bool],
    tree: PyTree,
    is_leaf: Optional[Callable[[PyTree], bool]] = None,
) -> bool:
    flat_args = tree_iter(tree, is_leaf=is_leaf)
    return any(pred(x) for x in flat_args if isinstance(x, type_or_types))


# Broadcasts a pytree to the provided TreeSpec and returns the flattened
# values. If this is not possible, then this function returns None.
#
# For example, given pytree=0 and spec=TreeSpec(list, None, [LeafSpec(), LeafSpec()]),
# would return [0, 0]. This is useful for part of the vmap implementation:
# a user can pass in vmap(fn, in_dims)(*inputs). `in_dims` should be
# broadcastable to the tree structure of `inputs` and we use
# _broadcast_to_and_flatten to check this.
def _broadcast_to_and_flatten(
    tree: PyTree,
    treespec: TreeSpec,
    is_leaf: Optional[Callable[[PyTree], bool]] = None,
) -> Optional[list[Any]]:
    assert isinstance(treespec, TreeSpec)

    if tree_is_leaf(tree, is_leaf=is_leaf):
        return [tree] * treespec.num_leaves
    if treespec.is_leaf():
        return None
    node_type = _get_node_type(tree)
    if node_type != treespec.type:
        return None

    flatten_fn = SUPPORTED_NODES[node_type].flatten_fn
    child_pytrees, ctx = flatten_fn(tree)

    # Check if the Node is different from the spec
    if len(child_pytrees) != treespec.num_children or ctx != treespec.context:
        return None

    # Recursively flatten the children
    result: list[Any] = []
    for child, child_spec in zip(child_pytrees, treespec.children_specs):
        flat = _broadcast_to_and_flatten(child, child_spec, is_leaf=is_leaf)
        if flat is not None:
            result += flat
        else:
            return None

    return result


@dataclasses.dataclass
class _TreeSpecSchema:
    """
    _TreeSpecSchema is the schema used to serialize the TreeSpec
    It contains the following fields:
    - type: A string name of the type. null for the case of a LeafSpec.
    - context: Any format which is json dumpable
    - children_spec: A list of children serialized specs.
    """

    type: Optional[str]
    context: DumpableContext
    children_spec: list["_TreeSpecSchema"]


class _ProtocolFn(NamedTuple):
    treespec_to_json: Callable[[TreeSpec], DumpableContext]
    json_to_treespec: Callable[[DumpableContext], TreeSpec]


_SUPPORTED_PROTOCOLS: dict[int, _ProtocolFn] = {}


def _treespec_to_json(treespec: TreeSpec) -> _TreeSpecSchema:
    if treespec.is_leaf():
        return _TreeSpecSchema(None, None, [])

    if treespec.type not in SUPPORTED_SERIALIZED_TYPES:
        raise NotImplementedError(
            f"Serializing {treespec.type} in pytree is not registered.",
        )

    serialize_node_def = SUPPORTED_SERIALIZED_TYPES[treespec.type]

    serialized_type_name = serialize_node_def.serialized_type_name

    if serialized_type_name == NO_SERIALIZED_TYPE_NAME_FOUND:
        raise NotImplementedError(
            f"No registered serialization name for {treespec.type} found. "
            "Please update your _register_pytree_node call with a `serialized_type_name` kwarg."
        )

    if serialize_node_def.to_dumpable_context is None:
        try:
            serialized_context = json.dumps(treespec.context, cls=EnumEncoder)
        except TypeError as e:
            raise TypeError(
                "Unable to serialize context. "
                "Please make the context json dump-able, or register a "
                "custom serializer using _register_pytree_node."
            ) from e
    else:
        serialized_context = serialize_node_def.to_dumpable_context(treespec.context)

    child_schemas = [_treespec_to_json(child) for child in treespec.children_specs]

    return _TreeSpecSchema(serialized_type_name, serialized_context, child_schemas)


def _json_to_treespec(json_schema: DumpableContext) -> TreeSpec:
    if (
        json_schema["type"] is None
        and json_schema["context"] is None
        and len(json_schema["children_spec"]) == 0
    ):
        return _LEAF_SPEC

    if json_schema["type"] not in SERIALIZED_TYPE_TO_PYTHON_TYPE:
        raise NotImplementedError(
            f'Deserializing {json_schema["type"]} in pytree is not registered.',
        )

    typ = SERIALIZED_TYPE_TO_PYTHON_TYPE[json_schema["type"]]
    serialize_node_def = SUPPORTED_SERIALIZED_TYPES[typ]

    if serialize_node_def.from_dumpable_context is None:
        try:
            context = json.loads(json_schema["context"])
        except TypeError as ex:
            raise TypeError(
                "Unable to deserialize context. "
                "Please make the context json load-able, or register a "
                "custom serializer using _register_pytree_node.",
            ) from ex
    else:
        context = serialize_node_def.from_dumpable_context(json_schema["context"])

    children_specs = [
        _json_to_treespec(child_string) for child_string in json_schema["children_spec"]
    ]

    return TreeSpec(typ, context, children_specs)


_SUPPORTED_PROTOCOLS[1] = _ProtocolFn(_treespec_to_json, _json_to_treespec)


def treespec_dumps(treespec: TreeSpec, protocol: Optional[int] = None) -> str:
    if not isinstance(treespec, TreeSpec):
        raise TypeError(
            f"treespec_dumps(treespec, protocol): Expected `treespec` to be instance of "
            f"TreeSpec but got item of type {type(treespec)}.",
        )

    if protocol is None:
        protocol = DEFAULT_TREESPEC_SERIALIZATION_PROTOCOL

    if protocol in _SUPPORTED_PROTOCOLS:
        json_spec = _SUPPORTED_PROTOCOLS[protocol].treespec_to_json(treespec)
    else:
        raise ValueError(
            f"Unknown protocol {protocol}. "
            f"Available protocols: {list(_SUPPORTED_PROTOCOLS.keys())}",
        )

    str_spec = json.dumps((protocol, dataclasses.asdict(json_spec)), cls=EnumEncoder)
    return str_spec


@functools.lru_cache
def treespec_loads(serialized: str) -> TreeSpec:
    protocol, json_schema = json.loads(serialized)

    if protocol in _SUPPORTED_PROTOCOLS:
        return _SUPPORTED_PROTOCOLS[protocol].json_to_treespec(json_schema)
    raise ValueError(
        f"Unknown protocol {protocol}. "
        f"Available protocols: {list(_SUPPORTED_PROTOCOLS.keys())}",
    )


class _Asterisk(str):
    __slots__ = ()

    def __new__(cls) -> Self:
        return super().__new__(cls, "*")

    def __repr__(self) -> str:
        return "*"  # no quotes


_asterisk = _Asterisk()
del _Asterisk


def treespec_pprint(treespec: TreeSpec) -> str:
    dummy_tree = tree_unflatten([_asterisk] * treespec.num_leaves, treespec)
    return repr(dummy_tree)


# TODO(angelayi): remove this function after OSS/internal stabilize
@deprecated(
    "`pytree_to_str` is deprecated. Please use `treespec_dumps` instead.",
    category=FutureWarning,
)
def pytree_to_str(treespec: TreeSpec) -> str:
    return treespec_dumps(treespec)


# TODO(angelayi): remove this function after OSS/internal stabilize
@deprecated(
    "`str_to_pytree` is deprecated. Please use `treespec_loads` instead.",
    category=FutureWarning,
)
def str_to_pytree(json: str) -> TreeSpec:
    return treespec_loads(json)


def arg_tree_leaves(*args: PyTree, **kwargs: PyTree) -> list[Any]:
    """Get a flat list of arguments to this function

    A slightly faster version of tree_leaves((args, kwargs))
    """
    leaves: list[Any] = []
    for a in args:
        leaves.extend(tree_iter(a))
    for a in kwargs.values():
        leaves.extend(tree_iter(a))
    return leaves


def tree_flatten_with_path(
    tree: PyTree,
    is_leaf: Optional[Callable[[PyTree], bool]] = None,
) -> tuple[list[tuple[KeyPath, Any]], TreeSpec]:
    """Flattens a pytree like :func:`tree_flatten`, but also returns each leaf's key path.

    Args:
        tree: a pytree to flatten. If it contains a custom type, that type must be
            registered with an appropriate `tree_flatten_with_path_fn` when registered
            with :func:`register_pytree_node`.
        is_leaf: An extra leaf predicate function that will be called at each
            flattening step. The function should have a single argument with signature
            ``is_leaf(node) -> bool``. If it returns :data:`True`, the whole subtree being treated
            as a leaf. Otherwise, the default pytree registry will be used to determine a node is a
            leaf or not. If the function is not specified, the default pytree registry will be used.
    Returns:
        A tuple where the first element is a list of (key path, leaf) pairs, and the
        second element is a :class:`TreeSpec` representing the structure of the flattened
        tree.
    """
    _, treespec = tree_flatten(tree, is_leaf)
    return list(_generate_key_paths((), tree, is_leaf)), treespec


def tree_leaves_with_path(
    tree: PyTree,
    is_leaf: Optional[Callable[[PyTree], bool]] = None,
) -> list[tuple[KeyPath, Any]]:
    """Gets the leaves of a pytree like ``tree_leaves`` and returns each leaf's key path.

    Args:
        tree: a pytree. If it contains a custom type, that type must be
            registered with an appropriate `tree_flatten_with_path_fn` when registered
            with :func:`register_pytree_node`.
        is_leaf: An extra leaf predicate function that will be called at each
            flattening step. The function should have a single argument with signature
            ``is_leaf(node) -> bool``. If it returns :data:`True`, the whole subtree being treated
            as a leaf. Otherwise, the default pytree registry will be used to determine a node is a
            leaf or not. If the function is not specified, the default pytree registry will be used.
    Returns:
        A list of (key path, leaf) pairs.
    """
    return list(_generate_key_paths((), tree, is_leaf))


def _generate_key_paths(
    key_path: KeyPath,
    tree: PyTree,
    is_leaf: Optional[Callable[[PyTree], bool]] = None,
) -> Iterable[tuple[KeyPath, Any]]:
    if is_leaf and is_leaf(tree):
        yield key_path, tree
        return

    node_type = _get_node_type(tree)
    handler = SUPPORTED_NODES.get(node_type)
    if not handler:
        # This is a leaf
        yield key_path, tree
        return

    flatten_with_keys = handler.flatten_with_keys_fn
    if flatten_with_keys:
        key_children, _ = flatten_with_keys(tree)
        for k, c in key_children:
            yield from _generate_key_paths((*key_path, k), c, is_leaf)
    else:
        # We registered this pytree but didn't add a flatten_with_keys_fn, complain.
        raise ValueError(
            f"Did not find a flatten_with_keys_fn for type: {node_type}. "
            "Please pass a flatten_with_keys_fn argument to register_pytree_node."
        )


def tree_map_with_path(
    func: Callable[..., Any],
    tree: PyTree,
    *rests: PyTree,
    is_leaf: Optional[Callable[[PyTree], bool]] = None,
) -> PyTree:
    """Like :func:`tree_map`, but the provided callable takes an additional key path argument.

    Args:
        func: A function that takes ``2 + len(rests)`` arguments, to be applied at the
            corresponding leaves of the pytrees. The first positional argument
            to ``func`` is the key path of the leaf in question. The second
            positional argument is the value of the leaf.
        tree: A pytree to be mapped over, with each leaf providing the first positional
            argument to function ``func``.
        rests: A tuple of pytrees, each of which has the same structure as
            ``tree`` or has ``tree`` as a prefix.
        is_leaf: An extra leaf predicate function that will be called at each
            flattening step. The function should have a single argument with signature
            ``is_leaf(node) -> bool``. If it returns :data:`True`, the whole subtree being treated
            as a leaf. Otherwise, the default pytree registry will be used to determine a node is a
            leaf or not. If the function is not specified, the default pytree registry will be used.

    Returns
        A new pytree with the same structure as ``tree`` but with the value at each leaf given by
        ``func(keypath, x, *xs)`` where ``keypath`` is the key path at the
        corresponding leaf in ``tree``, ``x`` is the value at that leaf, and
        ``xs`` is the tuple of values at corresponding nodes in ``rests``.
    """
    keypath_leaves, treespec = tree_flatten_with_path(tree, is_leaf)
    keypath_leaves = list(zip(*keypath_leaves))
    all_keypath_leaves = keypath_leaves + [treespec.flatten_up_to(r) for r in rests]
    return treespec.unflatten(func(*xs) for xs in zip(*all_keypath_leaves))


def keystr(kp: KeyPath) -> str:
    """Given a key path, return a pretty-printed representation."""
    return "".join([str(k) for k in kp])


def key_get(obj: Any, kp: KeyPath) -> Any:
    """Given an object and a key path, return the value at the key path."""
    for k in kp:
        obj = k.get(obj)
    return obj<|MERGE_RESOLUTION|>--- conflicted
+++ resolved
@@ -44,6 +44,8 @@
     Union,
 )
 from typing_extensions import deprecated, NamedTuple, Self, TypeAlias
+
+from torch.torch_version import TorchVersion as _TorchVersion
 
 
 __all__ = [
@@ -177,24 +179,16 @@
 # NB: we try really hard to not import _cxx_pytree (which depends on optree)
 # as much as possible. This is for isolation: a user who is not using C++ pytree
 # shouldn't pay for it, and it helps makes things like cpython upgrades easier.
+_optree_minimum_version = _TorchVersion("0.13.0")
 try:
     _optree_version = importlib.metadata.version("optree")
 except importlib.metadata.PackageNotFoundError:
-<<<<<<< HEAD
-    # optree can not be imported
-    _cxx_pytree_exists = False
-    _optree_version = "0.0.0a0"
-else:
-    # optree can be imported
-    _cxx_pytree_exists = True
-=======
     # No optree package found
     _cxx_pytree_dynamo_traceable = _cxx_pytree_exists = False
+    _optree_version = _TorchVersion("0.0.0a0")
 else:
-    from torch._vendor.packaging.version import Version
-
-    # Keep this in sync with torch.utils._cxx_pytree!
-    if Version(_optree_version) < Version("0.13.0"):
+    _optree_version = _TorchVersion(_optree_version)
+    if _optree_version < _optree_minimum_version:
         # optree package less than our required minimum version.
         # Pretend the optree package doesn't exist.
         # NB: We will raise ImportError if the user directly tries to
@@ -202,9 +196,7 @@
         _cxx_pytree_dynamo_traceable = _cxx_pytree_exists = False
     else:
         _cxx_pytree_dynamo_traceable = _cxx_pytree_exists = True
->>>>>>> f1f18c75
-
-_cxx_pytree_dynamo_traceable = _cxx_pytree_exists
+
 _cxx_pytree_imported = False
 _cxx_pytree_pending_imports: list[Any] = []
 
