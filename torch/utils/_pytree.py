--- conflicted
+++ resolved
@@ -40,11 +40,7 @@
     TypeVar,
     Union,
 )
-<<<<<<< HEAD
 from typing_extensions import deprecated, NamedTuple, Self, TypeAlias
-=======
-from typing_extensions import deprecated, NamedTuple
->>>>>>> 5ada4e6a
 
 
 __all__ = [
