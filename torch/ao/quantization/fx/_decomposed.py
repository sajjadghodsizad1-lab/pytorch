--- conflicted
+++ resolved
@@ -638,30 +638,17 @@
     )
 
 
-<<<<<<< HEAD
-# TODO: move this to https://github.com/pytorch/pytorch/blob/main/torch/ao/quantization/fx/_decomposed.py
-quantized_decomposed_lib.define(
-    "choose_qparams_per_token_asymmetric(Tensor input, ScalarType dtype) -> (Tensor, Tensor)"
-=======
 quantized_decomposed_lib.define(
     "_choose_qparams_per_token_asymmetric_impl(Tensor input, ScalarType dtype) -> (Tensor, Tensor)"
->>>>>>> f34905f6
 )
 
 
 @impl(
     quantized_decomposed_lib,
-<<<<<<< HEAD
-    "choose_qparams_per_token_asymmetric",
-    "CompositeExplicitAutograd",
-)
-def choose_qparams_per_token_asymmetric(
-=======
     "_choose_qparams_per_token_asymmetric_impl",
     "CompositeImplicitAutograd",
 )
 def _choose_qparams_per_token_asymmetric_impl(
->>>>>>> f34905f6
     input: torch.Tensor,
     dtype: torch.dtype,
 ) -> Tuple[torch.Tensor, torch.Tensor]:
@@ -679,12 +666,8 @@
     """
     # Based on https://github.com/google/XNNPACK/blob/df156f0cf3db5a4576cc711123eeb54915f82ffc/src/xnnpack/quantization.h#L18
     qmin, qmax = -128, 127
-<<<<<<< HEAD
-    min_val, max_val = torch.aminmax(input, dim=-1, keepdim=True)
-=======
     min_val = torch.amin(input, dim=-1, keepdim=True)
     max_val = torch.amax(input, dim=-1, keepdim=True)
->>>>>>> f34905f6
     min_val_neg = torch.min(min_val, torch.zeros_like(min_val))
     max_val_pos = torch.max(max_val, torch.zeros_like(max_val))
     eps = torch.finfo(torch.float32).eps  # use xnnpack eps?
@@ -708,8 +691,6 @@
     return scale.to(torch.float32), zero_point.to(torch.float32)
 
 
-<<<<<<< HEAD
-=======
 quantized_decomposed_lib.define(
     "choose_qparams_per_token_asymmetric(Tensor input, ScalarType dtype) -> (Tensor, Tensor)"
 )
@@ -727,7 +708,6 @@
     return _choose_qparams_per_token_asymmetric_impl(input, dtype)
 
 
->>>>>>> f34905f6
 @impl(
     quantized_decomposed_lib,
     "choose_qparams_per_token_asymmetric",
@@ -1009,23 +989,6 @@
 class FakeQuantPerChannel(torch.autograd.Function):
     @staticmethod
     def forward(ctx, input, scales, zero_points, axis, quant_min, quant_max):
-<<<<<<< HEAD
-        with torch._C._AutoDispatchBelowAutograd():
-            if input.dtype in [torch.float16, torch.bfloat16]:
-                input = input.to(torch.float32)
-            if scales.dtype != torch.float32:
-                scales = scales.to(torch.float32)
-            if zero_points.dtype != torch.int32:
-                zero_points = zero_points.to(torch.int32)
-            assert input.dtype == torch.float32, f"Expecting input to have dtype torch.float32, but got dtype: {input.dtype}"
-            assert axis < input.dim(), f"Expecting axis to be < {input.dim()}"
-            broadcast_dims = list(range(0, axis)) + list(range(axis + 1, input.ndim))
-            unsqueeze_scales = _unsqueeze_multiple(scales, broadcast_dims)
-            unsqueeze_zero_points = _unsqueeze_multiple(zero_points, broadcast_dims)
-            temp = torch.round(input * (1.0 / unsqueeze_scales)) + unsqueeze_zero_points
-            out = (torch.clamp(temp, quant_min, quant_max) - unsqueeze_zero_points) * unsqueeze_scales
-            mask = torch.logical_and((temp >= quant_min), (temp <= quant_max))
-=======
         if scales.dtype != torch.float32:
             scales = scales.to(torch.float32)
         if zero_points.dtype != torch.int32:
@@ -1038,7 +1001,6 @@
         temp = torch.round(input * (1.0 / unsqueeze_scales)) + unsqueeze_zero_points
         out = (torch.clamp(temp, quant_min, quant_max) - unsqueeze_zero_points) * unsqueeze_scales
         mask = torch.logical_and((temp >= quant_min), (temp <= quant_max))
->>>>>>> f34905f6
 
         ctx.save_for_backward(mask)
         return out
@@ -1048,11 +1010,7 @@
         mask, = ctx.saved_tensors
         return gy * mask, None, None, None, None, None
 
-<<<<<<< HEAD
-@impl(quantized_decomposed_lib, "fake_quant_per_channel", "AutogradCPU")
-=======
 @impl(quantized_decomposed_lib, "fake_quant_per_channel", "Autograd")
->>>>>>> f34905f6
 def fake_quant_per_channel(
         input: torch.Tensor,
         scales: torch.Tensor,
