# mypy: allow-untyped-defs
r"""Learning Rate Scheduler."""
<<<<<<< HEAD
=======
from __future__ import annotations
>>>>>>> 020da744

import math
import types
import warnings
from bisect import bisect_right
from collections import Counter
from functools import partial, wraps
from typing import (
    Any,
    Callable,
    cast,
    Literal,
    Optional,
    SupportsFloat,
    TYPE_CHECKING,
    TypedDict,
    Union,
)
from typing_extensions import override, Self
from weakref import ref

from torch import inf, Tensor

from .optimizer import _to_scalar, Optimizer


if TYPE_CHECKING:
    from collections.abc import Iterable, Sequence


__all__ = [
    "LambdaLR",
    "MultiplicativeLR",
    "StepLR",
    "MultiStepLR",
    "ConstantLR",
    "LinearLR",
    "ExponentialLR",
    "SequentialLR",
    "CosineAnnealingLR",
    "ChainedScheduler",
    "ReduceLROnPlateau",
    "CyclicLR",
    "CosineAnnealingWarmRestarts",
    "OneCycleLR",
    "PolynomialLR",
    "LRScheduler",
]

EPOCH_DEPRECATION_WARNING = (
    "The epoch parameter in `scheduler.step()` was not necessary and is being "
    "deprecated where possible. Please use `scheduler.step()` to step the "
    "scheduler. During the deprecation, if epoch is different from None, the "
    "closed form is used instead of the new chainable form, where available. "
    "Please open an issue if you are unable to replicate your use case: "
    "https://github.com/pytorch/pytorch/issues/new/choose."
)


def _format_param(name: str, optimizer: Optimizer, param):
    """Return correctly formatted lr/momentum for each param group."""

    def _copy(_param):
        return _param.clone() if isinstance(_param, Tensor) else _param

    if isinstance(param, (list, tuple)):
        if len(param) != len(optimizer.param_groups):
            raise ValueError(
                f"{name} must have the same length as optimizer.param_groups. "
                f"{name} has {len(param)} values, param_groups has {len(optimizer.param_groups)}."
            )
    else:
        param = [param] * len(optimizer.param_groups)

    return list(map(_copy, param))


class LRScheduler:
    r"""Adjusts the learning rate during optimization."""

    _get_lr_called_within_step: bool = False
    _is_initial: bool = False

    def __init__(
        self,
        optimizer: Optimizer,
        last_epoch: int = -1,
    ) -> None:  # noqa: D107
        # Attach optimizer
        if not isinstance(optimizer, Optimizer):
            raise TypeError(f"{type(optimizer).__name__} is not an Optimizer")
        self.optimizer = optimizer

        # Initialize epoch and base learning rates
        if last_epoch == -1:
            for group in optimizer.param_groups:
                initial_lr = group["lr"]
                if isinstance(initial_lr, Tensor):
                    initial_lr = initial_lr.clone()
                group.setdefault("initial_lr", initial_lr)
        else:
            for i, group in enumerate(optimizer.param_groups):
                if "initial_lr" not in group:
                    raise KeyError(
                        "param 'initial_lr' is not specified "
                        f"in param_groups[{i}] when resuming an optimizer"
                    )
        self.base_lrs: list[float] = [
            group["initial_lr"] for group in optimizer.param_groups
        ]
        self.last_epoch = last_epoch

        # Following https://github.com/pytorch/pytorch/issues/20124
        # We would like to ensure that `lr_scheduler.step()` is called after
        # `optimizer.step()`
        def patch_track_step_called(opt: Optimizer):
            if hasattr(opt.step, "_wrapped_by_lr_sched"):
                # we've already patched
                return opt.step

            def wrap_step(step_fn):
                opt_ref = ref(self.optimizer)
                func = step_fn.__func__

                @wraps(func)
                def wrapper(*args, **kwargs):
                    opt = opt_ref()
                    opt._opt_called = True  # type: ignore[union-attr]
                    return func.__get__(opt, opt.__class__)(*args, **kwargs)

                wrapper._wrapped_by_lr_sched = True  # type: ignore[attr-defined]
                return wrapper

            opt.step = wrap_step(opt.step)  # type: ignore[method-assign]

        patch_track_step_called(self.optimizer)
        self._initial_step()

    def _initial_step(self) -> None:
        """Initialize step counts and perform a step."""
        self._step_count = 0
        with _initial_mode(self):
            self.step()

    def state_dict(self) -> dict[str, Any]:
        """Return the state of the scheduler as a :class:`dict`.

        It contains an entry for every variable in self.__dict__ which
        is not the optimizer.
        """
        return {
            key: value for key, value in self.__dict__.items() if key != "optimizer"
        }

    def load_state_dict(self, state_dict: dict[str, Any]):
        """Load the scheduler's state.

        Args:
            state_dict (dict): scheduler state. Should be an object returned
                from a call to :meth:`state_dict`.
        """
        self.__dict__.update(state_dict)

    def get_last_lr(self) -> list[float]:
        """Return last computed learning rate by current scheduler."""
        return self._last_lr

    def get_lr(self) -> list[float]:
        """Compute learning rate using chainable form of the scheduler."""
        raise NotImplementedError

    def step(self, epoch: Optional[int] = None) -> None:
        """Perform a step."""
        # Raise a warning if old pattern is detected
        # https://github.com/pytorch/pytorch/issues/20124
        if self._step_count == 1:
            if not hasattr(self.optimizer.step, "_wrapped_by_lr_sched"):
                warnings.warn(
                    "Seems like `optimizer.step()` has been overridden after learning rate scheduler "
                    "initialization. Please, make sure to call `optimizer.step()` before "
                    "`lr_scheduler.step()`. See more details at "
                    "https://pytorch.org/docs/stable/optim.html#how-to-adjust-learning-rate",
                    UserWarning,
                )

            # Just check if there were two first lr_scheduler.step() calls before optimizer.step()
            elif not getattr(self.optimizer, "_opt_called", False):
                warnings.warn(
                    "Detected call of `lr_scheduler.step()` before `optimizer.step()`. "
                    "In PyTorch 1.1.0 and later, you should call them in the opposite order: "
                    "`optimizer.step()` before `lr_scheduler.step()`.  Failure to do this "
                    "will result in PyTorch skipping the first value of the learning rate schedule. "
                    "See more details at "
                    "https://pytorch.org/docs/stable/optim.html#how-to-adjust-learning-rate",
                    UserWarning,
                )

        self._step_count += 1

        with _enable_get_lr_call(self):
            if epoch is None:
                self.last_epoch += 1
                values = self.get_lr()
            else:
                warnings.warn(EPOCH_DEPRECATION_WARNING, UserWarning)
                self.last_epoch = epoch
                if hasattr(self, "_get_closed_form_lr"):
                    values = cast(list[float], self._get_closed_form_lr())
                else:
                    values = self.get_lr()

        for param_group, lr in zip(self.optimizer.param_groups, values):
            if isinstance(param_group["lr"], Tensor):
                param_group["lr"].fill_(_to_scalar(lr))
            else:
                param_group["lr"] = lr

        self._last_lr: list[float] = [
            group["lr"] for group in self.optimizer.param_groups
        ]


def _warn_get_lr_called_within_step(lr_scheduler: LRScheduler) -> None:
    if not lr_scheduler._get_lr_called_within_step:
        warnings.warn(
            "To get the last learning rate computed by the scheduler, "
            "please use `get_last_lr()`.",
            UserWarning,
            stacklevel=2,
        )


# Including _LRScheduler for backwards compatibility
# Subclass instead of assign because we want __name__ of _LRScheduler to be _LRScheduler (assigning would make it LRScheduler).
class _LRScheduler(LRScheduler):
    pass


class _enable_get_lr_call:
    def __init__(self, o: LRScheduler) -> None:
        self.o = o

    def __enter__(self) -> Self:
        self.o._get_lr_called_within_step = True
        return self

    def __exit__(self, type, value, traceback) -> None:
        self.o._get_lr_called_within_step = False


class _initial_mode:
    def __init__(self, o: LRScheduler):
        self.o = o

    def __enter__(self):
        self.o._is_initial = True

    def __exit__(self, type, value, traceback):
        self.o._is_initial = False


class LambdaLR(LRScheduler):
    """Sets the initial learning rate.

    The learning rate of each parameter group is set to the initial lr
    times a given function. When last_epoch=-1, sets initial lr as lr.

    Args:
        optimizer (Optimizer): Wrapped optimizer.
        lr_lambda (function or list): A function which computes a multiplicative
            factor given an integer parameter epoch, or a list of such
            functions, one for each group in optimizer.param_groups.
        last_epoch (int): The index of last epoch. Default: -1.

    Example:
        >>> # xdoctest: +SKIP
        >>> # Assuming optimizer has two groups.
        >>> num_epochs = 100
        >>> lambda1 = lambda epoch: epoch // 30
        >>> lambda2 = lambda epoch: 0.95**epoch
        >>> scheduler = LambdaLR(optimizer, lr_lambda=[lambda1, lambda2])
        >>> for epoch in range(num_epochs):
        >>>     train(...)
        >>>     validate(...)
        >>>     scheduler.step()
        >>>
        >>> # Alternatively, you can use a single lambda function for all groups.
        >>> scheduler = LambdaLR(opt, lr_lambda=lambda epoch: epoch // 30)
        >>> for epoch in range(num_epochs):
        >>>     train(...)
        >>>     validate(...)
        >>>     scheduler.step()

    .. image:: ../scripts/lr_scheduler_images/LambdaLR.png
    """

    def __init__(
        self,
        optimizer: Optimizer,
        lr_lambda: Union[Callable[[int], float], list[Callable[[int], float]]],
        last_epoch: int = -1,
    ) -> None:  # noqa: D107
        self.optimizer = optimizer

        self.lr_lambdas: list[Callable[[int], float]]
        if not isinstance(lr_lambda, list) and not isinstance(lr_lambda, tuple):
            self.lr_lambdas = [lr_lambda] * len(optimizer.param_groups)
        else:
            if len(lr_lambda) != len(optimizer.param_groups):
                raise ValueError(
                    f"Expected {len(optimizer.param_groups)} lr_lambdas, but got {len(lr_lambda)}"
                )
            self.lr_lambdas = list(lr_lambda)
        super().__init__(optimizer, last_epoch)

    @override
    def state_dict(self) -> dict[str, Any]:
        """Return the state of the scheduler as a :class:`dict`.

        It contains an entry for every variable in self.__dict__ which
        is not the optimizer.
        The learning rate lambda functions will only be saved if they are callable objects
        and not if they are functions or lambdas.

        When saving or loading the scheduler, please make sure to also save or load the state of the optimizer.
        """
        state_dict = {
            key: value
            for key, value in self.__dict__.items()
            if key not in ("optimizer", "lr_lambdas")
        }
        state_dict["lr_lambdas"] = [None] * len(self.lr_lambdas)

        for idx, fn in enumerate(self.lr_lambdas):
            if not isinstance(fn, types.FunctionType):
                state_dict["lr_lambdas"][idx] = fn.__dict__.copy()

        return state_dict

    @override
    def load_state_dict(self, state_dict: dict[str, Any]) -> None:
        """Load the scheduler's state.

        When saving or loading the scheduler, please make sure to also save or load the state of the optimizer.

        Args:
            state_dict (dict): scheduler state. Should be an object returned
                from a call to :meth:`state_dict`.
        """
        lr_lambdas = state_dict.pop("lr_lambdas")
        self.__dict__.update(state_dict)
        # Restore state_dict keys in order to prevent side effects
        # https://github.com/pytorch/pytorch/issues/32756
        state_dict["lr_lambdas"] = lr_lambdas

        for idx, fn in enumerate(lr_lambdas):
            if fn is not None:
                self.lr_lambdas[idx].__dict__.update(fn)

    @override
    def get_lr(self) -> list[float]:
        """Compute learning rate."""
        _warn_get_lr_called_within_step(self)

        return [
            base_lr * lmbda(self.last_epoch)
            for lmbda, base_lr in zip(self.lr_lambdas, self.base_lrs)
        ]


class MultiplicativeLR(LRScheduler):
    """Multiply the learning rate of each parameter group by the factor given in the specified function.

    When last_epoch=-1, set initial lr as lr.

    Args:
        optimizer (Optimizer): Wrapped optimizer.
        lr_lambda (function or list): A function which computes a multiplicative
            factor given an integer parameter epoch, or a list of such
            functions, one for each group in optimizer.param_groups.
        last_epoch (int): The index of last epoch. Default: -1.

    Example:
        >>> # xdoctest: +SKIP
        >>> lmbda = lambda epoch: 0.95
        >>> scheduler = MultiplicativeLR(optimizer, lr_lambda=lmbda)
        >>> for epoch in range(100):
        >>>     train(...)
        >>>     validate(...)
        >>>     scheduler.step()

    .. image:: ../scripts/lr_scheduler_images/MultiplicativeLR.png
    """

    def __init__(
        self,
        optimizer: Optimizer,
        lr_lambda: Union[Callable[[int], float], list[Callable[[int], float]]],
        last_epoch: int = -1,
    ) -> None:  # noqa: D107
        self.optimizer = optimizer

        self.lr_lambdas: list[Callable[[int], float]]
        if not isinstance(lr_lambda, list) and not isinstance(lr_lambda, tuple):
            self.lr_lambdas = [lr_lambda] * len(optimizer.param_groups)
        else:
            if len(lr_lambda) != len(optimizer.param_groups):
                raise ValueError(
                    f"Expected {len(optimizer.param_groups)} lr_lambdas, but got {len(lr_lambda)}"
                )
            self.lr_lambdas = list(lr_lambda)
        for lr_lambda in self.lr_lambdas:
            if not callable(lr_lambda):
                raise TypeError(
                    f"lr_lambda should be a function, but got {type(lr_lambda).__name__}"
                )
        super().__init__(optimizer, last_epoch)

    @override
    def state_dict(self) -> dict[str, Any]:
        """Return the state of the scheduler as a :class:`dict`.

        It contains an entry for every variable in self.__dict__ which
        is not the optimizer.
        The learning rate lambda functions will only be saved if they are callable objects
        and not if they are functions or lambdas.
        """
        state_dict = {
            key: value
            for key, value in self.__dict__.items()
            if key not in ("optimizer", "lr_lambdas")
        }
        state_dict["lr_lambdas"] = [None] * len(self.lr_lambdas)

        for idx, fn in enumerate(self.lr_lambdas):
            if not isinstance(fn, types.FunctionType):
                state_dict["lr_lambdas"][idx] = fn.__dict__.copy()

        return state_dict

    @override
    def load_state_dict(self, state_dict: dict[str, Any]) -> None:
        """Load the scheduler's state.

        Args:
            state_dict (dict): scheduler state. Should be an object returned
                from a call to :meth:`state_dict`.
        """
        lr_lambdas = state_dict.pop("lr_lambdas")
        self.__dict__.update(state_dict)
        # Restore state_dict keys in order to prevent side effects
        # https://github.com/pytorch/pytorch/issues/32756
        state_dict["lr_lambdas"] = lr_lambdas

        for idx, fn in enumerate(lr_lambdas):
            if fn is not None:
                self.lr_lambdas[idx].__dict__.update(fn)

    @override
    def get_lr(self) -> list[float]:
        """Compute the learning rate of each parameter group."""
        _warn_get_lr_called_within_step(self)

        if not self._is_initial:
            return [
                group["lr"] * lmbda(self.last_epoch)
                for lmbda, group in zip(self.lr_lambdas, self.optimizer.param_groups)
            ]
        else:
            return [group["lr"] for group in self.optimizer.param_groups]


class StepLR(LRScheduler):
    """Decays the learning rate of each parameter group by gamma every step_size epochs.

    Notice that such decay can happen simultaneously with other changes to the learning rate
    from outside this scheduler. When last_epoch=-1, sets initial lr as lr.

    Args:
        optimizer (Optimizer): Wrapped optimizer.
        step_size (int): Period of learning rate decay.
        gamma (float): Multiplicative factor of learning rate decay.
            Default: 0.1.
        last_epoch (int): The index of last epoch. Default: -1.

    Example:
        >>> # xdoctest: +SKIP
        >>> # Assuming optimizer uses lr = 0.05 for all groups
        >>> # lr = 0.05     if epoch < 30
        >>> # lr = 0.005    if 30 <= epoch < 60
        >>> # lr = 0.0005   if 60 <= epoch < 90
        >>> # ...
        >>> scheduler = StepLR(optimizer, step_size=30, gamma=0.1)
        >>> for epoch in range(100):
        >>>     train(...)
        >>>     validate(...)
        >>>     scheduler.step()

    .. image:: ../scripts/lr_scheduler_images/StepLR.png
    """

    def __init__(
        self,
        optimizer: Optimizer,
        step_size: int,
        gamma: float = 0.1,
        last_epoch: int = -1,
    ) -> None:  # noqa: D107
        self.step_size = step_size
        self.gamma = gamma
        super().__init__(optimizer, last_epoch)

    @override
    def get_lr(self) -> list[float]:
        """Compute the learning rate of each parameter group."""
        _warn_get_lr_called_within_step(self)

        if (self.last_epoch == 0) or (self.last_epoch % self.step_size != 0):
            return [group["lr"] for group in self.optimizer.param_groups]
        return [group["lr"] * self.gamma for group in self.optimizer.param_groups]

    def _get_closed_form_lr(self) -> list[float]:
        return [
            base_lr * self.gamma ** (self.last_epoch // self.step_size)
            for base_lr in self.base_lrs
        ]


class MultiStepLR(LRScheduler):
    """Decays the learning rate of each parameter group by gamma once the number of epoch reaches one of the milestones.

    Notice that such decay can happen simultaneously with other changes to the learning rate
    from outside this scheduler. When last_epoch=-1, sets initial lr as lr.

    Args:
        optimizer (Optimizer): Wrapped optimizer.
        milestones (list): List of epoch indices. Must be increasing.
        gamma (float): Multiplicative factor of learning rate decay.
            Default: 0.1.
        last_epoch (int): The index of last epoch. Default: -1.

    Example:
        >>> # xdoctest: +SKIP
        >>> # Assuming optimizer uses lr = 0.05 for all groups
        >>> # lr = 0.05     if epoch < 30
        >>> # lr = 0.005    if 30 <= epoch < 80
        >>> # lr = 0.0005   if epoch >= 80
        >>> scheduler = MultiStepLR(optimizer, milestones=[30, 80], gamma=0.1)
        >>> for epoch in range(100):
        >>>     train(...)
        >>>     validate(...)
        >>>     scheduler.step()

    .. image:: ../scripts/lr_scheduler_images/MultiStepLR.png
    """

    def __init__(
        self,
        optimizer: Optimizer,
        milestones: Iterable[int],
        gamma: float = 0.1,
        last_epoch: int = -1,
    ) -> None:  # noqa: D107
        self.milestones = Counter(milestones)
        self.gamma = gamma
        super().__init__(optimizer, last_epoch)

    @override
    def get_lr(self) -> list[float]:
        """Compute the learning rate of each parameter group."""
        _warn_get_lr_called_within_step(self)

        if self.last_epoch not in self.milestones:
            return [group["lr"] for group in self.optimizer.param_groups]
        return [
            group["lr"] * self.gamma ** self.milestones[self.last_epoch]
            for group in self.optimizer.param_groups
        ]

    def _get_closed_form_lr(self):
        milestones = sorted(self.milestones.elements())
        return [
            base_lr * self.gamma ** bisect_right(milestones, self.last_epoch)
            for base_lr in self.base_lrs
        ]


class ConstantLR(LRScheduler):
    """Multiply the learning rate of each parameter group by a small constant factor.

    The multiplication is done until the number of epoch reaches a pre-defined milestone: total_iters.
    Notice that such multiplication of the small constant factor can
    happen simultaneously with other changes to the learning rate from outside this scheduler.
    When last_epoch=-1, sets initial lr as lr.

    Args:
        optimizer (Optimizer): Wrapped optimizer.
        factor (float): The number we multiply learning rate until the milestone. Default: 1./3.
        total_iters (int): The number of steps that the scheduler multiplies the learning rate by the factor.
            Default: 5.
        last_epoch (int): The index of the last epoch. Default: -1.

    Example:
        >>> # xdoctest: +SKIP
        >>> # Assuming optimizer uses lr = 0.05 for all groups
        >>> # lr = 0.025   if epoch == 0
        >>> # lr = 0.025   if epoch == 1
        >>> # lr = 0.025   if epoch == 2
        >>> # lr = 0.025   if epoch == 3
        >>> # ...
        >>> # lr = 0.05    if epoch >= 40
        >>> scheduler = ConstantLR(optimizer, factor=0.5, total_iters=40)
        >>> for epoch in range(100):
        >>>     train(...)
        >>>     validate(...)
        >>>     scheduler.step()

    .. image:: ../scripts/lr_scheduler_images/ConstantLR.png
    """

    def __init__(
        self,
        optimizer: Optimizer,
        factor: float = 1.0 / 3,
        total_iters: int = 5,
        last_epoch: int = -1,
    ) -> None:  # noqa: D107
        if factor > 1.0 or factor < 0:
            raise ValueError(
                "Constant multiplicative factor expected to be between 0 and 1."
            )

        self.factor = factor
        self.total_iters = total_iters
        super().__init__(optimizer, last_epoch)

    @override
    def get_lr(self) -> list[float]:
        """Compute the learning rate of each parameter group."""
        _warn_get_lr_called_within_step(self)

        if self.last_epoch == 0:
            return [group["lr"] * self.factor for group in self.optimizer.param_groups]

        if self.last_epoch != self.total_iters:
            return [group["lr"] for group in self.optimizer.param_groups]

        return [
            group["lr"] * (1.0 / self.factor) for group in self.optimizer.param_groups
        ]

    def _get_closed_form_lr(self):
        return [
            base_lr
            * (self.factor + (self.last_epoch >= self.total_iters) * (1 - self.factor))
            for base_lr in self.base_lrs
        ]


class LinearLR(LRScheduler):
    """Decays the learning rate of each parameter group by linearly changing small multiplicative factor.

    The multiplication is done until the number of epoch reaches a pre-defined milestone: total_iters.
    Notice that such decay can happen simultaneously with other changes to the learning rate
    from outside this scheduler. When last_epoch=-1, sets initial lr as lr.

    Args:
        optimizer (Optimizer): Wrapped optimizer.
        start_factor (float): The number we multiply learning rate in the first epoch.
            The multiplication factor changes towards end_factor in the following epochs.
            Default: 1./3.
        end_factor (float): The number we multiply learning rate at the end of linear changing
            process. Default: 1.0.
        total_iters (int): The number of iterations that multiplicative factor reaches to 1.
            Default: 5.
        last_epoch (int): The index of the last epoch. Default: -1.

    Example:
        >>> # xdoctest: +SKIP
        >>> # Assuming optimizer uses lr = 0.05 for all groups
        >>> # lr = 0.003687  if epoch == 0
        >>> # lr = 0.004875  if epoch == 1
        >>> # lr = 0.006062  if epoch == 2
        >>> # lr = 0.00725   if epoch == 3
        >>> # ...
        >>> # lr = 0.05      if epoch >= 40
        >>> scheduler = LinearLR(optimizer, start_factor=0.05, total_iters=40)
        >>> for epoch in range(100):
        >>>     train(...)
        >>>     validate(...)
        >>>     scheduler.step()

    .. image:: ../scripts/lr_scheduler_images/LinearLR.png
    """

    def __init__(
        self,
        optimizer: Optimizer,
        start_factor: float = 1.0 / 3,
        end_factor: float = 1.0,
        total_iters: int = 5,
        last_epoch: int = -1,
    ) -> None:  # noqa: D107
        if start_factor > 1.0 or start_factor <= 0:
            raise ValueError(
                "Starting multiplicative factor expected to be greater than 0 and less or equal to 1."
            )

        if end_factor > 1.0 or end_factor < 0:
            raise ValueError(
                "Ending multiplicative factor expected to be between 0 and 1."
            )

        self.start_factor = start_factor
        self.end_factor = end_factor
        self.total_iters = total_iters
        super().__init__(optimizer, last_epoch)

    @override
    def get_lr(self) -> list[float]:
        """Compute the learning rate."""
        _warn_get_lr_called_within_step(self)

        if self.last_epoch == 0:
            return [
                group["lr"] * self.start_factor for group in self.optimizer.param_groups
            ]

        if self._is_initial or self.last_epoch > self.total_iters:
            return [group["lr"] for group in self.optimizer.param_groups]

        return [
            group["lr"]
            * (
                1.0
                + (self.end_factor - self.start_factor)
                / (
                    self.total_iters * self.start_factor
                    + (self.last_epoch - 1) * (self.end_factor - self.start_factor)
                )
            )
            for group in self.optimizer.param_groups
        ]

    def _get_closed_form_lr(self):
        return [
            base_lr
            * (
                self.start_factor
                + (self.end_factor - self.start_factor)
                * min(self.total_iters, self.last_epoch)
                / self.total_iters
            )
            for base_lr in self.base_lrs
        ]


class ExponentialLR(LRScheduler):
    """Decays the learning rate of each parameter group by gamma every epoch.

    When last_epoch=-1, sets initial lr as lr.

    Args:
        optimizer (Optimizer): Wrapped optimizer.
        gamma (float): Multiplicative factor of learning rate decay.
        last_epoch (int): The index of last epoch. Default: -1.

    Example:
        >>> # xdoctest: +SKIP
        >>> scheduler = ExponentialLR(optimizer, gamma=0.95)
        >>> for epoch in range(100):
        >>>     train(...)
        >>>     validate(...)
        >>>     scheduler.step()

    .. image:: ../scripts/lr_scheduler_images/ExponentialLR.png
    """

    def __init__(
        self,
        optimizer: Optimizer,
        gamma: float,
        last_epoch: int = -1,
    ) -> None:  # noqa: D107
        self.gamma = gamma
        super().__init__(optimizer, last_epoch)

    @override
    def get_lr(self) -> list[float]:
        """Compute the learning rate of each parameter group."""
        _warn_get_lr_called_within_step(self)

        # when loading from a checkpoint, we don't want _initial_step (called from the constructor)
        # to update the lr one more step ahead of itself.
        if self._is_initial:
            return [group["lr"] for group in self.optimizer.param_groups]
        return [group["lr"] * self.gamma for group in self.optimizer.param_groups]

    def _get_closed_form_lr(self):
        return [base_lr * self.gamma**self.last_epoch for base_lr in self.base_lrs]


class SequentialLR(LRScheduler):
    """Contains a list of schedulers expected to be called sequentially during the optimization process.

    Specifically, the schedulers will be called according to the milestone points, which should provide exact
    intervals by which each scheduler should be called at a given epoch.

    Args:
        optimizer (Optimizer): Wrapped optimizer.
        schedulers (list): List of chained schedulers.
        milestones (list): List of integers that reflects milestone points.
        last_epoch (int): The index of last epoch. Default: -1.

    Example:
        >>> # xdoctest: +SKIP
        >>> # Assuming optimizer uses lr = 0.05 for all groups
        >>> # lr = 0.005     if epoch == 0
        >>> # lr = 0.005     if epoch == 1
        >>> # lr = 0.005     if epoch == 2
        >>> # ...
        >>> # lr = 0.05      if epoch == 20
        >>> # lr = 0.045     if epoch == 21
        >>> # lr = 0.0405    if epoch == 22
        >>> scheduler1 = ConstantLR(optimizer, factor=0.1, total_iters=20)
        >>> scheduler2 = ExponentialLR(optimizer, gamma=0.9)
<<<<<<< HEAD
        >>> scheduler = SequentialLR(
        ...     optimizer, schedulers=[scheduler1, scheduler2], milestones=[2]
        ... )
=======
        >>> scheduler = SequentialLR(optimizer, schedulers=[scheduler1, scheduler2], milestones=[20])
>>>>>>> 020da744
        >>> for epoch in range(100):
        >>>     train(...)
        >>>     validate(...)
        >>>     scheduler.step()

    .. image:: ../scripts/lr_scheduler_images/SequentialLR.png
    """

    def __init__(
        self,
        optimizer: Optimizer,
        schedulers: list[LRScheduler],
        milestones: list[int],
        last_epoch: int = -1,
    ) -> None:  # noqa: D107
        if len(schedulers) < 1:
            raise ValueError(
                f"{self.__class__.__name__} expects at least one scheduler, but got no scheduler."
            )

        for scheduler_idx, scheduler in enumerate(schedulers):
            if not hasattr(scheduler, "optimizer"):
                raise TypeError(
                    f"{self.__class__.__name__} at index {scheduler_idx} should have `optimizer` as its attribute."
                )
            if isinstance(scheduler, ReduceLROnPlateau):
                raise ValueError(
                    f"{self.__class__.__name__} does not support `ReduceLROnPlateau` scheduler as it "
                    "requires additional kwargs to be specified when calling `step`, "
                    f"but got one at index {scheduler_idx} in the given schedulers sequence."
                )
            if optimizer != scheduler.optimizer:
                raise ValueError(
                    f"{self.__class__.__name__} expects all schedulers to belong to the same optimizer, but "
                    f"got scheduler {scheduler.__class__.__name__} at index {scheduler_idx} has {scheduler.optimizer}, "
                    f"which is different from {optimizer.__class__.__name__}."
                )

        if len(milestones) != len(schedulers) - 1:
            raise ValueError(
                "Sequential Schedulers expects number of schedulers provided to be one more "
                f"than the number of milestone points, but got number of schedulers {len(schedulers)} and the "
                f"number of milestones to be equal to {len(milestones)}"
            )
        self._schedulers = schedulers
        self._milestones = milestones
        self.last_epoch = last_epoch + 1
        self.optimizer = optimizer

        # Reset learning rates back to initial values
        for group in self.optimizer.param_groups:
            group["lr"] = group["initial_lr"]

        # "Undo" the step performed by other schedulers
        self.recursive_undo()

        # Perform the initial step for only the first scheduler
        self._schedulers[0]._initial_step()

        self._last_lr = schedulers[0].get_last_lr()

    def recursive_undo(self, sched=None):
        """
        Recursively undo any step performed by the initialisation of
        schedulers.
        """
        scheds = self if sched is None else sched

        if hasattr(scheds, "_schedulers"):
            for s in scheds._schedulers:
                self.recursive_undo(s)
        elif hasattr(scheds, "last_epoch"):
            scheds.last_epoch -= 1

    def step(self) -> None:  # type: ignore[override]
        """Perform a step."""
        self.last_epoch += 1
        idx = bisect_right(self._milestones, self.last_epoch)
        scheduler = self._schedulers[idx]
        if idx > 0 and self._milestones[idx - 1] == self.last_epoch:
            scheduler.step(0)
        else:
            scheduler.step()

        self._last_lr = scheduler.get_last_lr()

    @override
    def state_dict(self) -> dict[str, Any]:
        """Return the state of the scheduler as a :class:`dict`.

        It contains an entry for every variable in self.__dict__ which
        is not the optimizer.
        The wrapped scheduler states will also be saved.
        """
        state_dict = {
            key: value
            for key, value in self.__dict__.items()
            if key not in ("optimizer", "_schedulers")
        }
        state_dict["_schedulers"] = [None] * len(self._schedulers)

        for idx, s in enumerate(self._schedulers):
            state_dict["_schedulers"][idx] = s.state_dict()

        return state_dict

    @override
    def load_state_dict(self, state_dict: dict[str, Any]) -> None:
        """Load the scheduler's state.

        Args:
            state_dict (dict): scheduler state. Should be an object returned
                from a call to :meth:`state_dict`.
        """
        _schedulers = state_dict.pop("_schedulers")
        self.__dict__.update(state_dict)
        # Restore state_dict keys in order to prevent side effects
        # https://github.com/pytorch/pytorch/issues/32756
        state_dict["_schedulers"] = _schedulers

        for idx, s in enumerate(_schedulers):
            self._schedulers[idx].load_state_dict(s)


class PolynomialLR(LRScheduler):
    """Decays the learning rate of each parameter group using a polynomial function in the given total_iters.

    When last_epoch=-1, sets initial lr as lr.

    Args:
        optimizer (Optimizer): Wrapped optimizer.
        total_iters (int): The number of steps that the scheduler decays the learning rate. Default: 5.
        power (float): The power of the polynomial. Default: 1.0.

    Example:
        >>> # xdoctest: +SKIP("undefined vars")
        >>> # Assuming optimizer uses lr = 0.05 for all groups
        >>> # lr = 0.0490   if epoch == 0
        >>> # lr = 0.0481   if epoch == 1
        >>> # lr = 0.0472   if epoch == 2
        >>> # ...
        >>> # lr = 0.0      if epoch >= 50
        >>> scheduler = PolynomialLR(optimizer, total_iters=50, power=0.9)
        >>> for epoch in range(100):
        >>>     train(...)
        >>>     validate(...)
        >>>     scheduler.step()

    .. image:: ../scripts/lr_scheduler_images/PolynomialLR.png
    """

    def __init__(
        self,
        optimizer: Optimizer,
        total_iters: int = 5,
        power: float = 1.0,
        last_epoch: int = -1,
    ) -> None:  # noqa: D107
        self.total_iters = total_iters
        self.power = power
        super().__init__(optimizer, last_epoch)

    @override
    def get_lr(self) -> list[float]:
        """Compute the learning rate."""
        _warn_get_lr_called_within_step(self)

        if self._is_initial or self.last_epoch > self.total_iters:
            return [group["lr"] for group in self.optimizer.param_groups]

        decay_factor = (
            (1.0 - self.last_epoch / self.total_iters)
            / (1.0 - (self.last_epoch - 1) / self.total_iters)
        ) ** self.power
        return [group["lr"] * decay_factor for group in self.optimizer.param_groups]

    def _get_closed_form_lr(self):
        return [
            (
                base_lr
                * (1.0 - min(self.total_iters, self.last_epoch) / self.total_iters)
                ** self.power
            )
            for base_lr in self.base_lrs
        ]


class CosineAnnealingLR(LRScheduler):
    r"""
    Set the learning rate of each parameter group using a cosine annealing schedule.

    The learning rate is updated recursively using:

    .. math::
        \eta_{t+1} = \eta_{\min} + (\eta_t - \eta_{\min}) \cdot
        \frac{1 + \cos\left(\frac{(T_{cur}+1) \pi}{T_{max}}\right)}
            {1 + \cos\left(\frac{T_{cur} \pi}{T_{max}}\right)}

    This implements a recursive approximation of the closed-form schedule proposed in
    `SGDR: Stochastic Gradient Descent with Warm Restarts`_:

    .. math::
        \eta_t = \eta_{\min} + \frac{1}{2}(\eta_{\max} - \eta_{\min}) \left(
            1 + \cos\left(\frac{T_{cur} \pi}{T_{max}}\right) \right)

    where:

    - :math:`\eta_t` is the learning rate at step :math:`t`
    - :math:`T_{cur}` is the number of epochs since the last restart
    - :math:`T_{max}` is the maximum number of epochs in a cycle

    Note:
        Although SGDR includes periodic restarts, this implementation performs cosine annealing
        **without restarts**, so :math:`T_{cur} = t` and increases monotonically with each call
        to :meth:`step`.

    Args:
        optimizer (Optimizer): Wrapped optimizer.
        T_max (int): Maximum number of iterations.
        eta_min (float): Minimum learning rate. Default: 0.
        last_epoch (int): The index of the last epoch. Default: -1.

    .. _SGDR\: Stochastic Gradient Descent with Warm Restarts:
        https://arxiv.org/abs/1608.03983

    Example:
        >>> # xdoctest: +SKIP
        >>> num_epochs = 100
        >>> scheduler = CosineAnnealingLR(optimizer, T_max=num_epochs)
        >>> for epoch in range(num_epochs):
        >>>     train(...)
        >>>     validate(...)
        >>>     scheduler.step()

    .. image:: ../scripts/lr_scheduler_images/CosineAnnealingLR.png
    """

    def __init__(
        self,
        optimizer: Optimizer,
        T_max: int,
        eta_min: float = 0.0,
        last_epoch: int = -1,
    ) -> None:  # noqa: D107
        self.T_max = T_max
        self.eta_min = eta_min
        super().__init__(optimizer, last_epoch)

    @override
    def get_lr(self) -> list[float]:
        """Retrieve the learning rate of each parameter group."""
        _warn_get_lr_called_within_step(self)

        if self._is_initial:
            return [group["lr"] for group in self.optimizer.param_groups]
        elif self._step_count == 1 and self.last_epoch > 0:
            return [
                self.eta_min
                + (base_lr - self.eta_min)
                * (1 + math.cos((self.last_epoch) * math.pi / self.T_max))
                / 2
                for base_lr, group in zip(self.base_lrs, self.optimizer.param_groups)
            ]
        elif (self.last_epoch - 1 - self.T_max) % (2 * self.T_max) == 0:
            return [
                group["lr"]
                + (base_lr - self.eta_min) * (1 - math.cos(math.pi / self.T_max)) / 2
                for base_lr, group in zip(self.base_lrs, self.optimizer.param_groups)
            ]
        return [
            (1 + math.cos(math.pi * self.last_epoch / self.T_max))
            / (1 + math.cos(math.pi * (self.last_epoch - 1) / self.T_max))
            * (group["lr"] - self.eta_min)
            + self.eta_min
            for group in self.optimizer.param_groups
        ]

    def _get_closed_form_lr(self) -> list[float]:
        return [
            self.eta_min
            + (base_lr - self.eta_min)
            * (1 + math.cos(math.pi * self.last_epoch / self.T_max))
            / 2
            for base_lr in self.base_lrs
        ]


class ChainedScheduler(LRScheduler):
    """Chains a list of learning rate schedulers.

    Takes in a sequence of chainable learning rate schedulers and calls their
    step() functions consecutively in just one call to step().

    Args:
        schedulers (sequence): sequence of chained schedulers.
        optimizer (Optimizer, optional): Wrapped optimizer. Default: None.

    Example:
        >>> # xdoctest: +SKIP
        >>> # Assuming optimizer uses lr = 0.05 for all groups
        >>> # lr = 0.05      if epoch == 0
        >>> # lr = 0.0450    if epoch == 1
        >>> # lr = 0.0405    if epoch == 2
        >>> # ...
        >>> # lr = 0.00675   if epoch == 19
        >>> # lr = 0.06078   if epoch == 20
        >>> # lr = 0.05470   if epoch == 21
        >>> scheduler1 = ConstantLR(optimizer, factor=0.1, total_iters=20)
        >>> scheduler2 = ExponentialLR(optimizer, gamma=0.9)
        >>> scheduler = ChainedScheduler([scheduler1, scheduler2], optimizer=optimizer)
        >>> for epoch in range(100):
        >>>     train(...)
        >>>     validate(...)
        >>>     scheduler.step()

    .. image:: ../scripts/lr_scheduler_images/ChainedScheduler.png
    """

    def __init__(
        self, schedulers: Sequence[LRScheduler], optimizer: Optional[Optimizer] = None
    ) -> None:  # noqa: D107
        if len(schedulers) < 1:
            raise ValueError(
                f"{self.__class__.__name__} expects at least one scheduler to be chained, but got no scheduler."
            )

        optimizer = optimizer or schedulers[0].optimizer
        for scheduler_idx, scheduler in enumerate(schedulers):
            if not hasattr(scheduler, "optimizer"):
                raise TypeError(
                    f"{self.__class__.__name__} at index {scheduler_idx} should have `optimizer` as its attribute."
                )
            if isinstance(scheduler, ReduceLROnPlateau):
                raise ValueError(
                    f"{self.__class__.__name__} does not support `ReduceLROnPlateau` scheduler as it "
                    "requires additional kwargs to be specified when calling `step`, "
                    f"but got one at index {scheduler_idx} in the given schedulers sequence."
                )
            if optimizer != scheduler.optimizer:
                raise ValueError(
                    f"{self.__class__.__name__} expects all schedulers to belong to the same optimizer, but "
                    f"got scheduler {scheduler.__class__.__name__} at index {scheduler_idx} has {scheduler.optimizer}, "
                    f"which is different from {optimizer.__class__.__name__}."
                )
        self._schedulers = schedulers
        self.optimizer = optimizer
        self._last_lr = [
            group["lr"] for group in self._schedulers[-1].optimizer.param_groups
        ]

    def step(self) -> None:  # type: ignore[override]
        """Perform a step."""
        for scheduler in self._schedulers:
            scheduler.step()
        self._last_lr = [
            group["lr"] for group in self._schedulers[-1].optimizer.param_groups
        ]

    @override
    def state_dict(self) -> dict[str, Any]:
        """Return the state of the scheduler as a :class:`dict`.

        It contains an entry for every variable in self.__dict__ which
        is not the optimizer.
        The wrapped scheduler states will also be saved.
        """
        state_dict = {
            key: value
            for key, value in self.__dict__.items()
            if key not in ("optimizer", "_schedulers")
        }
        state_dict["_schedulers"] = [None] * len(self._schedulers)

        for idx, s in enumerate(self._schedulers):
            state_dict["_schedulers"][idx] = s.state_dict()

        return state_dict

    @override
    def load_state_dict(self, state_dict: dict[str, Any]) -> None:
        """Load the scheduler's state.

        Args:
            state_dict (dict): scheduler state. Should be an object returned
                from a call to :meth:`state_dict`.
        """
        _schedulers = state_dict.pop("_schedulers")
        self.__dict__.update(state_dict)
        # Restore state_dict keys in order to prevent side effects
        # https://github.com/pytorch/pytorch/issues/32756
        state_dict["_schedulers"] = _schedulers

        for idx, s in enumerate(_schedulers):
            self._schedulers[idx].load_state_dict(s)


class ReduceLROnPlateau(LRScheduler):
    """Reduce learning rate when a metric has stopped improving.

    Models often benefit from reducing the learning rate by a factor
    of 2-10 once learning stagnates. This scheduler reads a metrics
    quantity and if no improvement is seen for a 'patience' number
    of epochs, the learning rate is reduced.

    Args:
        optimizer (Optimizer): Wrapped optimizer.
        mode (str): One of `min`, `max`. In `min` mode, lr will
            be reduced when the quantity monitored has stopped
            decreasing; in `max` mode it will be reduced when the
            quantity monitored has stopped increasing. Default: 'min'.
        factor (float): Factor by which the learning rate will be
            reduced. new_lr = lr * factor. Default: 0.1.
        patience (int): The number of allowed epochs with no improvement after
            which the learning rate will be reduced.
            For example, consider the case of having no patience (`patience = 0`).
            In the first epoch, a baseline is established and is always considered good as there's no previous baseline.
            In the second epoch, if the performance is worse than the baseline,
            we have what is considered an intolerable epoch.
            Since the count of intolerable epochs (1) is greater than the patience level (0),
            the learning rate is reduced at the end of this epoch.
            From the third epoch onwards, the learning rate continues to be reduced at the end of each epoch
            if the performance is worse than the baseline. If the performance improves or remains the same,
            the learning rate is not adjusted.
            Default: 10.
        threshold (float): Threshold for measuring the new optimum,
            to only focus on significant changes. Default: 1e-4.
        threshold_mode (str): One of `rel`, `abs`. In `rel` mode,
            dynamic_threshold = best * ( 1 + threshold ) in 'max'
            mode or best * ( 1 - threshold ) in `min` mode.
            In `abs` mode, dynamic_threshold = best + threshold in
            `max` mode or best - threshold in `min` mode. Default: 'rel'.
        cooldown (int): Number of epochs to wait before resuming
            normal operation after lr has been reduced. Default: 0.
        min_lr (float or list): A scalar or a list of scalars. A
            lower bound on the learning rate of all param groups
            or each group respectively. Default: 0.
        eps (float): Minimal decay applied to lr. If the difference
            between new and old lr is smaller than eps, the update is
            ignored. Default: 1e-8.

    Example:
        >>> # xdoctest: +SKIP
        >>> optimizer = torch.optim.SGD(model.parameters(), lr=0.1, momentum=0.9)
        >>> scheduler = ReduceLROnPlateau(optimizer, "min")
        >>> for epoch in range(10):
        >>>     train(...)
        >>>     val_loss = validate(...)
        >>> # Note that step should be called after validate()
        >>>     scheduler.step(val_loss)

    .. image:: ../scripts/lr_scheduler_images/ReduceLROnPlateau.png
    """

    def __init__(
        self,
        optimizer: Optimizer,
        mode: Literal["min", "max"] = "min",
        factor: float = 0.1,
        patience: int = 10,
        threshold: float = 1e-4,
        threshold_mode: Literal["rel", "abs"] = "rel",
        cooldown: int = 0,
        min_lr: Union[list[float], float] = 0,
        eps: float = 1e-8,
    ):  # noqa: D107
        if factor >= 1.0:
            raise ValueError("Factor should be < 1.0.")
        self.factor = factor

        # Attach optimizer
        if not isinstance(optimizer, Optimizer):
            raise TypeError(f"{type(optimizer).__name__} is not an Optimizer")
        self.optimizer = optimizer

        if isinstance(min_lr, (list, tuple)):
            if len(min_lr) != len(optimizer.param_groups):
                raise ValueError(
                    f"expected {len(optimizer.param_groups)} min_lrs, got {len(min_lr)}"
                )
            self.default_min_lr = None
            self.min_lrs = list(min_lr)
        else:
            self.default_min_lr = min_lr
            self.min_lrs = [min_lr] * len(optimizer.param_groups)

        self.patience = patience
        self.cooldown = cooldown
        self.eps = eps
        self.last_epoch = 0
        self._last_lr = [group["lr"] for group in self.optimizer.param_groups]
        self._init_is_better(
            mode=mode, threshold=threshold, threshold_mode=threshold_mode
        )
        self._reset()

    def _reset(self):
        """Reset num_bad_epochs counter and cooldown counter."""
        self.best = self.mode_worse
        self.cooldown_counter = 0
        self.num_bad_epochs = 0

    def step(self, metrics: SupportsFloat, epoch=None) -> None:  # type: ignore[override]
        """Perform a step."""
        # convert `metrics` to float, in case it's a zero-dim Tensor
        current = float(metrics)
        if epoch is None:
            epoch = self.last_epoch + 1
        else:
            warnings.warn(EPOCH_DEPRECATION_WARNING, UserWarning)
        self.last_epoch = epoch

        if self.is_better(current, self.best):
            self.best = current
            self.num_bad_epochs = 0
        else:
            self.num_bad_epochs += 1

        if self.in_cooldown:
            self.cooldown_counter -= 1
            self.num_bad_epochs = 0  # ignore any bad epochs in cooldown

        if self.num_bad_epochs > self.patience:
            self._reduce_lr(epoch)
            self.cooldown_counter = self.cooldown
            self.num_bad_epochs = 0

        self._last_lr = [group["lr"] for group in self.optimizer.param_groups]

    def _reduce_lr(self, epoch):
        if len(self.optimizer.param_groups) != len(self.min_lrs):
            if self.default_min_lr is None:
                raise RuntimeError(
                    "The number of param groups in the `optimizer` "
                    f"({len(self.optimizer.param_groups)}) differs "
                    f"from when `ReduceLROnPlateau` was initialized "
                    f"({len(self.min_lrs)}), usually due to a new "
                    "param group being added to the optimizer. Please "
                    "modify the `min_lrs` field to match the length "
                    "of the `optimizer` param groups."
                )
            else:
                self.min_lrs = [self.default_min_lr] * len(self.optimizer.param_groups)

        for i, param_group in enumerate(self.optimizer.param_groups):
            old_lr = float(param_group["lr"])
            new_lr = max(old_lr * self.factor, self.min_lrs[i])
            if old_lr - new_lr > self.eps:
                param_group["lr"] = new_lr

    @property
    def in_cooldown(self):  # noqa: D102
        return self.cooldown_counter > 0

    def is_better(self, a, best):  # noqa: D102
        if self.mode == "min" and self.threshold_mode == "rel":
            rel_epsilon = 1.0 - self.threshold
            return a < best * rel_epsilon

        elif self.mode == "min" and self.threshold_mode == "abs":
            return a < best - self.threshold

        elif self.mode == "max" and self.threshold_mode == "rel":
            rel_epsilon = self.threshold + 1.0
            return a > best * rel_epsilon

        else:  # mode == 'max' and epsilon_mode == 'abs':
            return a > best + self.threshold

    def _init_is_better(self, mode, threshold, threshold_mode):
        if mode not in {"min", "max"}:
            raise ValueError("mode " + mode + " is unknown!")
        if threshold_mode not in {"rel", "abs"}:
            raise ValueError("threshold mode " + threshold_mode + " is unknown!")

        # the worse value for the chosen mode
        if mode == "min":
            self.mode_worse = inf
        else:  # mode == 'max':
            self.mode_worse = -inf

        self.mode = mode
        self.threshold = threshold
        self.threshold_mode = threshold_mode

    @override
    def load_state_dict(self, state_dict: dict[str, Any]) -> None:
        """Load the scheduler's state."""
        self.__dict__.update(state_dict)
        self._init_is_better(
            mode=self.mode, threshold=self.threshold, threshold_mode=self.threshold_mode
        )


class CyclicLR(LRScheduler):
    r"""Sets the learning rate of each parameter group according to cyclical learning rate policy (CLR).

    The policy cycles the learning rate between two boundaries with a constant frequency,
    as detailed in the paper `Cyclical Learning Rates for Training Neural Networks`_.
    The distance between the two boundaries can be scaled on a per-iteration
    or per-cycle basis.

    Cyclical learning rate policy changes the learning rate after every batch.
    `step` should be called after a batch has been used for training.

    This class has three built-in policies, as put forth in the paper:

    * "triangular": A basic triangular cycle without amplitude scaling.
    * "triangular2": A basic triangular cycle that scales initial amplitude by half each cycle.
    * "exp_range": A cycle that scales initial amplitude by :math:`\text{gamma}^{\text{cycle iterations}}`
      at each cycle iteration.

    This implementation was adapted from the github repo: `bckenstler/CLR`_

    Args:
        optimizer (Optimizer): Wrapped optimizer.
        base_lr (float or list): Initial learning rate which is the
            lower boundary in the cycle for each parameter group.
        max_lr (float or list): Upper learning rate boundaries in the cycle
            for each parameter group. Functionally,
            it defines the cycle amplitude (max_lr - base_lr).
            The lr at any cycle is the sum of base_lr
            and some scaling of the amplitude; therefore
            max_lr may not actually be reached depending on
            scaling function.
        step_size_up (int): Number of training iterations in the
            increasing half of a cycle. Default: 2000
        step_size_down (int): Number of training iterations in the
            decreasing half of a cycle. If step_size_down is None,
            it is set to step_size_up. Default: None
        mode (str): One of {triangular, triangular2, exp_range}.
            Values correspond to policies detailed above.
            If scale_fn is not None, this argument is ignored.
            Default: 'triangular'
        gamma (float): Constant in 'exp_range' scaling function:
            gamma**(cycle iterations)
            Default: 1.0
        scale_fn (function): Custom scaling policy defined by a single
            argument lambda function, where
            0 <= scale_fn(x) <= 1 for all x >= 0.
            If specified, then 'mode' is ignored.
            Default: None
        scale_mode (str): {'cycle', 'iterations'}.
            Defines whether scale_fn is evaluated on
            cycle number or cycle iterations (training
            iterations since start of cycle).
            Default: 'cycle'
        cycle_momentum (bool): If ``True``, momentum is cycled inversely
            to learning rate between 'base_momentum' and 'max_momentum'.
            Default: True
        base_momentum (float or list): Lower momentum boundaries in the cycle
            for each parameter group. Note that momentum is cycled inversely
            to learning rate; at the peak of a cycle, momentum is
            'base_momentum' and learning rate is 'max_lr'.
            Default: 0.8
        max_momentum (float or list): Upper momentum boundaries in the cycle
            for each parameter group. Functionally,
            it defines the cycle amplitude (max_momentum - base_momentum).
            The momentum at any cycle is the difference of max_momentum
            and some scaling of the amplitude; therefore
            base_momentum may not actually be reached depending on
            scaling function. Note that momentum is cycled inversely
            to learning rate; at the start of a cycle, momentum is 'max_momentum'
            and learning rate is 'base_lr'
            Default: 0.9
        last_epoch (int): The index of the last batch. This parameter is used when
            resuming a training job. Since `step()` should be invoked after each
            batch instead of after each epoch, this number represents the total
            number of *batches* computed, not the total number of epochs computed.
            When last_epoch=-1, the schedule is started from the beginning.
            Default: -1

    Example:
        >>> # xdoctest: +SKIP
        >>> optimizer = torch.optim.SGD(model.parameters(), lr=0.1, momentum=0.9)
<<<<<<< HEAD
        >>> scheduler = torch.optim.lr_scheduler.CyclicLR(
        ...     optimizer, base_lr=0.01, max_lr=0.1
        ... )
=======
        >>> scheduler = torch.optim.lr_scheduler.CyclicLR(optimizer, base_lr=0.01, max_lr=0.1, step_size_up=10)
>>>>>>> 020da744
        >>> data_loader = torch.utils.data.DataLoader(...)
        >>> for epoch in range(10):
        >>>     for batch in data_loader:
        >>>         train_batch(...)
        >>>         scheduler.step()

    .. image:: ../scripts/lr_scheduler_images/CyclicLR.png

    .. _Cyclical Learning Rates for Training Neural Networks: https://arxiv.org/abs/1506.01186
    .. _bckenstler/CLR: https://github.com/bckenstler/CLR
    """

    def __init__(
        self,
        optimizer: Optimizer,
        base_lr: Union[float, list[float]],
        max_lr: Union[float, list[float]],
        step_size_up: int = 2000,
        step_size_down: Optional[int] = None,
        mode: Literal["triangular", "triangular2", "exp_range"] = "triangular",
        gamma: float = 1.0,
        scale_fn: Optional[Callable[[float], float]] = None,
        scale_mode: Literal["cycle", "iterations"] = "cycle",
        cycle_momentum: bool = True,
        base_momentum: float = 0.8,
        max_momentum: float = 0.9,
        last_epoch: int = -1,
    ):  # noqa: D107
        # Attach optimizer
        if not isinstance(optimizer, Optimizer):
            raise TypeError(f"{type(optimizer).__name__} is not an Optimizer")
        self.optimizer = optimizer

        base_lrs = _format_param("base_lr", optimizer, base_lr)
        if last_epoch == -1:
            for lr, group in zip(base_lrs, optimizer.param_groups):
                if isinstance(group["lr"], Tensor):
                    lr_val = lr.item() if isinstance(lr, Tensor) else lr
                    group["lr"].fill_(lr_val)
                else:
                    group["lr"] = lr

        self.max_lrs = _format_param("max_lr", optimizer, max_lr)

        step_size_up = float(step_size_up)
        step_size_down = (
            float(step_size_down) if step_size_down is not None else step_size_up
        )
        self.total_size = step_size_up + step_size_down
        self.step_ratio = step_size_up / self.total_size

        if mode not in ["triangular", "triangular2", "exp_range"] and scale_fn is None:
            raise ValueError("mode is invalid and scale_fn is None")

        self.mode = mode
        self.gamma = gamma

        self._scale_fn_ref: Callable[[float], float]
        self._scale_fn_custom = scale_fn
        self.scale_mode = scale_mode
        self._init_scale_fn()

        self.cycle_momentum = cycle_momentum
        if cycle_momentum:
            if (
                "momentum" not in optimizer.defaults
                and "betas" not in optimizer.defaults
            ):
                raise ValueError(
                    "optimizer must support momentum or beta1 with `cycle_momentum` option enabled"
                )

            self.use_beta1 = "betas" in self.optimizer.defaults
            self.base_momentums = _format_param(
                "base_momentum", optimizer, base_momentum
            )
            self.max_momentums = _format_param("max_momentum", optimizer, max_momentum)
            if last_epoch == -1:
                for m_momentum, b_momentum, group in zip(
                    self.max_momentums, self.base_momentums, optimizer.param_groups
                ):
                    if self.use_beta1:
                        group["betas"] = (m_momentum, *group["betas"][1:])
                    else:
                        group["momentum"] = m_momentum
                    group["max_momentum"] = m_momentum
                    group["base_momentum"] = b_momentum

        super().__init__(optimizer, last_epoch)
        self.base_lrs = base_lrs

    def _init_scale_fn(self):
        if self._scale_fn_custom is not None:
            return
        if self.mode == "triangular":
            self._scale_fn_ref = self._triangular_scale_fn
            self.scale_mode = "cycle"
        elif self.mode == "triangular2":
            self._scale_fn_ref = self._triangular2_scale_fn
            self.scale_mode = "cycle"
        elif self.mode == "exp_range":
            self._scale_fn_ref = partial(self._exp_range_scale_fn, self.gamma)
            self.scale_mode = "iterations"

    def scale_fn(self, x) -> float:
        """Get the scaling policy."""
        if self._scale_fn_custom is not None:
            return self._scale_fn_custom(x)
        else:
            return self._scale_fn_ref(x)  # static method

    @staticmethod
    def _triangular_scale_fn(x: float) -> float:
        return 1.0

    @staticmethod
    def _triangular2_scale_fn(x: float) -> float:
        return 1 / (2.0 ** (x - 1))

    @staticmethod
    def _exp_range_scale_fn(gamma: float, x: float) -> float:
        return gamma**x

    @override
    def get_lr(self) -> list[float]:
        """Calculate the learning rate at batch index.

        This function treats `self.last_epoch` as the last batch index.

        If `self.cycle_momentum` is ``True``, this function has a side effect of
        updating the optimizer's momentum.
        """
        _warn_get_lr_called_within_step(self)

        cycle = math.floor(1 + self.last_epoch / self.total_size)
        x = 1.0 + self.last_epoch / self.total_size - cycle
        if x <= self.step_ratio:
            scale_factor = x / self.step_ratio
        else:
            scale_factor = (x - 1) / (self.step_ratio - 1)

        lrs = []
        for base_lr, max_lr in zip(self.base_lrs, self.max_lrs):
            base_height = (max_lr - base_lr) * scale_factor
            if self.scale_mode == "cycle":
                lr = base_lr + base_height * self.scale_fn(cycle)
            else:
                lr = base_lr + base_height * self.scale_fn(self.last_epoch)
            lrs.append(lr)

        if self.cycle_momentum:
            momentums = []
            for base_momentum, max_momentum in zip(
                self.base_momentums, self.max_momentums
            ):
                base_height = (max_momentum - base_momentum) * scale_factor
                if self.scale_mode == "cycle":
                    momentum = max_momentum - base_height * self.scale_fn(cycle)
                else:
                    momentum = max_momentum - base_height * self.scale_fn(
                        self.last_epoch
                    )
                momentums.append(momentum)
            for param_group, momentum in zip(self.optimizer.param_groups, momentums):
                if self.use_beta1:
                    param_group["betas"] = (momentum, *param_group["betas"][1:])
                else:
                    param_group["momentum"] = momentum

        return lrs

    @override
    def state_dict(self) -> dict[str, Any]:  # noqa: D102
        state = super().state_dict()
        # We are dropping the `_scale_fn_ref` attribute because it is a
        # `weakref.WeakMethod` and can't be pickled.
        state.pop("_scale_fn_ref", None)
        fn = state.pop("_scale_fn_custom")
        state["_scale_fn_custom"] = None
        if fn is not None and not isinstance(fn, types.FunctionType):
            # The _scale_fn_custom will only be saved if it is a callable object
            # and not if it is a function or lambda.
            state["_scale_fn_custom"] = fn.__dict__.copy()

        return state

    @override
    def load_state_dict(self, state_dict: dict[str, Any]) -> None:
        """Load the scheduler's state."""
        fn = state_dict.pop("_scale_fn_custom")
        super().load_state_dict(state_dict)
        if fn is not None:
            self._scale_fn_custom.__dict__.update(fn)
        self._init_scale_fn()


class CosineAnnealingWarmRestarts(LRScheduler):
    r"""Set the learning rate of each parameter group using a cosine annealing schedule.

    The :math:`\eta_{max}` is set to the initial lr, :math:`T_{cur}`
    is the number of epochs since the last restart and :math:`T_{i}` is the number
    of epochs between two warm restarts in SGDR:

    .. math::
        \eta_t = \eta_{min} + \frac{1}{2}(\eta_{max} - \eta_{min})\left(1 +
        \cos\left(\frac{T_{cur}}{T_{i}}\pi\right)\right)

    When :math:`T_{cur}=T_{i}`, set :math:`\eta_t = \eta_{min}`.
    When :math:`T_{cur}=0` after restart, set :math:`\eta_t=\eta_{max}`.

    It has been proposed in
    `SGDR: Stochastic Gradient Descent with Warm Restarts`_.

    Args:
        optimizer (Optimizer): Wrapped optimizer.
        T_0 (int): Number of iterations until the first restart.
        T_mult (int, optional): A factor by which :math:`T_{i}` increases after a restart. Default: 1.
        eta_min (float, optional): Minimum learning rate. Default: 0.
        last_epoch (int, optional): The index of the last epoch. Default: -1.

    .. _SGDR\: Stochastic Gradient Descent with Warm Restarts:
        https://arxiv.org/abs/1608.03983

    Example:
        >>> # xdoctest: +SKIP
        >>> optimizer = torch.optim.SGD(model.parameters(), lr=0.05)
        >>> scheduler = torch.optim.lr_scheduler.CosineAnnealingWarmRestarts(optimizer, T_0=20)
        >>> for epoch in range(100):
        >>>     train(...)
        >>>     validate(...)
        >>>     scheduler.step()

    .. image:: ../scripts/lr_scheduler_images/CosineAnnealingWarmRestarts.png
    """

    def __init__(
        self,
        optimizer: Optimizer,
        T_0: int,
        T_mult: int = 1,
        eta_min: float = 0.0,
        last_epoch: int = -1,
    ):  # noqa: D107
        if T_0 <= 0 or not isinstance(T_0, int):
            raise ValueError(f"Expected positive integer T_0, but got {T_0}")
        if T_mult < 1 or not isinstance(T_mult, int):
            raise ValueError(f"Expected integer T_mult >= 1, but got {T_mult}")
        if not isinstance(eta_min, (float, int)):
            raise ValueError(
                f"Expected float or int eta_min, but got {eta_min} of type {type(eta_min)}"
            )
        self.T_0 = T_0
        self.T_i = T_0
        self.T_mult = T_mult
        self.eta_min = eta_min
        self.T_cur = last_epoch
        super().__init__(optimizer, last_epoch)

    @override
    def get_lr(self) -> list[float]:
        """Compute the initial learning rate."""
        _warn_get_lr_called_within_step(self)

        return [
            self.eta_min
            + (base_lr - self.eta_min)
            * (1 + math.cos(math.pi * self.T_cur / self.T_i))
            / 2
            for base_lr in self.base_lrs
        ]

    @override
    def step(self, epoch=None) -> None:
        """Step could be called after every batch update.

        Example:
            >>> # xdoctest: +SKIP("Undefined vars")
            >>> scheduler = CosineAnnealingWarmRestarts(optimizer, T_0, T_mult)
            >>> iters = len(dataloader)
            >>> for epoch in range(20):
            >>>     for i, sample in enumerate(dataloader):
            >>>         inputs, labels = sample['inputs'], sample['labels']
            >>>         optimizer.zero_grad()
            >>>         outputs = net(inputs)
            >>>         loss = criterion(outputs, labels)
            >>>         loss.backward()
            >>>         optimizer.step()
            >>>         scheduler.step(epoch + i / iters)

        This function can be called in an interleaved way.

        Example:
            >>> # xdoctest: +SKIP("Undefined vars")
            >>> scheduler = CosineAnnealingWarmRestarts(optimizer, T_0, T_mult)
            >>> for epoch in range(20):
            >>>     scheduler.step()
            >>> scheduler.step(26)
            >>> scheduler.step()  # scheduler.step(27), instead of scheduler(20)
        """
        if epoch is None and self.last_epoch < 0:
            epoch = 0

        if epoch is None:
            epoch = self.last_epoch + 1
            self.T_cur = self.T_cur + 1
            if self.T_cur >= self.T_i:
                self.T_cur = self.T_cur % self.T_i
                self.T_i = self.T_i * self.T_mult
        else:
            if epoch < 0:
                raise ValueError(f"Expected non-negative epoch, but got {epoch}")
            if epoch >= self.T_0:
                if self.T_mult == 1:
                    self.T_cur = epoch % self.T_0
                else:
                    n = int(
                        math.log(
                            (epoch / self.T_0 * (self.T_mult - 1) + 1), self.T_mult
                        )
                    )
                    self.T_cur = epoch - self.T_0 * (self.T_mult**n - 1) / (
                        self.T_mult - 1
                    )
                    self.T_i = self.T_0 * self.T_mult ** (n)
            else:
                self.T_i = self.T_0
                self.T_cur = epoch
        self.last_epoch = math.floor(epoch)

        with _enable_get_lr_call(self):
            for param_group, lr in zip(self.optimizer.param_groups, self.get_lr()):
                param_group["lr"] = lr

        self._last_lr = [group["lr"] for group in self.optimizer.param_groups]


class _SchedulePhase(TypedDict):
    end_step: float
    start_lr: str
    end_lr: str
    start_momentum: str
    end_momentum: str


class OneCycleLR(LRScheduler):
    r"""Sets the learning rate of each parameter group according to the 1cycle learning rate policy.

    The 1cycle policy anneals the learning rate from an initial learning rate to some maximum
    learning rate and then from that maximum learning rate to some minimum learning rate much
    lower than the initial learning rate.
    This policy was initially described in the paper `Super-Convergence:
    Very Fast Training of Neural Networks Using Large Learning Rates`_.

    The 1cycle learning rate policy changes the learning rate after every batch.
    `step` should be called after a batch has been used for training.

    This scheduler is not chainable.

    Note also that the total number of steps in the cycle can be determined in one
    of two ways (listed in order of precedence):

    #. A value for total_steps is explicitly provided.
    #. A number of epochs (epochs) and a number of steps per epoch
       (steps_per_epoch) are provided.
       In this case, the number of total steps is inferred by
       total_steps = epochs * steps_per_epoch

    You must either provide a value for total_steps or provide a value for both
    epochs and steps_per_epoch.

    The default behaviour of this scheduler follows the fastai implementation of 1cycle, which
    claims that "unpublished work has shown even better results by using only two phases". To
    mimic the behaviour of the original paper instead, set ``three_phase=True``.

    Args:
        optimizer (Optimizer): Wrapped optimizer.
        max_lr (float or list): Upper learning rate boundaries in the cycle
            for each parameter group.
        total_steps (int): The total number of steps in the cycle. Note that
            if a value is not provided here, then it must be inferred by providing
            a value for epochs and steps_per_epoch.
            Default: None
        epochs (int): The number of epochs to train for. This is used along
            with steps_per_epoch in order to infer the total number of steps in the cycle
            if a value for total_steps is not provided.
            Default: None
        steps_per_epoch (int): The number of steps per epoch to train for. This is
            used along with epochs in order to infer the total number of steps in the
            cycle if a value for total_steps is not provided.
            Default: None
        pct_start (float): The percentage of the cycle (in number of steps) spent
            increasing the learning rate.
            Default: 0.3
        anneal_strategy (str): {'cos', 'linear'}
            Specifies the annealing strategy: "cos" for cosine annealing, "linear" for
            linear annealing.
            Default: 'cos'
        cycle_momentum (bool): If ``True``, momentum is cycled inversely
            to learning rate between 'base_momentum' and 'max_momentum'.
            Default: True
        base_momentum (float or list): Lower momentum boundaries in the cycle
            for each parameter group. Note that momentum is cycled inversely
            to learning rate; at the peak of a cycle, momentum is
            'base_momentum' and learning rate is 'max_lr'.
            Default: 0.85
        max_momentum (float or list): Upper momentum boundaries in the cycle
            for each parameter group. Functionally,
            it defines the cycle amplitude (max_momentum - base_momentum).
            Note that momentum is cycled inversely
            to learning rate; at the start of a cycle, momentum is 'max_momentum'
            and learning rate is 'base_lr'
            Default: 0.95
        div_factor (float): Determines the initial learning rate via
            initial_lr = max_lr/div_factor
            Default: 25
        final_div_factor (float): Determines the minimum learning rate via
            min_lr = initial_lr/final_div_factor
            Default: 1e4
        three_phase (bool): If ``True``, use a third phase of the schedule to annihilate the
            learning rate according to 'final_div_factor' instead of modifying the second
            phase (the first two phases will be symmetrical about the step indicated by
            'pct_start').
        last_epoch (int): The index of the last batch. This parameter is used when
            resuming a training job. Since `step()` should be invoked after each
            batch instead of after each epoch, this number represents the total
            number of *batches* computed, not the total number of epochs computed.
            When last_epoch=-1, the schedule is started from the beginning.
            Default: -1

    Example:
        >>> # xdoctest: +SKIP
        >>> data_loader = torch.utils.data.DataLoader(...)
        >>> optimizer = torch.optim.SGD(model.parameters(), lr=1e-4, momentum=0.9)
        >>> scheduler = torch.optim.lr_scheduler.OneCycleLR(
        ...     optimizer, max_lr=0.01, steps_per_epoch=len(data_loader), epochs=10
        ... )
        >>> for epoch in range(10):
        >>>     for batch in data_loader:
        >>>         train_batch(...)
        >>>         optimizer.step()
        >>>         scheduler.step()

    .. image:: ../scripts/lr_scheduler_images/OneCycleLR.png

    .. _Super-Convergence\: Very Fast Training of Neural Networks Using Large Learning Rates:
        https://arxiv.org/abs/1708.07120
    """

    def __init__(
        self,
        optimizer: Optimizer,
        max_lr: Union[float, list[float]],
        total_steps: Optional[int] = None,
        epochs: Optional[int] = None,
        steps_per_epoch: Optional[int] = None,
        pct_start: float = 0.3,
        anneal_strategy: Literal["cos", "linear"] = "cos",
        cycle_momentum: bool = True,
        base_momentum: Union[float, list[float]] = 0.85,
        max_momentum: Union[float, list[float]] = 0.95,
        div_factor: float = 25.0,
        final_div_factor: float = 1e4,
        three_phase: bool = False,
        last_epoch: int = -1,
    ):  # noqa: D107
        # Validate optimizer
        if not isinstance(optimizer, Optimizer):
            raise TypeError(f"{type(optimizer).__name__} is not an Optimizer")
        self.optimizer = optimizer

        # Validate total_steps
        if total_steps is not None:
            if total_steps <= 0 or not isinstance(total_steps, int):
                raise ValueError(
                    f"Expected positive integer total_steps, but got {total_steps}"
                )
            self.total_steps = total_steps
        elif epochs is not None and steps_per_epoch is not None:
            if not isinstance(epochs, int) or epochs <= 0:
                raise ValueError(f"Expected positive integer epochs, but got {epochs}")
            if not isinstance(steps_per_epoch, int) or steps_per_epoch <= 0:
                raise ValueError(
                    f"Expected positive integer steps_per_epoch, but got {steps_per_epoch}"
                )
            self.total_steps = epochs * steps_per_epoch
        else:
            raise ValueError(
                "You must define either total_steps OR (epochs AND steps_per_epoch)"
            )

        self._schedule_phases: list[_SchedulePhase]
        if three_phase:
            self._schedule_phases = [
                {
                    "end_step": float(pct_start * self.total_steps) - 1,
                    "start_lr": "initial_lr",
                    "end_lr": "max_lr",
                    "start_momentum": "max_momentum",
                    "end_momentum": "base_momentum",
                },
                {
                    "end_step": float(2 * pct_start * self.total_steps) - 2,
                    "start_lr": "max_lr",
                    "end_lr": "initial_lr",
                    "start_momentum": "base_momentum",
                    "end_momentum": "max_momentum",
                },
                {
                    "end_step": self.total_steps - 1,
                    "start_lr": "initial_lr",
                    "end_lr": "min_lr",
                    "start_momentum": "max_momentum",
                    "end_momentum": "max_momentum",
                },
            ]
        else:
            self._schedule_phases = [
                {
                    "end_step": float(pct_start * self.total_steps) - 1,
                    "start_lr": "initial_lr",
                    "end_lr": "max_lr",
                    "start_momentum": "max_momentum",
                    "end_momentum": "base_momentum",
                },
                {
                    "end_step": self.total_steps - 1,
                    "start_lr": "max_lr",
                    "end_lr": "min_lr",
                    "start_momentum": "base_momentum",
                    "end_momentum": "max_momentum",
                },
            ]

        # Validate pct_start
        if pct_start < 0 or pct_start > 1 or not isinstance(pct_start, float):
            raise ValueError(
                f"Expected float between 0 and 1 pct_start, but got {pct_start}"
            )

        # Validate anneal_strategy
        if anneal_strategy not in ["cos", "linear"]:
            raise ValueError(
                f"anneal_strategy must be one of 'cos' or 'linear', instead got {anneal_strategy}"
            )
        else:
            self._anneal_func_type = anneal_strategy

        # Initialize learning rate variables
        max_lrs = _format_param("max_lr", self.optimizer, max_lr)
        if last_epoch == -1:
            for idx, group in enumerate(self.optimizer.param_groups):
                group["initial_lr"] = max_lrs[idx] / div_factor
                group["max_lr"] = max_lrs[idx]
                group["min_lr"] = group["initial_lr"] / final_div_factor

        # Initialize momentum variables
        self.cycle_momentum = cycle_momentum
        if self.cycle_momentum:
            if (
                "momentum" not in self.optimizer.defaults
                and "betas" not in self.optimizer.defaults
            ):
                raise ValueError(
                    "optimizer must support momentum or beta1 with `cycle_momentum` option enabled"
                )
            self.use_beta1 = "betas" in self.optimizer.defaults
            max_momentums = _format_param("max_momentum", optimizer, max_momentum)
            base_momentums = _format_param("base_momentum", optimizer, base_momentum)
            if last_epoch == -1:
                for m_momentum, b_momentum, group in zip(
                    max_momentums, base_momentums, optimizer.param_groups
                ):
                    if self.use_beta1:
                        group["betas"] = (m_momentum, *group["betas"][1:])
                    else:
                        group["momentum"] = m_momentum
                    group["max_momentum"] = m_momentum
                    group["base_momentum"] = b_momentum

        super().__init__(optimizer, last_epoch)

    def _anneal_func(self, *args, **kwargs):
        if hasattr(self, "_anneal_func_type"):
            if self._anneal_func_type == "cos":
                return self._annealing_cos(*args, **kwargs)
            elif self._anneal_func_type == "linear":
                return self._annealing_linear(*args, **kwargs)
            else:
                raise ValueError(f"Unknown _anneal_func_type: {self._anneal_func_type}")
        else:
            # For BC
            return self.anneal_func(*args, **kwargs)  # type: ignore[attr-defined]

    @staticmethod
    def _annealing_cos(start, end, pct):
        """Cosine anneal from `start` to `end` as pct goes from 0.0 to 1.0."""
        cos_out = math.cos(math.pi * pct) + 1
        return end + (start - end) / 2.0 * cos_out

    @staticmethod
    def _annealing_linear(start, end, pct):
        """Linearly anneal from `start` to `end` as pct goes from 0.0 to 1.0."""
        return (end - start) * pct + start

    @override
    def get_lr(self) -> list[float]:
        """Compute the learning rate of each parameter group."""
        _warn_get_lr_called_within_step(self)

        lrs = []
        step_num = self.last_epoch

        if step_num > self.total_steps:
            raise ValueError(
                f"Tried to step {step_num} times. The specified number of total steps is {self.total_steps}"
            )

        for group in self.optimizer.param_groups:
            start_step = 0.0
            for i, phase in enumerate(self._schedule_phases):
                end_step = phase["end_step"]
                if step_num <= end_step or i == len(self._schedule_phases) - 1:
                    pct = (step_num - start_step) / (end_step - start_step)
                    computed_lr = self._anneal_func(
                        group[phase["start_lr"]], group[phase["end_lr"]], pct
                    )
                    if self.cycle_momentum:
                        computed_momentum = self._anneal_func(
                            group[phase["start_momentum"]],
                            group[phase["end_momentum"]],
                            pct,
                        )
                    break
                start_step = phase["end_step"]

            lrs.append(computed_lr)  # type: ignore[possibly-undefined]
            if self.cycle_momentum:
                if self.use_beta1:
                    group["betas"] = (computed_momentum, *group["betas"][1:])  # type: ignore[possibly-undefined]
                else:
                    group["momentum"] = computed_momentum  # type: ignore[possibly-undefined]

        return lrs<|MERGE_RESOLUTION|>--- conflicted
+++ resolved
@@ -1,9 +1,7 @@
 # mypy: allow-untyped-defs
 r"""Learning Rate Scheduler."""
-<<<<<<< HEAD
-=======
+
 from __future__ import annotations
->>>>>>> 020da744
 
 import math
 import types
@@ -830,13 +828,8 @@
         >>> # lr = 0.0405    if epoch == 22
         >>> scheduler1 = ConstantLR(optimizer, factor=0.1, total_iters=20)
         >>> scheduler2 = ExponentialLR(optimizer, gamma=0.9)
-<<<<<<< HEAD
         >>> scheduler = SequentialLR(
-        ...     optimizer, schedulers=[scheduler1, scheduler2], milestones=[2]
-        ... )
-=======
-        >>> scheduler = SequentialLR(optimizer, schedulers=[scheduler1, scheduler2], milestones=[20])
->>>>>>> 020da744
+        ... optimizer, schedulers=[scheduler1, scheduler2], milestones=[20],)
         >>> for epoch in range(100):
         >>>     train(...)
         >>>     validate(...)
@@ -1511,13 +1504,8 @@
     Example:
         >>> # xdoctest: +SKIP
         >>> optimizer = torch.optim.SGD(model.parameters(), lr=0.1, momentum=0.9)
-<<<<<<< HEAD
         >>> scheduler = torch.optim.lr_scheduler.CyclicLR(
-        ...     optimizer, base_lr=0.01, max_lr=0.1
-        ... )
-=======
-        >>> scheduler = torch.optim.lr_scheduler.CyclicLR(optimizer, base_lr=0.01, max_lr=0.1, step_size_up=10)
->>>>>>> 020da744
+        ... optimizer, base_lr=0.01, max_lr=0.1, step_size_up=10,)
         >>> data_loader = torch.utils.data.DataLoader(...)
         >>> for epoch in range(10):
         >>>     for batch in data_loader:
