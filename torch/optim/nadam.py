--- conflicted
+++ resolved
@@ -1,11 +1,7 @@
 # mypy: allow-untyped-defs
 r"""Implementation for the NAdam algorithm."""
-<<<<<<< HEAD
-
-from typing import cast, List, Optional, Tuple, Union
-=======
+
 from typing import cast, Optional, Union
->>>>>>> d48eb58d
 
 import torch
 from torch import Tensor
