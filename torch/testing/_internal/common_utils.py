# mypy: allow-untyped-defs

r"""Importing this file must **not** initialize CUDA context. test_distributed
relies on this assumption to properly run. This means that when this is imported
no CUDA calls shall be made, including torch.cuda.device_count(), etc.

torch.testing._internal.common_cuda.py can freely initialize CUDA context when imported.
"""

import argparse
import contextlib
import copy
import ctypes
import errno
import functools
import gc
import hashlib
import inspect
import io
import json
import logging
import math
import operator
import os
import pathlib
import platform
import random
import re
import shutil
import signal
import socket
import subprocess
import sys
import tempfile
import threading
import time
import types
import unittest
import warnings
from collections.abc import Mapping, Sequence
from contextlib import closing, contextmanager
from copy import deepcopy
from dataclasses import dataclass
from enum import Enum
from functools import partial, wraps
from itertools import product, chain
from pathlib import Path
from statistics import mean
from typing import (
    Any,
    Callable,
    Optional,
    TypeVar,
    Union,
)
from collections.abc import Iterable, Iterator
from unittest.mock import MagicMock

import expecttest
import numpy as np

import __main__  # type: ignore[import]
import torch
import torch.backends.cudnn
import torch.backends.mkl
import torch.backends.mps
import torch.backends.xnnpack
import torch.cuda
from torch import Tensor
from torch._C import ScriptDict, ScriptList  # type: ignore[attr-defined]
from torch._dynamo.trace_rules import _as_posix_path
from torch._utils_internal import get_writable_path
from torch._logging.scribe import open_source_signpost
from torch.nn import (
    ModuleDict,
    ModuleList,
    ParameterDict,
    ParameterList,
    Sequential,
)
from torch.onnx import (
    register_custom_op_symbolic,
    unregister_custom_op_symbolic,
)
from torch.testing import make_tensor
from torch.testing._comparison import (
    BooleanPair,
    NonePair,
    NumberPair,
    Pair,
    TensorLikePair,
)
from torch.testing._comparison import not_close_error_metas
from torch.testing._internal.common_dtype import get_all_dtypes
from torch.utils._import_utils import _check_module_exists
import torch.utils._pytree as pytree
from torch.utils import cpp_extension
try:
    import pytest
    has_pytest = True
except ImportError:
    has_pytest = False


MI300_ARCH = ("gfx942",)


def freeze_rng_state(*args, **kwargs):
    return torch.testing._utils.freeze_rng_state(*args, **kwargs)


# Class to keep track of test flags configurable by environment variables.
# Flags set here are intended to be read-only and should not be modified after
# definition.
# TODO: Expand this class to handle arbitrary settings in addition to boolean flags?
class TestEnvironment:
    # Set of env vars to set for the repro command that is output on test failure.
    # Specifically, this includes env vars that are set to non-default values and
    # are not implied. Maps from env var name -> value (int)
    repro_env_vars: dict = {}

    # Defines a flag usable throughout the test suite, determining its value by querying
    # the specified environment variable.
    #
    # Args:
    #     name (str): The name of the flag. A global variable with this name will be set
    #         for convenient access throughout the test suite.
    #     env_var (str): The name of the primary environment variable from which to
    #         determine the value of this flag. If this is None or the environment variable
    #         is unset, the default value will be used unless otherwise implied (see
    #         implied_by_fn). Default: None
    #     default (bool): The default value to use for the flag if unset by the environment
    #         variable and unimplied. Default: False
    #     include_in_repro (bool): Indicates whether this flag should be included in the
    #         repro command that is output on test failure (i.e. whether it is possibly
    #         relevant to reproducing the test failure). Default: True
    #     enabled_fn (Callable): Callable returning whether the flag should be enabled
    #         given the environment variable value and the default value. Default: Lambda
    #         requiring "0" to disable if on by default OR "1" to enable if off by default.
    #     implied_by_fn (Callable): Thunk returning a bool to imply this flag as enabled
    #         by something outside of its primary environment variable setting. For example,
    #         this can be useful if the value of another environment variable implies the flag
    #         as enabled. Default: Lambda returning False to indicate no implications.
    @staticmethod
    def def_flag(
        name,
        env_var=None,
        default=False,
        include_in_repro=True,
        enabled_fn=lambda env_var_val, default: (
            (env_var_val != "0") if default else (env_var_val == "1")),
        implied_by_fn=lambda: False,
    ):
        enabled = default
        env_var_val = None
        if env_var is not None:
            env_var_val = os.getenv(env_var)
            enabled = enabled_fn(env_var_val, default)
        implied = implied_by_fn()
        enabled = enabled or implied
        if include_in_repro and (env_var is not None) and (enabled != default) and not implied:
            TestEnvironment.repro_env_vars[env_var] = env_var_val

        # export flag globally for convenience
        assert name not in globals(), f"duplicate definition of flag '{name}'"
        globals()[name] = enabled
        return enabled

    # Defines a setting usable throughout the test suite, determining its value by querying
    # the specified environment variable. This differs from a flag in that it's not restricted
    # to a boolean value.
    #
    # Args:
    #     name (str): The name of the setting. A global variable with this name will be set
    #         for convenient access throughout the test suite.
    #     env_var (str): The name of the primary environment variable from which to
    #         determine the value of this setting. If this is None or the environment variable
    #         is unset, the default value will be used. Default: None
    #     default (Any): The default value to use for the setting if unset by the environment
    #         variable. Default: None
    #     include_in_repro (bool): Indicates whether this setting should be included in the
    #         repro command that is output on test failure (i.e. whether it is possibly
    #         relevant to reproducing the test failure). Default: True
    #     parse_fn (Callable): Callable parsing the env var string. Default value just uses
    #         the string itself.
    @staticmethod
    def def_setting(
        name,
        env_var=None,
        default=None,
        include_in_repro=True,
        parse_fn=lambda maybe_val_str: maybe_val_str,
    ):
        value = default if env_var is None else os.getenv(env_var)
        value = parse_fn(value)
        if include_in_repro and (value != default):
            TestEnvironment.repro_env_vars[env_var] = value

        # export setting globally for convenience
        assert name not in globals(), f"duplicate definition of setting '{name}'"
        globals()[name] = value
        return value

    # Returns a string prefix usable to set environment variables for any test
    # settings that should be explicitly set to match this instantiation of the
    # test suite.
    # Example: "PYTORCH_TEST_WITH_ASAN=1 PYTORCH_TEST_WITH_ROCM=1"
    @staticmethod
    def repro_env_var_prefix() -> str:
        return " ".join([f"{env_var}={value}"
                         for env_var, value in TestEnvironment.repro_env_vars.items()])


log = logging.getLogger(__name__)
torch.backends.disable_global_flags()

FILE_SCHEMA = "file://"
if sys.platform == 'win32':
    FILE_SCHEMA = "file:///"

# NB: This flag differs semantically from others in that setting the env var to any
# non-empty value will cause it to be true:
#   CI=1, CI="true", CI=0, etc. all set the flag to be true.
#   CI= and an unset CI set the flag to be false.
# GitHub sets the value to CI="true" to enable it.
IS_CI: bool = TestEnvironment.def_flag(
    "IS_CI",
    env_var="CI",
    include_in_repro=False,
    enabled_fn=lambda env_var_value, _: bool(env_var_value),
)
IS_SANDCASTLE: bool = TestEnvironment.def_flag(
    "IS_SANDCASTLE",
    env_var="SANDCASTLE",
    implied_by_fn=lambda: os.getenv("TW_JOB_USER") == "sandcastle",
    include_in_repro=False,
)
IN_RE_WORKER: bool = os.environ.get("INSIDE_RE_WORKER") is not None

_is_fbcode_default = (
    hasattr(torch._utils_internal, "IS_FBSOURCE") and
    torch._utils_internal.IS_FBSOURCE
)

IS_FBCODE: bool = TestEnvironment.def_flag(
    "IS_FBCODE",
    env_var="PYTORCH_TEST_FBCODE",
    default=_is_fbcode_default,
    include_in_repro=False,
)
IS_REMOTE_GPU: bool = TestEnvironment.def_flag(
    "IS_REMOTE_GPU",
    env_var="PYTORCH_TEST_REMOTE_GPU",
    include_in_repro=False,
)

DISABLE_RUNNING_SCRIPT_CHK: bool = TestEnvironment.def_flag(
    "DISABLE_RUNNING_SCRIPT_CHK",
    env_var="PYTORCH_DISABLE_RUNNING_SCRIPT_CHK",
    include_in_repro=False,
)
# NB: enabled by default unless in an fbcode context.
PRINT_REPRO_ON_FAILURE: bool = TestEnvironment.def_flag(
    "PRINT_REPRO_ON_FAILURE",
    env_var="PYTORCH_PRINT_REPRO_ON_FAILURE",
    default=(not IS_FBCODE),
    include_in_repro=False,
)

# possibly restrict OpInfo tests to a single sample input
OPINFO_SAMPLE_INPUT_INDEX: Optional[int] = TestEnvironment.def_setting(
    "OPINFO_SAMPLE_INPUT_INDEX",
    env_var="PYTORCH_OPINFO_SAMPLE_INPUT_INDEX",
    default=None,
    # Don't include the env var value in the repro command because the info will
    # be queried from the tracked sample input instead
    include_in_repro=False,
    parse_fn=lambda val: None if val is None else int(val),
)

DEFAULT_DISABLED_TESTS_FILE = '.pytorch-disabled-tests.json'
DEFAULT_SLOW_TESTS_FILE = 'slow_tests.json'

disabled_tests_dict = {}
slow_tests_dict = {}

def maybe_load_json(filename):
    if os.path.isfile(filename):
        with open(filename) as fp:
            return json.load(fp)
    log.warning("Attempted to load json file '%s' but it does not exist.", filename)
    return {}

# set them here in case the tests are running in a subprocess that doesn't call run_tests
if os.getenv("SLOW_TESTS_FILE", ""):
    slow_tests_dict = maybe_load_json(os.getenv("SLOW_TESTS_FILE", ""))
if os.getenv("DISABLED_TESTS_FILE", ""):
    disabled_tests_dict = maybe_load_json(os.getenv("DISABLED_TESTS_FILE", ""))

NATIVE_DEVICES = ('cpu', 'cuda', 'xpu', 'meta', torch._C._get_privateuse1_backend_name())

# used for managing devices testing for torch profiler UTs
# for now cpu, cuda and xpu are added for testing torch profiler UTs
DEVICE_LIST_SUPPORT_PROFILING_TEST = ('cpu', 'cuda', 'xpu')
ALLOW_XPU_PROFILING_TEST = True

check_names = ['orin', 'concord', 'galen', 'xavier', 'nano', 'jetson', 'tegra', 'thor']
IS_JETSON = any(name in platform.platform() for name in check_names)

def gcIfJetson(fn):
    # Irregular Jetson host/device memory setup requires cleanup to avoid tests being killed
    @functools.wraps(fn)
    def wrapper(*args, **kwargs):
        if IS_JETSON:
            gc.collect()
            torch.cuda.empty_cache()
        fn(*args, **kwargs)
    return wrapper

# Tries to extract the current test function by crawling the stack.
# If unsuccessful, return None.
def extract_test_fn() -> Optional[Callable]:
    try:
        stack = inspect.stack()
        for frame_info in stack:
            frame = frame_info.frame
            if "self" not in frame.f_locals:
                continue
            self_val = frame.f_locals["self"]
            if isinstance(self_val, unittest.TestCase):
                test_id = self_val.id()
                test_name = test_id.split('.')[2]
                test_fn = getattr(self_val, test_name).__func__
                return test_fn
    except Exception:
        pass
    return None

# Contains tracked input data useful for debugging purposes
@dataclass
class TrackedInput:
    index: int
    val: Any
    type_desc: str

# Attempt to pull out tracked input information from the test function.
# A TrackedInputIter is used to insert this information.
def get_tracked_input() -> Optional[TrackedInput]:
    test_fn = extract_test_fn()
    if test_fn is None:
        return None
    return getattr(test_fn, "tracked_input", None)

def clear_tracked_input() -> None:
    test_fn = extract_test_fn()
    if test_fn is None:
        return
    if not hasattr(test_fn, "tracked_input"):
        return
    test_fn.tracked_input = None  # type: ignore[attr-defined]

# Wraps an iterator and tracks the most recent value the iterator produces
# for debugging purposes. Tracked values are stored on the test function.
class TrackedInputIter:
    def __init__(
        self,
        child_iter,
        input_type_desc,
        item_callback=None,
        track_callback=None,
        set_seed=True,
        restrict_to_index=None
    ):
        self.child_iter = enumerate(child_iter)
        # Input type describes the things we're tracking (e.g. "sample input", "error input").
        self.input_type_desc = input_type_desc
        # NB: The two types of callbacks below exist because the thing we want to track isn't
        # always the same as the thing we want returned from the iterator. An example of this
        # is ErrorInput, which we want returned from the iterator, but which contains a
        # SampleInput that we want to track.
        # Item callback is run on each (iterated thing, index) to get the thing to return.
        self.item_callback = item_callback
        if self.item_callback is None:
            self.item_callback = lambda x, i: x
        # Track callback is run on each iterated thing to get the thing to track.
        self.track_callback = track_callback
        if self.track_callback is None:
            self.track_callback = lambda x: x
        self.test_fn = extract_test_fn()
        # Indicates whether the random seed should be set before each call to the iterator
        self.set_seed = set_seed
        # Indicates that iteration should be restricted to only the provided index.
        # If None, no restriction is done
        self.restrict_to_index = restrict_to_index

    def __iter__(self):
        return self

    def __next__(self):
        while True:
            if self.set_seed:
                # use a test-name-specific hash for the seed if possible
                seed = (
                    int.from_bytes(hashlib.sha256(
                        self.test_fn.__qualname__.encode("utf-8")).digest()[:4], 'little')
                    if self.test_fn is not None else SEED
                )
                set_rng_seed(seed)

            # allow StopIteration to bubble up
            input_idx, input_val = next(self.child_iter)
            if (self.restrict_to_index is None) or (input_idx == self.restrict_to_index):
                break

        self._set_tracked_input(
            TrackedInput(
                index=input_idx, val=self.track_callback(input_val), type_desc=self.input_type_desc
            )
        )
        return self.item_callback(input_val, input_idx)

    def _set_tracked_input(self, tracked_input: TrackedInput):
        if self.test_fn is None:
            return
        if not hasattr(self.test_fn, "tracked_input"):
            return
        self.test_fn.tracked_input = tracked_input  # type: ignore[attr-defined]

class _TestParametrizer:
    """
    Decorator class for parametrizing a test function, yielding a set of new tests spawned
    from the original generic test, each specialized for a specific set of test inputs. For
    example, parametrizing a test across the set of ops will result in a test function per op.

    The decision of how to parametrize / what to parametrize over is intended to be implemented
    by each derived class.

    In the details, the decorator adds a 'parametrize_fn' property to the test function. This function
    is intended to be called later by one of:
      * Device-specific test instantiation via instantiate_device_type_tests(). Note that for this
        case there is no need to explicitly parametrize over device type, as that is handled separately.
      * Device-agnostic parametrized test instantiation via instantiate_parametrized_tests().

    If the decorator is applied to a test function that already has a 'parametrize_fn' property, a new
    composite 'parametrize_fn' will be created that generates tests with the product of the parameters
    generated by the old and new parametrize_fns. This allows for convenient composability of decorators.
    """
    def _parametrize_test(self, test, generic_cls, device_cls):
        """
        Parametrizes the given test function across whatever dimension is specified by the derived class.
        Tests can be parametrized over any arbitrary dimension or combination of dimensions, such as all
        ops, all modules, or all ops + their associated dtypes.

        Args:
            test (fn): Test function to parametrize over
            generic_cls (class): Generic test class object containing tests (e.g. TestFoo)
            device_cls (class): Device-specialized test class object (e.g. TestFooCPU); set to None
                if the tests are not part of a device-specific set

        Returns:
            Generator object returning 4-tuples of:
                test (fn): Parametrized test function; must support a device arg and args for any params
                test_name (str): Parametrized suffix for the test (e.g. opname_int64); will be appended to
                    the base name of the test
                param_kwargs (dict): Param kwargs to pass to the test (e.g. {'op': 'add', 'dtype': torch.int64})
                decorator_fn (callable): Callable[[Dict], List] for list of decorators to apply given param_kwargs
        """
        raise NotImplementedError

    def __call__(self, fn):
        if hasattr(fn, 'parametrize_fn'):
            # Do composition with the product of args.
            old_parametrize_fn = fn.parametrize_fn
            new_parametrize_fn = self._parametrize_test
            fn.parametrize_fn = compose_parametrize_fns(old_parametrize_fn, new_parametrize_fn)
        else:
            fn.parametrize_fn = self._parametrize_test
        return fn


def compose_parametrize_fns(old_parametrize_fn, new_parametrize_fn):
    """
    Returns a parametrize_fn that parametrizes over the product of the parameters handled
    by the given parametrize_fns. Each given parametrize_fn should each have the signature
    f(test, generic_cls, device_cls).

    The test names will be a combination of the names produced by the parametrize_fns in
    "<new_name>_<old_name>" order. This order is done to match intuition for constructed names
    when composing multiple decorators; the names will be built in top to bottom order when stacking
    parametrization decorators.

    Args:
        old_parametrize_fn (callable) - First parametrize_fn to compose.
        new_parametrize_fn (callable) - Second parametrize_fn to compose.
    """

    def composite_fn(test, generic_cls, device_cls,
                     old_parametrize_fn=old_parametrize_fn,
                     new_parametrize_fn=new_parametrize_fn):
        old_tests = list(old_parametrize_fn(test, generic_cls, device_cls))
        for (old_test, old_test_name, old_param_kwargs, old_dec_fn) in old_tests:
            for (new_test, new_test_name, new_param_kwargs, new_dec_fn) in \
                    new_parametrize_fn(old_test, generic_cls, device_cls):
                redundant_params = set(old_param_kwargs.keys()).intersection(new_param_kwargs.keys())
                if redundant_params:
                    raise RuntimeError('Parametrization over the same parameter by multiple parametrization '
                                       f'decorators is not supported. For test "{test.__name__}", the following parameters '
                                       f'are handled multiple times: {redundant_params}')
                full_param_kwargs = {**old_param_kwargs, **new_param_kwargs}
                merged_test_name = '{}{}{}'.format(new_test_name,
                                                   '_' if old_test_name != '' and new_test_name != '' else '',
                                                   old_test_name)

                def merged_decorator_fn(param_kwargs, old_dec_fn=old_dec_fn, new_dec_fn=new_dec_fn):
                    return list(old_dec_fn(param_kwargs)) + list(new_dec_fn(param_kwargs))

                yield (new_test, merged_test_name, full_param_kwargs, merged_decorator_fn)

    return composite_fn


def instantiate_parametrized_tests(generic_cls):
    """
    Instantiates tests that have been decorated with a parametrize_fn. This is generally performed by a
    decorator subclass of _TestParametrizer. The generic test will be replaced on the test class by
    parametrized tests with specialized names. This should be used instead of
    instantiate_device_type_tests() if the test class contains device-agnostic tests.

    You can also use it as a class decorator. E.g.

    ```
    @instantiate_parametrized_tests
    class TestFoo(TestCase):
        ...
    ```

    Args:
        generic_cls (class): Generic test class object containing tests (e.g. TestFoo)
    """
    for attr_name in tuple(dir(generic_cls)):
        class_attr = getattr(generic_cls, attr_name)
        if not hasattr(class_attr, 'parametrize_fn'):
            continue

        # Remove the generic test from the test class.
        delattr(generic_cls, attr_name)

        # Add parametrized tests to the test class.
        def instantiate_test_helper(cls, name, test, param_kwargs):
            @wraps(test)
            def instantiated_test(self, param_kwargs=param_kwargs):
                test(self, **param_kwargs)

            assert not hasattr(generic_cls, name), f"Redefinition of test {name}"
            setattr(generic_cls, name, instantiated_test)

        for (test, test_suffix, param_kwargs, decorator_fn) in class_attr.parametrize_fn(
                class_attr, generic_cls=generic_cls, device_cls=None):
            full_name = f'{test.__name__}_{test_suffix}'

            # Apply decorators based on full param kwargs.
            for decorator in decorator_fn(param_kwargs):
                test = decorator(test)

            instantiate_test_helper(cls=generic_cls, name=full_name, test=test, param_kwargs=param_kwargs)
    return generic_cls


class subtest:
    """
    Explicit subtest case for use with test parametrization.
    Allows for explicit naming of individual subtest cases as well as applying
    decorators to the parametrized test.

    Args:
        arg_values (iterable): Iterable of arg values (e.g. range(10)) or
            tuples of arg values (e.g. [(1, 2), (3, 4)]).
        name (str): Optional name to use for the test.
        decorators (iterable): Iterable of decorators to apply to the generated test.
    """
    __slots__ = ['arg_values', 'name', 'decorators']

    def __init__(self, arg_values, name=None, decorators=None):
        self.arg_values = arg_values
        self.name = name
        self.decorators = decorators if decorators else []


class parametrize(_TestParametrizer):
    """
    Decorator for applying generic test parametrizations.

    The interface for this decorator is modeled after `@pytest.mark.parametrize`.
    Basic usage between this decorator and pytest's is identical. The first argument
    should be a string containing comma-separated names of parameters for the test, and
    the second argument should be an iterable returning values or tuples of values for
    the case of multiple parameters.

    Beyond this basic usage, the decorator provides some additional functionality that
    pytest does not.

    1. Parametrized tests end up as generated test functions on unittest test classes.
    Since this differs from how pytest works, this decorator takes on the additional
    responsibility of naming these test functions. The default test names consists of
    the test's base name followed by each parameter name + value (e.g. "test_bar_x_1_y_foo"),
    but custom names can be defined using `name_fn` or the `subtest` structure (see below).

    2. The decorator specially handles parameter values of type `subtest`, which allows for
    more fine-grained control over both test naming and test execution. In particular, it can
    be used to tag subtests with explicit test names or apply arbitrary decorators (see examples
    below).

    Examples::

        @parametrize("x", range(5))
        def test_foo(self, x):
            ...

        @parametrize("x,y", [(1, 'foo'), (2, 'bar'), (3, 'baz')])
        def test_bar(self, x, y):
            ...

        @parametrize("x,y", [(1, 'foo'), (2, 'bar'), (3, 'baz')],
                     name_fn=lambda x, y: '{}_{}'.format(x, y))
        def test_bar_custom_names(self, x, y):
            ...

        @parametrize("x, y", [subtest((1, 2), name='double'),
                              subtest((1, 3), name='triple', decorators=[unittest.expectedFailure]),
                              subtest((1, 4), name='quadruple')])
        def test_baz(self, x, y):
            ...

    To actually instantiate the parametrized tests, one of instantiate_parametrized_tests() or
    instantiate_device_type_tests() should be called. The former is intended for test classes
    that contain device-agnostic tests, while the latter should be used for test classes that
    contain device-specific tests. Both support arbitrary parametrizations using the decorator.

    Args:
        arg_str (str): String of arg names separate by commas (e.g. "x,y").
        arg_values (iterable): Iterable of arg values (e.g. range(10)) or
            tuples of arg values (e.g. [(1, 2), (3, 4)]).
        name_fn (Callable): Optional function that takes in parameters and returns subtest name.
    """
    def __init__(self, arg_str, arg_values, name_fn=None):
        self.arg_names: list[str] = [s.strip() for s in arg_str.split(',') if s != '']
        self.arg_values = arg_values
        self.name_fn = name_fn

    def _formatted_str_repr(self, idx, name, value):
        """ Returns a string representation for the given arg that is suitable for use in test function names. """
        if isinstance(value, torch.dtype):
            return dtype_name(value)
        elif isinstance(value, torch.device):
            return str(value)
        # Can't use isinstance as it would cause a circular import
        elif type(value).__name__ in {'OpInfo', 'ModuleInfo'}:
            return value.formatted_name
        elif isinstance(value, (int, float, str)):
            return f"{name}_{str(value).replace('.', '_')}"
        else:
            return f"{name}{idx}"

    def _default_subtest_name(self, idx, values):
        return '_'.join([self._formatted_str_repr(idx, a, v) for a, v in zip(self.arg_names, values)])

    def _get_subtest_name(self, idx, values, explicit_name=None):
        if explicit_name:
            subtest_name = explicit_name
        elif self.name_fn:
            subtest_name = self.name_fn(*values)
        else:
            subtest_name = self._default_subtest_name(idx, values)
        return subtest_name

    def _parametrize_test(self, test, generic_cls, device_cls):
        if len(self.arg_names) == 0:
            # No additional parameters needed for the test.
            test_name = ''
            yield (test, test_name, {}, lambda _: [])
        else:
            # Each "values" item is expected to be either:
            # * A tuple of values with one for each arg. For a single arg, a single item is expected.
            # * A subtest instance with arg_values matching the previous.
            values = check_exhausted_iterator = object()
            for idx, values in enumerate(self.arg_values):
                maybe_name = None

                decorators: list[Any] = []
                if isinstance(values, subtest):
                    sub = values
                    values = sub.arg_values
                    maybe_name = sub.name

                    @wraps(test)
                    def test_wrapper(*args, **kwargs):
                        return test(*args, **kwargs)

                    decorators = sub.decorators
                    gen_test = test_wrapper
                else:
                    gen_test = test

                values = list(values) if len(self.arg_names) > 1 else [values]  # type: ignore[call-overload]
                if len(values) != len(self.arg_names):
                    raise RuntimeError(f'Expected # values == # arg names, but got: {len(values)} '
                                       f'values and {len(self.arg_names)} names for test "{test.__name__}"')

                param_kwargs = dict(zip(self.arg_names, values))

                test_name = self._get_subtest_name(idx, values, explicit_name=maybe_name)

                def decorator_fn(_, decorators=decorators):
                    return decorators

                yield (gen_test, test_name, param_kwargs, decorator_fn)

            if values is check_exhausted_iterator:
                raise ValueError(f'{test}: An empty arg_values was passed to @parametrize. '
                                 'Note that this may result from reuse of a generator.')


class reparametrize(_TestParametrizer):
    """
    Decorator for adjusting the way an existing parametrizer operates. This class runs
    the given adapter_fn on each parametrization produced by the given parametrizer,
    allowing for on-the-fly parametrization more flexible than the default,
    product-based composition that occurs when stacking parametrization decorators.

    If the adapter_fn returns None for a given test parametrization, that parametrization
    will be excluded. Otherwise, it's expected that the adapter_fn returns an iterable of
    modified parametrizations, with tweaked test names and parameter kwargs.

    Examples::

        def include_is_even_arg(test_name, param_kwargs):
            x = param_kwargs["x"]
            is_even = x % 2 == 0
            new_param_kwargs = dict(param_kwargs)
            new_param_kwargs["is_even"] = is_even
            is_even_suffix = "_even" if is_even else "_odd"
            new_test_name = f"{test_name}{is_even_suffix}"
            yield (new_test_name, new_param_kwargs)

        ...

        @reparametrize(parametrize("x", range(5)), include_is_even_arg)
        def test_foo(self, x, is_even):
            ...

        def exclude_odds(test_name, param_kwargs):
            x = param_kwargs["x"]
            is_even = x % 2 == 0
            yield None if not is_even else (test_name, param_kwargs)

        ...

        @reparametrize(parametrize("x", range(5)), exclude_odds)
        def test_bar(self, x):
            ...

    """
    def __init__(self, parametrizer, adapter_fn):
        self.parametrizer = parametrizer
        self.adapter_fn = adapter_fn

    def _parametrize_test(self, test, generic_cls, device_cls):
        for (gen_test, test_name, param_kwargs, decorator_fn) in \
                self.parametrizer._parametrize_test(test, generic_cls, device_cls):
            adapted = self.adapter_fn(test_name, param_kwargs)
            if adapted is not None:
                for adapted_item in adapted:
                    if adapted_item is not None:
                        new_test_name, new_param_kwargs = adapted_item
                        yield (gen_test, new_test_name, new_param_kwargs, decorator_fn)


class decorateIf(_TestParametrizer):
    """
    Decorator for applying parameter-specific conditional decoration.
    Composes with other test parametrizers (e.g. @modules, @ops, @parametrize, etc.).

    Examples::

        @decorateIf(unittest.skip, lambda params: params["x"] == 2)
        @parametrize("x", range(5))
        def test_foo(self, x):
            ...

        @parametrize("x,y", [(1, 'foo'), (2, 'bar'), (3, 'baz')])
        @decorateIf(
            unittest.expectedFailure,
            lambda params: params["x"] == 3 and params["y"] == "baz"
        )
        def test_bar(self, x, y):
            ...

        @decorateIf(
            unittest.expectedFailure,
            lambda params: params["op"].name == "add" and params["dtype"] == torch.float16
        )
        @ops(op_db)
        def test_op_foo(self, device, dtype, op):
            ...

        @decorateIf(
            unittest.skip,
            lambda params: params["module_info"].module_cls is torch.nn.Linear and \
                params["device"] == "cpu"
        )
        @modules(module_db)
        def test_module_foo(self, device, dtype, module_info):
            ...

    Args:
        decorator: Test decorator to apply if the predicate is satisfied.
        predicate_fn (Callable): Function taking in a dict of params and returning a boolean
            indicating whether the decorator should be applied or not.
    """
    def __init__(self, decorator, predicate_fn):
        self.decorator = decorator
        self.predicate_fn = predicate_fn

    def _parametrize_test(self, test, generic_cls, device_cls):

        # Leave test as-is and return the appropriate decorator_fn.
        def decorator_fn(params, decorator=self.decorator, predicate_fn=self.predicate_fn):
            if predicate_fn(params):
                return [decorator]
            else:
                return []

        @wraps(test)
        def test_wrapper(*args, **kwargs):
            return test(*args, **kwargs)

        test_name = ''
        yield (test_wrapper, test_name, {}, decorator_fn)


class ProfilingMode(Enum):
    LEGACY = 1
    SIMPLE = 2
    PROFILING = 3

def cppProfilingFlagsToProfilingMode():
    old_prof_exec_state = torch._C._jit_set_profiling_executor(True)
    old_prof_mode_state = torch._C._get_graph_executor_optimize(True)
    torch._C._jit_set_profiling_executor(old_prof_exec_state)
    torch._C._get_graph_executor_optimize(old_prof_mode_state)

    if old_prof_exec_state:
        if old_prof_mode_state:
            return ProfilingMode.PROFILING
        else:
            return ProfilingMode.SIMPLE
    else:
        return ProfilingMode.LEGACY

@contextmanager
def enable_profiling_mode_for_profiling_tests():
    old_prof_exec_state = False
    old_prof_mode_state = False
    if GRAPH_EXECUTOR == ProfilingMode.PROFILING:
        old_prof_exec_state = torch._C._jit_set_profiling_executor(True)
        old_prof_mode_state = torch._C._get_graph_executor_optimize(True)
    try:
        yield
    finally:
        if GRAPH_EXECUTOR == ProfilingMode.PROFILING:
            torch._C._jit_set_profiling_executor(old_prof_exec_state)
            torch._C._get_graph_executor_optimize(old_prof_mode_state)

@contextmanager
def enable_profiling_mode():
    old_prof_exec_state = torch._C._jit_set_profiling_executor(True)
    old_prof_mode_state = torch._C._get_graph_executor_optimize(True)
    try:
        yield
    finally:
        torch._C._jit_set_profiling_executor(old_prof_exec_state)
        torch._C._get_graph_executor_optimize(old_prof_mode_state)

@contextmanager
def num_profiled_runs(num_runs):
    old_num_runs = torch._C._jit_set_num_profiled_runs(num_runs)
    try:
        yield
    finally:
        torch._C._jit_set_num_profiled_runs(old_num_runs)

func_call = torch._C.ScriptFunction.__call__
meth_call = torch._C.ScriptMethod.__call__

def prof_callable(callable, *args, **kwargs):
    if 'profile_and_replay' in kwargs:
        del kwargs['profile_and_replay']
        if GRAPH_EXECUTOR == ProfilingMode.PROFILING:
            with enable_profiling_mode_for_profiling_tests():
                callable(*args, **kwargs)
                return callable(*args, **kwargs)

    return callable(*args, **kwargs)

def raise_on_run_directly(file_to_call):
    raise RuntimeError("This test file is not meant to be run directly, "
                       f"use:\n\n\tpython {file_to_call} TESTNAME\n\n"
                       "instead.")

def prof_func_call(*args, **kwargs):
    return prof_callable(func_call, *args, **kwargs)

def prof_meth_call(*args, **kwargs):
    return prof_callable(meth_call, *args, **kwargs)

torch._C.ScriptFunction.__call__ = prof_func_call  # type: ignore[method-assign]
torch._C.ScriptMethod.__call__ = prof_meth_call  # type: ignore[method-assign]

def _get_test_report_path():
    # allow users to override the test file location. We need this
    # because the distributed tests run the same test file multiple
    # times with different configurations.
    override = os.environ.get('TEST_REPORT_SOURCE_OVERRIDE')
    test_source = override if override is not None else 'python-unittest'
    return os.path.join('test-reports', test_source)

is_running_via_run_test = "run_test.py" in getattr(__main__, "__file__", "")
parser = argparse.ArgumentParser(add_help=not is_running_via_run_test, allow_abbrev=False)
parser.add_argument('--subprocess', action='store_true',
                    help='whether to run each test in a subprocess')
parser.add_argument('--seed', type=int, default=1234)
parser.add_argument('--accept', action='store_true')
parser.add_argument('--jit-executor', '--jit_executor', type=str)
parser.add_argument('--repeat', type=int, default=1)
parser.add_argument('--test-bailouts', '--test_bailouts', action='store_true')
parser.add_argument('--use-pytest', action='store_true')
parser.add_argument('--save-xml', nargs='?', type=str,
                    const=_get_test_report_path(),
                    default=_get_test_report_path() if IS_CI else None)
parser.add_argument('--discover-tests', action='store_true')
parser.add_argument('--log-suffix', type=str, default="")
parser.add_argument('--run-parallel', type=int, default=1)
parser.add_argument('--import-slow-tests', type=str, nargs='?', const=DEFAULT_SLOW_TESTS_FILE)
parser.add_argument('--import-disabled-tests', type=str, nargs='?', const=DEFAULT_DISABLED_TESTS_FILE)
parser.add_argument('--rerun-disabled-tests', action='store_true')
parser.add_argument('--pytest-single-test', type=str, nargs=1)
parser.add_argument('--showlocals', action=argparse.BooleanOptionalAction, default=False)

# Only run when -h or --help flag is active to display both unittest and parser help messages.
def run_unittest_help(argv):
    unittest.main(argv=argv)

if '-h' in sys.argv or '--help' in sys.argv:
    help_thread = threading.Thread(target=run_unittest_help, args=(sys.argv,))
    help_thread.start()
    help_thread.join()

args, remaining = parser.parse_known_args()
if args.jit_executor == 'legacy':
    GRAPH_EXECUTOR = ProfilingMode.LEGACY
elif args.jit_executor == 'profiling':
    GRAPH_EXECUTOR = ProfilingMode.PROFILING
elif args.jit_executor == 'simple':
    GRAPH_EXECUTOR = ProfilingMode.SIMPLE
else:
    # infer flags based on the default settings
    GRAPH_EXECUTOR = cppProfilingFlagsToProfilingMode()

RERUN_DISABLED_TESTS = args.rerun_disabled_tests

SLOW_TESTS_FILE = args.import_slow_tests
DISABLED_TESTS_FILE = args.import_disabled_tests
LOG_SUFFIX = args.log_suffix
RUN_PARALLEL = args.run_parallel
TEST_BAILOUTS = args.test_bailouts
USE_PYTEST = args.use_pytest
PYTEST_SINGLE_TEST = args.pytest_single_test
TEST_DISCOVER = args.discover_tests
TEST_IN_SUBPROCESS = args.subprocess
TEST_SAVE_XML = args.save_xml
REPEAT_COUNT = args.repeat
SEED = args.seed
SHOWLOCALS = args.showlocals
if not getattr(expecttest, "ACCEPT", False):
    expecttest.ACCEPT = args.accept
UNITTEST_ARGS = [sys.argv[0]] + remaining
torch.manual_seed(SEED)

# CI Prefix path used only on CI environment
CI_TEST_PREFIX = str(Path(os.getcwd()))
CI_PT_ROOT = str(Path(os.getcwd()).parent)
CI_FUNCTORCH_ROOT = str(os.path.join(Path(os.getcwd()).parent, "functorch"))

def wait_for_process(p, timeout=None):
    try:
        return p.wait(timeout=timeout)
    except KeyboardInterrupt:
        # Give `p` a chance to handle KeyboardInterrupt. Without this,
        # `pytest` can't print errors it collected so far upon KeyboardInterrupt.
        exit_status = p.wait(timeout=5)
        if exit_status is not None:
            return exit_status
        else:
            p.kill()
            raise
    except subprocess.TimeoutExpired:
        # send SIGINT to give pytest a chance to make xml
        p.send_signal(signal.SIGINT)
        exit_status = None
        try:
            exit_status = p.wait(timeout=5)
        # try to handle the case where p.wait(timeout=5) times out as well as
        # otherwise the wait() call in the finally block can potentially hang
        except subprocess.TimeoutExpired:
            pass
        if exit_status is not None:
            return exit_status
        else:
            p.kill()
        raise
    except:  # noqa: B001,E722, copied from python core library
        p.kill()
        raise
    finally:
        # Always call p.wait() to ensure exit
        p.wait()

def shell(command, cwd=None, env=None, stdout=None, stderr=None, timeout=None):
    sys.stdout.flush()
    sys.stderr.flush()
    # The following cool snippet is copied from Py3 core library subprocess.call
    # only the with
    #   1. `except KeyboardInterrupt` block added for SIGINT handling.
    #   2. In Py2, subprocess.Popen doesn't return a context manager, so we do
    #      `p.wait()` in a `final` block for the code to be portable.
    #
    # https://github.com/python/cpython/blob/71b6c1af727fbe13525fb734568057d78cea33f3/Lib/subprocess.py#L309-L323
    assert not isinstance(command, str), "Command to shell should be a list or tuple of tokens"
    p = subprocess.Popen(command, universal_newlines=True, cwd=cwd, env=env, stdout=stdout, stderr=stderr)
    return wait_for_process(p, timeout=timeout)


def retry_shell(
    command,
    cwd=None,
    env=None,
    stdout=None,
    stderr=None,
    timeout=None,
    retries=1,
    was_rerun=False,
) -> tuple[int, bool]:
    # Returns exicode + whether it was rerun
    assert (
        retries >= 0
    ), f"Expecting non negative number for number of retries, got {retries}"
    try:
        exit_code = shell(
            command, cwd=cwd, env=env, stdout=stdout, stderr=stderr, timeout=timeout
        )
        if exit_code == 0 or retries == 0:
            return exit_code, was_rerun
        print(
            f"Got exit code {exit_code}, retrying (retries left={retries})",
            file=stdout,
            flush=True,
        )
    except subprocess.TimeoutExpired:
        if retries == 0:
            print(
                f"Command took >{timeout // 60}min, returning 124",
                file=stdout,
                flush=True,
            )
            return 124, was_rerun
        print(
            f"Command took >{timeout // 60}min, retrying (retries left={retries})",
            file=stdout,
            flush=True,
        )
    return retry_shell(
        command,
        cwd=cwd,
        env=env,
        stdout=stdout,
        stderr=stderr,
        timeout=timeout,
        retries=retries - 1,
        was_rerun=True,
    )


def discover_test_cases_recursively(suite_or_case):
    if isinstance(suite_or_case, unittest.TestCase):
        return [suite_or_case]
    rc = []
    for element in suite_or_case:
        print(element)
        rc.extend(discover_test_cases_recursively(element))
    return rc

def get_test_names(test_cases):
    return ['.'.join(case.id().split('.')[-2:]) for case in test_cases]

def _print_test_names():
    suite = unittest.TestLoader().loadTestsFromModule(__main__)
    test_cases = discover_test_cases_recursively(suite)
    for name in get_test_names(test_cases):
        print(name)

def chunk_list(lst, nchunks):
    return [lst[i::nchunks] for i in range(nchunks)]

# sanitize filename e.g., distributed/pipeline/sync/skip/test_api.py -> distributed.pipeline.sync.skip.test_api
def sanitize_test_filename(filename):
    # inspect.getfile returns absolute path in some CI jobs, converting it to relative path if needed
    if filename.startswith(CI_TEST_PREFIX):
        filename = filename[len(CI_TEST_PREFIX) + 1:]
    strip_py = re.sub(r'.py$', '', filename)
    return re.sub('/', r'.', strip_py)

def lint_test_case_extension(suite):
    succeed = True
    for test_case_or_suite in suite:
        test_case = test_case_or_suite
        if isinstance(test_case_or_suite, unittest.TestSuite):
            first_test = test_case_or_suite._tests[0] if len(test_case_or_suite._tests) > 0 else None
            if first_test is not None and isinstance(first_test, unittest.TestSuite):
                return succeed and lint_test_case_extension(test_case_or_suite)
            test_case = first_test

        if test_case is not None:
            if not isinstance(test_case, TestCase):
                test_class = test_case.id().split('.', 1)[1].split('.')[0]
                err = "This test class should extend from torch.testing._internal.common_utils.TestCase but it doesn't."
                print(f"{test_class} - failed. {err}")
                succeed = False
    return succeed


def get_report_path(argv=UNITTEST_ARGS, pytest=False):
    test_filename = sanitize_test_filename(argv[0])
    test_report_path = TEST_SAVE_XML + LOG_SUFFIX
    test_report_path = os.path.join(test_report_path, test_filename)
    if pytest:
        test_report_path = test_report_path.replace('python-unittest', 'python-pytest')
        os.makedirs(test_report_path, exist_ok=True)
        test_report_path = os.path.join(test_report_path, f"{test_filename}-{os.urandom(8).hex()}.xml")
        return test_report_path
    os.makedirs(test_report_path, exist_ok=True)
    return test_report_path


def sanitize_pytest_xml(xml_file: str):
    # pytext xml is different from unittext xml, this function makes pytest xml more similar to unittest xml
    # consider somehow modifying the XML logger in conftest to do this instead
    import xml.etree.ElementTree as ET
    tree = ET.parse(xml_file)
    for testcase in tree.iter('testcase'):
        full_classname = testcase.attrib.get("classname")
        if full_classname is None:
            continue
        # The test prefix is optional
        regex_result = re.search(r"^(test\.)?(?P<file>.*)\.(?P<classname>[^\.]*)$", full_classname)
        if regex_result is None:
            continue
        classname = regex_result.group("classname")
        file = regex_result.group("file").replace(".", "/")
        testcase.set("classname", classname)
        testcase.set("file", f"{file}.py")
    tree.write(xml_file)


def get_pytest_test_cases(argv: list[str]) -> list[str]:
    class TestCollectorPlugin:
        def __init__(self) -> None:
            self.tests: list[Any] = []

        def pytest_collection_finish(self, session):
            for item in session.items:
                self.tests.append(session.config.cwd_relative_nodeid(item.nodeid))

    test_collector_plugin = TestCollectorPlugin()
    import pytest
    pytest.main(
        [arg for arg in argv if arg != '-vv'] + ['--collect-only', '-qq', '--use-main-module'],
        plugins=[test_collector_plugin]
    )
    return test_collector_plugin.tests


def run_tests(argv=UNITTEST_ARGS):
    # import test files.
    if SLOW_TESTS_FILE:
        if os.path.exists(SLOW_TESTS_FILE):
            with open(SLOW_TESTS_FILE) as fp:
                global slow_tests_dict
                slow_tests_dict = json.load(fp)
                # use env vars so pytest-xdist subprocesses can still access them
                os.environ['SLOW_TESTS_FILE'] = SLOW_TESTS_FILE
        else:
            warnings.warn(f'slow test file provided but not found: {SLOW_TESTS_FILE}')
    if DISABLED_TESTS_FILE:
        if os.path.exists(DISABLED_TESTS_FILE):
            with open(DISABLED_TESTS_FILE) as fp:
                global disabled_tests_dict
                disabled_tests_dict = json.load(fp)
                os.environ['DISABLED_TESTS_FILE'] = DISABLED_TESTS_FILE
        else:
            warnings.warn(f'disabled test file provided but not found: {DISABLED_TESTS_FILE}')
    # Determine the test launch mechanism
    if TEST_DISCOVER:
        _print_test_names()
        return

    # Before running the tests, lint to check that every test class extends from TestCase
    suite = unittest.TestLoader().loadTestsFromModule(__main__)
    if not lint_test_case_extension(suite):
        sys.exit(1)

    if SHOWLOCALS:
        argv = [
            argv[0],
            *(["--showlocals", "--tb=long", "--color=yes"] if USE_PYTEST else ["--locals"]),
            *argv[1:],
        ]

    if TEST_IN_SUBPROCESS:
        other_args = []
        if DISABLED_TESTS_FILE:
            other_args.append("--import-disabled-tests")
        if SLOW_TESTS_FILE:
            other_args.append("--import-slow-tests")
        if USE_PYTEST:
            other_args.append("--use-pytest")
        if RERUN_DISABLED_TESTS:
            other_args.append("--rerun-disabled-tests")
        if TEST_SAVE_XML:
            other_args += ['--save-xml', TEST_SAVE_XML]

        test_cases = (
            get_pytest_test_cases(argv) if USE_PYTEST else
            [case.id().split('.', 1)[1] for case in discover_test_cases_recursively(suite)]
        )

        failed_tests = []

        for test_case_full_name in test_cases:

            cmd = (
                [sys.executable] + [argv[0]] + other_args + argv[1:] +
                (["--pytest-single-test"] if USE_PYTEST else []) +
                [test_case_full_name]
            )
            string_cmd = " ".join(cmd)

            timeout = None if RERUN_DISABLED_TESTS else 15 * 60

            exitcode, _ = retry_shell(cmd, timeout=timeout, retries=0 if RERUN_DISABLED_TESTS else 1)

            if exitcode != 0:
                # This is sort of hacky, but add on relevant env variables for distributed tests.
                if 'TestDistBackendWithSpawn' in test_case_full_name:
                    backend = os.environ.get("BACKEND", "")
                    world_size = os.environ.get("WORLD_SIZE", "")
                    env_prefix = f"BACKEND={backend} WORLD_SIZE={world_size}"
                    string_cmd = env_prefix + " " + string_cmd
                # Log the command to reproduce the failure.
                print(f"Test exited with non-zero exitcode {exitcode}. Command to reproduce: {string_cmd}")
                failed_tests.append(test_case_full_name)

            assert len(failed_tests) == 0, "{} unit test(s) failed:\n\t{}".format(
                len(failed_tests), '\n\t'.join(failed_tests))

    elif RUN_PARALLEL > 1:
        test_cases = discover_test_cases_recursively(suite)
        test_batches = chunk_list(get_test_names(test_cases), RUN_PARALLEL)
        processes = []
        for i in range(RUN_PARALLEL):
            command = [sys.executable] + argv + [f'--log-suffix=-shard-{i + 1}'] + test_batches[i]
            processes.append(subprocess.Popen(command, universal_newlines=True))
        failed = False
        for p in processes:
            failed |= wait_for_process(p) != 0
        assert not failed, "Some test shards have failed"
    elif USE_PYTEST:
        pytest_args = argv + ["--use-main-module"]
        test_report_path = ""
        if TEST_SAVE_XML:
            test_report_path = get_report_path(pytest=True)
            print(f'Test results will be stored in {test_report_path}')
            pytest_args.append(f'--junit-xml-reruns={test_report_path}')
        if PYTEST_SINGLE_TEST:
            pytest_args = PYTEST_SINGLE_TEST + pytest_args[1:]

        import pytest
        os.environ["NO_COLOR"] = "1"
        exit_code = pytest.main(args=pytest_args)
        if TEST_SAVE_XML:
            sanitize_pytest_xml(test_report_path)

        # exitcode of 5 means no tests were found, which happens since some test configs don't
        # run tests from certain files
        sys.exit(0 if exit_code == 5 else exit_code)
    elif TEST_SAVE_XML:
        # import here so that non-CI doesn't need xmlrunner installed
        import xmlrunner  # type: ignore[import]
        from xmlrunner.result import _XMLTestResult  # type: ignore[import]

        class XMLTestResultVerbose(_XMLTestResult):
            """
            Adding verbosity to test outputs:
            by default test summary prints 'skip',
            but we want to also print the skip reason.
            GH issue: https://github.com/pytorch/pytorch/issues/69014

            This works with unittest_xml_reporting<=3.2.0,>=2.0.0
            (3.2.0 is latest at the moment)
            """
            def __init__(self, *args, **kwargs):
                super().__init__(*args, **kwargs)

            def addSkip(self, test, reason):
                super().addSkip(test, reason)
                for c in self.callback.__closure__:
                    if isinstance(c.cell_contents, str) and c.cell_contents == 'skip':
                        # this message is printed in test summary;
                        # it stands for `verbose_str` captured in the closure
                        c.cell_contents = f"skip: {reason}"

            def printErrors(self) -> None:
                super().printErrors()
                self.printErrorList("XPASS", self.unexpectedSuccesses)
        test_report_path = get_report_path()
        verbose = '--verbose' in argv or '-v' in argv
        if verbose:
            print(f'Test results will be stored in {test_report_path}')
        unittest.main(argv=argv, testRunner=xmlrunner.XMLTestRunner(
            output=test_report_path,
            verbosity=2 if verbose else 1,
            resultclass=XMLTestResultVerbose))
    elif REPEAT_COUNT > 1:
        for _ in range(REPEAT_COUNT):
            if not unittest.main(exit=False, argv=argv).result.wasSuccessful():
                sys.exit(-1)
    else:
        unittest.main(argv=argv)

IS_LINUX = sys.platform == "linux"
IS_WINDOWS = sys.platform == "win32"
IS_MACOS = sys.platform == "darwin"
IS_PPC = platform.machine() == "ppc64le"
IS_X86 = platform.machine() in ('x86_64', 'i386')
IS_ARM64 = platform.machine() in ('arm64', 'aarch64')
IS_S390X = platform.machine() == "s390x"

def is_avx512_vnni_supported():
    if sys.platform != 'linux':
        return False
    with open("/proc/cpuinfo", encoding="ascii") as f:
        lines = f.read()
    return "vnni" in lines

IS_AVX512_VNNI_SUPPORTED = is_avx512_vnni_supported()

if IS_WINDOWS:
    @contextmanager
    def TemporaryFileName(*args, **kwargs):
        # Ideally we would like to not have to manually delete the file, but NamedTemporaryFile
        # opens the file, and it cannot be opened multiple times in Windows. To support Windows,
        # close the file after creation and try to remove it manually
        if 'delete' in kwargs:
            if kwargs['delete'] is not False:
                raise UserWarning("only TemporaryFileName with delete=False is supported on Windows.")
        else:
            kwargs['delete'] = False
        f = tempfile.NamedTemporaryFile(*args, **kwargs)
        try:
            f.close()
            yield f.name
        finally:
            os.unlink(f.name)
else:
    @contextmanager  # noqa: T484
    def TemporaryFileName(*args, **kwargs):
        with tempfile.NamedTemporaryFile(*args, **kwargs) as f:
            yield f.name

if IS_WINDOWS:
    @contextmanager
    def TemporaryDirectoryName(suffix=None):
        # On Windows the directory created by TemporaryDirectory is likely to be removed prematurely,
        # so we first create the directory using mkdtemp and then remove it manually
        try:
            dir_name = tempfile.mkdtemp(suffix=suffix)
            yield dir_name
        finally:
            shutil.rmtree(dir_name)
else:
    @contextmanager  # noqa: T484
    def TemporaryDirectoryName(suffix=None):
        with tempfile.TemporaryDirectory(suffix=suffix) as d:
            yield d


def is_privateuse1_backend_available():
    privateuse1_backend_name = torch._C._get_privateuse1_backend_name()
    privateuse1_backend_module = getattr(torch, privateuse1_backend_name, None)
    return (is_available := getattr(privateuse1_backend_module, "is_available", None)) and is_available()


IS_FILESYSTEM_UTF8_ENCODING = sys.getfilesystemencoding() == 'utf-8'

TEST_NUMPY = _check_module_exists('numpy')
TEST_FAIRSEQ = _check_module_exists('fairseq')
TEST_SCIPY = _check_module_exists('scipy')
TEST_MKL = torch.backends.mkl.is_available()
TEST_ACL = torch.backends.mkldnn.is_available() and torch.ops.mkldnn._is_mkldnn_acl_supported()
TEST_MPS = torch.backends.mps.is_available()
MACOS_VERSION = float('.'.join(platform.mac_ver()[0].split('.')[:2]) or -1)
TEST_XPU = torch.xpu.is_available()
TEST_HPU = True if (hasattr(torch, "hpu") and torch.hpu.is_available()) else False
TEST_CUDA = torch.cuda.is_available()
custom_device_mod = getattr(torch, torch._C._get_privateuse1_backend_name(), None)
TEST_PRIVATEUSE1 = is_privateuse1_backend_available()
TEST_PRIVATEUSE1_DEVICE_TYPE = torch._C._get_privateuse1_backend_name()
TEST_NUMBA = _check_module_exists('numba')
TEST_TRANSFORMERS = _check_module_exists('transformers')
TEST_DILL = _check_module_exists('dill')

TEST_LIBROSA = _check_module_exists('librosa') and not IS_ARM64

TEST_OPT_EINSUM = _check_module_exists('opt_einsum')

TEST_Z3 = _check_module_exists('z3')

def split_if_not_empty(x: str):
    return x.split(",") if len(x) != 0 else []

NOTEST_CPU = "cpu" in split_if_not_empty(os.getenv('PYTORCH_TESTING_DEVICE_EXCEPT_FOR', ''))

skipIfNoDill = unittest.skipIf(not TEST_DILL, "no dill")


NO_MULTIPROCESSING_SPAWN: bool = False
TEST_WITH_ASAN: bool = TestEnvironment.def_flag(
    "TEST_WITH_ASAN",
    env_var="PYTORCH_TEST_WITH_ASAN",
)
TEST_WITH_DEV_DBG_ASAN: bool = TestEnvironment.def_flag(
    "TEST_WITH_DEV_DBG_ASAN",
    env_var="PYTORCH_TEST_WITH_DEV_DBG_ASAN",
)
TEST_WITH_TSAN: bool = TestEnvironment.def_flag(
    "TEST_WITH_TSAN",
    env_var="PYTORCH_TEST_WITH_TSAN",
)
TEST_WITH_UBSAN: bool = TestEnvironment.def_flag(
    "TEST_WITH_UBSAN",
    env_var="PYTORCH_TEST_WITH_UBSAN",
)
TEST_WITH_ROCM: bool = TestEnvironment.def_flag(
    "TEST_WITH_ROCM",
    env_var="PYTORCH_TEST_WITH_ROCM",
)

# TODO: Remove PYTORCH_MIOPEN_SUGGEST_NHWC once ROCm officially supports NHWC in MIOpen
# See #64427
TEST_WITH_MIOPEN_SUGGEST_NHWC = os.getenv('PYTORCH_MIOPEN_SUGGEST_NHWC', '0') == '1'
# Enables tests that are slow to run (disabled by default)
TEST_WITH_SLOW: bool = TestEnvironment.def_flag(
    "TEST_WITH_SLOW",
    env_var="PYTORCH_TEST_WITH_SLOW",
)

# Disables non-slow tests (these tests enabled by default)
# This is usually used in conjunction with TEST_WITH_SLOW to
# run *only* slow tests.  (I could have done an enum, but
# it felt a little awkward.
TEST_SKIP_FAST: bool = TestEnvironment.def_flag(
    "TEST_SKIP_FAST",
    env_var="PYTORCH_TEST_SKIP_FAST",
)

# Enables crossref tests, in addition to standard tests which
# are being run.  crossref tests work by installing a torch
# function mode that runs extra compute alongside the regular
# computation that happens with the test.  After both computations
# are done, we cross-reference them (thus the name) to check for
# correction, before throwing out the extra compute and proceeding
# as we had before.  By default, we don't run these tests.
TEST_WITH_CROSSREF: bool = TestEnvironment.def_flag(
    "TEST_WITH_CROSSREF",
    env_var="PYTORCH_TEST_WITH_CROSSREF",
)

TEST_SKIP_CUDAGRAPH: bool = TestEnvironment.def_flag(
    "TEST_SKIP_CUDAGRAPH",
    env_var="PYTORCH_TEST_SKIP_CUDAGRAPH",
)
TEST_CUDA_GRAPH = TEST_CUDA and (not TEST_SKIP_CUDAGRAPH) and (
    torch.version.cuda or
    (torch.version.hip and float(".".join(torch.version.hip.split(".")[0:2])) >= 5.3)
)

TEST_CUDA_CUDSS = TEST_CUDA and (torch.version.cuda and int(torch.version.cuda.split(".")[0]) >= 12)

TEST_CUDA_PYTHON_BINDINGS = _check_module_exists("cuda.bindings") and (
    torch.version.cuda and int(torch.version.cuda.split(".")[0]) >= 12
)

if TEST_CUDA_PYTHON_BINDINGS:
    def cuda_python_error_check(function_call_output):
        """Makes calls to cuda-python's cuda runtime functions more
        pythonic by throwing an exception if they return a status
        which is not cudaSuccess
        """
        import cuda.bindings  # type: ignore[import]

        error, *others = function_call_output
        if error != cuda.bindings.runtime.cudaError_t.cudaSuccess:
            raise ValueError(f"CUDA failure! {error}")
        else:
            return tuple(others)
else:
    cuda_python_error_check = None  # type: ignore[assignment]

def allocator_option_enabled_fn(allocator_config, _, option):
    if allocator_config is None:
        return False
    allocator_config = allocator_config.split(',') if ',' in allocator_config else [allocator_config]
    mapping = dict([var.split(':') for var in allocator_config])

    if option in mapping and mapping[option] == 'True':
        return True
    else:
        return False

EXPANDABLE_SEGMENTS: bool = TestEnvironment.def_flag(
    "EXPANDABLE_SEGMENTS",
    env_var="PYTORCH_CUDA_ALLOC_CONF",
    enabled_fn=functools.partial(allocator_option_enabled_fn, option='expandable_segments'),
)

if TEST_CUDA and 'NUM_PARALLEL_PROCS' in os.environ:
    num_procs = int(os.getenv("NUM_PARALLEL_PROCS", "2"))
    gb_available = torch.cuda.mem_get_info()[1] / 2 ** 30
    # other libraries take up about a little under 1 GB of space per process
    torch.cuda.set_per_process_memory_fraction(round((gb_available - num_procs * .85) / gb_available / num_procs, 2))

requires_cuda = unittest.skipUnless(torch.cuda.is_available(), "Requires CUDA")

def skipIfCrossRef(fn):
    @wraps(fn)
    def wrapper(*args, **kwargs):
        if TEST_WITH_CROSSREF:
            raise unittest.SkipTest("test doesn't currently with crossref")
        else:
            fn(*args, **kwargs)
    return wrapper

class CrossRefMode(torch.overrides.TorchFunctionMode):
    def __torch_function__(self, func, types, args=(), kwargs=None):
        kwargs = kwargs or {}
        r = func(*args, **kwargs)
        return r

# Run PyTorch tests with TorchDynamo
TEST_WITH_TORCHINDUCTOR: bool = TestEnvironment.def_flag(
    "TEST_WITH_TORCHINDUCTOR",
    env_var="PYTORCH_TEST_WITH_INDUCTOR",
)
# AOT_EAGER not tested in ci, useful for debugging
TEST_WITH_AOT_EAGER: bool = TestEnvironment.def_flag(
    "TEST_WITH_AOT_EAGER",
    env_var="PYTORCH_TEST_WITH_AOT_EAGER",
)
TEST_WITH_TORCHDYNAMO: bool = TestEnvironment.def_flag(
    "TEST_WITH_TORCHDYNAMO",
    env_var="PYTORCH_TEST_WITH_DYNAMO",
    implied_by_fn=lambda: TEST_WITH_TORCHINDUCTOR or TEST_WITH_AOT_EAGER,
)
TEST_WITHOUT_COMPILED_AUTOGRAD: bool = TestEnvironment.def_flag(
    "TEST_WITHOUT_COMPILED_AUTOGRAD",
    env_var="PYTORCH_TEST_WITHOUT_COMPILED_AUTOGRAD",
)

if TEST_WITH_TORCHDYNAMO:
    import torch._dynamo
    # Do not spend time on helper functions that are called with different inputs
    torch._dynamo.config.accumulated_recompile_limit = 64
    # Do not log compilation metrics from unit tests
    torch._dynamo.config.log_compilation_metrics = False
    # Silence 3.13.0 guard performance warnings
    torch._dynamo.config.issue_3_13_0_warning = False
    torch._dynamo.config.compiled_autograd = True
    if TEST_WITH_TORCHINDUCTOR:
        import torch._inductor.config
        torch._inductor.config.fallback_random = True
<<<<<<< HEAD
=======
    else:
        # only dynamo for now
        torch._dynamo.config.compiled_autograd = not TEST_WITHOUT_COMPILED_AUTOGRAD
>>>>>>> dfad0872


# seems like this is only used in test/torch_np
def xpassIfTorchDynamo_np(func):
    # numpy 2.0+ is causing issues
    if TEST_WITH_TORCHDYNAMO and np.__version__[0] == '2':
        return unittest.skip("skipping numpy 2.0+ dynamo-wrapped test")(func)
    return func if TEST_WITH_TORCHDYNAMO else unittest.expectedFailure(func)


def xfailIfACL(func):
    return unittest.expectedFailure(func) if TEST_ACL else func


def xfailIfTorchDynamo(func):
    return unittest.expectedFailure(func) if TEST_WITH_TORCHDYNAMO else func


def xfailIfPy312Plus(func):
    return unittest.expectedFailure(func) if sys.version_info >= (3, 12) else func


def xfailIfLinux(func):
    return unittest.expectedFailure(func) if IS_LINUX and not TEST_WITH_ROCM and not IS_FBCODE else func


def skipIfTorchDynamo(msg="test doesn't currently work with dynamo"):
    """
    Usage:
    @skipIfTorchDynamo(msg)
    def test_blah(self):
        ...
    """
    assert isinstance(msg, str), "Are you using skipIfTorchDynamo correctly?"

    def decorator(fn):
        if not isinstance(fn, type):
            @wraps(fn)
            def wrapper(*args, **kwargs):
                if TEST_WITH_TORCHDYNAMO:
                    raise unittest.SkipTest(msg)
                else:
                    fn(*args, **kwargs)
            return wrapper

        assert isinstance(fn, type)
        if TEST_WITH_TORCHDYNAMO:
            fn.__unittest_skip__ = True  # type: ignore[attr-defined]
            fn.__unittest_skip_why__ = msg  # type: ignore[attr-defined]

        return fn

    return decorator

def skipIfTorchInductor(msg="test doesn't currently work with torchinductor",
                        condition=TEST_WITH_TORCHINDUCTOR):
    def decorator(fn):
        if not isinstance(fn, type):
            @wraps(fn)
            def wrapper(*args, **kwargs):
                if condition:
                    raise unittest.SkipTest(msg)
                else:
                    fn(*args, **kwargs)
            return wrapper

        assert isinstance(fn, type)
        if condition:
            fn.__unittest_skip__ = True  # type: ignore[attr-defined]
            fn.__unittest_skip_why__ = msg  # type: ignore[attr-defined]

        return fn

    return decorator

def runWithoutCompiledAutograd(msg="test doesn't currently work with compiled autograd"):
    """
    Usage:
    @runWithoutCompiledAutograd(msg)
    def test_blah(self):
        ...
    """
    assert isinstance(msg, str)

    def decorator(func):
        @wraps(func)
        def wrapper(*args, **kwargs):
            with torch._dynamo.compiled_autograd._disable():
                func(*args, **kwargs)
        return wrapper

    return decorator

def serialTest(condition=True):
    """
    Decorator for running tests serially.  Requires pytest
    """
    def decorator(fn):
        if has_pytest and condition:
            return pytest.mark.serial(fn)
        return fn
    return decorator

def unMarkDynamoStrictTest(cls=None):
    def decorator(cls):
        cls.dynamo_strict = False
        return cls

    if cls is None:
        return decorator
    else:
        return decorator(cls)


def markDynamoStrictTest(cls_or_func=None, nopython=False):
    """
    Marks the test as 'strict'. In strict mode, we reset before and after the
    test, and run without suppress errors.

    Args:
    - nopython: if we should run torch._dynamo.optimize with nopython={True/False}.
    """
    def decorator(cls_or_func):
        if inspect.isclass(cls_or_func):
            cls_or_func.dynamo_strict = True
            cls_or_func.dynamo_strict_nopython = nopython
            return cls_or_func

        fn = cls_or_func

        @wraps(fn)
        def wrapper(*args, **kwargs):
            torch._dynamo.reset()
            with unittest.mock.patch("torch._dynamo.config.suppress_errors", False):
                fn(*args, **kwargs)
            torch._dynamo.reset()
        return wrapper

    if cls_or_func is None:
        return decorator
    else:
        return decorator(cls_or_func)


def skipRocmIfTorchInductor(msg="test doesn't currently work with torchinductor on the ROCm stack"):
    return skipIfTorchInductor(msg=msg, condition=TEST_WITH_ROCM and TEST_WITH_TORCHINDUCTOR)

def skipIfLegacyJitExecutor(msg="test doesn't currently work with legacy JIT executor"):
    def decorator(fn):
        if not isinstance(fn, type):
            @wraps(fn)
            def wrapper(*args, **kwargs):
                if GRAPH_EXECUTOR == ProfilingMode.LEGACY:
                    raise unittest.SkipTest(msg)
                else:
                    fn(*args, **kwargs)
            return wrapper

        assert isinstance(fn, type)
        if GRAPH_EXECUTOR == ProfilingMode.LEGACY:
            fn.__unittest_skip__ = True  # type: ignore[attr-defined]
            fn.__unittest_skip_why__ = msg  # type: ignore[attr-defined]

        return fn


    return decorator


def make_dynamo_test(
    fn: Optional[Callable[..., Any]] = None
) -> Callable[..., Any]:
    """
    Decorator function to create a dynamo test case. A function annotate with
    this decorator takes as input a unittest object.
    """
    from torch._dynamo.testing import CompileCounter, reset, optimize_assert
    if fn is None:
        return lambda fn: make_dynamo_test(fn)

    def standard_test(
        self: Any,
        fn: Callable[..., Any],
        kwargs,
    ) -> None:
        def dummy() -> None:
            fn(self, **kwargs)

        actual = CompileCounter()

        dummy()
        reset()
        opt_fn = optimize_assert(actual)(dummy)
        opt_fn()
        reset()

    @functools.wraps(fn)
    def test_fn(self: Any, **kwargs) -> None:
        return standard_test(
            self,
            fn=fn,
            kwargs=kwargs,
        )

    return test_fn


# Run PyTorch tests with translation validation on.
TEST_WITH_TV = os.getenv('PYTORCH_TEST_WITH_TV') == '1'

if TEST_WITH_TV:
    torch.fx.experimental._config.translation_validation = True

# Determine whether to enable cuda memory leak check.
# CUDA mem leak check is expensive and thus we don't want to execute it on every
# test case / configuration.
# If this is True then CUDA memory leak checks are skipped. If this is false
#   then CUDA memory leak checks are performed.
# See: https://github.com/pytorch/pytorch/pull/59402#issuecomment-858811135
TEST_CUDA_MEM_LEAK_CHECK: bool = TestEnvironment.def_flag(
    "TEST_CUDA_MEM_LEAK_CHECK",
    env_var="PYTORCH_TEST_CUDA_MEM_LEAK_CHECK",
)


# Dict of NumPy dtype -> torch dtype (when the correspondence exists)
numpy_to_torch_dtype_dict = {
    np.bool_      : torch.bool,
    np.uint8      : torch.uint8,
    np.uint16     : torch.uint16,
    np.uint32     : torch.uint32,
    np.uint64     : torch.uint64,
    np.int8       : torch.int8,
    np.int16      : torch.int16,
    np.int32      : torch.int32,
    np.int64      : torch.int64,
    np.float16    : torch.float16,
    np.float32    : torch.float32,
    np.float64    : torch.float64,
    np.complex64  : torch.complex64,
    np.complex128 : torch.complex128
}


# numpy dtypes like np.float64 are not instances, but rather classes. This leads to rather absurd cases like
# np.float64 != np.dtype("float64") but np.float64 == np.dtype("float64").type.
# Especially when checking against a reference we can't be sure which variant we get, so we simply try both.
def numpy_to_torch_dtype(np_dtype):
    try:
        return numpy_to_torch_dtype_dict[np_dtype]
    except KeyError:
        return numpy_to_torch_dtype_dict[np_dtype.type]


def has_corresponding_torch_dtype(np_dtype):
    try:
        numpy_to_torch_dtype(np_dtype)
        return True
    except KeyError:
        return False


if IS_WINDOWS:
    # Size of `np.intc` is platform defined.
    # It is returned by functions like `bitwise_not`.
    # On Windows `int` is 32-bit
    # https://docs.microsoft.com/en-us/cpp/cpp/data-type-ranges?view=msvc-160
    numpy_to_torch_dtype_dict[np.intc] = torch.int

# Dict of torch dtype -> NumPy dtype
torch_to_numpy_dtype_dict = {value : key for (key, value) in numpy_to_torch_dtype_dict.items()}
torch_to_numpy_dtype_dict.update({
    torch.bfloat16: np.float32,
    torch.complex32: np.complex64
})

def skipIfNNModuleInlined(
    msg="test doesn't currently work with nn module inlining",
    condition=torch._dynamo.config.inline_inbuilt_nn_modules,
):
    def decorator(fn):
        if not isinstance(fn, type):

            @wraps(fn)
            def wrapper(*args, **kwargs):
                if condition:
                    raise unittest.SkipTest(msg)
                else:
                    fn(*args, **kwargs)

            return wrapper

        assert isinstance(fn, type)
        if condition:
            fn.__unittest_skip__ = True  # type: ignore[attr-defined]
            fn.__unittest_skip_why__ = msg  # type: ignore[attr-defined]

        return fn

    return decorator

def skipIfRocm(func=None, *, msg="test doesn't currently work on the ROCm stack"):
    def dec_fn(fn):
        reason = f"skipIfRocm: {msg}"

        @wraps(fn)
        def wrapper(*args, **kwargs):
            if TEST_WITH_ROCM:
                raise unittest.SkipTest(reason)
            else:
                return fn(*args, **kwargs)
        return wrapper
    if func:
        return dec_fn(func)
    return dec_fn

def skipIfRocmArch(arch: tuple[str, ...]):
    def dec_fn(fn):
        @wraps(fn)
        def wrap_fn(self, *args, **kwargs):
            if TEST_WITH_ROCM:
                prop = torch.cuda.get_device_properties(0)
                if prop.gcnArchName.split(":")[0] in arch:
                    reason = f"skipIfRocm: test skipped on {arch}"
                    raise unittest.SkipTest(reason)
            return fn(self, *args, **kwargs)
        return wrap_fn
    return dec_fn

def runOnRocm(fn):
    @wraps(fn)
    def wrapper(*args, **kwargs):
        if TEST_WITH_ROCM:
            fn(*args, **kwargs)
        else:
            raise unittest.SkipTest("test currently only works on the ROCm stack")
    return wrapper

def runOnRocmArch(arch: tuple[str, ...]):
    def dec_fn(fn):
        @wraps(fn)
        def wrap_fn(self, *args, **kwargs):
            if TEST_WITH_ROCM:
                prop = torch.cuda.get_device_properties(0)
                if prop.gcnArchName.split(":")[0] not in arch:
                    reason = f"skipIfRocm: test only runs on {arch}"
                    raise unittest.SkipTest(reason)
            return fn(self, *args, **kwargs)
        return wrap_fn
    return dec_fn

def xfailIfS390X(func):
    return unittest.expectedFailure(func) if IS_S390X else func

def skipIfXpu(func=None, *, msg="test doesn't currently work on the XPU stack"):
    def dec_fn(fn):
        reason = f"skipIfXpu: {msg}"

        @wraps(fn)
        def wrapper(*args, **kwargs):
            if TEST_XPU:
                raise unittest.SkipTest(reason)
            else:
                return fn(*args, **kwargs)
        return wrapper
    if func:
        return dec_fn(func)
    return dec_fn

def skipIfMPS(fn):
    @wraps(fn)
    def wrapper(*args, **kwargs):
        if TEST_MPS:
            raise unittest.SkipTest("test doesn't currently work with MPS")
        else:
            fn(*args, **kwargs)
    return wrapper


def skipIfMPSOnMacOS13(fn):
    @wraps(fn)
    def wrapper(*args, **kwargs):
        if TEST_MPS and int(MACOS_VERSION) == 13:
            raise unittest.SkipTest("Test crashes MPSGraph on MacOS13")
        else:
            fn(*args, **kwargs)
    return wrapper


def skipIfHpu(fn):
    @wraps(fn)
    def wrapper(*args, **kwargs):
        if TEST_HPU:
            raise unittest.SkipTest("test doesn't currently work with HPU")
        else:
            fn(*args, **kwargs)
    return wrapper

# Skips a test on CUDA if ROCm is available and its version is lower than requested.
def skipIfRocmVersionLessThan(version=None):
    def dec_fn(fn):
        @wraps(fn)
        def wrap_fn(self, *args, **kwargs):
            if TEST_WITH_ROCM:
                rocm_version = str(torch.version.hip)
                rocm_version = rocm_version.split("-")[0]    # ignore git sha
                rocm_version_tuple = tuple(int(x) for x in rocm_version.split("."))
                if rocm_version_tuple is None or version is None or rocm_version_tuple < tuple(version):
                    reason = f"ROCm {rocm_version_tuple} is available but {version} required"
                    raise unittest.SkipTest(reason)
            return fn(self, *args, **kwargs)
        return wrap_fn
    return dec_fn

def skipIfNotMiopenSuggestNHWC(fn):
    @wraps(fn)
    def wrapper(*args, **kwargs):
        if not TEST_WITH_MIOPEN_SUGGEST_NHWC:
            raise unittest.SkipTest("test doesn't currently work without MIOpen NHWC activation")
        else:
            fn(*args, **kwargs)
    return wrapper

def skipIfWindows(func=None, *, msg="test doesn't currently work on the Windows stack"):
    def dec_fn(fn):
        reason = f"skipIfWindows: {msg}"

        @wraps(fn)
        def wrapper(*args, **kwargs):
            if IS_WINDOWS:  # noqa: F821
                raise unittest.SkipTest(reason)
            else:
                return fn(*args, **kwargs)
        return wrapper
    if func:
        return dec_fn(func)
    return dec_fn

# Reverts the linalg backend back to default to make sure potential failures in one
# test do not affect other tests
def setLinalgBackendsToDefaultFinally(fn):
    @wraps(fn)
    def _fn(*args, **kwargs):
        _preferred_backend = torch.backends.cuda.preferred_linalg_library()
        try:
            fn(*args, **kwargs)
        finally:
            torch.backends.cuda.preferred_linalg_library(_preferred_backend)
    return _fn


# Reverts the blas backend back to default to make sure potential failures in one
# test do not affect other tests
def setBlasBackendsToDefaultFinally(fn):
    @wraps(fn)
    def _fn(*args, **kwargs):
        _preferred_backend = torch.backends.cuda.preferred_blas_library()
        try:
            fn(*args, **kwargs)
        finally:
            torch.backends.cuda.preferred_blas_library(_preferred_backend)
    return _fn


# Context manager for setting deterministic flag and automatically
# resetting it to its original value
class DeterministicGuard:
    def __init__(self, deterministic, *, warn_only=False, fill_uninitialized_memory=True):
        self.deterministic = deterministic
        self.warn_only = warn_only
        self.fill_uninitialized_memory = fill_uninitialized_memory

    @classmethod
    def _current_state(cls):
        return cls(
            torch.are_deterministic_algorithms_enabled(),
            warn_only=torch.is_deterministic_algorithms_warn_only_enabled(),
            fill_uninitialized_memory=torch.utils.deterministic.fill_uninitialized_memory,  # type: ignore[attr-defined]
        )

    def _update(self):
        torch.use_deterministic_algorithms(self.deterministic, warn_only=self.warn_only)
        torch.utils.deterministic.fill_uninitialized_memory = self.fill_uninitialized_memory  # type: ignore[attr-defined]

    def __enter__(self):
        self._restore = self._current_state()
        self._update()

    def __exit__(self, exception_type, exception_value, traceback):
        self._restore._update()

class AlwaysWarnTypedStorageRemoval:
    def __init__(self, always_warn):
        assert isinstance(always_warn, bool)
        self.always_warn = always_warn

    def __enter__(self):
        self.always_warn_restore = torch.storage._get_always_warn_typed_storage_removal()
        torch.storage._set_always_warn_typed_storage_removal(self.always_warn)

    def __exit__(self, exception_type, exception_value, traceback):
        torch.storage._set_always_warn_typed_storage_removal(self.always_warn_restore)

# Context manager for setting cuda sync debug mode and reset it
# to original value
# we are not exposing it to the core because sync debug mode is
# global and thus not thread safe
class CudaSyncGuard:
    def __init__(self, sync_debug_mode):
        self.mode = sync_debug_mode

    def __enter__(self):
        self.debug_mode_restore = torch.cuda.get_sync_debug_mode()
        torch.cuda.set_sync_debug_mode(self.mode)

    def __exit__(self, exception_type, exception_value, traceback):
        torch.cuda.set_sync_debug_mode(self.debug_mode_restore)

# Context manager for setting torch.__future__.set_swap_module_params_on_conversion
# and automatically resetting it to its original value
class SwapTensorsGuard:
    def __init__(self, use_swap_tensors):
        self.use_swap_tensors = use_swap_tensors

    def __enter__(self):
        self.swap_tensors_restore = torch.__future__.get_swap_module_params_on_conversion()
        if self.use_swap_tensors is not None:
            torch.__future__.set_swap_module_params_on_conversion(self.use_swap_tensors)

    def __exit__(self, exception_type, exception_value, traceback):
        torch.__future__.set_swap_module_params_on_conversion(self.swap_tensors_restore)

# This decorator can be used for API tests that call
# torch.use_deterministic_algorithms().  When the test is finished, it will
# restore the previous deterministic flag setting.
#
# If CUDA >= 10.2, this will set the environment variable
# CUBLAS_WORKSPACE_CONFIG=:4096:8 so that the error associated with that
# setting is not thrown during the test unless the test changes that variable
# on purpose. The previous CUBLAS_WORKSPACE_CONFIG setting will also be
# restored once the test is finished.
#
# Note that if a test requires CUDA to actually register the changed
# CUBLAS_WORKSPACE_CONFIG variable, a new subprocess must be created, because
# CUDA only checks the variable when the runtime initializes. Tests can be
# run inside a subprocess like so:
#
#   import subprocess, sys, os
#   script = '''
#   # Test code should go here
#   '''
#   try:
#       subprocess.check_output(
#           [sys.executable, '-c', script],
#           stderr=subprocess.STDOUT,
#           cwd=os.path.dirname(os.path.realpath(__file__)),
#           env=os.environ.copy())
#   except subprocess.CalledProcessError as e:
#       error_message = e.output.decode('utf-8')
#       # Handle exceptions raised by the subprocess here
#
def wrapDeterministicFlagAPITest(fn):
    @wraps(fn)
    def wrapper(*args, **kwargs):
        with DeterministicGuard(
                torch.are_deterministic_algorithms_enabled(),
                warn_only=torch.is_deterministic_algorithms_warn_only_enabled()):
            class CuBLASConfigGuard:
                cublas_var_name = 'CUBLAS_WORKSPACE_CONFIG'

                def __enter__(self):
                    self.cublas_config_restore = os.environ.get(self.cublas_var_name)
                    os.environ[self.cublas_var_name] = ':4096:8'

                def __exit__(self, exception_type, exception_value, traceback):
                    cur_cublas_config = os.environ.get(self.cublas_var_name)
                    if self.cublas_config_restore is None:
                        if cur_cublas_config is not None:
                            del os.environ[self.cublas_var_name]
                    else:
                        os.environ[self.cublas_var_name] = self.cublas_config_restore
            with CuBLASConfigGuard():
                fn(*args, **kwargs)
    return wrapper

# This decorator can be used for API tests that want to safely call
# torch.__future__.set_swap_module_params_on_conversion.  `swap` can be set to
# True, False or None where None indicates that the context manager does not
# set the flag. When the test is finished, it will restore the previous swap
# flag setting.
def wrapSwapTensorsTest(swap=None):
    def dec_fn(fn):
        @wraps(fn)
        def wrapper(*args, **kwargs):
            with SwapTensorsGuard(swap):
                fn(*args, **kwargs)
        return wrapper
    return dec_fn

# test parametrizer for swapping
class swap(_TestParametrizer):
    def __init__(self, swap_values):
        super().__init__()
        self.swap_values = swap_values

    def _parametrize_test(self, test, generic_cls, device_cls):
        for swap in self.swap_values:
            yield wrapSwapTensorsTest(swap)(test), f'swap_{swap}', {}, lambda _: []

def skipIfCompiledWithoutNumpy(fn):
    # Even if the numpy module is present, if `USE_NUMPY=0` is used during the
    # build, numpy tests will fail
    numpy_support = TEST_NUMPY
    if numpy_support:
        try:
            # The numpy module is present, verify that PyTorch is compiled with
            # numpy support
            torch.from_numpy(np.array([2, 2]))
        except RuntimeError:
            numpy_support = False

    @wraps(fn)
    def wrapper(*args, **kwargs):
        if not numpy_support:
            raise unittest.SkipTest("PyTorch was compiled without numpy support")
        else:
            fn(*args, **kwargs)
    return wrapper

def _test_function(fn, device):
    def run_test_function(self):
        return fn(self, device)
    return run_test_function

def skipIfNoXNNPACK(fn):
    @wraps(fn)
    def wrapper(*args, **kwargs):
        if not torch.backends.xnnpack.enabled:  # type: ignore[attr-defined]
            raise unittest.SkipTest('XNNPACK must be enabled for these tests. Please build with USE_XNNPACK=1.')
        else:
            fn(*args, **kwargs)
    return wrapper

def skipIfNoLapack(fn):
    @wraps(fn)
    def wrapper(*args, **kwargs):
        if not torch._C.has_lapack:
            raise unittest.SkipTest('PyTorch compiled without Lapack')
        else:
            fn(*args, **kwargs)
    return wrapper

def skipIfNotRegistered(op_name, message):
    """Wraps the decorator to hide the import of the `core`.

    Args:
        op_name: Check if this op is registered in `core._REGISTERED_OPERATORS`.
        message: message to fail with.

    Usage:
        @skipIfNotRegistered('MyOp', 'MyOp is not linked!')
            This will check if 'MyOp' is in the caffe2.python.core
    """
    return unittest.skip("Pytorch is compiled without Caffe2")

def skipIfNoSciPy(fn):
    @wraps(fn)
    def wrapper(*args, **kwargs):
        if not TEST_SCIPY:
            raise unittest.SkipTest("test require SciPy, but SciPy not found")
        else:
            fn(*args, **kwargs)
    return wrapper

def skip_if_pytest(fn):
    @wraps(fn)
    def wrapped(*args, **kwargs):
        if "PYTEST_CURRENT_TEST" in os.environ:
            raise unittest.SkipTest("does not work under pytest")
        return fn(*args, **kwargs)

    return wrapped

def skipIfNoXPU(fn):
    @wraps(fn)
    def wrapper(*args, **kwargs):
        if not TEST_XPU:
            raise unittest.SkipTest("test required PyTorched compiled with XPU")
        else:
            fn(*args, **kwargs)
    return wrapper

def slowTest(fn):
    @wraps(fn)
    def wrapper(*args, **kwargs):
        if not TEST_WITH_SLOW:
            raise unittest.SkipTest("test is slow; run with PYTORCH_TEST_WITH_SLOW to enable test")
        else:
            fn(*args, **kwargs)
    wrapper.__dict__['slow_test'] = True
    return wrapper


def slowTestIf(condition):
    return slowTest if condition else lambda fn: fn


def skipCUDAMemoryLeakCheckIf(condition):
    def dec(fn):
        if getattr(fn, '_do_cuda_memory_leak_check', True):  # if current True
            fn._do_cuda_memory_leak_check = not condition
        return fn
    return dec

def skipCUDANonDefaultStreamIf(condition):
    def dec(fn):
        if getattr(fn, '_do_cuda_non_default_stream', True):  # if current True
            fn._do_cuda_non_default_stream = not condition
        return fn
    return dec

def suppress_warnings(fn):
    @wraps(fn)
    def wrapper(*args, **kwargs):
        with warnings.catch_warnings():
            warnings.simplefilter("ignore")
            fn(*args, **kwargs)
    return wrapper


def to_gpu(obj, type_map=None):
    if type_map is None:
        type_map = {}
    if isinstance(obj, torch.Tensor):
        assert obj.is_leaf
        t = type_map.get(obj.dtype, obj.dtype)
        with torch.no_grad():
            res = obj.to(dtype=t, device="cuda", copy=True)
            res.requires_grad = obj.requires_grad
        return res
    elif torch.is_storage(obj):
        return obj.new().resize_(obj.size()).copy_(obj)  # type: ignore[attr-defined, union-attr]
    elif isinstance(obj, list):
        return [to_gpu(o, type_map) for o in obj]
    elif isinstance(obj, tuple):
        return tuple(to_gpu(o, type_map) for o in obj)
    else:
        return deepcopy(obj)


def get_function_arglist(func):
    return inspect.getfullargspec(func).args


def set_rng_seed(seed):
    torch.manual_seed(seed)
    random.seed(seed)
    if TEST_NUMPY:
        np.random.seed(seed)


@contextlib.contextmanager
def set_default_dtype(dtype):
    saved_dtype = torch.get_default_dtype()
    torch.set_default_dtype(dtype)
    try:
        yield
    finally:
        torch.set_default_dtype(saved_dtype)

@contextlib.contextmanager
def set_default_tensor_type(tensor_type):
    saved_tensor_type = torch.tensor([]).type()
    torch.set_default_tensor_type(tensor_type)
    try:
        yield
    finally:
        torch.set_default_tensor_type(saved_tensor_type)

def iter_indices(tensor):
    if tensor.dim() == 0:
        return range(0)
    if tensor.dim() == 1:
        return range(tensor.size(0))
    return product(*(range(s) for s in tensor.size()))


def is_iterable(obj):
    try:
        iter(obj)
        return True
    except TypeError:
        return False


def is_iterable_of_tensors(iterable, include_empty=False):
    """ Returns True if iterable is an iterable of tensors and False o.w.

        If the iterable is empty, the return value is :attr:`include_empty`
    """
    # Tensor itself is iterable so we check this first
    if isinstance(iterable, torch.Tensor):
        return False

    try:
        if len(iterable) == 0:
            return include_empty

        for t in iter(iterable):
            if not isinstance(t, torch.Tensor):
                return False

    except TypeError:
        return False

    return True


class CudaNonDefaultStream:
    def __enter__(self):
        # Before starting CUDA test save currently active streams on all
        # CUDA devices and set new non default streams to all CUDA devices
        # to ensure CUDA tests do not use default stream by mistake.
        beforeDevice = torch.cuda.current_device()
        self.beforeStreams = []
        for d in range(torch.cuda.device_count()):
            self.beforeStreams.append(torch.cuda.current_stream(d))
            deviceStream = torch.cuda.Stream(device=d)
            self.beforeStreams[-1].synchronize()
            torch._C._cuda_setStream(stream_id=deviceStream.stream_id,
                                     device_index=deviceStream.device_index,
                                     device_type=deviceStream.device_type)
        torch._C._cuda_setDevice(beforeDevice)

    def __exit__(self, exc_type, exc_value, traceback):
        # After completing CUDA test load previously active streams on all
        # CUDA devices.
        beforeDevice = torch.cuda.current_device()
        for d in range(torch.cuda.device_count()):
            torch._C._cuda_setStream(stream_id=self.beforeStreams[d].stream_id,
                                     device_index=self.beforeStreams[d].device_index,
                                     device_type=self.beforeStreams[d].device_type)
        torch._C._cuda_setDevice(beforeDevice)

class CudaMemoryLeakCheck:
    def __init__(self, testcase, name=None):
        self.name = testcase.id() if name is None else name
        self.testcase = testcase

        # initialize context & RNG to prevent false positive detections
        # when the test is the first to initialize those
        from torch.testing._internal.common_cuda import initialize_cuda_context_rng
        initialize_cuda_context_rng()

    # Stores CUDA memory data provided by PyTorch's caching allocator and
    #   the CUDA driver.
    #
    # NOTE: The undocumented torch.cuda.mem_get_info() returns
    #   (#free bytes, #total bytes available) on the GPU
    def __enter__(self):
        self.caching_allocator_befores = []
        self.driver_befores = []

        # Performs a gc if required (required if any CUDA memory is held)
        num_devices = torch.cuda.device_count()
        for i in range(num_devices):
            caching_allocator_mem_allocated = torch.cuda.memory_allocated(i)
            # NOTE: gc is based exclusively on caching allocator memory
            #   because the driver will always have some bytes in use (context size?)
            if caching_allocator_mem_allocated > 0:
                gc.collect()
                torch._C._cuda_clearCublasWorkspaces()
                torch.cuda.empty_cache()
                break

        # Acquires caching allocator and driver statistics before the test is run
        for i in range(num_devices):
            self.caching_allocator_befores.append(torch.cuda.memory_allocated(i))
            bytes_free, bytes_total = torch.cuda.mem_get_info(i)
            driver_mem_allocated = bytes_total - bytes_free
            self.driver_befores.append(driver_mem_allocated)

    def __exit__(self, exc_type, exc_value, traceback):
        # Don't check for leaks if an exception was thrown
        if exc_type is not None:
            return

        # Compares caching allocator before/after statistics
        # An increase in allocated memory is a discrepancy indicating a possible
        #   memory leak
        discrepancy_detected = False
        num_devices = torch.cuda.device_count()
        for i in range(num_devices):
            # avoid counting cublasWorkspace allocations
            torch._C._cuda_clearCublasWorkspaces()
            caching_allocator_mem_allocated = torch.cuda.memory_allocated(i)

            if caching_allocator_mem_allocated > self.caching_allocator_befores[i]:
                discrepancy_detected = True
                break

        # Short-circuits if no discrepancy detected
        if not discrepancy_detected:
            return

        # Validates the discrepancy persists after garbage collection and
        #   is confirmed by the driver API

        # NOTE: driver API iscrepancies alone are ignored because with the jiterator
        #   some tests may permanently increase the CUDA context size and
        #   that will appear as a driver memory leak but is the expected behavior.

        # GCs and clears the cache
        gc.collect()
        torch.cuda.empty_cache()

        for i in range(num_devices):

            discrepancy_detected = True

            # Query memory multiple items to ensure leak was not transient
            for _ in range(3):
                caching_allocator_mem_allocated = torch.cuda.memory_allocated(i)
                bytes_free, bytes_total = torch.cuda.mem_get_info(i)
                driver_mem_allocated = bytes_total - bytes_free

                caching_allocator_discrepancy = False
                driver_discrepancy = False

                if caching_allocator_mem_allocated > self.caching_allocator_befores[i]:
                    caching_allocator_discrepancy = True

                if driver_mem_allocated > self.driver_befores[i]:
                    driver_discrepancy = True

                if not (caching_allocator_discrepancy or driver_discrepancy):
                    # Leak was false positive, exit loop
                    discrepancy_detected = False
                    break

            if not discrepancy_detected:
                continue

            if caching_allocator_discrepancy and not driver_discrepancy:  # type: ignore[possibly-undefined]
                # Just raises a warning if the leak is not validated by the
                #   driver API
                # NOTE: this may be a problem with how the caching allocator collects its
                #   statistics or a leak too small to trigger the allocation of an
                #   additional block of memory by the CUDA driver
                msg = ("CUDA caching allocator reports a memory leak not "  # type: ignore[possibly-undefined]
                       f"verified by the driver API in {self.name}! "
                       f"Caching allocator allocated memory was {self.caching_allocator_befores[i]} "
                       f"and is now reported as {caching_allocator_mem_allocated} "
                       f"on device {i}. "
                       f"CUDA driver allocated memory was {self.driver_befores[i]} and is now {driver_mem_allocated}.")
                warnings.warn(msg)
            elif caching_allocator_discrepancy and driver_discrepancy:
                # A caching allocator discrepancy validated by the driver API is a
                #   failure (except on ROCm, see below)
                msg = (f"CUDA driver API confirmed a leak in {self.name}! "  # type: ignore[possibly-undefined]
                       f"Caching allocator allocated memory was {self.caching_allocator_befores[i]} "
                       f"and is now reported as {caching_allocator_mem_allocated} "
                       f"on device {i}. "
                       f"CUDA driver allocated memory was {self.driver_befores[i]} and is now {driver_mem_allocated}.")

                raise RuntimeError(msg)

@contextmanager
def skip_exception_type(exc_type):
    try:
        yield
    except exc_type as e:
        raise unittest.SkipTest(f"not implemented: {e}") from e

@contextmanager
def print_repro_on_failure(repro_parts):
    try:
        yield
    except unittest.SkipTest:
        raise
    except Exception as e:
        # Get the index of the sample input that failed the test if possible.
        sample_isolation_prefix = ""
        tracked_input = getattr(e, "_tracked_input", None)
        if tracked_input is not None:
            sample_isolation_prefix = f"PYTORCH_OPINFO_SAMPLE_INPUT_INDEX={tracked_input.index}"

        repro_str = " ".join(filter(None, (sample_isolation_prefix, *repro_parts)))

        open_source_signpost(
            subsystem="test_repros",
            name="test_failure",
            parameters=json.dumps(
                {
                    "repro": " ".join(filter(None, (sample_isolation_prefix, *repro_parts))),
                }
            ),
        )

        repro_msg = f"""
To execute this test, run the following from the base repo dir:
    {repro_str}

This message can be suppressed by setting PYTORCH_PRINT_REPRO_ON_FAILURE=0"""

        # NB: Hacking the exception args is the cleanest way I've found to append
        # failure reproduction info without poisoning the stack trace.
        if len(e.args) >= 1:
            e.args = (f"{e.args[0]}\n{repro_msg}", *e.args[1:])
        raise

#  "min_satisfying_examples" setting has been deprecated in hypothesis
#  3.56.0 and removed in hypothesis 4.x
try:
    import hypothesis

    def settings(*args, **kwargs):
        if 'min_satisfying_examples' in kwargs and hypothesis.version.__version_info__ >= (3, 56, 0):
            kwargs.pop('min_satisfying_examples')
        return hypothesis.settings(*args, **kwargs)


    hypothesis.settings.register_profile(
        "pytorch_ci",
        settings(
            derandomize=True,
            suppress_health_check=[hypothesis.HealthCheck.too_slow],
            database=None,
            max_examples=50,
            verbosity=hypothesis.Verbosity.normal))
    hypothesis.settings.register_profile(
        "dev",
        settings(
            suppress_health_check=[hypothesis.HealthCheck.too_slow],
            database=None,
            max_examples=10,
            verbosity=hypothesis.Verbosity.normal))
    hypothesis.settings.register_profile(
        "debug",
        settings(
            suppress_health_check=[hypothesis.HealthCheck.too_slow],
            database=None,
            max_examples=1000,
            verbosity=hypothesis.Verbosity.verbose))

    hypothesis.settings.load_profile(
        "pytorch_ci" if IS_CI else os.getenv('PYTORCH_HYPOTHESIS_PROFILE', 'dev')
    )
except ImportError:
    warnings.warn('Fail to import hypothesis in common_utils, tests are not derandomized', ImportWarning)

# Used in check_if_enable to see if a test method should be disabled by an issue,
# sanitizes a test method name from appended suffixes by @dtypes parametrization.
# e.g., an issue with title "DISABLED test_bitwise_ops (__main__.TestBinaryUfuncs)" should
# disabled ALL parametrized test_bitwise_ops tests, such test_bitwise_ops_cuda_int32
def remove_device_and_dtype_suffixes(test_name: str) -> str:
    # import statement is localized to avoid circular dependency issues with common_device_type.py
    from torch.testing._internal.common_device_type import get_device_type_test_bases
    device_suffixes = [x.device_type for x in get_device_type_test_bases()]
    dtype_suffixes = [str(dt)[len("torch."):] for dt in get_all_dtypes()]

    test_name_chunks = test_name.split("_")
    if len(test_name_chunks) > 0 and test_name_chunks[-1] in dtype_suffixes:
        if len(test_name_chunks) > 1 and test_name_chunks[-2] in device_suffixes:
            return "_".join(test_name_chunks[0:-2])
        return "_".join(test_name_chunks[0:-1])
    return test_name


def check_if_enable(test: unittest.TestCase):
    classname = str(test.__class__).split("'")[1].split(".")[-1]
    sanitized_testname = remove_device_and_dtype_suffixes(test._testMethodName)

    def matches_test(target: str):
        target_test_parts = target.split()
        if len(target_test_parts) < 2:
            # poorly formed target test name
            return False
        target_testname = target_test_parts[0]
        target_classname = target_test_parts[1][1:-1].split(".")[-1]
        # if test method name or its sanitized version exactly matches the disabled
        # test method name AND allow non-parametrized suite names to disable
        # parametrized ones (TestSuite disables TestSuiteCPU)
        return classname.startswith(target_classname) and (target_testname in (test._testMethodName, sanitized_testname))

    if any(matches_test(x) for x in slow_tests_dict.keys()):
        getattr(test, test._testMethodName).__dict__['slow_test'] = True
        if not TEST_WITH_SLOW:
            raise unittest.SkipTest("test is slow; run with PYTORCH_TEST_WITH_SLOW to enable test")

    if not IS_SANDCASTLE:
        should_skip = False
        skip_msg = ""

        for disabled_test, (issue_url, platforms) in disabled_tests_dict.items():
            if matches_test(disabled_test):
                platform_to_conditional: dict = {
                    "mac": IS_MACOS,
                    "macos": IS_MACOS,
                    "win": IS_WINDOWS,
                    "windows": IS_WINDOWS,
                    "linux": IS_LINUX,
                    "rocm": TEST_WITH_ROCM,
                    "xpu": TEST_XPU,
                    "asan": TEST_WITH_ASAN,
                    "dynamo": TEST_WITH_TORCHDYNAMO,
                    "dynamo_wrapped": TEST_WITH_TORCHDYNAMO,
                    "inductor": TEST_WITH_TORCHINDUCTOR,
                    "slow": TEST_WITH_SLOW,
                }

                invalid_platforms = list(filter(lambda p: p not in platform_to_conditional, platforms))
                if len(invalid_platforms) > 0:
                    invalid_plats_str = ", ".join(invalid_platforms)
                    valid_plats = ", ".join(platform_to_conditional.keys())

                    print(f"Test {disabled_test} is disabled for some unrecognized ",
                          f"platforms: [{invalid_plats_str}]. Please edit issue {issue_url} to fix the platforms ",
                          'assigned to this flaky test, changing "Platforms: ..." to a comma separated ',
                          f"subset of the following (or leave it blank to match all platforms): {valid_plats}")

                    # Sanitize the platforms list so that we continue to disable the test for any valid platforms given
                    platforms = list(filter(lambda p: p in platform_to_conditional, platforms))

                if platforms == [] or any(platform_to_conditional[platform] for platform in platforms):
                    should_skip = True
                    skip_msg = f"Test is disabled because an issue exists disabling it: {issue_url}" \
                        f" for {'all' if platforms == [] else ''}platform(s) {', '.join(platforms)}. " \
                        "If you're seeing this on your local machine and would like to enable this test, " \
                        "please make sure CI is not set and you are not using the flag --import-disabled-tests."
                    break

        if should_skip and not RERUN_DISABLED_TESTS:
            # Skip the disabled test when not running under --rerun-disabled-tests verification mode
            raise unittest.SkipTest(skip_msg)

        if not should_skip and RERUN_DISABLED_TESTS:
            # Probably test has disable issue but not for this platform
            skip_msg = "Test is enabled but --rerun-disabled-tests verification mode is set, so only" \
                " disabled tests are run"
            raise unittest.SkipTest(skip_msg)

    if TEST_SKIP_FAST:
        if hasattr(test, test._testMethodName) and not getattr(test, test._testMethodName).__dict__.get('slow_test', False):
            raise unittest.SkipTest("test is fast; we disabled it with PYTORCH_TEST_SKIP_FAST")


# `TestCase.assertEqual` is very permissive and coerced the inputs into a format that could be compared. This is very
# convenient when writing tests, but not so much while reviewing them. By default, the comparison `Pair` framework of
# `torch.testing._comparison.are_equal`, used for example by the public testing function
# `torch.testing.assert_close`, is more strict. In order to use the same framework and thus reduce the divergence
# between internal and external comparison logic as much as possible, we define some "relaxed" pairs here. They only
# change the supported inputs, but the comparison logic is the same.
# TODO: Revisit the relaxed pairs and check how much work it is to fix the tests that would fail without the relaxation.

class RelaxedBooleanPair(BooleanPair):
    """Pair for boolean-like inputs.

    In contrast to the builtin :class:`BooleanPair`, this class also supports one input being a number or a single
    element tensor-like.
    """
    _supported_number_types = NumberPair(0, 0)._supported_types

    def _process_inputs(self, actual, expected, *, id):
        # We require only one of the inputs of the inputs to be a boolean and the other can also be a boolean, a
        # number, or a single element tensor or array, whereas in default BooleanPair both inputs have to be booleans.
        tensor_or_array_types: tuple[type, ...] = (torch.Tensor, np.ndarray)
        other_supported_types = (*self._supported_types, *self._supported_number_types, *tensor_or_array_types)
        if not (
            (isinstance(actual, self._supported_types) and isinstance(expected, other_supported_types))
            or (isinstance(expected, self._supported_types) and isinstance(actual, other_supported_types))
        ):
            self._inputs_not_supported()

        return [self._to_bool(input, id=id) for input in (actual, expected)]

    def _to_bool(self, bool_like, *, id):
        if isinstance(bool_like, np.number):
            return bool(bool_like.item())
        elif type(bool_like) in self._supported_number_types:
            return bool(bool_like)
        elif isinstance(bool_like, (torch.Tensor, np.ndarray)):
            numel = bool_like.numel() if isinstance(bool_like, torch.Tensor) else bool_like.size
            if numel > 1:
                self._fail(
                    ValueError,
                    f"Only single element tensor-likes can be compared against a boolean. "
                    f"Got {numel} elements instead.",
                    id=id
                )

            return bool(bool_like.item())
        else:
            return super()._to_bool(bool_like, id=id)


class RelaxedNumberPair(NumberPair):
    """Pair for number-like inputs.

    In contrast to the builtin :class:`NumberPair`, this class also supports one input being a single element
    tensor-like or a :class:`enum.Enum`. (D)Type checks are disabled, meaning comparing 1 to 1.0 succeeds even when
    ``check_dtype=True`` is passed.

    In addition, this class uses looser default tolerances for :class:`float` and :class:`complex` inputs. Also
    supports overriding the absolute and relative tolerance through the ``@precisionOverride`` and
    ``@toleranceOverride`` decorators.
    """
    _TYPE_TO_DTYPE = {
        int: torch.int64,
        float: torch.float32,
        complex: torch.complex64,
    }

    def __init__(
            self, actual, expected, *, rtol_override=0.0, atol_override=0.0, check_dtype=None, **other_parameters
    ) -> None:
        super().__init__(actual, expected, check_dtype=False, **other_parameters)
        self.rtol = max(self.rtol, rtol_override)
        self.atol = max(self.atol, atol_override)

    def _process_inputs(self, actual, expected, *, id):
        # We require only one of the inputs of the inputs to be a number and the other can also be a number or a single
        # element tensor or array, whereas in default NumberPair both inputs have to be numbers.
        tensor_or_array_types: tuple[type, ...] = (torch.Tensor, np.ndarray)
        other_supported_types = (*self._supported_types, *tensor_or_array_types)
        if not (
                (isinstance(actual, self._supported_types) and isinstance(expected, other_supported_types))
                or (isinstance(expected, self._supported_types) and isinstance(actual, other_supported_types))
        ):
            self._inputs_not_supported()

        return [self._to_number(input, id=id) for input in (actual, expected)]

    def _to_number(self, number_like, *, id):
        if isinstance(number_like, (torch.Tensor, np.ndarray)):
            numel = number_like.numel() if isinstance(number_like, torch.Tensor) else number_like.size
            if numel > 1:
                self._fail(
                    ValueError,
                    f"Only single element tensor-likes can be compared against a number. "
                    f"Got {numel} elements instead.",
                    id=id
                )
            number = number_like.item()
            if isinstance(number, bool):
                number = int(number)

            return number
        elif isinstance(number_like, Enum):
            return int(number_like)  # type: ignore[call-overload]
        else:
            number = super()._to_number(number_like, id=id)
            if type(number) not in self._TYPE_TO_DTYPE.keys():
                self._inputs_not_supported()
            return number


class TensorOrArrayPair(TensorLikePair):
    """Pair for tensor-like inputs.

    On the one hand this class is stricter than the builtin :class:`TensorLikePair` since it only allows instances of
    :class:`torch.Tensor` and :class:`numpy.ndarray` rather than allowing any tensor-like than can be converted into a
    tensor. On the other hand this class is looser since it converts all inputs into tensors with no regard of their
    relationship, e.g. comparing a :class:`torch.Tensor` to :class:`numpy.ndarray` is fine.

    In addition, this class supports overriding the absolute and relative tolerance through the ``@precisionOverride``
    and ``@toleranceOverride`` decorators.
    """
    def __init__(self, actual, expected, *, rtol_override=0.0, atol_override=0.0, **other_parameters):
        super().__init__(actual, expected, **other_parameters)
        self.rtol = max(self.rtol, rtol_override)
        self.atol = max(self.atol, atol_override)

    def _process_inputs(self, actual, expected, *, id, allow_subclasses):
        self._check_inputs_isinstance(actual, expected, cls=(torch.Tensor, np.ndarray))

        actual, expected = (self._to_tensor(input) for input in (actual, expected))
        for tensor in (actual, expected):
            self._check_supported(tensor, id=id)
        return actual, expected


class TypedStoragePair(TensorLikePair):
    """Pair for :class:`torch.storage.TypedStorage` inputs."""
    def __init__(self, actual, expected, *, rtol_override=0.0, atol_override=0.0, **other_parameters):
        self._check_inputs_isinstance(actual, expected, cls=torch.storage.TypedStorage)
        super().__init__(actual, expected, **other_parameters)
        self.rtol = max(self.rtol, rtol_override)
        self.atol = max(self.atol, atol_override)

    def _to_tensor(self, typed_storage):
        return torch.tensor(
            typed_storage._untyped_storage,
            dtype={
                torch.quint8: torch.uint8,
                torch.quint4x2: torch.uint8,
                torch.quint2x4: torch.uint8,
                torch.qint32: torch.int32,
                torch.qint8: torch.int8
            }.get(typed_storage.dtype, typed_storage.dtype),
            device=typed_storage.device,
        )


class UnittestPair(Pair):
    """Fallback ABC pair that handles non-numeric inputs.

    To avoid recreating the mismatch messages of :meth:`unittest.TestCase.assertEqual`, this pair simply wraps it in
    order to use it with the :class:`Pair` "framework" from :func:`are_equal`.

    Define the :attr:`UnittestPair.CLS` in a subclass to indicate which class(es) of the inputs the pair should support.
    """
    CLS: Union[type, tuple[type, ...]]
    TYPE_NAME: Optional[str] = None

    def __init__(self, actual, expected, **other_parameters):
        self._check_inputs_isinstance(actual, expected, cls=self.CLS)
        super().__init__(actual, expected, **other_parameters)

    def compare(self):
        test_case = unittest.TestCase()

        try:
            return test_case.assertEqual(self.actual, self.expected)
        except test_case.failureException as error:
            msg = str(error)

        type_name = self.TYPE_NAME or (self.CLS if isinstance(self.CLS, type) else self.CLS[0]).__name__
        self._fail(AssertionError, f"{type_name.title()} comparison failed: {msg}")


class StringPair(UnittestPair):
    CLS = (str, bytes)
    TYPE_NAME = "string"


class SetPair(UnittestPair):
    CLS = set


class TypePair(UnittestPair):
    CLS = type


class ObjectPair(UnittestPair):
    CLS = object


# This implements a variant of assertRaises/assertRaisesRegex where we first test
# if the exception is NotImplementedError, and if so just skip the test instead
# of failing it.
#
# This is implemented by inheriting from the (private) implementation of
# assertRaises from unittest.case, and slightly tweaking it for this new
# behavior.  The year is 2021: this private class hierarchy hasn't changed since
# 2010, seems low risk to inherit from.
class AssertRaisesContextIgnoreNotImplementedError(unittest.case._AssertRaisesContext):
    def __exit__(self, exc_type, exc_value, tb):
        if exc_type is not None and issubclass(exc_type, NotImplementedError):
            self.test_case.skipTest(f"not_implemented: {exc_value}")  # type: ignore[attr-defined]
        return super().__exit__(exc_type, exc_value, tb)


@contextmanager
def set_warn_always_context(new_val: bool):
    old_val = torch.is_warn_always_enabled()
    torch.set_warn_always(new_val)
    try:
        yield
    finally:
        torch.set_warn_always(old_val)


class NoTest:
    # causes pytest to not recognize this class as a test
    __test__ = False


class TestCase(expecttest.TestCase):
    # NOTE: "precision" lets classes and generated tests set minimum
    # atol values when comparing tensors. Used by @precisionOverride and @toleranceOverride, for
    # example.
    # NOTE: "rel_tol" lets classes and generated tests set minimum
    # rtol values when comparing tensors. Used by @toleranceOverride, for example.
    _precision: float = 0
    _rel_tol: float = 0

    # Toggles whether to assert that `torch.get_default_dtype()` returns
    # `torch.float` when `setUp` and `tearDown` are called.
    _default_dtype_check_enabled: bool = False

    # Always use difflib to print diffs on multi line equality.
    # Undocumented feature in unittest
    _diffThreshold = sys.maxsize
    maxDiff = None

    # checker to early terminate test suite if unrecoverable failure occurs.
    def _should_stop_test_suite(self):
        if torch.cuda.is_initialized():
            # CUDA device side error will cause subsequence test cases to fail.
            # stop entire test suite if catches RuntimeError during torch.cuda.synchronize().
            try:
                torch.cuda.synchronize()
            except RuntimeError as rte:
                print("TEST SUITE EARLY TERMINATION due to torch.cuda.synchronize() failure", file=sys.stderr)
                print(str(rte), file=sys.stderr)
                return True
            return False
        else:
            return False

    @property
    def precision(self) -> float:
        return self._precision

    @precision.setter
    def precision(self, prec: float) -> None:
        self._precision = prec

    @property
    def rel_tol(self) -> float:
        return self._rel_tol

    @rel_tol.setter
    def rel_tol(self, prec: float) -> None:
        self._rel_tol = prec

    _do_cuda_memory_leak_check = False
    _do_cuda_non_default_stream = False

    # When True, if a test case raises a NotImplementedError, instead of failing
    # the test, skip it instead.
    _ignore_not_implemented_error = False

    def __init__(self, method_name='runTest', methodName='runTest'):
        # methodName is the correct naming in unittest and testslide uses keyword arguments.
        # So we need to use both to 1) not break BC and, 2) support testslide.
        if methodName != "runTest":
            method_name = methodName
        super().__init__(method_name)

        test_method = getattr(self, method_name, None)
        if test_method is not None:
            # Wraps the tested method if we should do CUDA memory check.
            if TEST_CUDA_MEM_LEAK_CHECK:
                self._do_cuda_memory_leak_check &= getattr(test_method, '_do_cuda_memory_leak_check', True)
                # FIXME: figure out the flaky -1024 anti-leaks on windows. See #8044
                if self._do_cuda_memory_leak_check and not IS_WINDOWS:
                    self.wrap_with_cuda_policy(method_name, self.assertLeaksNoCudaTensors)

            # Wraps the tested method if we should enforce non default CUDA stream.
            self._do_cuda_non_default_stream &= getattr(test_method, '_do_cuda_non_default_stream', True)
            if self._do_cuda_non_default_stream and not IS_WINDOWS:
                self.wrap_with_cuda_policy(method_name, self.enforceNonDefaultStream)

            if self._ignore_not_implemented_error:
                self.wrap_with_policy(method_name, lambda: skip_exception_type(NotImplementedError))

            if PRINT_REPRO_ON_FAILURE:
                try:
                    def _get_rel_test_path(abs_test_path):
                        # Attempt to get relative path based on the "test" dir.
                        # In CI, the working dir is not guaranteed to be the base repo dir so
                        # we can't just compute relative path from that.
                        parts = Path(abs_test_path).parts
                        for i, part in enumerate(parts):
                            if part == "test":
                                base_dir = os.path.join(*parts[:i]) if i > 0 else ''
                                return os.path.relpath(abs_test_path, start=base_dir)

                        # Can't determine containing dir; just return the test filename.
                        # The path isn't strictly correct but it's arguably better than nothing.
                        return os.path.split(abs_test_path)[1]

                    abs_test_path = inspect.getfile(type(self))
                    test_filename = _get_rel_test_path(abs_test_path)
                    class_name = type(self).__name__
                    test_run_cmd = f"python {test_filename} {class_name}.{method_name}"
                    env_var_prefix = TestEnvironment.repro_env_var_prefix()
                    repro_parts = [env_var_prefix, test_run_cmd]
                    self.wrap_with_policy(
                        method_name,
                        lambda repro_parts=repro_parts: print_repro_on_failure(repro_parts))
                except Exception as e:
                    # Don't fail entirely if we can't get the test filename
                    log.info("could not print repro string", extra=str(e))  # type: ignore[arg-type]

    def assertLeaksNoCudaTensors(self, name=None):
        name = self.id() if name is None else name
        return CudaMemoryLeakCheck(self, name)

    def enforceNonDefaultStream(self):
        return CudaNonDefaultStream()

    def _remove_ansi_escape(self, input):
        # 7-bit C1 ANSI sequences
        ansi_escape = re.compile(r'''
            \x1B  # ESC
            (?:   # 7-bit C1 Fe (except CSI)
                [@-Z\\-_]
            |     # or [ for CSI, followed by a control sequence
                \[
                [0-?]*  # Parameter bytes
                [ -/]*  # Intermediate bytes
                [@-~]   # Final byte
            )
        ''', re.VERBOSE)
        return ansi_escape.sub('', input)

    def remove_comment_lines(self, input_string):
        lines = input_string.split('\n')
        filtered_lines = [line for line in lines if not line.strip().startswith('#')]
        return '\n'.join(filtered_lines)

    def remove_empty_lines(self, input_string):
        lines = input_string.split('\n')
        filtered_lines = [line for line in lines if not line.strip() == '']
        return '\n'.join(filtered_lines)

    # ignore comments will ignore lines that starts with # after being stripped
    def assertExpectedInline(self, actual, expect, skip=0, ignore_comments=False, ignore_empty_lines=False):
        actual = actual if isinstance(actual, str) else str(actual)
        actual = self._remove_ansi_escape(actual)
        expect = self._remove_ansi_escape(expect)
        if ignore_comments:
            actual = self.remove_comment_lines(actual)
            expect = self.remove_comment_lines(expect)

        if ignore_empty_lines:
            actual = self.remove_empty_lines(actual)
            expect = self.remove_empty_lines(expect)

        return super().assertExpectedInline(actual if isinstance(actual, str) else str(actual), expect, skip + 1)

    # Munges exceptions that internally contain stack traces, using munge_exc
    def assertExpectedInlineMunged(
        self, exc_type, callable, expect, *, skip=0, suppress_suffix=True, post_munge=None,
    ):
        try:
            callable()
        except exc_type as e:
            munged = munge_exc(e, suppress_suffix=suppress_suffix, skip=skip + 1)
            if post_munge:
                munged = post_munge(munged)
            self.assertExpectedInline(
                munged, expect, skip=skip + 1
            )
            return
        self.fail(msg="Did not raise when expected to")

    def assertLogs(self, logger=None, level=None):
        if logger is None:
            logger = logging.getLogger("torch")
        return super().assertLogs(logger, level)

    def assertNoLogs(self, logger=None, level=None):
        if logger is None:
            logger = logging.getLogger("torch")
        return super().assertNoLogs(logger, level)

    def wrap_with_cuda_policy(self, method_name, policy):
        test_method = getattr(self, method_name)
        # the import below may initialize CUDA context, so we do it only if
        # self._do_cuda_memory_leak_check or self._do_cuda_non_default_stream
        # is True.
        # TODO: sure looks like we unconditionally initialize the context here
        # -- ezyang
        from torch.testing._internal.common_cuda import TEST_CUDA
        fullname = self.id().lower()  # class_name.method_name
        if TEST_CUDA and ('gpu' in fullname or 'cuda' in fullname):
            setattr(self, method_name, self.wrap_method_with_policy(test_method, policy))

    def wrap_with_policy(self, method_name, policy):
        test_method = getattr(self, method_name)
        setattr(self, method_name, self.wrap_method_with_policy(test_method, policy))

    # A policy is a zero-argument function that returns a context manager.
    # We don't take the context manager directly as it may be necessary to
    # construct it once per test method
    def wrap_method_with_policy(self, method, policy):
        # Assumes that `method` is the tested function in `self`.
        # NOTE: Python Exceptions (e.g., unittest.Skip) keeps objects in scope
        #       alive, so this cannot be done in setUp and tearDown because
        #       tearDown is run unconditionally no matter whether the test
        #       passes or not. For the same reason, we can't wrap the `method`
        #       call in try-finally and always do the check.
        @wraps(method)
        def wrapper(self, *args, **kwargs):
            with policy():
                method(*args, **kwargs)
        return types.MethodType(wrapper, self)

    def wrap_with_cuda_memory_check(self, method):
        return self.wrap_method_with_policy(method, self.assertLeaksNoCudaTensors)

    def _dynamo_test_key(self):
        return f"{self.__class__.__name__}.{self._testMethodName}"

    def compile_fn(self, fn, backend, nopython):
        # Allows subclasses to control compilation
        return torch._dynamo.optimize(backend, nopython=nopython)(fn)

    def _run_custom(self, result=None):
        using_unittest = isinstance(result, unittest.TestResult)

        super_run = super().run
        test_cls = super_run.__self__  # type: ignore[attr-defined]

        # Are we compiling?
        compiled = TEST_WITH_TORCHDYNAMO or TEST_WITH_AOT_EAGER or TEST_WITH_TORCHINDUCTOR
        # Is the class strict and compiling?
        strict_default = False
        should_reset_dynamo = False

        # We disable size_asserts for test_ops since some tests fail
        # due to mismatch of strides returned from eager v.s. meta kernels
        # Only some of the ops has this problem, but since tests in
        # test_op.py are parametrized, it's hard to do this specifically
        # for the affected ops.
        # It's not a big deal since these problems are captured by
        # test_torchinductor_opinfo.py as well.
        should_disable_size_asserts = False
        if compiled:
            try:
                path = inspect.getfile(type(test_cls))
                full_path = os.path.abspath(path)
                match = re.match(r".*/test/(.*).py", full_path)
                if match is not None:
                    filename = match.group(1)
                    if TEST_WITH_TORCHINDUCTOR:
                        from .dynamo_test_failures import FIXME_inductor_non_strict
                        strict_default = filename not in FIXME_inductor_non_strict
                        should_reset_dynamo = True

                        if filename == "test_ops":
                            should_disable_size_asserts = True
                    else:
                        strict_default = True
            # inspect.getfile can fail with these
            except (OSError, TypeError):
                pass
            if "STRICT_DEFAULT" in os.environ:
                if os.environ["STRICT_DEFAULT"] == "1":
                    strict_default = True

        strict_mode = False
        if compiled:
            test_method = getattr(self, self._testMethodName)
            if hasattr(test_method, "dynamo_strict"):
                strict_mode = test_method.dynamo_strict
            elif hasattr(test_cls, "dynamo_strict"):
                strict_mode = test_cls.dynamo_strict
            else:
                strict_mode = strict_default
        nopython = getattr(test_cls, "dynamo_strict_nopython", False) and compiled

        if strict_mode or should_reset_dynamo:
            torch._dynamo.reset()

        torch.compiler.set_stance("default")

        # TODO: Remove this; this is grandfathered in because we suppressed errors
        # on test suite previously
        # When strict mode is False, suppress_errors is True
        if compiled:
            suppress_errors = not strict_mode
        else:
            suppress_errors = torch._dynamo.config.suppress_errors

        maybe_disable_size_asserts = (
            torch._inductor.config.patch(size_asserts=False)
            if should_disable_size_asserts
            else contextlib.nullcontext()
        )

        with unittest.mock.patch("torch._dynamo.config.suppress_errors", suppress_errors), maybe_disable_size_asserts:
            if TEST_WITH_AOT_EAGER:
                super_run = self.compile_fn(super_run, "aot_eager_decomp_partition", nopython)
            elif TEST_WITH_TORCHDYNAMO or TEST_WITH_TORCHINDUCTOR:
                if TEST_WITH_TORCHINDUCTOR:
                    super_run = self.compile_fn(super_run, "inductor", nopython)
                else:
                    # Assume eager-generated GraphModules will not error out.
                    # If we do, this is probably a Dynamo bug!
                    super_run = self.compile_fn(super_run, "eager_noexcept", nopython)

                key = self._dynamo_test_key()

                def expect_failure(f, file_name):
                    @wraps(f)
                    def wrapper(*args, **kwargs):
                        try:
                            f(*args, **kwargs)
                        except BaseException as e:
                            self.skipTest(e)
                        raise RuntimeError(f"Unexpected success, please remove `{file_name}`")
                    return wrapper

                if TEST_WITH_TORCHINDUCTOR:
                    subdir = "test/inductor_expected_failures"
                    from .dynamo_test_failures import inductor_expected_failures as expected_failures
                else:
                    subdir = "test/dynamo_expected_failures"
                    from .dynamo_test_failures import dynamo_expected_failures as expected_failures

                if key in expected_failures:
                    method = getattr(self, self._testMethodName)
                    file_name = os.path.join(subdir, key)
                    setattr(self, self._testMethodName, expect_failure(method, file_name))

                def ignore_failure(f, file_name):
                    @wraps(f)
                    def wrapper(*args, **kwargs):
                        try:
                            f(*args, **kwargs)
                        except BaseException as e:
                            self.skipTest(e)
                        method = getattr(self, self._testMethodName)
                        if getattr(method, "__unittest_expecting_failure__", False):
                            self.skipTest("unexpected success")
                        else:
                            self.skipTest(f"This test passed, maybe we can remove `{file_name}`")
                    return wrapper

                if TEST_WITH_TORCHINDUCTOR:
                    subdir = "test/inductor_skips"
                    from .dynamo_test_failures import inductor_skips as skips
                else:
                    subdir = "test/dynamo_skips"
                    from .dynamo_test_failures import dynamo_skips as skips

                if key in skips:
                    method = getattr(self, self._testMethodName)
                    file_name = os.path.join(subdir, key)
                    setattr(self, self._testMethodName, ignore_failure(method, file_name))

                from .dynamo_test_failures import compiled_autograd_skips
                if torch._dynamo.config.compiled_autograd and key in compiled_autograd_skips:
                    # Still run the test, but with compiled autograd disabled
                    super_run = runWithoutCompiledAutograd()(super_run)

            super_run(result=result)

        if strict_mode or should_reset_dynamo:
            torch._dynamo.reset()

        # Early terminate test if necessary.  If using pytest, use the -x flag instead
        if using_unittest and self._should_stop_test_suite():
            if result.wasSuccessful():
                case = TestCase()
                if TEST_SAVE_XML is not None:
                    # This is a big hacky, XMLRunner modifies expected type from TestCase to TestInfo
                    # Create dummy TestInfo to record results correctly
                    from xmlrunner.result import _TestInfo  # type: ignore[import]
                    case = _TestInfo(result, case)
                    case.output = _TestInfo.ERROR  # type: ignore[attr-defined]
                    case.elapsed_time = 0.0  # type: ignore[attr-defined]
                    case.test_description = "TestSuiteEarlyFailure"  # type: ignore[attr-defined]
                # This shouldn't really happen, but if does add fake failure
                # For more details see https://github.com/pytorch/pytorch/issues/71973
                result.failures.append((case, "TestSuite execution was aborted early"))
                assert result.wasSuccessful() is False
            result.stop()


    def run(self, result=None):
        with contextlib.ExitStack() as stack:
            if TEST_WITH_CROSSREF:
                stack.enter_context(CrossRefMode())
            self._run_custom(
                result=result,
            )

    def setUp(self):
        check_if_enable(self)
        set_rng_seed(SEED)

        # Save global check sparse tensor invariants state that can be
        # restored from tearDown:
        self._check_invariants = torch.sparse.check_sparse_tensor_invariants.is_enabled()

        # Enable invariant checks for all sparse tensors constructions
        # including the unsafe ones. If this is not desired for some
        # test case, use check_invariants=False optional argument to
        # sparse tensor constructors or
        # @torch.sparse.check_sparse_tensor_invariants(False)
        # decorator to disable the invariant checks.
        torch.sparse.check_sparse_tensor_invariants.enable()

        if self._default_dtype_check_enabled:
            assert torch.get_default_dtype() == torch.float

        # attempt to reset some global state at the end of the test
        self._prev_grad_state = torch.is_grad_enabled()

    def tearDown(self):
        # There exists test cases that override TestCase.setUp
        # definition, so we cannot assume that _check_invariants
        # attribute is defined in general.
        if hasattr(self, '_check_invariants'):
            # Restore the global check sparse tensor invariants state
            if self._check_invariants:
                torch.sparse.check_sparse_tensor_invariants.enable()
            else:
                torch.sparse.check_sparse_tensor_invariants.disable()

        if self._default_dtype_check_enabled:
            assert torch.get_default_dtype() == torch.float

        # attribute may not be defined, per above
        if hasattr(self, '_prev_grad_state'):
            torch.set_grad_enabled(self._prev_grad_state)

    @staticmethod
    def _make_crow_indices(n_rows, n_cols, nnz,
                           *, device, dtype, random=True):
        """Return crow_indices of a CSR tensor with size (n_rows, n_cols) and
        the number of specified elements nnz.

        If random is True, the column counts of rows are in random
        order. Otherwise, the column counts of rows are defined by the
        used sampling method.

        Sampling method
        ---------------

        The used sampling method was introduced in
        https://pearu.github.io/csr_sampling.html, and here we give
        only an overall description of the method.

        Notice that crow_indices can be defined as cumsum(counts)
        where counts is a sequence of non-negative integers satisfying
        the following conditions:

          len(counts) == n_rows + 1
          counts.max() <= n_cols

        while counts[i + 1] is interpreted as the number of specified
        elements in the i-th row.

        The used sampling method aims at increasing the diversity of
        CSR samples, that is, a CSR sample should contain (i) rows
        that are all filled, (ii) rows with no elements at all, and
        (iii) rows that are partially filled. At the same time and for
        the given total number of specified elements (nnz), there
        should be minimal preference to rows with a given number of
        elements.  To achieve this, the sampling method is built-up on
        using a sawteeth model for counts. In the simplest case, we
        would have

          counts = arange(n_rows + 1) % (n_cols + 1)

        that has equal number of all possible column counts per row.
        This formula can be used only for specific input values of
        n_rows, n_cols, and nnz. To generalize this model to any
        combinations of inputs, the counts model above is extended
        with an incomplete sawtooth, and the right and lower
        rectangular parts that will guarantee that

          counts.sum() == nnz

        for any combination of n_rows, n_cols, and nnz. Basically,
        we'll find a maximal window in (n_rows + 1, n_cols + 1)-grid
        that is able to hold a sequence of sawteeth and so-called
        final correction, while the external part of the window is
        filled with counts to meet the nnz constraint exactly.
        """
        assert 0 <= nnz <= n_rows * n_cols, (nnz, n_rows, n_cols)

        def sawteeth(n, m):
            # return the total number of counts in the sequence of
            # sawteeth where n and m define a window in (n_rows+1,
            # n_cols+1) rectangle where the sequence of sawteeth
            # perfectly fit.
            M = (n_cols - m) * (n_cols - m + 1) // 2
            K = (n_rows - n) % (n_cols - m + 1)
            return M * ((n_rows - n) // (n_cols - m + 1)) + K * (K - 1) // 2

        # Different from the original method description, here counts
        # has leading 0 required by crow_indices:
        counts = torch.zeros(n_rows + 1, dtype=dtype, device=torch.device('cpu'))

        n = m = 0
        N = sawteeth(n, m)
        if N and nnz >= max(N, n_cols):
            # determine the width of the sawteeth window. We use bisection to solve
            #   N(n, 0) == 0 or nnz - n * n_cols < max(N(n, 0), n_cols)
            # for n
            n_left = n
            n_right = n_rows - 1
            N_right = sawteeth(n_right, m)
            while n_right - n_left > 1:
                n_middle = (n_left + n_right) // 2
                N_middle = sawteeth(n_middle, m)
                if N_middle == 0 or nnz - n_middle * n_cols < max(N_middle, n_cols):
                    n_right, N_right = n_middle, N_middle
                else:
                    n_left = n_middle
            n, N = n_right, N_right
            # fill the right rectangle with counts:
            assert n
            counts[-n:].fill_(n_cols)

        if N and nnz - n * n_cols >= max(N, n_rows - n):
            # determine the height of the sawteeth window. We use bisection to solve
            #   N(n, m) == 0 or nnz - n * n_cols - m * (n_rows - n) < max(N(n, m), n_rows - n)
            # for m.
            m_left = m
            m_right = n_cols - 1
            N_right = sawteeth(n, m_right)
            while m_right - m_left > 1:
                m_middle = (m_left + m_right) // 2
                N_middle = sawteeth(n, m_middle)
                if N_middle == 0 or nnz - n * n_cols - m_middle * (n_rows - n) < max(N_middle, n_rows - n):
                    m_right, N_right = m_middle, N_middle
                else:
                    m_left = m_middle
            m, N = m_right, N_right
            # fill the bottom rectangle with counts:
            assert m
            counts[1:n_rows - n + 1].fill_(m)

        if N:
            # fill the sawteeth window with counts
            q, r = divmod(nnz - n * n_cols - m * (n_rows - n),
                          (n_cols - m) * (n_cols - m + 1) // 2)
            p = 1 + q * (n_cols - m + 1)
            k = math.isqrt(2 * r)
            if k * (k + 1) > 2 * r:
                k -= 1
            corr = r - k * (k + 1) // 2
            assert not ((p > 1) and (m > 0))  # full sawteeth are never on top of a bottom rectangle
            # sequence of full sawteeth:
            counts[1:p] = torch.arange(p - 1, dtype=dtype, device=counts.device) % (n_cols - m + 1)
            # incomplete sawtooth:
            counts[p:p + k + 1] += torch.arange(k + 1, dtype=dtype, device=counts.device)
        else:
            # given input does not support sawteeth
            p = 1
            corr = nnz - n * n_cols - m * (n_rows - n)

        # correction that will guarantee counts.sum() == nnz:
        counts[p] += corr

        if random:
            # randomize crow_indices by shuffling the sawteeth
            # sequence:
            perm = torch.randperm(n_rows, device=counts.device)
            counts[1:] = counts[1:][perm]

        # compute crow_indices:
        crow_indices = counts
        crow_indices.cumsum_(dim=0)
        return crow_indices.to(device=device)

    def genSparseCompressedTensor(self, size, nnz, *, layout, device, dtype, index_dtype, blocksize=(), dense_dims=0):
        from operator import mul
        from functools import reduce
        sparse_dim = 2
        assert all(size[d] > 0 for d in range(len(size))) or nnz == 0, 'invalid arguments'
        assert len(size) >= sparse_dim
        if blocksize:
            assert len(blocksize) == 2, (size, blocksize)
            assert size[-2 - dense_dims] % blocksize[0] == 0, (size, blocksize)
            assert size[-1 - dense_dims] % blocksize[1] == 0, (size, blocksize)
            blocksize0, blocksize1 = blocksize
        else:
            blocksize0 = blocksize1 = 1

        size = tuple(size)
        dense_size = size[(len(size) - dense_dims):]

        def random_sparse_compressed(n_compressed_dims, n_plain_dims, nnz):
            compressed_indices = self._make_crow_indices(n_compressed_dims, n_plain_dims, nnz, device=device, dtype=index_dtype)
            plain_indices = torch.zeros(nnz, dtype=index_dtype, device=device)
            for i in range(n_compressed_dims):
                count = compressed_indices[i + 1] - compressed_indices[i]
                plain_indices[compressed_indices[i]:compressed_indices[i + 1]], _ = torch.sort(
                    torch.randperm(n_plain_dims, dtype=index_dtype, device=device)[:count])
            low = -1 if dtype != torch.uint8 else 0
            high = 1 if dtype != torch.uint8 else 2
            values = make_tensor((nnz,) + blocksize + dense_size, device=device, dtype=dtype, low=low, high=high)
            return values, compressed_indices, plain_indices

        batch_shape = size[:-2 - dense_dims]
        n_batch = reduce(mul, batch_shape, 1)

        if layout in {torch.sparse_csr, torch.sparse_bsr}:
            n_compressed_dims, n_plain_dims = size[-2 - dense_dims] // blocksize0, size[-1 - dense_dims] // blocksize1
        else:
            n_compressed_dims, n_plain_dims = size[-1 - dense_dims] // blocksize1, size[-2 - dense_dims] // blocksize0
        blocknnz = nnz // (blocksize0 * blocksize1)
        sparse_tensors = [random_sparse_compressed(n_compressed_dims, n_plain_dims, blocknnz) for _ in range(n_batch)]
        sparse_tensors_it = map(list, zip(*sparse_tensors))

        values = torch.stack(next(sparse_tensors_it)).reshape(*batch_shape, blocknnz, *blocksize, *dense_size)
        compressed_indices = torch.stack(next(sparse_tensors_it)).reshape(*batch_shape, -1)
        plain_indices = torch.stack(next(sparse_tensors_it)).reshape(*batch_shape, -1)
        return torch.sparse_compressed_tensor(compressed_indices, plain_indices,
                                              values, size=size, dtype=dtype, layout=layout, device=device)

    def genSparseCSRTensor(self, size, nnz, *, device, dtype, index_dtype, dense_dims=0):
        return self.genSparseCompressedTensor(size, nnz, layout=torch.sparse_csr, device=device,
                                              dtype=dtype, index_dtype=index_dtype, blocksize=(), dense_dims=dense_dims)

    def genSparseCSCTensor(self, size, nnz, *, device, dtype, index_dtype, dense_dims=0):
        return self.genSparseCompressedTensor(size, nnz, layout=torch.sparse_csc, device=device,
                                              dtype=dtype, index_dtype=index_dtype, blocksize=(), dense_dims=0)

    def genSparseBSRTensor(self, size, blocksize, nnz, *, device, dtype, index_dtype, dense_dims=0):
        assert len(blocksize) == 2
        return self.genSparseCompressedTensor(size, nnz, layout=torch.sparse_bsr, device=device,
                                              dtype=dtype, index_dtype=index_dtype, blocksize=blocksize, dense_dims=dense_dims)

    def genSparseBSCTensor(self, size, blocksize, nnz, *, device, dtype, index_dtype, dense_dims=0):
        assert len(blocksize) == 2
        return self.genSparseCompressedTensor(size, nnz, layout=torch.sparse_bsc, device=device,
                                              dtype=dtype, index_dtype=index_dtype, blocksize=blocksize, dense_dims=dense_dims)

    def genSparseTensor(self, size, sparse_dim, nnz, is_uncoalesced, device, dtype):
        # Assert not given impossible combination, where the sparse dims have
        # empty numel, but nnz > 0 makes the indices containing values.
        assert all(size[d] > 0 for d in range(sparse_dim)) or nnz == 0, 'invalid arguments'

        v_size = [nnz] + list(size[sparse_dim:])
        v = make_tensor(v_size, device=device, dtype=dtype, low=-1, high=1)
        i = torch.rand(sparse_dim, nnz, device=device)
        i.mul_(torch.tensor(size[:sparse_dim]).unsqueeze(1).to(i))
        i = i.to(torch.long)
        if is_uncoalesced:
            i1 = i[:, :(nnz // 2), ...]
            i2 = i[:, :((nnz + 1) // 2), ...]
            i = torch.cat([i1, i2], 1)
        x = torch.sparse_coo_tensor(i, v, torch.Size(size), dtype=dtype, device=device)

        if not is_uncoalesced:
            x = x.coalesce()
        else:
            # FIXME: `x` is a sparse view of `v`. Currently rebase_history for
            #        sparse views is not implemented, so this workaround is
            #        needed for inplace operations done on `x`, e.g., copy_().
            #        Remove after implementing something equivalent to CopySlice
            #        for sparse views.
            # NOTE: We do clone() after detach() here because we need to be able to change size/storage of x afterwards
            x = x.detach().clone()._coalesced_(False)
        return x, x._indices().clone(), x._values().clone()

    def generate_simple_inputs(self, layout,
                               device=None,
                               dtype=None,
                               index_dtype=None,
                               pin_memory=None,
                               members_pin_memory=None,
                               enable_batch=True,
                               enable_hybrid=True,
                               enable_zero_sized=True,
                               enable_non_contiguous_indices=True,
                               enable_non_contiguous_values=True,
                               enable_batch_variable_nse=False,
                               output_tensor=True,
                               patterns=None):
        """Generator of simple inputs for tensor constructors of the given layout.

        The generated tensor inputs have the following properties:

        - tensor shapes are minimal but not trivial
        - tensor values are sorted sequences for COO and CSR formats, e.g. [1, 2, 3, 4]
        - the generated tensors represent the same mathematical tensor for all layouts
        - the generated tensors include regular, zero-sized, and optionally, batched or/and hybrid tensors.
        - the generated tensors include contiguous or non-contiguous tensors both in indices and values

        If output_tensor is True, yield tensors with the given
        layout. Otherwise, yield inputs to the corresponding tensor
        constructors:

          - sparse compressed input is defined as
            (compressed_indices, plain_indices, values), dict(size=expected_size_from_shape_inference, device=device, dtype=dtype,
                                                              pin_memory=pin_memory)

          - sparse COO input is defined as
            (indices, values), dict(size=expected_size_from_shape_inference, device=device, dtype=dtype, pin_memory=pin_memory)

          - strided input is defined as
            (values,), dict(device=device, dtype=dtype)
        """
        if index_dtype is None:
            index_dtype = torch.int64

        is_compressed_sparse_layout = layout in {torch.sparse_csr, torch.sparse_csc, torch.sparse_bsr, torch.sparse_bsc}

        if output_tensor:
            for args, kwargs in self.generate_simple_inputs(layout, device=device, dtype=dtype, index_dtype=index_dtype,
                                                            pin_memory=pin_memory,
                                                            enable_batch=enable_batch, enable_hybrid=enable_hybrid,
                                                            enable_zero_sized=enable_zero_sized,
                                                            enable_non_contiguous_indices=enable_non_contiguous_indices,
                                                            enable_non_contiguous_values=enable_non_contiguous_values,
                                                            enable_batch_variable_nse=enable_batch_variable_nse,
                                                            output_tensor=False):
                if members_pin_memory:
                    args = tuple(a.pin_memory() for a in args)
                if layout is torch.strided:
                    assert len(args) == 1
                    size = kwargs.pop('size', None)  # to ensure that a zero-sized tensor has the desired shape
                    assert size is not None
                    if pin_memory:
                        yield args[0].reshape(size).pin_memory()
                    else:
                        yield args[0].reshape(size)
                elif layout is torch.sparse_coo:
                    yield torch.sparse_coo_tensor(*args, **kwargs)
                elif is_compressed_sparse_layout:
                    kwargs.update(layout=layout)
                    yield torch.sparse_compressed_tensor(*args, **kwargs)
                else:
                    assert 0  # unreachable
            return

        def get_blockpattern(pattern, blocksize):
            basesize = pattern.shape
            assert basesize[0] % blocksize[0] == 0, (basesize, blocksize)
            assert basesize[1] % blocksize[1] == 0, (basesize, blocksize)
            blockpattern = pattern.reshape(-1,
                                           blocksize[0],
                                           basesize[1] // blocksize[1],
                                           blocksize[1]).transpose(-3, -2).any(-1).any(-1)
            block_ids = torch.arange(1, blockpattern.numel() + 1).reshape(blockpattern.shape)
            return (blockpattern != 0) * block_ids

        def get_sparse_data(pattern):
            basesize = pattern.shape
            assert len(basesize) == 2, basesize  # pattern is expected to be a matrix

            # We cannot use `torch.sparse_xyz_tensor(pattern)` to
            # compute the sparse layout indices and values because
            # generate_simple_inputs is used to generate the inputs to
            # test `torch.sparse_xyz_tensor` factory functions, so
            # we'll compute the indices and values independently of
            # the factory functions.

            indices = torch.where(pattern != 0)
            coo_indices = torch.stack(indices)
            crow_indices = torch.zeros(basesize[0] + 1, dtype=torch.int64)
            crow_indices[1:] = torch.cumsum(coo_indices[0].bincount(minlength=basesize[0]), 0)
            col_indices = coo_indices[1]
            strided_values = torch.zeros(basesize, dtype=torch.int64)

            # the property of `values == range(1, 1+nnz)` is used in
            # get_sparse_data_with_block to relate BSR and BSC values,
            # so, don't change the following line:
            values = torch.arange(1, 1 + len(indices[0]), dtype=torch.int64)
            strided_values[indices] = values

            indices_T = torch.where(pattern.transpose(0, 1) != 0)
            coo_indices_T = torch.stack(indices_T)
            ccol_indices = torch.zeros(basesize[1] + 1, dtype=torch.int64)
            ccol_indices[1:] = torch.cumsum(coo_indices_T[0].bincount(minlength=basesize[1]), 0)
            row_indices = coo_indices_T[1]
            csc_values = strided_values.transpose(0, 1)[indices_T]

            return {torch.sparse_coo: (coo_indices, values),
                    torch.sparse_csr: (crow_indices, col_indices, values),
                    torch.sparse_csc: (ccol_indices, row_indices, csc_values),
                    torch.strided: (strided_values,)}

        def get_sparse_data_with_block(pattern, blocksize):
            nonblock_data = get_sparse_data(pattern)
            blockpattern = get_blockpattern(pattern, blocksize)
            block_data = get_sparse_data(blockpattern)

            strided_values = nonblock_data[torch.strided][0]
            block_indices = block_data[torch.sparse_coo][0]
            bsr_values = torch.stack([strided_values[bi * blocksize[0]:(bi + 1) * blocksize[0],
                                                     bj * blocksize[1]:(bj + 1) * blocksize[1]]
                                      for bi, bj in block_indices.transpose(0, 1)])

            # here we use the property `values == range(1, 1+nnz)` and
            # `values` relation to `csc_values` (see get_sparse_data)
            # to get BSC blocks via reordering the BSR blocks:
            bsc_values = bsr_values[block_data[torch.sparse_csc][2] - 1]

            return {torch.sparse_bsr: (*block_data[torch.sparse_csr][:2], bsr_values),
                    torch.sparse_bsc: (*block_data[torch.sparse_csc][:2], bsc_values),
                    **nonblock_data}

        def get_batch_sparse_data(pattern, blocksize):
            size = pattern.shape
            if len(size) <= 2:  # non-batch
                return get_sparse_data_with_block(pattern, blocksize)

            # batch data is created recursively:
            batch_data = {}  # type: ignore[var-annotated]
            for i, item in enumerate(pattern):
                for layout, d in get_batch_sparse_data(item, blocksize).items():
                    target = batch_data.get(layout)
                    if layout is torch.sparse_coo:
                        # a "batch COO" means a COO with the leading
                        # sparse dimensions interpreted as batch
                        # dimensions
                        ext_coo_indices1 = torch.cat((torch.full((1, len(d[1])), i, dtype=torch.int64), d[0]))
                        if target is None:
                            target = batch_data[layout] = (ext_coo_indices1, d[1])
                        else:
                            target[0].set_(torch.cat((target[0], ext_coo_indices1), 1))  # type: ignore[call-overload]
                            target[1].set_(torch.cat((target[1], d[1])))
                    else:
                        if target is None:
                            target = batch_data[layout] = tuple(d[j].unsqueeze(0) for j in range(len(d)))
                        else:
                            for j in range(len(d)):
                                target[j].set_(torch.cat((target[j], d[j].unsqueeze(0))))  # type: ignore[call-overload]
            return batch_data

        def generate_values(base, densesize):
            """Generates a tensor of shape densesize with values equal to

              base + i_1 * 10^0 + ... + i_d * 10^{d - 1}

            at indices i_1, ..., i_d (with 0 <= i_j < densesize[j] for any 1 <= j <=
            len(densesize))

            This mapping produces unique values as long as
            densesize[i] < 10 for all i in range(len(densesize)).
            """

            if not densesize:
                return base
            if not isinstance(base, int) and base.ndim > 0:
                return torch.stack([generate_values(b, densesize) for b in base])
            if base == 0:
                return torch.zeros(densesize, dtype=torch.int64)
            r = torch.arange(densesize[0], dtype=torch.int64)
            for i, d in enumerate(densesize[1:]):
                y = torch.arange(d, dtype=torch.int64) * (10 ** (i + 1))
                r = r[..., None] + y[None, ...]
            r.add_(base)
            return r

        if patterns is None:
            # A pattern is a 3-tuple with the following items:
            #
            # - a list of integers with the depth of two or more. The
            #   integers define the sparsity patterns of the generated
            #   inputs: zero values correspond to unspecified
            #   elements/blocks, and non-zero values to the specified
            #   elements.
            #
            #   For debugging convenience, the elements with the same
            #   value typically belong to the same block. However, it
            #   is not a hard requirement: as long as the shape of a
            #   pattern divides with block sizes, the pattern will be
            #   a valid one.
            #
            #   If the depth of the list is larger than two, inputs
            #   with batch dimensions will be generated.
            #
            # - a list of 2-tuples of block sizes, used to generate
            #   BSR/BSC tensors with various block size parameters
            #
            # - a list of tuples of dense dimensions, used to generate
            #   hybrid tensors with various dense dimensions
            #
            patterns = [
                # a simple 3 x 2 tensor: non-hybrid, hybrid with 1 and 2 dense dimensions
                ([[1, 2, 0],
                  [1, 0, 3]], [(2, 1), (1, 3)], [(), (2,), (4, 5)]),
                # 2 x 3 batch of 3 x 2 tensors: non-hybrid and hybrid with 2 dense dimensions
                ([[[[1, 2, 0],
                    [1, 0, 3]],
                   [[1, 2, 3],
                    [1, 0, 0]],
                   [[1, 0, 0],
                    [1, 2, 3]]],
                  [[[0, 2, 0],
                    [1, 2, 3]],
                   [[1, 0, 3],
                    [1, 2, 0]],
                   [[1, 2, 3],
                    [0, 2, 0]]]], [(2, 1), (2, 3)], [(), (2,)]),
                # tensor with non-trivial blocksize
                ([[0, 1, 0, 2, 0, 2],
                  [0, 1, 0, 0, 2, 0],
                  [3, 3, 3, 0, 0, 0],
                  [0, 0, 0, 0, 0, 0],
                  [0, 5, 0, 6, 6, 6],
                  [5, 0, 5, 6, 6, 6],
                  [0, 0, 0, 0, 8, 8],
                  [7, 7, 7, 0, 8, 8]], [(2, 3)], [(), (4, 5)]),
                # batch tensor with variable NSE
                # Requires https://github.com/pytorch/pytorch/pull/84843 or similar.
                ([[[1, 2],
                   [3, 4]],
                  [[1, 0],
                   [0, 0]]], [(1, 1)], ([()] if enable_batch_variable_nse else []))]

        def non_contiguous_copy(t, dim=-1, offset=0):
            # return a copy of t that is non-contiguous along the
            # given dimension and with the given storage offset
            self.assertTrue(t.is_contiguous())
            if dim < 0:
                dim = dim + t.ndim
            assert dim >= 0 and dim < t.ndim
            step = max(2, offset + 1)
            tmp = torch.zeros((*t.shape[:dim], t.shape[dim] * step, *t.shape[dim + 1:]), dtype=t.dtype, device=t.device)
            dim_slices = (*((slice(None),) * dim), slice(offset, None, step))
            r = tmp[dim_slices].copy_(t)
            self.assertFalse(r.is_contiguous())
            self.assertEqual(t, r)
            return r

        # the main loop of the method:
        for pattern, blocksizes, densesizes in patterns:
            if not enable_hybrid:
                densesizes = [s for s in densesizes if not s]
            if not (densesizes and blocksizes):
                continue
            pattern = torch.tensor(pattern, dtype=torch.int64)
            if not enable_batch and pattern.ndim > 2:
                continue
            for blocksize in blocksizes:
                data = get_batch_sparse_data(pattern, blocksize)[layout]
                for densesize in densesizes:
                    indices = [a.to(device=device, dtype=index_dtype) for a in data[:-1]]
                    values = generate_values(data[-1], densesize).to(device=device, dtype=dtype)
                    kwargs = dict(device=device, dtype=dtype, size=pattern.shape + densesize)
                    if pin_memory is not None:
                        kwargs.update(pin_memory=pin_memory)

                    yield (*indices, values), kwargs.copy()
                    if enable_non_contiguous_indices and pattern.ndim > 2:
                        # sparse compressed indices can be sliced only along batch dimensions
                        for (dim, offset) in {(0, 1), (-2, 0)}:
                            indices_copy = [non_contiguous_copy(a, dim=dim, offset=offset) for a in indices]
                            yield (*indices_copy, values), kwargs.copy()

                            if enable_non_contiguous_values:
                                values_copy = non_contiguous_copy(values, dim=-1, offset=1)
                                yield (*indices_copy, values_copy), kwargs.copy()

                    if enable_non_contiguous_values:
                        values_copy = non_contiguous_copy(values, dim=-1, offset=1)
                        yield (*indices, values_copy), kwargs.copy()

        # zero-sized tensor inputs, non-batch, non-hybrid/hybrid
        if enable_zero_sized:
            for basesize, blocksizes, densesizes in [
                    ((2, 0), [(1, 2)], [(), (2,), (2, 3)] if enable_hybrid else [()]),
                    ((0, 2), [(1, 2), (2, 1), (3, 2)], [()]),
                    ((0, 0), [(1, 2)], [()]),
            ]:
                for blocksize in blocksizes:
                    for densesize in densesizes:  # type: ignore[attr-defined]
                        if layout == torch.strided:
                            indices = ()  # type: ignore[assignment]
                            values = torch.empty((basesize + densesize), device=device, dtype=dtype)
                        elif layout == torch.sparse_coo:
                            indices = (torch.empty(len(basesize), 0, device=device, dtype=index_dtype),)  # type: ignore[assignment]
                            values = torch.empty((0, *densesize), device=device, dtype=dtype)
                        elif layout == torch.sparse_csr:
                            crow_indices = torch.tensor([0] * (basesize[0] + 1), device=device, dtype=index_dtype)
                            col_indices = torch.empty(0, device=device, dtype=index_dtype)
                            indices = (crow_indices, col_indices)  # type: ignore[assignment]
                            values = torch.empty((0, *densesize), device=device, dtype=dtype)
                        elif layout == torch.sparse_csc:
                            ccol_indices = torch.tensor([0] * (basesize[1] + 1), device=device, dtype=index_dtype)
                            row_indices = torch.empty(0, device=device, dtype=index_dtype)
                            indices = (ccol_indices, row_indices)  # type: ignore[assignment]
                            values = torch.empty((0, *densesize), device=device, dtype=dtype)
                        elif layout == torch.sparse_bsr:
                            crow_indices = torch.tensor([0] * (basesize[0] // blocksize[0] + 1), device=device, dtype=index_dtype)
                            col_indices = torch.empty(0, device=device, dtype=index_dtype)
                            indices = (crow_indices, col_indices)  # type: ignore[assignment]
                            values = torch.empty((0, *blocksize, *densesize), device=device, dtype=dtype)
                        elif layout == torch.sparse_bsc:
                            ccol_indices = torch.tensor([0] * (basesize[1] // blocksize[1] + 1), device=device, dtype=index_dtype)
                            row_indices = torch.empty(0, device=device, dtype=index_dtype)
                            indices = (ccol_indices, row_indices)  # type: ignore[assignment]
                            values = torch.empty((0, *blocksize, *densesize), device=device, dtype=dtype)
                        else:
                            assert 0  # unreachable
                        kwargs = dict(device=device, dtype=dtype, size=basesize + densesize)
                        if pin_memory is not None:
                            kwargs.update(pin_memory=pin_memory)
                        yield (*indices, values), kwargs

    def safeToDense(self, t):
        # coalesce is only implemented for COO
        if t.layout == torch.sparse_coo:
            t = t.coalesce()
        return t.to_dense()

    # Compares a torch function with a reference function for a given sample input (object of SampleInput)
    # Note: only values are compared, type comparison is not done here
    def compare_with_reference(self, torch_fn, ref_fn, sample_input, **kwargs):
        numpy_sample = sample_input.numpy()
        n_inp, n_args, n_kwargs = numpy_sample.input, numpy_sample.args, numpy_sample.kwargs
        t_inp, t_args, t_kwargs = sample_input.input, sample_input.args, sample_input.kwargs

        actual = torch_fn(t_inp, *t_args, **t_kwargs)
        expected = ref_fn(n_inp, *n_args, **n_kwargs)

        self.assertEqual(actual, expected, exact_device=False, **kwargs)

    # Compares the given Torch and NumPy functions on the given tensor-like object.
    # NOTE: both torch_fn and np_fn should be functions that take a single
    #   tensor (array). If the torch and/or NumPy function require additional
    #   arguments then wrap the function in a lambda or pass a partial function.
    # TODO: add args/kwargs for passing to assertEqual (e.g. rtol, atol)
    def compare_with_numpy(self, torch_fn, np_fn, tensor_like,
                           device=None, dtype=None, **kwargs):
        assert TEST_NUMPY

        if isinstance(tensor_like, torch.Tensor):
            assert device is None
            assert dtype is None
            t_cpu = tensor_like.detach().cpu()
            if t_cpu.dtype is torch.bfloat16:
                t_cpu = t_cpu.float()
            a = t_cpu.numpy()
            t = tensor_like
        else:
            d = copy.copy(torch_to_numpy_dtype_dict)
            d[torch.bfloat16] = np.float32
            a = np.array(tensor_like, dtype=d[dtype])
            t = torch.tensor(tensor_like, device=device, dtype=dtype)

        np_result = np_fn(a)
        torch_result = torch_fn(t).cpu()

        # Converts arrays to tensors
        if isinstance(np_result, np.ndarray):
            try:
                np_result = torch.from_numpy(np_result)
            except Exception:
                # NOTE: copying an array before conversion is necessary when,
                #   for example, the array has negative strides.
                np_result = torch.from_numpy(np_result.copy())
            if t.dtype is torch.bfloat16 and torch_result.dtype is torch.bfloat16 and np_result.dtype is torch.float:
                torch_result = torch_result.to(torch.float)

        self.assertEqual(np_result, torch_result, **kwargs)

    def assertEqualIgnoreType(self, *args, **kwargs) -> None:
        # If you are seeing this function used, that means test is written wrongly
        # and deserves detailed investigation
        return self.assertEqual(*args, exact_dtype=False, **kwargs)

    def assertEqualBroadcasting(self, x, y, *args, **kwargs) -> None:
        r"""Tests if tensor x equals to y, if y to be broadcast to x.shape.
        """
        if not isinstance(y, Iterable):
            # int, float, etc. or different shape tensors
            y = torch.ones_like(x) * y
        if not isinstance(y, torch.Tensor):
            # iterable, but not a tensor
            y = torch.ones_like(x) * torch.tensor(y)
        return self.assertEqual(x, y, *args, **kwargs)

    def assertEqual(
            self,
            x,
            y,
            msg: Optional[Union[str, Callable[[str], str]]] = None,
            *,
            atol: Optional[float] = None,
            rtol: Optional[float] = None,
            equal_nan=True,
            exact_dtype=True,
            # TODO: default this to True
            exact_device=False,
            exact_layout=False,
            exact_stride=False,
            exact_is_coalesced=False
    ):
        # Hide this function from `pytest`'s traceback
        __tracebackhide__ = True

        # numpy's dtypes are a superset of what PyTorch supports. In case we encounter an unsupported dtype, we fall
        # back to an elementwise comparison. Note that this has to happen here and not for example in
        # `TensorOrArrayPair`, since at that stage we can no longer split the array into its elements and perform
        # multiple comparisons.
        if any(
            isinstance(input, np.ndarray) and not has_corresponding_torch_dtype(input.dtype) for input in (x, y)
        ):
            def to_list(input):
                return input.tolist() if isinstance(input, (torch.Tensor, np.ndarray)) else list(input)

            x = to_list(x)
            y = to_list(y)
        # When comparing a sequence of numbers to a tensor, we need to convert the sequence to a tensor here.
        # Otherwise, the pair origination of `are_equal` will fail, because the sequence is recognized as container
        # that should be checked elementwise while the tensor is not.
        elif isinstance(x, torch.Tensor) and isinstance(y, Sequence):
            y = torch.as_tensor(y, dtype=x.dtype, device=x.device)
        elif isinstance(x, Sequence) and isinstance(y, torch.Tensor):
            x = torch.as_tensor(x, dtype=y.dtype, device=y.device)

        # unbind NSTs to compare them; don't do this for NJTs
        if isinstance(x, torch.Tensor) and x.is_nested and x.layout == torch.strided:
            x = x.unbind()
        if isinstance(y, torch.Tensor) and y.is_nested and y.layout == torch.strided:
            y = y.unbind()

        error_metas = not_close_error_metas(
            x,
            y,
            pair_types=(
                NonePair,
                RelaxedBooleanPair,
                RelaxedNumberPair,
                TensorOrArrayPair,
                TypedStoragePair,
                StringPair,
                SetPair,
                TypePair,
                ObjectPair,
            ),
            sequence_types=(
                Sequence,
                Sequential,
                ModuleList,
                ParameterList,
                ScriptList,
                torch.utils.data.dataset.Subset,
            ),
            mapping_types=(Mapping, ModuleDict, ParameterDict, ScriptDict),
            rtol=rtol,
            rtol_override=self.rel_tol,
            atol=atol,
            atol_override=self.precision,
            equal_nan=equal_nan,
            check_device=exact_device,
            check_dtype=exact_dtype,
            check_layout=exact_layout,
            check_stride=exact_stride,
            check_is_coalesced=exact_is_coalesced,
        )

        if error_metas:
            # See [ErrorMeta Cycles]
            error_metas = [error_metas]  # type: ignore[list-item]
            # TODO: compose all metas into one AssertionError
            raise error_metas.pop()[0].to_error(  # type: ignore[index]
                # This emulates unittest.TestCase's behavior if a custom message passed and
                # TestCase.longMessage (https://docs.python.org/3/library/unittest.html#unittest.TestCase.longMessage)
                # is True (default)
                (lambda generated_msg: f"{generated_msg}\n{msg}") if isinstance(msg, str) and self.longMessage else msg
            )

    def assertNotEqual(self, x, y, msg: Optional[str] = None, *,                                       # type: ignore[override]
                       atol: Optional[float] = None, rtol: Optional[float] = None, **kwargs) -> None:
        with self.assertRaises(AssertionError, msg=msg):
            self.assertEqual(x, y, msg, atol=atol, rtol=rtol, **kwargs)

    def assertEqualTypeString(self, x, y) -> None:
        # This API is used simulate deprecated x.type() == y.type()
        self.assertEqual(x.device, y.device)
        self.assertEqual(x.dtype, y.dtype)
        self.assertEqual(x.is_sparse, y.is_sparse)

    def assertObjectIn(self, obj: Any, iterable: Iterable[Any]) -> None:
        for elem in iterable:
            if id(obj) == id(elem):
                return
        raise AssertionError("object not found in iterable")

    # Reimplemented to provide special behavior when
    # _ignore_not_implemented_error is True
    def assertRaises(self, expected_exception, *args, **kwargs):
        if self._ignore_not_implemented_error:
            context: Optional[AssertRaisesContextIgnoreNotImplementedError] = \
                AssertRaisesContextIgnoreNotImplementedError(expected_exception, self)  # type: ignore[call-arg]
            try:
                return context.handle('assertRaises', args, kwargs)  # type: ignore[union-attr, arg-type]
            finally:
                # see https://bugs.python.org/issue23890
                context = None
        else:
            return super().assertRaises(expected_exception, *args, **kwargs)

    # Reimplemented to provide special behavior when
    # _ignore_not_implemented_error is True
    def assertRaisesRegex(self, expected_exception, expected_regex, *args, **kwargs):
        # Verifies that an exception with the type expected_exception and message
        # matching the regular expression defined by expected_regex is thrown.
        # If the test is instantiated for a non-native device type (like XLA)
        # then the message is not validated.

        # Checks whether the test is instantiated for a device type by testing
        # if the test class has defined the device_type attribute and,
        # if so, tests whether the instantiated device type is native or not
        if hasattr(self, 'device_type') and self.device_type not in NATIVE_DEVICES and self.device_type != "mps":  # type: ignore[attr-defined]
            # empty string matches any string
            expected_regex = ''

        if self._ignore_not_implemented_error:
            context = AssertRaisesContextIgnoreNotImplementedError(  # type: ignore[call-arg]
                expected_exception, self, expected_regex)
            return context.handle('assertRaisesRegex', args, kwargs)  # type: ignore[attr-defined, arg-type]
        else:
            return super().assertRaisesRegex(expected_exception, expected_regex, *args, **kwargs)

    # Verifies that no unraisable exceptions are raised by callable.  Unlike regular
    # exceptions, these do not actually propagate to the caller and are
    # suppressed.  We must test for them specially.
    def assertNoUnraisable(self, callable, *args, **kwargs):
        raised = None

        def record_unraisable(unraisable):
            nonlocal raised
            raised = unraisable

        # Disable GC when running the callable to prevent spurious flakiness
        # from unlucky GCs inside the callable
        prev = gc.isenabled()
        gc.disable()
        try:
            with unittest.mock.patch("sys.unraisablehook", record_unraisable):
                callable(*args, **kwargs)
        finally:
            if prev:
                gc.enable()

        self.assertIsNone(raised)

    # TODO: Support context manager interface
    # NB: The kwargs forwarding to callable robs the 'subname' parameter.
    # If you need it, manually apply your callable in a lambda instead.
    def assertExpectedRaises(self, exc_type, callable, *args, **kwargs):
        subname = None
        if 'subname' in kwargs:
            subname = kwargs['subname']
            del kwargs['subname']
        try:
            callable(*args, **kwargs)
        except exc_type as e:
            self.assertExpected(str(e), subname)
            return
        # Don't put this in the try block; the AssertionError will catch it
        self.fail(msg="Did not raise when expected to")

    def assertNotWarn(self, callable, msg=''):
        r"""
        Test if :attr:`callable` does not raise a warning.
        """
        with warnings.catch_warnings(record=True) as ws:
            warnings.simplefilter("always")  # allow any warning to be raised
            with set_warn_always_context(True):
                callable()
            self.assertTrue(len(ws) == 0, msg)

    @contextmanager
    def assertWarnsOnceRegex(self, category, regex=''):
        """Context manager for code that *must always* warn

        This filters expected warnings from the test and fails if
        the expected warning is not caught. It uses set_warn_always() to force
        TORCH_WARN_ONCE to behave like TORCH_WARN
        """
        pattern = re.compile(regex)
        with warnings.catch_warnings(record=True) as ws:
            warnings.simplefilter("always")  # allow any warning to be raised
            with set_warn_always_context(True):
                yield
            if len(ws) == 0:
                self.fail('no warning caught')
            self.assertTrue(any(type(w.message) is category for w in ws))
            self.assertTrue(
                any(re.match(pattern, str(w.message)) for w in ws),
                f'{pattern}, {[w.message for w in ws if type(w.message) is category]}')

    def assertExpected(self, s, subname=None):
        r"""
        Test that a string matches the recorded contents of a file
        derived from the name of this test and subname.  This file
        is placed in the 'expect' directory in the same directory
        as the test script. You can automatically update the recorded test
        output using --accept.

        If you call this multiple times in a single function, you must
        give a unique subname each time.
        """
        if not isinstance(s, str):
            raise TypeError("assertExpected is strings only")

        def remove_prefix(text, prefix):
            if text.startswith(prefix):
                return text[len(prefix):]
            return text
        # NB: we take __file__ from the module that defined the test
        # class, so we place the expect directory where the test script
        # lives, NOT where test/common_utils.py lives.  This doesn't matter in
        # PyTorch where all test scripts are in the same directory as
        # test/common_utils.py, but it matters in onnx-pytorch
        module_id = self.__class__.__module__
        munged_id = remove_prefix(self.id(), module_id + ".")
        test_file = os.path.realpath(sys.modules[module_id].__file__)  # type: ignore[type-var]
        expected_file = os.path.join(os.path.dirname(test_file),  # type: ignore[type-var, arg-type]
                                     "expect",
                                     munged_id)

        subname_output = ""
        if subname:
            expected_file += "-" + subname
            subname_output = f" ({subname})"
        expected_file += ".expect"
        expected = None

        def accept_output(update_type):
            print(f"Accepting {update_type} for {munged_id}{subname_output}:\n\n{s}")
            with open(expected_file, 'w') as f:
                # Adjust for producer_version, leave s unmodified
                s_tag = re.sub(r'(producer_version): "[0-9.]*"',
                               r'\1: "CURRENT_VERSION"', s)
                f.write(s_tag)

        try:
            with open(expected_file) as f:
                expected = f.read()
        except OSError as e:
            if e.errno != errno.ENOENT:
                raise
            elif expecttest.ACCEPT:
                return accept_output("output")
            else:
                raise RuntimeError(
                      f"I got this output for {munged_id}{subname_output}:\n\n{s}\n\n"
                      "No expect file exists; to accept the current output, run:\n"
                      f"python {__main__.__file__} {munged_id} --accept") from None

        # a hack for JIT tests
        if IS_WINDOWS:
            expected = re.sub(r'CppOp\[(.+?)\]', 'CppOp[]', expected)
            s = re.sub(r'CppOp\[(.+?)\]', 'CppOp[]', s)

        # Adjust for producer_version
        expected = expected.replace(
            'producer_version: "CURRENT_VERSION"',
            f'producer_version: "{torch.onnx.producer_version}"'
        )
        if expecttest.ACCEPT:
            if expected != s:
                return accept_output("updated output")
        else:
            if hasattr(self, "assertMultiLineEqual"):
                # Python 2.7 only
                # NB: Python considers lhs "old" and rhs "new".
                self.assertMultiLineEqual(expected, s)
            else:
                self.assertEqual(s, expected)

    def assertExpectedStripMangled(self, s, subname=None):
        s = re.sub(r'__torch__[^ ]+', '', s)
        self.assertExpected(s, subname)

    def assertGreaterAlmostEqual(self, first, second, places=None, msg=None, delta=None):
        """Assert that ``first`` is greater than or almost equal to ``second``.

        The equality of ``first`` and ``second`` is determined in a similar way to
        the ``assertAlmostEqual`` function of the standard library.
        """
        if delta is not None and places is not None:
            raise TypeError("specify delta or places not both")

        if first >= second:
            return

        diff = second - first
        if delta is not None:
            if diff <= delta:
                return

            standardMsg = f"{first} not greater than or equal to {second} within {delta} delta"
        else:
            if places is None:
                places = 7

            if round(diff, places) == 0:
                return

            standardMsg = f"{first} not greater than or equal to {second} within {places} places"

        msg = self._formatMessage(msg, standardMsg)
        raise self.failureException(msg)

    def assertAtenOp(self, onnx_model, operator, overload_name=""):
        all_aten_nodes = [p for p in onnx_model.graph.node
                          if p.op_type == "ATen" and p.domain == "org.pytorch.aten"]
        self.assertTrue(all_aten_nodes)

        for op in all_aten_nodes:
            attrs = {attr.name: attr.s.decode() for attr in op.attribute}
            if attrs.get("operator") == operator:
                break

        self.assertEqual(attrs["operator"], operator)  # type: ignore[possibly-undefined]
        self.assertEqual(attrs.get("overload_name", ""), overload_name)

    def check_nondeterministic_alert(self, fn, caller_name, should_alert=True):
        '''Checks that an operation produces a nondeterministic alert when
        expected while `torch.use_deterministic_algorithms(True)` is set.

        Args:
          fn (callable): Function to check for a nondeterministic alert

          caller_name (str): Name of the operation that produces the
              nondeterministic alert. This name is expected to appear at the
              beginning of the error/warning message.

          should_alert (bool, optional): If True, then the check will only pass
              if calling `fn` produces a nondeterministic error/warning with the
              expected message. If False, then the check will only pass if
              calling `fn` does not produce an error. Default: `True`.
        '''

        alert_message = '^' + caller_name + ' does not have a deterministic implementation, but you set'

        # Check that errors are thrown correctly
        with DeterministicGuard(True):
            if should_alert:
                with self.assertRaisesRegex(
                        RuntimeError,
                        alert_message,
                        msg='expected a non-deterministic error, but it was not raised'):
                    fn()

            else:
                # If a nondeterministic error is not expected, make sure
                # that it is not raised
                try:
                    fn()
                except RuntimeError as e:
                    if 'does not have a deterministic implementation' in str(e):
                        self.fail(
                            'did not expect non-deterministic error message, '
                            + 'but got one anyway: "' + str(e) + '"')
                    # Reraise exceptions unrelated to nondeterminism
                    raise

        # Check that warnings are thrown correctly
        with DeterministicGuard(True, warn_only=True):
            if should_alert:
                with self.assertWarnsRegex(
                        UserWarning,
                        alert_message):
                    fn()
            else:
                with warnings.catch_warnings(record=True) as w:
                    warnings.simplefilter("always")
                    fn()
                    for warning in w:
                        if isinstance(warning, UserWarning):
                            self.assertTrue(re.search(alert_message, str(warning)) is None)

    # run code in subprocess and capture exceptions.
    @staticmethod
    def run_process_no_exception(code, env=None):
        import subprocess

        popen = subprocess.Popen(
            [sys.executable, '-c', code],
            stdout=subprocess.PIPE,
            stderr=subprocess.PIPE,
            env=env)
        (stdout, stderr) = popen.communicate()
        return (stdout, stderr)

    # returns captured stderr
    @staticmethod
    def runWithPytorchAPIUsageStderr(code):
        env = os.environ.copy()
        env["PYTORCH_API_USAGE_STDERR"] = "1"
        # remove CI flag since this is a wrapped test process.
        # CI flag should be set in the parent process only.
        env.pop("CI", None)
        env.pop("TEST_SHOWLOCALS", None)
        _stdout, stderr = TestCase.run_process_no_exception(code, env=env)
        return stderr.decode('ascii')

    def _attempt_load_from_subprocess(
        self,
        file: pathlib.Path,
        import_string: str,
        expected_failure_message: Optional[str] = None
    ) -> None:
        """
        Attempts weights_only `torch.load` in a subprocess. This is used to test that
        weights_only `torch.load` works as expected without global imports.

        Args:
            file (pathlib.Path): The path to the checkpoint to load.
            import_string (str): import string to add to the script
            exected_failure_message (str, optional): The expected failure message if the
                checkpoint fails to load. If None, the test will pass
        """
        script = f"import torch;{import_string}torch.load(r'{file}', weights_only=True)"
        cm = (
            self.assertRaisesRegex(RuntimeError, re.escape(expected_failure_message))
            if expected_failure_message else contextlib.nullcontext()
        )
        with cm:
            try:
                subprocess.check_output(
                    [sys.executable, "-c", script],
                    # On Windows, opening the subprocess with the default CWD makes `import torch`
                    # fail, so just set CWD to this script's directory
                    cwd=os.path.dirname(os.path.realpath(__file__)),
                    stderr=subprocess.STDOUT,
                )
            except subprocess.CalledProcessError as e:
                raise RuntimeError(e.output.decode("utf-8")) from None


class TestCaseBase(TestCase):
    # Calls to super() in dynamically created classes are a bit odd.
    # See https://github.com/pytorch/pytorch/pull/118586 for more info
    # Subclassing this class and then calling super(TestCaseBase) will run
    # TestCase's setUp, tearDown etc functions
    pass


def download_file(url, binary=True):
    from urllib.parse import urlsplit
    from urllib import request, error

    filename = os.path.basename(urlsplit(url)[2])
    data_dir = get_writable_path(os.path.join(os.path.dirname(__file__), 'data'))
    path = os.path.join(data_dir, filename)

    if os.path.exists(path):
        return path
    try:
        data = request.urlopen(url, timeout=15).read()
        with open(path, 'wb' if binary else 'w') as f:
            f.write(data)
        return path
    except error.URLError as e:
        msg = f"could not download test file '{url}'"
        warnings.warn(msg, RuntimeWarning)
        raise unittest.SkipTest(msg) from e

def find_free_port():
    """
    Finds an available port and returns that port number.

    NOTE: If this function is being used to allocate a port to Store (or
    indirectly via init_process_group or init_rpc), it should be used
    in conjunction with the `retry_on_connect_failures` decorator as there is a potential
    race condition where the allocated port may become unavailable before it can be used
    """
    with closing(socket.socket(socket.AF_INET, socket.SOCK_STREAM)) as sock:
        sock.setsockopt(socket.SOL_SOCKET, socket.SO_REUSEADDR, 1)
        sock.bind(('localhost', 0))
        _, port = sock.getsockname()
        return port

# Errors that we can get in c10d initialization for which we should retry tests for.
ADDRESS_IN_USE = "Address already in use"
CONNECT_TIMEOUT = "connect() timed out."

def retry_on_connect_failures(func=None, connect_errors=(ADDRESS_IN_USE)):
    """Reruns a test if the test returns a RuntimeError and the exception
    contains one of the strings in connect_errors."""
    # This if block is executed when using this function as a decorator with arguments.
    if func is None:
        return partial(retry_on_connect_failures, connect_errors=connect_errors)

    @wraps(func)
    def wrapper(*args, **kwargs):
        n_retries = 10
        tries_remaining = n_retries
        while True:
            try:
                return func(*args, **kwargs)
            except RuntimeError as error:
                if any(connect_error in str(error) for connect_error in connect_errors):
                    tries_remaining -= 1
                    if tries_remaining == 0:
                        raise RuntimeError(f"Failing after {n_retries} retries with error: {str(error)}") from error
                    time.sleep(random.random())
                    continue
                raise
    return wrapper


# Decorator to retry upon certain Exceptions.
def retry(ExceptionToCheck, tries=3, delay=3, skip_after_retries=False):
    def deco_retry(f):
        @wraps(f)
        def f_retry(*args, **kwargs):
            mtries, mdelay = tries, delay
            while mtries > 1:
                try:
                    return f(*args, **kwargs)
                except ExceptionToCheck as e:
                    msg = f"{e}, Retrying in {mdelay:d} seconds..."
                    print(msg)
                    time.sleep(mdelay)
                    mtries -= 1
            try:
                return f(*args, **kwargs)
            except ExceptionToCheck as e:
                raise unittest.SkipTest(f"Skipping after {tries} consecutive {str(e)}") from e if skip_after_retries else e
        return f_retry  # true decorator
    return deco_retry


# FIXME: modernize these to be consistent with make_tensor
#   and review including them in torch.testing
# Methods for matrix generation

def random_square_matrix_of_rank(l, rank, dtype=torch.double, device='cpu'):
    assert rank <= l
    A = torch.randn(l, l, dtype=dtype, device=device)
    u, s, vh = torch.linalg.svd(A, full_matrices=False)
    for i in range(l):
        if i >= rank:
            s[i] = 0
        elif s[i] == 0:
            s[i] = 1
    return (u * s.to(dtype).unsqueeze(-2)) @ vh

def random_well_conditioned_matrix(*shape, dtype, device, mean=1.0, sigma=0.001):
    """
    Returns a random rectangular matrix (batch of matrices)
    with singular values sampled from a Gaussian with
    mean `mean` and standard deviation `sigma`.
    The smaller the `sigma`, the better conditioned
    the output matrix is.
    """
    primitive_dtype = {
        torch.float: torch.float,
        torch.double: torch.double,
        torch.cfloat: torch.float,
        torch.cdouble: torch.double
    }
    x = torch.rand(shape, dtype=dtype, device=device)
    m = x.size(-2)
    n = x.size(-1)
    u, _, vh = torch.linalg.svd(x, full_matrices=False)
    s = (torch.randn(*(shape[:-2] + (min(m, n),)), dtype=primitive_dtype[dtype], device=device) * sigma + mean) \
        .sort(-1, descending=True).values.to(dtype)
    return (u * s.unsqueeze(-2)) @ vh

# Returns a noncontiguous (tensor with the same shape and values as t
# The noncontiguous tensor is constructed such that elements in the innermost
#   dimension are separated by zeros or (whenever possible) nans
# TODO: consider more complicated noncontiguity schemes
def noncontiguous_like(t):
    # Short-circuits if t is already noncontiguous
    if not t.is_contiguous():
        return t

    # Choose a "weird" value that won't be accessed
    if t.dtype.is_floating_point or t.dtype.is_complex:
        value = math.nan
    elif t.dtype == torch.bool:
        value = True
    else:
        value = 12

    result = t.new_empty(t.shape + (2,))
    result[..., 0] = value
    result[..., 1] = t.detach()
    result = result[..., 1]
    result.requires_grad_(t.requires_grad)
    return result

# TODO: remove this (prefer make_symmetric_matrices below)
def random_symmetric_matrix(l, *batches, **kwargs):
    dtype = kwargs.get('dtype', torch.double)
    device = kwargs.get('device', 'cpu')
    A = torch.randn(*(batches + (l, l)), dtype=dtype, device=device)
    A = (A + A.mT).div_(2)
    return A

# Creates a symmetric matrix or batch of symmetric matrices
# Shape must be a square matrix or batch of square matrices
def make_symmetric_matrices(*shape, device, dtype):
    assert shape[-1] == shape[-2]
    t = make_tensor(shape, device=device, dtype=dtype)
    t = (t + t.mT).div_(2)
    return t

def random_hermitian_matrix(l, *batches, **kwargs):
    dtype = kwargs.get('dtype', torch.double)
    device = kwargs.get('device', 'cpu')
    A = torch.randn(*(batches + (l, l)), dtype=dtype, device=device)
    A = (A + A.mH).div_(2)
    return A


def random_symmetric_psd_matrix(l, *batches, **kwargs):
    """
    Returns a batch of random symmetric positive-semi-definite matrices.
    The shape of the result is batch_dims + (matrix_size, matrix_size)
    The following example creates a tensor of size 2 x 4 x 3 x 3
    >>> # xdoctest: +SKIP("undefined variables")
    >>> matrices = random_symmetric_psd_matrix(3, 2, 4, dtype=dtype, device=device)
    """
    dtype = kwargs.get('dtype', torch.double)
    device = kwargs.get('device', 'cpu')
    A = torch.randn(*(batches + (l, l)), dtype=dtype, device=device)
    return A @ A.mT


def random_hermitian_psd_matrix(matrix_size, *batch_dims, dtype=torch.double, device='cpu'):
    """
    Returns a batch of random Hermitian positive-semi-definite matrices.
    The shape of the result is batch_dims + (matrix_size, matrix_size)
    The following example creates a tensor of size 2 x 4 x 3 x 3
    >>> # xdoctest: +SKIP("undefined variables")
    >>> matrices = random_hermitian_psd_matrix(3, 2, 4, dtype=dtype, device=device)
    """
    A = torch.randn(*(batch_dims + (matrix_size, matrix_size)), dtype=dtype, device=device)
    return A @ A.mH


# TODO: remove this (prefer make_symmetric_pd_matrices below)
def random_symmetric_pd_matrix(matrix_size, *batch_dims, **kwargs):
    dtype = kwargs.get('dtype', torch.double)
    device = kwargs.get('device', 'cpu')
    A = torch.randn(*(batch_dims + (matrix_size, matrix_size)),
                    dtype=dtype, device=device)
    return torch.matmul(A, A.mT) \
        + torch.eye(matrix_size, dtype=dtype, device=device) * 1e-5


# Creates a symmetric positive-definite matrix or batch of
#   such matrices
def make_symmetric_pd_matrices(*shape, device, dtype):
    assert shape[-1] == shape[-2]
    t = make_tensor(shape, device=device, dtype=dtype)
    i = torch.eye(shape[-1], device=device, dtype=dtype) * 1e-5
    return t @ t.mT + i

def random_hermitian_pd_matrix(matrix_size, *batch_dims, dtype, device):
    """
    Returns a batch of random Hermitian positive-definite matrices.
    The shape of the result is batch_dims + (matrix_size, matrix_size)
    The following example creates a tensor of size 2 x 4 x 3 x 3
    >>> # xdoctest: +SKIP("undefined variables")
    >>> matrices = random_hermitian_pd_matrix(3, 2, 4, dtype=dtype, device=device)
    """
    A = torch.randn(*(batch_dims + (matrix_size, matrix_size)),
                    dtype=dtype, device=device)
    return A @ A.mH + torch.eye(matrix_size, dtype=dtype, device=device)

# Creates a full rank matrix with distinct singular values or
#   a batch of such matrices
def make_fullrank_matrices_with_distinct_singular_values(*shape, device, dtype, requires_grad=False):
    with torch.no_grad():
        t = make_tensor(shape, device=device, dtype=dtype)
        u, _, vh = torch.linalg.svd(t, full_matrices=False)
        real_dtype = t.real.dtype if t.dtype.is_complex else t.dtype
        k = min(shape[-1], shape[-2])
        # We choose the singular values to be "around one"
        # This is to make the matrix well conditioned
        # s = [2, 3, ..., k+1]
        s = torch.arange(2, k + 2, dtype=real_dtype, device=device)
        # s = [2, -3, 4, ..., (-1)^k k+1]
        s[1::2] *= -1.
        # 1 + 1/s so that the singular values are in the range [2/3, 3/2]
        # This gives a condition number of 9/4, which should be good enough
        s.reciprocal_().add_(1.)
        # Note that the singular values need not be ordered in an SVD so
        # we don't need need to sort S
        x = (u * s.to(u.dtype)) @ vh
    x.requires_grad_(requires_grad)
    return x

def random_matrix(rows, columns, *batch_dims, **kwargs):
    """Return rectangular matrix or batches of rectangular matrices.

    Parameters:
      dtype - the data type
      device - the device kind
      singular - when True, the output will be singular
    """
    dtype = kwargs.get('dtype', torch.double)
    device = kwargs.get('device', 'cpu')
    silent = kwargs.get("silent", False)
    singular = kwargs.get("singular", False)
    if silent and not torch._C.has_lapack:
        return torch.ones(rows, columns, dtype=dtype, device=device)

    A = torch.randn(batch_dims + (rows, columns), dtype=dtype, device=device)
    if A.numel() == 0:
        return A
    u, _, vh = torch.linalg.svd(A, full_matrices=False)
    k = min(rows, columns)
    s = torch.linspace(1 / (k + 1), 1, k, dtype=dtype, device=device)
    if singular:
        # make matrix singular
        s[k - 1] = 0
        if k > 2:
            # increase the order of singularity so that the pivoting
            # in LU factorization will be non-trivial
            s[0] = 0
    return (u * s.unsqueeze(-2)) @ vh


def random_lowrank_matrix(rank, rows, columns, *batch_dims, **kwargs):
    """Return rectangular matrix or batches of rectangular matrices with
    given rank.
    """
    B = random_matrix(rows, rank, *batch_dims, **kwargs)
    C = random_matrix(rank, columns, *batch_dims, **kwargs)
    return B.matmul(C)


def _generate_indices_prefer_all_rows(rows: int, cols: int, num_indices: int) -> torch.Tensor:
    """Generate indices for a row x cols matrix, preferring at least one index per row if possible."""
    indices = []  # type: ignore[var-annotated]
    n_per_row = math.ceil(num_indices / rows)
    col_indices = list(range(cols))

    for r in range(rows):
        # Note that this can yield overlapping indices
        indices.extend((r, c) for c in random.choices(col_indices, k=n_per_row))

    return torch.tensor(indices[:num_indices])


def random_sparse_matrix(rows, columns, density=0.01, **kwargs):
    """Return rectangular random sparse matrix within given density.

    The density of the result approaches to given density as the size
    of the matrix is increased and a relatively small value of density
    is specified but higher than min(rows, columns)/(rows * columns)
    for non-singular matrices.
    """
    dtype = kwargs.get('dtype', torch.double)
    device = kwargs.get('device', 'cpu')

    nonzero_elements = max(min(rows, columns), int(rows * columns * density))
    indices = _generate_indices_prefer_all_rows(rows, columns, nonzero_elements)
    values = torch.randn(nonzero_elements, dtype=dtype, device=device)

    # ensure that the diagonal dominates
    values *= torch.tensor([-float(i - j)**2 for i, j in indices], dtype=dtype, device=device).exp()
    A = torch.sparse_coo_tensor(indices.t(), values, (rows, columns), device=device)
    return A.coalesce()


def random_sparse_pd_matrix(matrix_size, density=0.01, **kwargs):
    """Return random sparse positive-definite matrix with given density.

    The eigenvalues of the matrix are defined as::
      arange(1, matrix_size+1)/matrix_size

    Algorithm:
      A = diag(arange(1, matrix_size+1)/matrix_size)
      while <A density is smaller than required>:
          <choose random i, j in range(matrix_size), theta in [0, 2*pi]>
          R = <rotation matrix (i,j,theta)>
          A = R^T A R
    """
    import math
    torch = kwargs.get('torch', globals()['torch'])
    dtype = kwargs.get('dtype', torch.double)
    device = kwargs.get('device', 'cpu')
    data = {(i, i): float(i + 1) / matrix_size
            for i in range(matrix_size)}


    def multiply(data, N, i, j, cs, sn, left=True):
        for k in range(N):
            if left:
                ik, jk = (k, i), (k, j)
            else:
                ik, jk = (i, k), (j, k)
            aik, ajk = data.get(ik, 0), data.get(jk, 0)
            aik, ajk = cs * aik + sn * ajk, -sn * aik + cs * ajk
            if aik:
                data[ik] = aik
            else:
                data.pop(ik, None)
            if ajk:
                data[jk] = ajk
            else:
                data.pop(jk, None)

    target_nnz = density * matrix_size * matrix_size
    while len(data) < target_nnz:
        i = random.randint(0, matrix_size - 1)
        j = random.randint(0, matrix_size - 1)
        if i != j:
            theta = random.uniform(0, 2 * math.pi)
            cs = math.cos(theta)
            sn = math.sin(theta)
            multiply(data, matrix_size, i, j, cs, sn, left=True)
            multiply(data, matrix_size, i, j, cs, sn, left=False)
    icoords, jcoords, values = [], [], []
    for (i, j), v in sorted(data.items()):
        icoords.append(i)
        jcoords.append(j)
        values.append(v)
    indices_tensor = torch.tensor([icoords, jcoords])
    return torch.sparse_coo_tensor(indices_tensor, values, (matrix_size, matrix_size), dtype=dtype, device=device)

# FIXME: remove this by updating test suites using it
def do_test_dtypes(self, dtypes, layout, device):
    for dtype in dtypes:
        if dtype != torch.float16:
            out = torch.zeros((2, 3), dtype=dtype, layout=layout, device=device)
            self.assertIs(dtype, out.dtype)
            self.assertIs(layout, out.layout)
            self.assertEqual(device, out.device)

# FIXME: remove this by updating test suites using it
def do_test_empty_full(self, dtypes, layout, device):
    shape = torch.Size([2, 3])

    def check_value(tensor, dtype, layout, device, value, requires_grad):
        self.assertEqual(shape, tensor.shape)
        self.assertIs(dtype, tensor.dtype)
        self.assertIs(layout, tensor.layout)
        self.assertEqual(tensor.requires_grad, requires_grad)
        if tensor.is_cuda and device is not None:
            self.assertEqual(device, tensor.device)
        if value is not None:
            fill = tensor.new(shape).fill_(value)
            self.assertEqual(tensor, fill)

    def get_int64_dtype(dtype):
        module = '.'.join(str(dtype).split('.')[1:-1])
        if not module:
            return torch.int64
        return operator.attrgetter(module)(torch).int64

    default_dtype = torch.get_default_dtype()
    check_value(torch.empty(shape), default_dtype, torch.strided, -1, None, False)
    check_value(torch.full(shape, -5.), default_dtype, torch.strided, -1, None, False)
    for dtype in dtypes:
        for rg in {dtype.is_floating_point, False}:
            int64_dtype = get_int64_dtype(dtype)
            v = torch.empty(shape, dtype=dtype, device=device, layout=layout, requires_grad=rg)
            check_value(v, dtype, layout, device, None, rg)
            out = v.new()
            check_value(torch.empty(shape, out=out, device=device, layout=layout, requires_grad=rg),
                        dtype, layout, device, None, rg)
            check_value(v.new_empty(shape), dtype, layout, device, None, False)
            check_value(v.new_empty(shape, dtype=int64_dtype, device=device, requires_grad=False),
                        int64_dtype, layout, device, None, False)
            check_value(torch.empty_like(v), dtype, layout, device, None, False)
            check_value(torch.empty_like(v, dtype=int64_dtype, layout=layout, device=device, requires_grad=False),
                        int64_dtype, layout, device, None, False)

            if dtype is not torch.float16 and layout != torch.sparse_coo:
                fv = 3
                v = torch.full(shape, fv, dtype=dtype, layout=layout, device=device, requires_grad=rg)
                check_value(v, dtype, layout, device, fv, rg)
                check_value(v.new_full(shape, fv + 1), dtype, layout, device, fv + 1, False)
                out = v.new()
                check_value(torch.full(shape, fv + 2, out=out, device=device, layout=layout, requires_grad=rg),
                            dtype, layout, device, fv + 2, rg)
                check_value(v.new_full(shape, fv + 3, dtype=int64_dtype, device=device, requires_grad=False),
                            int64_dtype, layout, device, fv + 3, False)
                check_value(torch.full_like(v, fv + 4), dtype, layout, device, fv + 4, False)
                check_value(torch.full_like(v, fv + 5,
                                            dtype=int64_dtype, layout=layout, device=device, requires_grad=False),
                            int64_dtype, layout, device, fv + 5, False)

# FIXME: improve load_tests() documentation here
running_script_path = None  # type: ignore[var-annotated]
def set_running_script_path():
    global running_script_path
    try:
        running_file = os.path.abspath(os.path.realpath(sys.argv[0]))
        if running_file.endswith('.py'):  # skip if the running file is not a script
            running_script_path = running_file
    except Exception:
        pass

def check_test_defined_in_running_script(test_case):
    if running_script_path is None:
        return
    test_case_class_file = os.path.abspath(os.path.realpath(inspect.getfile(test_case.__class__)))
    assert test_case_class_file == running_script_path, f'Class of loaded TestCase "{test_case.id()}" ' \
        f'is not defined in the running script "{running_script_path}", but in "{test_case_class_file}". Did you ' \
        "accidentally import a unittest.TestCase from another file?"

def load_tests(loader, tests, pattern):
    set_running_script_path()
    test_suite = unittest.TestSuite()
    for test_group in tests:
        if not DISABLE_RUNNING_SCRIPT_CHK:
            for test in test_group:
                check_test_defined_in_running_script(test)
        if test_group._tests:
            test_suite.addTest(test_group)
    return test_suite

# FIXME: document this and move it to test_serialization
class BytesIOContext(io.BytesIO):
    def __enter__(self):
        return self

    def __exit__(self, *args):
        pass

# Tentative value for nondet_tol for gradcheck when backward implementation
# relies on nondeterministic operations, i.e., those listed here:
# https://pytorch.org/docs/stable/generated/torch.use_deterministic_algorithms.html
#
# For more information see https://github.com/pytorch/pytorch/issues/56202
GRADCHECK_NONDET_TOL = 1e-12

TEST_WITH_SLOW_GRADCHECK: bool = TestEnvironment.def_flag(
    "TEST_WITH_SLOW_GRADCHECK",
    env_var="PYTORCH_TEST_WITH_SLOW_GRADCHECK",
)

skipIfSlowGradcheckEnv = unittest.skipIf(
    TEST_WITH_SLOW_GRADCHECK,
    "Tests that don't use gradcheck don't need to run on slow_gradcheck CI",
)


def gradcheck(fn, inputs, **kwargs):
    # Wrapper around gradcheck that enables certain keys by default.
    # Use this testing-internal gradcheck instead of autograd.gradcheck so that new features like vmap and
    # forward-mode AD are tested by default. We create this wrapper because we'd like to keep new checks
    # to be disabled to default for the public-facing api to avoid breaking user code.
    #
    # All PyTorch devs doing testing should use this wrapper instead of autograd.gradcheck.
    default_values = {
        "check_batched_grad": True,
        "fast_mode": True,
    }

    if TEST_WITH_SLOW_GRADCHECK:
        default_values["fast_mode"] = False

    for key, value in default_values.items():
        # default value override values explicitly set to None
        k = kwargs.get(key, None)
        kwargs[key] = k if k is not None else value

    return torch.autograd.gradcheck(fn, inputs, **kwargs)

def gradgradcheck(fn, inputs, grad_outputs=None, **kwargs):
    # Wrapper around gradgradcheck that enables certain keys by default
    # See gradcheck above for an explanation of why we need something like this.
    #
    # All PyTorch devs doing testing should use this wrapper instead of autograd.gradgradcheck
    default_values = {
        "check_batched_grad": True,
        "fast_mode": True,
    }

    if TEST_WITH_SLOW_GRADCHECK:
        default_values["fast_mode"] = False

    for key, value in default_values.items():
        # default value override values explicitly set to None
        k = kwargs.get(key, None)
        kwargs[key] = k if k is not None else value

    return torch.autograd.gradgradcheck(fn, inputs, grad_outputs, **kwargs)


def _assertGradAndGradgradChecks(test_case, apply_fn, inputs, **kwargs):
    # call assert function rather than returning a bool since it's nicer
    # if we get whether this failed on the gradcheck or the gradgradcheck.
    test_case.assertTrue(gradcheck(apply_fn, inputs, **kwargs))
    test_case.assertTrue(gradgradcheck(apply_fn, inputs, **kwargs))


@contextmanager
def set_cwd(path: str) -> Iterator[None]:
    old_cwd = os.getcwd()
    try:
        os.chdir(path)
        yield
    finally:
        os.chdir(old_cwd)


# FIXME: delete this
# Using @toleranceOverride specific to your test is the recommended way
# of doing this. These are just some values that worked for test_nn.
dtype2prec_DONTUSE = {torch.float: 1e-5,
                      torch.double: 1e-5,
                      torch.half: 1e-2,
                      torch.bfloat16: 1e-1}

# FIXME: move to test_sparse or sparse utils
# This is a wrapper that wraps a test to run this test twice, one with
# coalesced=True, another with coalesced=False for coalesced/uncoalesced sparse tensors.
def coalescedonoff(f):
    @wraps(f)
    def wrapped(self, *args, **kwargs):
        f(self, *args, **kwargs, coalesced=True)
        f(self, *args, **kwargs, coalesced=False)
    return wrapped


def is_coalesced_indices(s):
    indices = s._indices()
    hash_coeffs = (1,) + s.shape[s.sparse_dim() - 1:0:-1]
    hash_indices = torch.tensor(hash_coeffs, device=s.device).cumprod(-1).flip(-1)
    if s.sparse_dim() > 1:
        hash_indices.unsqueeze_(-1)
        hash_indices = (indices * hash_indices).sum(0)
    else:
        hash_indices = indices * hash_indices

    # check if indices are sorted
    res = torch.allclose(hash_indices, hash_indices.sort()[0])

    # check if there are no repeated indices
    res = res and torch.allclose(hash_indices, hash_indices.unique())

    return res


@contextlib.contextmanager
def disable_gc():
    if gc.isenabled():
        try:
            gc.disable()
            yield
        finally:
            gc.enable()
    else:
        yield


def find_library_location(lib_name: str) -> Path:
    # return the shared library file in the installed folder if exist,
    # else the file in the build folder
    torch_root = Path(torch.__file__).resolve().parent
    path = torch_root / 'lib' / lib_name
    if os.path.exists(path):
        return path
    torch_root = Path(__file__).resolve().parents[2]
    return torch_root / 'build' / 'lib' / lib_name

def skip_but_pass_in_sandcastle(reason):
    """
    Similar to unittest.skip, however in the sandcastle environment it just
    "passes" the test instead to avoid creating tasks complaining about tests
    skipping continuously.
    """
    def decorator(func):
        if not IS_SANDCASTLE:
            func.__unittest_skip__ = True
            func.__unittest_skip_why__ = reason
            return func

        @wraps(func)
        def wrapper(*args, **kwargs):
            print(f'Skipping {func.__name__} on sandcastle for following reason: {reason}', file=sys.stderr)
            return
        return wrapper

    return decorator

def mock_wrapper(method):
    """
    Returns a function that calls the real implementation of a method
    in addition to passing args to a mock object.
    """
    mock = MagicMock()

    @wraps(method)
    def wrapper(self, *args, **kwargs):
        mock(*args, **kwargs)
        return method(self, *args, **kwargs)
    wrapper.mock = mock  # type: ignore[attr-defined]
    return wrapper

def get_tensors_from(args, kwargs):
    """ Returns a set of all Tensor objects in the given args and kwargs. """
    return set([arg for arg in args if isinstance(arg, Tensor)] +
               [v for v in kwargs.values() if isinstance(v, Tensor)])


# Returns scalar tensor representation of a list of integer byte values
def bytes_to_scalar(byte_list: list[int], dtype: torch.dtype, device: torch.device):
    dtype_to_ctype: dict[torch.dtype, Any] = {
        torch.int8: ctypes.c_int8,
        torch.uint8: ctypes.c_uint8,
        torch.uint16: ctypes.c_uint16,
        torch.uint32: ctypes.c_uint32,
        torch.uint64: ctypes.c_uint64,
        torch.int16: ctypes.c_int16,
        torch.int32: ctypes.c_int32,
        torch.int64: ctypes.c_int64,
        torch.bool: ctypes.c_bool,
        torch.float32: ctypes.c_float,
        torch.complex64: ctypes.c_float,
        torch.float64: ctypes.c_double,
        torch.complex128: ctypes.c_double,
    }
    ctype = dtype_to_ctype[dtype]
    num_bytes = ctypes.sizeof(ctype)

    def check_bytes(byte_list):
        for byte in byte_list:
            assert 0 <= byte <= 255

    if dtype.is_complex:
        assert len(byte_list) == (num_bytes * 2)
        check_bytes(byte_list)
        real = ctype.from_buffer((ctypes.c_byte * num_bytes)(
            *byte_list[:num_bytes])).value
        imag = ctype.from_buffer((ctypes.c_byte * num_bytes)(
            *byte_list[num_bytes:])).value
        res = real + 1j * imag
    else:
        assert len(byte_list) == num_bytes
        check_bytes(byte_list)
        res = ctype.from_buffer((ctypes.c_byte * num_bytes)(
            *byte_list)).value

    return torch.tensor(res, device=device, dtype=dtype)


def copy_func(f):
    """Based on http://stackoverflow.com/a/6528148/190597 (Glenn Maynard)"""
    g = types.FunctionType(f.__code__, f.__globals__, name=f.__name__,
                           argdefs=f.__defaults__,
                           closure=f.__closure__)
    g = functools.update_wrapper(g, f)
    g.__kwdefaults__ = f.__kwdefaults__  # type: ignore[attr-defined]
    return g


def xfail_inherited_tests(tests):
    """
    Given a list of test names which are defined by a superclass of the
    class this decorates, mark them as expected failure.  This is useful
    if you are doing poor man's parameterized tests by subclassing a generic
    test class.
    """
    def deco(cls):
        for t in tests:
            # NB: expectedFailure operates by mutating the method in question,
            # which is why you have to copy the function first
            setattr(cls, t, unittest.expectedFailure(copy_func(getattr(cls, t))))
        return cls
    return deco


def skip_but_pass_in_sandcastle_if(condition, reason):
    """
    Similar to unittest.skipIf, however in the sandcastle environment it just
    "passes" the test instead to avoid creating tasks complaining about tests
    skipping continuously.
    """
    def decorator(func):
        if condition:
            if IS_SANDCASTLE:
                @wraps(func)
                def wrapper(*args, **kwargs):
                    print(f'Skipping {func.__name__} on sandcastle for following reason: {reason}', file=sys.stderr)
                return wrapper
            else:
                func.__unittest_skip__ = True
                func.__unittest_skip_why__ = reason

        return func

    return decorator

def dtype_name(dtype):
    """ Returns the pretty name of the dtype (e.g. torch.int64 -> int64). """
    return str(dtype).split('.')[1]


@functools.lru_cache
def get_cycles_per_ms() -> float:
    """Measure and return approximate number of cycles per millisecond for torch.cuda._sleep
    """

    def measure() -> float:
        start = torch.cuda.Event(enable_timing=True)
        end = torch.cuda.Event(enable_timing=True)
        start.record()
        torch.cuda._sleep(1000000)
        end.record()
        end.synchronize()
        cycles_per_ms = 1000000 / start.elapsed_time(end)
        return cycles_per_ms

    # Get 10 values and remove the 2 max and 2 min and return the avg.
    # This is to avoid system disturbance that skew the results, e.g.
    # the very first cuda call likely does a bunch of init, which takes
    # much longer than subsequent calls.
    #
    # Tested on both Tesla V100, Quadro GP100, Titan RTX, RTX 3090 GPUs
    # and seems to return stable values. Therefore, we enable caching
    # using lru_cache decorator above.
    num = 10
    vals = [measure() for _ in range(num)]
    vals = sorted(vals)
    return mean(vals[2 : num - 2])


# OpInfo utils

T = TypeVar('T')
def first_sample(self: unittest.TestCase, samples: Iterable[T]) -> T:
    """
    Returns the first sample from an iterable of samples, like those returned by OpInfo.
    The test will be skipped if no samples are available.
    """
    try:
        return next(iter(samples))
    except StopIteration as e:
        raise unittest.SkipTest('Skipped! Need at least 1 sample input') from e

# this helper method is to recursively
# clone the tensor-type input of operators tested by OpInfo
def clone_input_helper(input):
    if isinstance(input, torch.Tensor):
        return torch.clone(input)

    if isinstance(input, Sequence):
        return tuple(map(clone_input_helper, input))

    return input

@contextmanager
def custom_op(opname, symbolic_fn, opset_version):
    """Context manager/decorator to test ONNX export with custom operator"""
    try:
        register_custom_op_symbolic(opname, symbolic_fn, opset_version)
        yield
    finally:
        unregister_custom_op_symbolic(opname, opset_version)


def outs_and_grads(fn, graph_inps, inps):
    outs = fn(*graph_inps)
    for out in pytree.tree_leaves(outs):
        if isinstance(out, torch.Tensor) and out.requires_grad:
            out.sum().backward(retain_graph=True)
    grads = [inp.grad for inp in pytree.tree_leaves(inps) if isinstance(inp, torch.Tensor)]
    for inp in pytree.tree_leaves(inps):
        if isinstance(inp, torch.Tensor):
            inp.grad = None
    return outs, grads

def compare_equal_outs_and_grads(test, m1, m2, inps):
    r1, g1 = outs_and_grads(m1, inps, inps)
    r2, g2 = outs_and_grads(m2, inps, inps)
    test.assertEqual(r1, r2)
    test.assertEqual(g1, g2)

class TestGradients(TestCase):
    exact_dtype = True

    # Copies inputs to inplace operations to avoid inplace modifications
    #   to leaves requiring gradient
    def _get_safe_inplace(self, inplace_variant):
        @wraps(inplace_variant)
        def _fn(t, *args, **kwargs):
            return inplace_variant(t.clone(), *args, **kwargs)

        return _fn

    def _check_helper(self, device, dtype, op, variant, check, *, check_forward_ad=False, check_backward_ad=True,
                      check_batched_grad=None, check_batched_forward_grad=False):
        assert check in ('gradcheck', 'bwgrad_bwgrad', 'fwgrad_bwgrad')
        # NB: check_backward_ad does not affect gradgradcheck (always True)
        if variant is None:
            self.skipTest("Skipped! Variant not implemented.")
        if not op.supports_dtype(dtype, torch.device(device).type):
            self.skipTest(f"Skipped! {op.name} does not support dtype {str(dtype)}")

        def is_inplace(variant):
            if hasattr(variant, "__wrapped__"):
                return variant.__wrapped__ is op.get_inplace()
            return variant is op.get_inplace()

        include_conjugated_inputs = op.test_conjugated_samples and dtype.is_complex

        samples = op.sample_inputs(device, dtype, requires_grad=True, include_conjugated_inputs=include_conjugated_inputs,
                                   small_inputs_only=TEST_WITH_SLOW_GRADCHECK)

        for sample in samples:
            if sample.broadcasts_input and is_inplace(variant):
                continue

            # Gradcheck expects tensors as its input, but autograd actually supports tensorlists
            #   and tensors passed as kwargs. The following creates a function that accepts just
            #   the tensors that require grad as varargs, and then recomposes them back into the
            #   original input.

            # Creates gradcheck inputs by identifying tensors requiring grad
            all_args = None
            if is_iterable_of_tensors(sample.input):
                all_args = chain(sample.input, sample.args, sample.kwargs.values())
            else:
                all_args = tuple(chain((sample.input,), sample.args, sample.kwargs.values()))  # type: ignore[assignment]
            gradcheck_args = tuple(x for x in all_args if (isinstance(x, torch.Tensor) and x.requires_grad))  # type: ignore[union-attr]

            # Verifies sample input tensors should have no grad
            # This may happen if the same tensor is used in two different SampleInputs
            for t in gradcheck_args:
                self.assertIsNone(t.grad,
                                  "A sampled input has a gradient before running autograd. "
                                  "This usually means that (at least) one input tensor is reused "
                                  "across different SampleInputs. "
                                  "Please create a new tensor for each SampleInput.")

            def _input_recomposition_helper(inputs, inp, input_idx):
                if is_iterable_of_tensors(inp):
                    tensor_list = []
                    for x in inp:
                        if isinstance(x, torch.Tensor) and x.requires_grad:
                            tensor_list.append(inputs[input_idx])
                            input_idx = input_idx + 1
                        else:
                            tensor_list.append(x)
                    return tensor_list, input_idx
                elif isinstance(inp, torch.Tensor) and inp.requires_grad:
                    return inputs[input_idx], input_idx + 1
                else:
                    return inp, input_idx

            def fn(*inputs):
                # Puts inputs back into sample properly
                positional_args = []
                input_idx = 0
                inp, input_idx = _input_recomposition_helper(inputs, sample.input, input_idx)
                positional_args.append(inp)

                for x in sample.args:
                    inp, input_idx = _input_recomposition_helper(inputs, x, input_idx)
                    positional_args.append(inp)

                # Recreates kwargs
                kwargs = {}
                for k, v in sample.kwargs.items():
                    inp, input_idx = _input_recomposition_helper(inputs, v, input_idx)
                    kwargs[k] = inp

                output = op.gradcheck_wrapper(variant, *positional_args, **kwargs)
                if sample.output_process_fn_grad is not None:
                    return sample.output_process_fn_grad(output)
                return output

            if check == 'gradcheck':
                if check_batched_grad is None:
                    check_batched_grad = op.check_batched_grad
                self.assertTrue(gradcheck(fn, gradcheck_args,
                                          check_batched_grad=check_batched_grad,
                                          check_grad_dtypes=True,
                                          nondet_tol=op.gradcheck_nondet_tol,
                                          fast_mode=op.gradcheck_fast_mode,
                                          check_forward_ad=check_forward_ad,
                                          check_backward_ad=check_backward_ad,
                                          check_undefined_grad=True,
                                          check_batched_forward_grad=check_batched_forward_grad))
            elif check in ('bwgrad_bwgrad', 'fwgrad_bwgrad'):  # gradgrad check
                self.assertFalse(check_forward_ad, msg="Cannot run forward AD check for gradgradcheck")
                for gen_non_contig_grad_outputs in (False, True):
                    kwargs = {
                        "gen_non_contig_grad_outputs": gen_non_contig_grad_outputs,
                        "check_batched_grad": op.check_batched_gradgrad,
                        "check_grad_dtypes": True,
                        "nondet_tol": op.gradcheck_nondet_tol,
                        "fast_mode": op.gradcheck_fast_mode
                    }
                    if check == "fwgrad_bwgrad":
                        kwargs["check_fwd_over_rev"] = True
                        kwargs["check_rev_over_rev"] = False
                        kwargs["check_batched_grad"] = False
                        kwargs["check_undefined_grad"] = False

                    self.assertTrue(gradgradcheck(fn, gradcheck_args, **kwargs))
            else:
                self.assertTrue(False, msg="Unknown check requested!")

    def _grad_test_helper(self, device, dtype, op, variant, *, check_forward_ad=False, check_backward_ad=True,
                          check_batched_grad=None, check_batched_forward_grad=False):
        return self._check_helper(device, dtype, op, variant, 'gradcheck', check_forward_ad=check_forward_ad,
                                  check_backward_ad=check_backward_ad, check_batched_grad=check_batched_grad,
                                  check_batched_forward_grad=check_batched_forward_grad)

    def _skip_helper(self, op, device, dtype):
        if dtype not in op.supported_backward_dtypes(torch.device(device).type):
            self.skipTest("Skipped! Op doesn't support autograd for this dtype.")
        if not op.supports_autograd and not op.supports_forward_ad:
            self.skipTest("Skipped! autograd not supported.")

def make_lazy_class(cls):

    def lazy_init(self, cb):
        self._cb = cb
        self._value = None

    cls.__init__ = lazy_init

    for basename in [
        "add", "sub", "mul", "truediv", "floordiv", "mod", "divmod", "pow",
        "lshift", "rshift", "and", "or", "xor", "neg", "pos", "abs", "invert",
        "eq", "ne", "lt", "le", "gt", "ge", "bool", "int", "index",
    ]:
        name = f"__{basename}__"

        def inner_wrapper(name):
            use_operator = basename not in ("bool", "int")

            def wrapped(self, *args, **kwargs):
                if self._cb is not None:
                    self._value = self._cb()
                    self._cb = None
                if not use_operator:
                    return getattr(self._value, name)(*args, **kwargs)
                else:
                    return getattr(operator, name)(self._value, *args, **kwargs)
            return wrapped

        setattr(cls, name, inner_wrapper(name))

    return cls


# Base TestCase for NT tests; used to define common helpers, etc.
class NestedTensorTestCase(TestCase):
    def assertEqualIgnoringNestedInts(self, a, b):
        # unbinding NJTs allows us to compare them as essentially equal without
        # caring about exact nested int comparison
        def _unbind_njts(x):
            if isinstance(x, torch.Tensor) and x.is_nested and x.layout == torch.jagged:
                return x.unbind()
            else:
                return x

        self.assertEqual(pytree.tree_map(_unbind_njts, a), pytree.tree_map(_unbind_njts, b))

    def assertEqualNoncontigAware(self, a, b):
        # assertEqual() doesn't take into account lengths, so hack around this
        # by comparing unbound components and shapes
        self.assertEqualIgnoringNestedInts(a, b)

        def _get_njt_shapes(x):
            return (
                x.shape
                if isinstance(x, torch.Tensor) and x.is_nested
                else None
            )

        a_shapes = pytree.tree_map(_get_njt_shapes, a)
        b_shapes = pytree.tree_map(_get_njt_shapes, b)
        self.assertEqual(a_shapes, b_shapes)

    @contextlib.contextmanager
    def branch_nested_state(self):
        """Context manager to branch and restore the nested tensor state."""
        nested_tensor_module = torch.nested._internal.nested_tensor
        original_tensor_symint_registry = nested_tensor_module._tensor_symint_registry.copy()
        original_tensor_id_counter = nested_tensor_module._tensor_id_counter
        try:
            yield
        finally:
            nested_tensor_module._tensor_id_counter = original_tensor_id_counter
            nested_tensor_module._tensor_symint_registry = original_tensor_symint_registry


@make_lazy_class
class LazyVal:
    pass


def munge_exc(e, *, suppress_suffix=True, suppress_prefix=True, file=None, skip=0):
    if file is None:
        file = inspect.stack()[1 + skip].filename  # skip one frame

    file = _as_posix_path(file)
    s = _as_posix_path(str(e))

    # Remove everything that looks like stack frames in NOT this file
    def repl_frame(m):
        if m.group(1) != file:
            return ""
        # Don't accept top-level, even for this script, these will wobble
        # depending on how the testing script was invoked
        if m.group(2) == "<module>":
            return ""

        return m.group(0)

    s = re.sub(r'  File "([^"]+)", line \d+, in (.+)\n(    .+\n( +[~^]+ *\n)?)+', repl_frame, s)
    s = re.sub(r"line \d+", "line N", s)
    s = re.sub(r".py:\d+", ".py:N", s)
    s = re.sub(r'https:/([a-zA-Z0-9_.-]+)', r'https://\1', s)
    s = re.sub(file, _as_posix_path(os.path.basename(file)), s)
    s = re.sub(_as_posix_path(os.path.join(os.path.dirname(torch.__file__), "")), "", s)
    if suppress_suffix:
        s = re.sub(r"\n*Set TORCH_LOGS.+", "", s, flags=re.DOTALL)
        s = re.sub(r"\n*You can suppress this exception.+", "", s, flags=re.DOTALL)
        s = re.sub(r"\n*Set TORCHDYNAMO_VERBOSE=1.+", "", s, flags=re.DOTALL)
    if suppress_prefix:
        s = re.sub(r"Cannot export model.+\n\n", "", s)
    s = re.sub(r" +$", "", s, flags=re.MULTILINE)
    return s


@contextmanager
def check_leaked_tensors(limit=1, matched_type=torch.Tensor):
    """Wrap around operations you want to ensure are not leaking tensor memory.

    This code intentionally ignores other reference cycles, which can be benign and which we have plenty
    of in pytorch code.  It focuses on any reference cycles that directly or indirectly result holding a Tensor alive,
    since this is likely a more serious leak than typical python refcycles.

    limit specifies how many tensors to dump debug graphs for (default=1)
    """
    def match_obj(obj):
        return isinstance(obj, matched_type)

    try:
        gc.collect()
        gc.set_debug(gc.DEBUG_SAVEALL)
        garbage_objs = []  # type: ignore[var-annotated]

        # run the user code, after cleaning any existing refcycles, and then check for new ones
        # also allow usercode to check the garbage objs (e.g. for assertion) after exiting ctxmgr
        yield garbage_objs

        gc.collect()
        garbage_objs.extend(filter(match_obj, gc.garbage))
        num_garbage_objs = len(garbage_objs)
        if num_garbage_objs > 0:
            warnings.warn(
                f"{num_garbage_objs} tensors were found in the garbage. Did you introduce a reference cycle?"
            )
            try:
                import objgraph  # type: ignore[import-not-found,import-untyped]
                warnings.warn(
                    f"Dumping first {limit} objgraphs of leaked {matched_type}s rendered to png"
                )
                for g in garbage_objs[:limit]:
                    objgraph.show_backrefs([g], max_depth=10)
            except ImportError:
                warnings.warn("`pip install objgraph` to enable memory leak debugging")

    finally:
        gc.set_debug(0)


def remove_cpp_extensions_build_root():
    """
    Removes the default root folder under which extensions are built.
    """
    default_build_root = cpp_extension.get_default_build_root()
    if os.path.exists(default_build_root):
        if IS_WINDOWS:
            # rmtree returns permission error: [WinError 5] Access is denied
            # on Windows, this is a workaround
            subprocess.run(["rm", "-rf", default_build_root], stdout=subprocess.PIPE)
        else:
            shutil.rmtree(default_build_root, ignore_errors=True)


def install_cpp_extension(extension_root):
    # Wipe the build / install dirs if they exist
    build_dir = os.path.join(extension_root, "build")
    install_dir = os.path.join(extension_root, "install")
    for d in (build_dir, install_dir):
        if os.path.exists(d):
            shutil.rmtree(d)

    # Build the extension
    setup_py_path = os.path.join(extension_root, "setup.py")
    cmd = [sys.executable, setup_py_path, "install", "--root", install_dir]
    return_code = shell(cmd, cwd=extension_root, env=os.environ)
    if return_code != 0:
        raise RuntimeError(f"build failed for cpp extension at {extension_root}")

    mod_install_dir = None
    # install directory is the one that is named site-packages
    for root, directories, _ in os.walk(install_dir):
        for directory in directories:
            if "-packages" in directory:
                mod_install_dir = os.path.join(root, directory)

    if mod_install_dir is None:
        raise RuntimeError(f"installation failed for cpp extension at {extension_root}")

    if mod_install_dir not in sys.path:
        sys.path.insert(0, mod_install_dir)


# Decorator to provide a helper to load inline extensions to a temp directory
def scoped_load_inline(func):

    @wraps(func)
    def wrapper(*args, **kwargs):
        def load_inline(*args, **kwargs):
            if IS_WINDOWS:
                # TODO(xmfan): even using TemporaryDirectoryName will result in permission error
                return cpp_extension.load_inline(*args, **kwargs)

            assert "build_directory" not in kwargs
            with TemporaryDirectoryName() as temp_dir_name:
                if kwargs.get("verbose", False):
                    print(f'Using temporary extension directory {temp_dir_name}...', file=sys.stderr)
                kwargs["build_directory"] = temp_dir_name
                return cpp_extension.load_inline(*args, **kwargs)

        return func(*args, load_inline=load_inline, **kwargs)

    return wrapper<|MERGE_RESOLUTION|>--- conflicted
+++ resolved
@@ -1597,12 +1597,6 @@
     if TEST_WITH_TORCHINDUCTOR:
         import torch._inductor.config
         torch._inductor.config.fallback_random = True
-<<<<<<< HEAD
-=======
-    else:
-        # only dynamo for now
-        torch._dynamo.config.compiled_autograd = not TEST_WITHOUT_COMPILED_AUTOGRAD
->>>>>>> dfad0872
 
 
 # seems like this is only used in test/torch_np
